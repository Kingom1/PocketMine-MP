--- conflicted
+++ resolved
@@ -146,11 +146,6 @@
 			path: ../../../src/network/mcpe/compression/CompressBatchTask.php
 
 		-
-			message: "#^Cannot access offset 'geometry' on mixed\\.$#"
-			count: 3
-			path: ../../../src/network/mcpe/convert/LegacySkinAdapter.php
-
-		-
 			message: "#^Method pocketmine\\\\network\\\\mcpe\\\\raklib\\\\PthreadsChannelReader\\:\\:read\\(\\) should return string\\|null but returns mixed\\.$#"
 			count: 1
 			path: ../../../src/network/mcpe/raklib/PthreadsChannelReader.php
@@ -326,11 +321,7 @@
 			path: ../../../src/utils/Internet.php
 
 		-
-<<<<<<< HEAD
 			message: "#^Parameter \\#1 \\$errorType of static method pocketmine\\\\errorhandler\\\\ErrorTypeToStringMap\\:\\:get\\(\\) expects int, mixed given\\.$#"
-=======
-			message: "#^Cannot access offset string on mixed\\.$#"
->>>>>>> e32180ce
 			count: 1
 			path: ../../../src/utils/MainLogger.php
 
