parameters:
	ignoreErrors:
		-
			message: "#^Parameter \\#3 \\$subject of function preg_replace expects array\\|string, string\\|false given\\.$#"
			count: 1
			path: ../../../build/make-release.php

		-
			message: "#^Parameter \\#1 \\$strings of function pocketmine\\\\build\\\\server_phar\\\\preg_quote_array expects array\\<string\\>, array\\<int, string\\|false\\> given\\.$#"
			count: 1
			path: ../../../build/server-phar.php

		-
			message: "#^Parameter \\#1 \\$pharPath of function pocketmine\\\\build\\\\server_phar\\\\buildPhar expects string, array\\<int, mixed\\>\\|string\\|false given\\.$#"
			count: 1
			path: ../../../build/server-phar.php

		-
			message: "#^Parameter \\#1 \\$fp of function fwrite expects resource, resource\\|false given\\.$#"
			count: 1
			path: ../../../src/MemoryManager.php

		-
			message: "#^Parameter \\#1 \\$fp of function fclose expects resource, resource\\|false given\\.$#"
			count: 1
			path: ../../../src/MemoryManager.php

		-
			message: "#^Parameter \\#1 \\$haystack of function substr_count expects string, string\\|false given\\.$#"
			count: 1
			path: ../../../src/PocketMine.php

		-
			message: "#^Parameter \\#1 \\$version1 of function version_compare expects string, string\\|false given\\.$#"
			count: 2
			path: ../../../src/PocketMine.php

		-
			message: "#^Parameter \\#1 \\$path of function realpath expects string, array\\<int, mixed\\>\\|string\\|false given\\.$#"
			count: 1
			path: ../../../src/PocketMine.php

		-
			message: "#^Binary operation \"\\.\" between array\\<int, mixed\\>\\|string\\|false and '/'\\|'\\\\\\\\' results in an error\\.$#"
			count: 2
			path: ../../../src/PocketMine.php

		-
			message: "#^Parameter \\#1 \\$path of function realpath expects string, string\\|false given\\.$#"
			count: 2
			path: ../../../src/PocketMine.php

		-
			message: "#^Parameter \\#3 \\$subject of function str_replace expects array\\|string, string\\|false given\\.$#"
			count: 1
			path: ../../../src/Server.php

		-
			message: "#^Parameter \\#1 \\$input of function yaml_parse expects string, string\\|false given\\.$#"
			count: 1
			path: ../../../src/Server.php

		-
			message: "#^Only numeric types are allowed in \\+, int\\|false given on the left side\\.$#"
			count: 1
			path: ../../../src/Server.php

		-
			message: "#^Cannot cast array\\<int, mixed\\>\\|string\\|false to string\\.$#"
			count: 1
			path: ../../../src/ServerConfigGroup.php

		-
			message: "#^Cannot cast array\\<int, mixed\\>\\|string\\|false to int\\.$#"
			count: 1
			path: ../../../src/ServerConfigGroup.php

		-
			message: "#^Parameter \\#1 \\$x of method pocketmine\\\\world\\\\World\\:\\:isInWorld\\(\\) expects int, float\\|int given\\.$#"
			count: 1
			path: ../../../src/block/Cactus.php

		-
			message: "#^Parameter \\#2 \\$y of method pocketmine\\\\world\\\\World\\:\\:isInWorld\\(\\) expects int, float\\|int given\\.$#"
			count: 1
			path: ../../../src/block/Cactus.php

		-
			message: "#^Parameter \\#3 \\$z of method pocketmine\\\\world\\\\World\\:\\:isInWorld\\(\\) expects int, float\\|int given\\.$#"
			count: 1
			path: ../../../src/block/Cactus.php

		-
			message: "#^Parameter \\#1 \\$x of method pocketmine\\\\world\\\\World\\:\\:getBlockAt\\(\\) expects int, float\\|int given\\.$#"
			count: 1
			path: ../../../src/block/Cactus.php

		-
			message: "#^Parameter \\#2 \\$y of method pocketmine\\\\world\\\\World\\:\\:getBlockAt\\(\\) expects int, float\\|int given\\.$#"
			count: 1
			path: ../../../src/block/Cactus.php

		-
			message: "#^Parameter \\#3 \\$z of method pocketmine\\\\world\\\\World\\:\\:getBlockAt\\(\\) expects int, float\\|int given\\.$#"
			count: 1
			path: ../../../src/block/Cactus.php

		-
			message: "#^Parameter \\#1 \\$x of method pocketmine\\\\world\\\\World\\:\\:getRealBlockSkyLightAt\\(\\) expects int, float\\|int given\\.$#"
			count: 1
			path: ../../../src/block/DaylightSensor.php

		-
			message: "#^Parameter \\#2 \\$y of method pocketmine\\\\world\\\\World\\:\\:getRealBlockSkyLightAt\\(\\) expects int, float\\|int given\\.$#"
			count: 1
			path: ../../../src/block/DaylightSensor.php

		-
			message: "#^Parameter \\#3 \\$z of method pocketmine\\\\world\\\\World\\:\\:getRealBlockSkyLightAt\\(\\) expects int, float\\|int given\\.$#"
			count: 1
			path: ../../../src/block/DaylightSensor.php

		-
			message: "#^Parameter \\#1 \\$x of method pocketmine\\\\world\\\\World\\:\\:getBlockAt\\(\\) expects int, float\\|int given\\.$#"
			count: 1
			path: ../../../src/block/DragonEgg.php

		-
			message: "#^Parameter \\#2 \\$y of method pocketmine\\\\world\\\\World\\:\\:getBlockAt\\(\\) expects int, float\\|int given\\.$#"
			count: 1
			path: ../../../src/block/DragonEgg.php

		-
			message: "#^Parameter \\#3 \\$z of method pocketmine\\\\world\\\\World\\:\\:getBlockAt\\(\\) expects int, float\\|int given\\.$#"
			count: 1
			path: ../../../src/block/DragonEgg.php

		-
			message: "#^Parameter \\#1 \\$xDiff of class pocketmine\\\\world\\\\particle\\\\DragonEggTeleportParticle constructor expects int, float\\|int given\\.$#"
			count: 1
			path: ../../../src/block/DragonEgg.php

		-
			message: "#^Parameter \\#2 \\$yDiff of class pocketmine\\\\world\\\\particle\\\\DragonEggTeleportParticle constructor expects int, float\\|int given\\.$#"
			count: 1
			path: ../../../src/block/DragonEgg.php

		-
			message: "#^Parameter \\#3 \\$zDiff of class pocketmine\\\\world\\\\particle\\\\DragonEggTeleportParticle constructor expects int, float\\|int given\\.$#"
			count: 1
			path: ../../../src/block/DragonEgg.php

		-
			message: "#^Parameter \\#1 \\$x of method pocketmine\\\\world\\\\World\\:\\:getBlockAt\\(\\) expects int, float\\|int given\\.$#"
			count: 1
			path: ../../../src/block/Farmland.php

		-
			message: "#^Parameter \\#2 \\$y of method pocketmine\\\\world\\\\World\\:\\:getBlockAt\\(\\) expects int, float\\|int given\\.$#"
			count: 1
			path: ../../../src/block/Farmland.php

		-
			message: "#^Parameter \\#3 \\$z of method pocketmine\\\\world\\\\World\\:\\:getBlockAt\\(\\) expects int, float\\|int given\\.$#"
			count: 1
			path: ../../../src/block/Farmland.php

		-
			message: "#^Parameter \\#1 \\$x of method pocketmine\\\\world\\\\World\\:\\:getHighestAdjacentBlockLight\\(\\) expects int, float\\|int given\\.$#"
			count: 1
			path: ../../../src/block/FrostedIce.php

		-
			message: "#^Parameter \\#2 \\$y of method pocketmine\\\\world\\\\World\\:\\:getHighestAdjacentBlockLight\\(\\) expects int, float\\|int given\\.$#"
			count: 1
			path: ../../../src/block/FrostedIce.php

		-
			message: "#^Parameter \\#3 \\$z of method pocketmine\\\\world\\\\World\\:\\:getHighestAdjacentBlockLight\\(\\) expects int, float\\|int given\\.$#"
			count: 1
			path: ../../../src/block/FrostedIce.php

		-
			message: "#^Parameter \\#1 \\$x of method pocketmine\\\\world\\\\World\\:\\:getHighestAdjacentRealBlockSkyLight\\(\\) expects int, float\\|int given\\.$#"
			count: 1
			path: ../../../src/block/FrostedIce.php

		-
			message: "#^Parameter \\#2 \\$y of method pocketmine\\\\world\\\\World\\:\\:getHighestAdjacentRealBlockSkyLight\\(\\) expects int, float\\|int given\\.$#"
			count: 1
			path: ../../../src/block/FrostedIce.php

		-
			message: "#^Parameter \\#3 \\$z of method pocketmine\\\\world\\\\World\\:\\:getHighestAdjacentRealBlockSkyLight\\(\\) expects int, float\\|int given\\.$#"
			count: 1
			path: ../../../src/block/FrostedIce.php

		-
			message: "#^Parameter \\#1 \\$x of method pocketmine\\\\world\\\\World\\:\\:getBlockAt\\(\\) expects int, float\\|int given\\.$#"
			count: 1
			path: ../../../src/block/FrostedIce.php

		-
			message: "#^Parameter \\#2 \\$y of method pocketmine\\\\world\\\\World\\:\\:getBlockAt\\(\\) expects int, float\\|int given\\.$#"
			count: 1
			path: ../../../src/block/FrostedIce.php

		-
			message: "#^Parameter \\#3 \\$z of method pocketmine\\\\world\\\\World\\:\\:getBlockAt\\(\\) expects int, float\\|int given\\.$#"
			count: 1
			path: ../../../src/block/FrostedIce.php

		-
			message: "#^Parameter \\#1 \\$x of method pocketmine\\\\world\\\\World\\:\\:getFullLightAt\\(\\) expects int, float\\|int given\\.$#"
			count: 1
			path: ../../../src/block/Grass.php

		-
			message: "#^Parameter \\#2 \\$y of method pocketmine\\\\world\\\\World\\:\\:getFullLightAt\\(\\) expects int, float\\|int given\\.$#"
			count: 1
			path: ../../../src/block/Grass.php

		-
			message: "#^Parameter \\#3 \\$z of method pocketmine\\\\world\\\\World\\:\\:getFullLightAt\\(\\) expects int, float\\|int given\\.$#"
			count: 1
			path: ../../../src/block/Grass.php

		-
			message: "#^Parameter \\#1 \\$x of method pocketmine\\\\world\\\\World\\:\\:getBlockAt\\(\\) expects int, float\\|int given\\.$#"
			count: 1
			path: ../../../src/block/Grass.php

		-
			message: "#^Parameter \\#2 \\$y of method pocketmine\\\\world\\\\World\\:\\:getBlockAt\\(\\) expects int, float\\|int given\\.$#"
			count: 1
			path: ../../../src/block/Grass.php

		-
			message: "#^Parameter \\#3 \\$z of method pocketmine\\\\world\\\\World\\:\\:getBlockAt\\(\\) expects int, float\\|int given\\.$#"
			count: 1
			path: ../../../src/block/Grass.php

		-
			message: "#^Parameter \\#1 \\$min of function mt_rand expects int, float\\|int given\\.$#"
			count: 3
			path: ../../../src/block/Grass.php

		-
			message: "#^Parameter \\#2 \\$max of function mt_rand expects int, float\\|int given\\.$#"
			count: 3
			path: ../../../src/block/Grass.php

		-
			message: "#^Parameter \\#1 \\$x of method pocketmine\\\\world\\\\World\\:\\:getHighestAdjacentBlockLight\\(\\) expects int, float\\|int given\\.$#"
			count: 1
			path: ../../../src/block/Ice.php

		-
			message: "#^Parameter \\#2 \\$y of method pocketmine\\\\world\\\\World\\:\\:getHighestAdjacentBlockLight\\(\\) expects int, float\\|int given\\.$#"
			count: 1
			path: ../../../src/block/Ice.php

		-
			message: "#^Parameter \\#3 \\$z of method pocketmine\\\\world\\\\World\\:\\:getHighestAdjacentBlockLight\\(\\) expects int, float\\|int given\\.$#"
			count: 1
			path: ../../../src/block/Ice.php

		-
			message: "#^Parameter \\#1 \\$x of static method pocketmine\\\\world\\\\World\\:\\:blockHash\\(\\) expects int, float\\|int given\\.$#"
			count: 1
			path: ../../../src/block/Leaves.php

		-
			message: "#^Parameter \\#2 \\$y of static method pocketmine\\\\world\\\\World\\:\\:blockHash\\(\\) expects int, float\\|int given\\.$#"
			count: 1
			path: ../../../src/block/Leaves.php

		-
			message: "#^Parameter \\#3 \\$z of static method pocketmine\\\\world\\\\World\\:\\:blockHash\\(\\) expects int, float\\|int given\\.$#"
			count: 1
			path: ../../../src/block/Leaves.php

		-
			message: "#^Parameter \\#1 \\$x of method pocketmine\\\\world\\\\World\\:\\:getBlockAt\\(\\) expects int, float\\|int given\\.$#"
			count: 23
			path: ../../../src/block/Liquid.php

		-
			message: "#^Parameter \\#2 \\$y of method pocketmine\\\\world\\\\World\\:\\:getBlockAt\\(\\) expects int, float\\|int given\\.$#"
			count: 23
			path: ../../../src/block/Liquid.php

		-
			message: "#^Parameter \\#3 \\$z of method pocketmine\\\\world\\\\World\\:\\:getBlockAt\\(\\) expects int, float\\|int given\\.$#"
			count: 23
			path: ../../../src/block/Liquid.php

		-
			message: "#^Parameter \\#1 \\$x of static method pocketmine\\\\world\\\\World\\:\\:blockHash\\(\\) expects int, float\\|int given\\.$#"
			count: 3
			path: ../../../src/block/Liquid.php

		-
			message: "#^Parameter \\#2 \\$y of static method pocketmine\\\\world\\\\World\\:\\:blockHash\\(\\) expects int, float\\|int given\\.$#"
			count: 3
			path: ../../../src/block/Liquid.php

		-
			message: "#^Parameter \\#3 \\$z of static method pocketmine\\\\world\\\\World\\:\\:blockHash\\(\\) expects int, float\\|int given\\.$#"
			count: 3
			path: ../../../src/block/Liquid.php

		-
			message: "#^Parameter \\#1 \\$blockX of method pocketmine\\\\block\\\\Liquid\\:\\:calculateFlowCost\\(\\) expects int, float\\|int given\\.$#"
			count: 1
			path: ../../../src/block/Liquid.php

		-
			message: "#^Parameter \\#2 \\$blockY of method pocketmine\\\\block\\\\Liquid\\:\\:calculateFlowCost\\(\\) expects int, float\\|int given\\.$#"
			count: 1
			path: ../../../src/block/Liquid.php

		-
			message: "#^Parameter \\#3 \\$blockZ of method pocketmine\\\\block\\\\Liquid\\:\\:calculateFlowCost\\(\\) expects int, float\\|int given\\.$#"
			count: 1
			path: ../../../src/block/Liquid.php

		-
			message: "#^Parameter \\#1 \\$x of method pocketmine\\\\world\\\\World\\:\\:isInWorld\\(\\) expects int, float\\|int given\\.$#"
			count: 1
			path: ../../../src/block/Liquid.php

		-
			message: "#^Parameter \\#2 \\$y of method pocketmine\\\\world\\\\World\\:\\:isInWorld\\(\\) expects int, float\\|int given\\.$#"
			count: 1
			path: ../../../src/block/Liquid.php

		-
			message: "#^Parameter \\#3 \\$z of method pocketmine\\\\world\\\\World\\:\\:isInWorld\\(\\) expects int, float\\|int given\\.$#"
			count: 1
			path: ../../../src/block/Liquid.php

		-
			message: "#^Parameter \\#1 \\$min of function mt_rand expects int, float\\|int given\\.$#"
			count: 3
			path: ../../../src/block/Mycelium.php

		-
			message: "#^Parameter \\#2 \\$max of function mt_rand expects int, float\\|int given\\.$#"
			count: 3
			path: ../../../src/block/Mycelium.php

		-
			message: "#^Parameter \\#2 \\$x of static method pocketmine\\\\world\\\\generator\\\\object\\\\Tree\\:\\:growTree\\(\\) expects int, float\\|int given\\.$#"
			count: 2
			path: ../../../src/block/Sapling.php

		-
			message: "#^Parameter \\#3 \\$y of static method pocketmine\\\\world\\\\generator\\\\object\\\\Tree\\:\\:growTree\\(\\) expects int, float\\|int given\\.$#"
			count: 2
			path: ../../../src/block/Sapling.php

		-
			message: "#^Parameter \\#4 \\$z of static method pocketmine\\\\world\\\\generator\\\\object\\\\Tree\\:\\:growTree\\(\\) expects int, float\\|int given\\.$#"
			count: 2
			path: ../../../src/block/Sapling.php

		-
			message: "#^Parameter \\#1 \\$x of method pocketmine\\\\world\\\\World\\:\\:getFullLightAt\\(\\) expects int, float\\|int given\\.$#"
			count: 1
			path: ../../../src/block/Sapling.php

		-
			message: "#^Parameter \\#2 \\$y of method pocketmine\\\\world\\\\World\\:\\:getFullLightAt\\(\\) expects int, float\\|int given\\.$#"
			count: 1
			path: ../../../src/block/Sapling.php

		-
			message: "#^Parameter \\#3 \\$z of method pocketmine\\\\world\\\\World\\:\\:getFullLightAt\\(\\) expects int, float\\|int given\\.$#"
			count: 1
			path: ../../../src/block/Sapling.php

		-
			message: "#^Parameter \\#1 \\$x of method pocketmine\\\\world\\\\World\\:\\:getBlockLightAt\\(\\) expects int, float\\|int given\\.$#"
			count: 1
			path: ../../../src/block/SnowLayer.php

		-
			message: "#^Parameter \\#2 \\$y of method pocketmine\\\\world\\\\World\\:\\:getBlockLightAt\\(\\) expects int, float\\|int given\\.$#"
			count: 1
			path: ../../../src/block/SnowLayer.php

		-
			message: "#^Parameter \\#3 \\$z of method pocketmine\\\\world\\\\World\\:\\:getBlockLightAt\\(\\) expects int, float\\|int given\\.$#"
			count: 1
			path: ../../../src/block/SnowLayer.php

		-
			message: "#^Parameter \\#1 \\$x of method pocketmine\\\\world\\\\World\\:\\:isInWorld\\(\\) expects int, float\\|int given\\.$#"
			count: 1
			path: ../../../src/block/Sugarcane.php

		-
			message: "#^Parameter \\#2 \\$y of method pocketmine\\\\world\\\\World\\:\\:isInWorld\\(\\) expects int, float\\|int given\\.$#"
			count: 1
			path: ../../../src/block/Sugarcane.php

		-
			message: "#^Parameter \\#3 \\$z of method pocketmine\\\\world\\\\World\\:\\:isInWorld\\(\\) expects int, float\\|int given\\.$#"
			count: 1
			path: ../../../src/block/Sugarcane.php

		-
			message: "#^Parameter \\#1 \\$x of method pocketmine\\\\world\\\\World\\:\\:getBlockAt\\(\\) expects int, float\\|int given\\.$#"
			count: 1
			path: ../../../src/block/Sugarcane.php

		-
			message: "#^Parameter \\#2 \\$y of method pocketmine\\\\world\\\\World\\:\\:getBlockAt\\(\\) expects int, float\\|int given\\.$#"
			count: 1
			path: ../../../src/block/Sugarcane.php

		-
			message: "#^Parameter \\#3 \\$z of method pocketmine\\\\world\\\\World\\:\\:getBlockAt\\(\\) expects int, float\\|int given\\.$#"
			count: 1
			path: ../../../src/block/Sugarcane.php

		-
			message: "#^Parameter \\#2 \\$y of method pocketmine\\\\world\\\\World\\:\\:getTileAt\\(\\) expects int, float\\|int given\\.$#"
			count: 1
			path: ../../../src/block/tile/Chest.php

		-
			message: "#^Property pocketmine\\\\block\\\\tile\\\\Chest\\:\\:\\$pairX \\(int\\|null\\) does not accept float\\|int\\.$#"
			count: 2
			path: ../../../src/block/tile/Chest.php

		-
			message: "#^Property pocketmine\\\\block\\\\tile\\\\Chest\\:\\:\\$pairZ \\(int\\|null\\) does not accept float\\|int\\.$#"
			count: 2
			path: ../../../src/block/tile/Chest.php

		-
			message: "#^Parameter \\#2 \\$value of method pocketmine\\\\nbt\\\\tag\\\\CompoundTag\\:\\:setInt\\(\\) expects int, float\\|int given\\.$#"
			count: 3
			path: ../../../src/block/tile/Spawnable.php

		-
			message: "#^Array \\(array\\<class\\-string\\<pocketmine\\\\block\\\\tile\\\\Tile\\>, string\\>\\) does not accept string\\|false\\.$#"
			count: 1
			path: ../../../src/block/tile/TileFactory.php

		-
			message: "#^Static property pocketmine\\\\command\\\\CommandReader\\:\\:\\$stdin \\(resource\\) does not accept resource\\|false\\.$#"
			count: 1
			path: ../../../src/command/CommandReader.php

		-
			message: "#^Parameter \\#1 \\$stream of method pocketmine\\\\command\\\\CommandReader\\:\\:isPipe\\(\\) expects resource, resource\\|false given\\.$#"
			count: 1
			path: ../../../src/command/CommandReader.php

		-
			message: "#^Cannot access offset 'mode' on array\\(0 \\=\\> int, 1 \\=\\> int, 2 \\=\\> int, 3 \\=\\> int, 4 \\=\\> int, 5 \\=\\> int, 6 \\=\\> int, 7 \\=\\> int, \\.\\.\\.\\)\\|false\\.$#"
			count: 1
			path: ../../../src/command/CommandReader.php

		-
			message: "#^Only booleans are allowed in an if condition, int\\|false given\\.$#"
			count: 1
			path: ../../../src/command/defaults/BanIpCommand.php

		-
			message: "#^Only booleans are allowed in an if condition, int\\|false given\\.$#"
			count: 1
			path: ../../../src/command/defaults/PardonIpCommand.php

		-
			message: "#^Parameter \\#1 \\$fp of function fwrite expects resource, resource\\|false given\\.$#"
			count: 1
			path: ../../../src/command/defaults/TimingsCommand.php

		-
			message: "#^Parameter \\#1 \\$fp of function fseek expects resource, resource\\|false given\\.$#"
			count: 1
			path: ../../../src/command/defaults/TimingsCommand.php

		-
			message: "#^Parameter \\#1 \\$source of function stream_get_contents expects resource, resource\\|false given\\.$#"
			count: 1
			path: ../../../src/command/defaults/TimingsCommand.php

		-
			message: "#^Parameter \\#1 \\$fp of function fclose expects resource, resource\\|false given\\.$#"
			count: 2
			path: ../../../src/command/defaults/TimingsCommand.php

		-
			message: "#^Parameter \\#4 \\$data of class class@anonymous/src/command/defaults/TimingsCommand\\.php\\:131 constructor expects array\\<string, string\\>, array\\<string, string\\|false\\> given\\.$#"
			count: 1
			path: ../../../src/command/defaults/TimingsCommand.php

		-
			message: "#^Method pocketmine\\\\crafting\\\\CraftingManager\\:\\:hashOutputs\\(\\) should return string but returns string\\|false\\.$#"
			count: 1
			path: ../../../src/crafting/CraftingManager.php

		-
			message: "#^Parameter \\#1 \\$json of function json_decode expects string, string\\|false given\\.$#"
			count: 1
			path: ../../../src/crafting/CraftingManagerFromDataHelper.php

		-
			message: "#^Parameter \\#1 \\$json of function json_decode expects string, string\\|false given\\.$#"
			count: 1
			path: ../../../src/data/bedrock/LegacyToStringBidirectionalIdMap.php

		-
			message: "#^Parameter \\#1 \\$index of method pocketmine\\\\inventory\\\\BaseInventory\\:\\:setItem\\(\\) expects int, int\\|string given\\.$#"
			count: 1
			path: ../../../src/entity/ExperienceManager.php

		-
			message: "#^Parameter \\#1 \\$x of method pocketmine\\\\world\\\\World\\:\\:getBlockAt\\(\\) expects int, float\\|int given\\.$#"
			count: 1
			path: ../../../src/entity/Living.php

		-
			message: "#^Parameter \\#2 \\$y of method pocketmine\\\\world\\\\World\\:\\:getBlockAt\\(\\) expects int, float\\|int given\\.$#"
			count: 1
			path: ../../../src/entity/Living.php

		-
			message: "#^Parameter \\#3 \\$z of method pocketmine\\\\world\\\\World\\:\\:getBlockAt\\(\\) expects int, float\\|int given\\.$#"
			count: 1
			path: ../../../src/entity/Living.php

		-
			message: "#^Property pocketmine\\\\entity\\\\Skin\\:\\:\\$geometryData \\(string\\) does not accept string\\|false\\.$#"
			count: 1
			path: ../../../src/entity/Skin.php

		-
			message: "#^Parameter \\#2 \\$x of method pocketmine\\\\block\\\\Block\\:\\:position\\(\\) expects int, float\\|int given\\.$#"
			count: 1
			path: ../../../src/entity/object/FallingBlock.php

		-
			message: "#^Parameter \\#3 \\$y of method pocketmine\\\\block\\\\Block\\:\\:position\\(\\) expects int, float\\|int given\\.$#"
			count: 1
			path: ../../../src/entity/object/FallingBlock.php

		-
			message: "#^Parameter \\#4 \\$z of method pocketmine\\\\block\\\\Block\\:\\:position\\(\\) expects int, float\\|int given\\.$#"
			count: 1
			path: ../../../src/entity/object/FallingBlock.php

		-
			message: "#^Parameter \\#1 \\$x of method pocketmine\\\\world\\\\World\\:\\:getBlockAt\\(\\) expects int, float\\|int given\\.$#"
			count: 1
			path: ../../../src/entity/object/Painting.php

		-
			message: "#^Parameter \\#2 \\$y of method pocketmine\\\\world\\\\World\\:\\:getBlockAt\\(\\) expects int, float\\|int given\\.$#"
			count: 1
			path: ../../../src/entity/object/Painting.php

		-
			message: "#^Parameter \\#3 \\$z of method pocketmine\\\\world\\\\World\\:\\:getBlockAt\\(\\) expects int, float\\|int given\\.$#"
			count: 1
			path: ../../../src/entity/object/Painting.php

		-
			message: "#^Parameter \\#2 \\$value of method pocketmine\\\\nbt\\\\tag\\\\CompoundTag\\:\\:setInt\\(\\) expects int, float\\|int given\\.$#"
			count: 3
			path: ../../../src/entity/projectile/Projectile.php

		-
			message: "#^Parameter \\#1 \\$x of method pocketmine\\\\world\\\\World\\:\\:getBlockAt\\(\\) expects int, float\\|int given\\.$#"
			count: 1
			path: ../../../src/entity/projectile/Projectile.php

		-
			message: "#^Parameter \\#2 \\$y of method pocketmine\\\\world\\\\World\\:\\:getBlockAt\\(\\) expects int, float\\|int given\\.$#"
			count: 1
			path: ../../../src/entity/projectile/Projectile.php

		-
			message: "#^Parameter \\#3 \\$z of method pocketmine\\\\world\\\\World\\:\\:getBlockAt\\(\\) expects int, float\\|int given\\.$#"
			count: 1
			path: ../../../src/entity/projectile/Projectile.php

		-
			message: "#^Parameter \\#1 \\$argument of class ReflectionClass constructor expects class\\-string\\<T of object\\>\\|T of object, string given\\.$#"
			count: 1
			path: ../../../src/event/HandlerListManager.php

		-
			message: "#^Parameter \\#1 \\$json of function json_decode expects string, string\\|false given\\.$#"
			count: 1
			path: ../../../src/inventory/CreativeInventory.php

		-
			message: "#^Parameter \\#1 \\$buffer of method pocketmine\\\\nbt\\\\BaseNbtSerializer\\:\\:read\\(\\) expects string, string\\|false given\\.$#"
			count: 1
			path: ../../../src/item/Item.php

		-
			message: "#^Parameter \\#2 \\$input1 of function array_map expects array, array\\|false given\\.$#"
			count: 1
			path: ../../../src/lang/Language.php

		-
			message: "#^Parameter \\#1 \\$str of static method pocketmine\\\\network\\\\mcpe\\\\JwtUtils\\:\\:b64UrlEncode\\(\\) expects string, string\\|false given\\.$#"
			count: 2
			path: ../../../src/network/mcpe/JwtUtils.php

		-
			message: "#^Parameter \\#1 \\$string of method Mdanter\\\\Ecc\\\\Serializer\\\\PublicKey\\\\DerPublicKeySerializer\\:\\:parse\\(\\) expects string, string\\|false given\\.$#"
			count: 1
			path: ../../../src/network/mcpe/auth/ProcessLoginTask.php

		-
			message: "#^Parameter \\#1 \\$buffer of class pocketmine\\\\network\\\\mcpe\\\\protocol\\\\serializer\\\\PacketSerializer constructor expects string, string\\|false given\\.$#"
			count: 1
			path: ../../../src/network/mcpe/convert/RuntimeBlockMapping.php

		-
			message: "#^Method pocketmine\\\\network\\\\mcpe\\\\encryption\\\\EncryptionUtils\\:\\:generateKey\\(\\) should return string but returns string\\|false\\.$#"
			count: 1
			path: ../../../src/network/mcpe/encryption/EncryptionUtils.php

		-
			message: "#^Parameter \\#1 \\$x of method pocketmine\\\\network\\\\mcpe\\\\protocol\\\\serializer\\\\PacketSerializer\\:\\:putSignedBlockPosition\\(\\) expects int, float\\|int given\\.$#"
			count: 1
			path: ../../../src/network/mcpe/protocol/types/entity/BlockPosMetadataProperty.php

		-
			message: "#^Parameter \\#2 \\$y of method pocketmine\\\\network\\\\mcpe\\\\protocol\\\\serializer\\\\PacketSerializer\\:\\:putSignedBlockPosition\\(\\) expects int, float\\|int given\\.$#"
			count: 1
			path: ../../../src/network/mcpe/protocol/types/entity/BlockPosMetadataProperty.php

		-
			message: "#^Parameter \\#3 \\$z of method pocketmine\\\\network\\\\mcpe\\\\protocol\\\\serializer\\\\PacketSerializer\\:\\:putSignedBlockPosition\\(\\) expects int, float\\|int given\\.$#"
			count: 1
			path: ../../../src/network/mcpe/protocol/types/entity/BlockPosMetadataProperty.php

		-
			message: "#^Parameter \\#1 \\$x of method pocketmine\\\\network\\\\mcpe\\\\protocol\\\\serializer\\\\PacketSerializer\\:\\:putBlockPosition\\(\\) expects int, float\\|int given\\.$#"
			count: 1
			path: ../../../src/network/mcpe/protocol/types/inventory/UseItemTransactionData.php

		-
			message: "#^Parameter \\#2 \\$y of method pocketmine\\\\network\\\\mcpe\\\\protocol\\\\serializer\\\\PacketSerializer\\:\\:putBlockPosition\\(\\) expects int, float\\|int given\\.$#"
			count: 1
			path: ../../../src/network/mcpe/protocol/types/inventory/UseItemTransactionData.php

		-
			message: "#^Parameter \\#3 \\$z of method pocketmine\\\\network\\\\mcpe\\\\protocol\\\\serializer\\\\PacketSerializer\\:\\:putBlockPosition\\(\\) expects int, float\\|int given\\.$#"
			count: 1
			path: ../../../src/network/mcpe/protocol/types/inventory/UseItemTransactionData.php

		-
			message: "#^Call to an undefined method object\\:\\:Add\\(\\)\\.$#"
			count: 1
			path: ../../../src/network/upnp/UPnP.php

		-
			message: "#^Call to an undefined method object\\:\\:Remove\\(\\)\\.$#"
			count: 1
			path: ../../../src/network/upnp/UPnP.php

		-
			message: "#^Array \\(array\\<int, pocketmine\\\\player\\\\UsedChunkStatus\\>\\) does not accept key \\(int\\|string\\)\\.$#"
			count: 3
			path: ../../../src/player/Player.php

		-
			message: "#^Parameter \\#1 \\$string of function strlen expects string, string\\|false given\\.$#"
			count: 2
			path: ../../../src/resourcepacks/ZippedResourcePack.php

		-
			message: "#^Parameter \\#2 \\$subject of function preg_match expects string, string\\|false given\\.$#"
			count: 1
			path: ../../../src/resourcepacks/ZippedResourcePack.php

		-
			message: "#^Property pocketmine\\\\resourcepacks\\\\ZippedResourcePack\\:\\:\\$fileResource \\(resource\\) does not accept resource\\|false\\.$#"
			count: 1
			path: ../../../src/resourcepacks/ZippedResourcePack.php

		-
			message: "#^Method pocketmine\\\\resourcepacks\\\\ZippedResourcePack\\:\\:getPackSize\\(\\) should return int but returns int\\|false\\.$#"
			count: 1
			path: ../../../src/resourcepacks/ZippedResourcePack.php

		-
			message: "#^Property pocketmine\\\\resourcepacks\\\\ZippedResourcePack\\:\\:\\$sha256 \\(string\\|null\\) does not accept string\\|false\\.$#"
			count: 1
			path: ../../../src/resourcepacks/ZippedResourcePack.php

		-
			message: "#^Method pocketmine\\\\resourcepacks\\\\ZippedResourcePack\\:\\:getSha256\\(\\) should return string but returns string\\|false\\.$#"
			count: 1
			path: ../../../src/resourcepacks/ZippedResourcePack.php

		-
			message: "#^Method pocketmine\\\\resourcepacks\\\\ZippedResourcePack\\:\\:getPackChunk\\(\\) should return string but returns string\\|false\\.$#"
			count: 1
			path: ../../../src/resourcepacks/ZippedResourcePack.php

		-
			message: "#^Cannot call method getNextRun\\(\\) on array\\<string, int\\|pocketmine\\\\scheduler\\\\TaskHandler\\>\\|int\\|pocketmine\\\\scheduler\\\\TaskHandler\\.$#"
			count: 1
			path: ../../../src/scheduler/TaskScheduler.php

		-
			message: "#^Parameter \\#2 \\$subject of function preg_match expects string, string\\|false given\\.$#"
			count: 1
			path: ../../../src/utils/Filesystem.php

		-
			message: "#^Parameter \\#1 \\$haystack of function strpos expects string, string\\|false given\\.$#"
			count: 1
			path: ../../../src/utils/Timezone.php

		-
			message: "#^Parameter \\#1 \\$abbr of function timezone_name_from_abbr expects string, string\\|false given\\.$#"
			count: 1
			path: ../../../src/utils/Timezone.php

		-
			message: "#^Parameter \\#1 \\$timezone_identifier of function date_default_timezone_set expects string, string\\|false given\\.$#"
			count: 1
			path: ../../../src/utils/Timezone.php

		-
			message: "#^Parameter \\#1 \\$x of static method pocketmine\\\\world\\\\World\\:\\:blockHash\\(\\) expects int, float\\|int given\\.$#"
			count: 2
			path: ../../../src/world/Explosion.php

		-
			message: "#^Parameter \\#2 \\$y of static method pocketmine\\\\world\\\\World\\:\\:blockHash\\(\\) expects int, float\\|int given\\.$#"
			count: 2
			path: ../../../src/world/Explosion.php

		-
			message: "#^Parameter \\#3 \\$z of static method pocketmine\\\\world\\\\World\\:\\:blockHash\\(\\) expects int, float\\|int given\\.$#"
			count: 2
			path: ../../../src/world/Explosion.php

		-
			message: "#^Parameter \\#1 \\$x of method pocketmine\\\\world\\\\World\\:\\:getTileAt\\(\\) expects int, float\\|int given\\.$#"
			count: 1
			path: ../../../src/world/Explosion.php

		-
			message: "#^Parameter \\#2 \\$y of method pocketmine\\\\world\\\\World\\:\\:getTileAt\\(\\) expects int, float\\|int given\\.$#"
			count: 1
			path: ../../../src/world/Explosion.php

		-
			message: "#^Parameter \\#3 \\$z of method pocketmine\\\\world\\\\World\\:\\:getTileAt\\(\\) expects int, float\\|int given\\.$#"
			count: 1
			path: ../../../src/world/Explosion.php

		-
			message: "#^Parameter \\#1 \\$x of method pocketmine\\\\world\\\\World\\:\\:setBlockAt\\(\\) expects int, float\\|int given\\.$#"
			count: 1
			path: ../../../src/world/Explosion.php

		-
			message: "#^Parameter \\#2 \\$y of method pocketmine\\\\world\\\\World\\:\\:setBlockAt\\(\\) expects int, float\\|int given\\.$#"
			count: 1
			path: ../../../src/world/Explosion.php

		-
			message: "#^Parameter \\#3 \\$z of method pocketmine\\\\world\\\\World\\:\\:setBlockAt\\(\\) expects int, float\\|int given\\.$#"
			count: 1
			path: ../../../src/world/Explosion.php

		-
			message: "#^Parameter \\#1 \\$x of method pocketmine\\\\world\\\\World\\:\\:updateAllLight\\(\\) expects int, float\\|int given\\.$#"
			count: 1
			path: ../../../src/world/Explosion.php

		-
			message: "#^Parameter \\#2 \\$y of method pocketmine\\\\world\\\\World\\:\\:updateAllLight\\(\\) expects int, float\\|int given\\.$#"
			count: 1
			path: ../../../src/world/Explosion.php

		-
			message: "#^Parameter \\#3 \\$z of method pocketmine\\\\world\\\\World\\:\\:updateAllLight\\(\\) expects int, float\\|int given\\.$#"
			count: 1
			path: ../../../src/world/Explosion.php

		-
			message: "#^Parameter \\#1 \\$x of method pocketmine\\\\world\\\\World\\:\\:isInWorld\\(\\) expects int, float\\|int given\\.$#"
			count: 1
			path: ../../../src/world/Explosion.php

		-
			message: "#^Parameter \\#2 \\$y of method pocketmine\\\\world\\\\World\\:\\:isInWorld\\(\\) expects int, float\\|int given\\.$#"
			count: 1
			path: ../../../src/world/Explosion.php

		-
			message: "#^Parameter \\#3 \\$z of method pocketmine\\\\world\\\\World\\:\\:isInWorld\\(\\) expects int, float\\|int given\\.$#"
			count: 1
			path: ../../../src/world/Explosion.php

		-
			message: "#^Parameter \\#1 \\$x of method pocketmine\\\\world\\\\World\\:\\:getBlockAt\\(\\) expects int, float\\|int given\\.$#"
			count: 1
			path: ../../../src/world/Explosion.php

		-
			message: "#^Parameter \\#2 \\$y of method pocketmine\\\\world\\\\World\\:\\:getBlockAt\\(\\) expects int, float\\|int given\\.$#"
			count: 1
			path: ../../../src/world/Explosion.php

		-
			message: "#^Parameter \\#3 \\$z of method pocketmine\\\\world\\\\World\\:\\:getBlockAt\\(\\) expects int, float\\|int given\\.$#"
			count: 1
			path: ../../../src/world/Explosion.php

		-
			message: "#^Cannot access offset 'priority' on array\\('priority' \\=\\> int, 'data' \\=\\> pocketmine\\\\math\\\\Vector3\\)\\|int\\|pocketmine\\\\math\\\\Vector3\\.$#"
			count: 1
			path: ../../../src/world/World.php

		-
			message: "#^Cannot access offset 'data' on array\\('priority' \\=\\> int, 'data' \\=\\> pocketmine\\\\math\\\\Vector3\\)\\|int\\|pocketmine\\\\math\\\\Vector3\\.$#"
			count: 1
			path: ../../../src/world/World.php

		-
			message: "#^Parameter \\#1 \\$x of static method pocketmine\\\\world\\\\World\\:\\:blockHash\\(\\) expects int, float\\|int given\\.$#"
			count: 3
			path: ../../../src/world/World.php

		-
			message: "#^Parameter \\#2 \\$y of static method pocketmine\\\\world\\\\World\\:\\:blockHash\\(\\) expects int, float\\|int given\\.$#"
			count: 3
			path: ../../../src/world/World.php

		-
			message: "#^Parameter \\#3 \\$z of static method pocketmine\\\\world\\\\World\\:\\:blockHash\\(\\) expects int, float\\|int given\\.$#"
			count: 3
			path: ../../../src/world/World.php

		-
			message: "#^Parameter \\#1 \\$x of method pocketmine\\\\world\\\\World\\:\\:getBlockAt\\(\\) expects int, float\\|int given\\.$#"
			count: 1
			path: ../../../src/world/World.php

		-
			message: "#^Parameter \\#2 \\$y of method pocketmine\\\\world\\\\World\\:\\:getBlockAt\\(\\) expects int, float\\|int given\\.$#"
			count: 1
			path: ../../../src/world/World.php

		-
			message: "#^Parameter \\#3 \\$z of method pocketmine\\\\world\\\\World\\:\\:getBlockAt\\(\\) expects int, float\\|int given\\.$#"
			count: 1
			path: ../../../src/world/World.php

		-
			message: "#^Parameter \\#1 \\$x of static method pocketmine\\\\network\\\\mcpe\\\\protocol\\\\UpdateBlockPacket\\:\\:create\\(\\) expects int, float\\|int given\\.$#"
			count: 1
			path: ../../../src/world/World.php

		-
			message: "#^Parameter \\#2 \\$y of static method pocketmine\\\\network\\\\mcpe\\\\protocol\\\\UpdateBlockPacket\\:\\:create\\(\\) expects int, float\\|int given\\.$#"
			count: 1
			path: ../../../src/world/World.php

		-
<<<<<<< HEAD
			message: "#^Parameter \\#3 \\$z of static method pocketmine\\\\network\\\\mcpe\\\\protocol\\\\UpdateBlockPacket\\:\\:create\\(\\) expects int, float\\|int given\\.$#"
			count: 1
			path: ../../../src/world/World.php

		-
			message: "#^Parameter \\#1 \\$x of method pocketmine\\\\world\\\\World\\:\\:getTileAt\\(\\) expects int, float\\|int given\\.$#"
			count: 1
			path: ../../../src/world/World.php

		-
			message: "#^Parameter \\#2 \\$y of method pocketmine\\\\world\\\\World\\:\\:getTileAt\\(\\) expects int, float\\|int given\\.$#"
			count: 1
			path: ../../../src/world/World.php

		-
			message: "#^Parameter \\#3 \\$z of method pocketmine\\\\world\\\\World\\:\\:getTileAt\\(\\) expects int, float\\|int given\\.$#"
			count: 1
			path: ../../../src/world/World.php
=======
			message: "#^Parameter \\#1 \\$string of function strlen expects string, string\\|false given\\.$#"
			count: 2
			path: ../../../src/pocketmine/resourcepacks/ZippedResourcePack.php
>>>>>>> fb20bb38

		-
			message: "#^Parameter \\#1 \\$x of static method pocketmine\\\\network\\\\mcpe\\\\protocol\\\\BlockActorDataPacket\\:\\:create\\(\\) expects int, float\\|int given\\.$#"
			count: 1
			path: ../../../src/world/World.php

		-
			message: "#^Parameter \\#2 \\$y of static method pocketmine\\\\network\\\\mcpe\\\\protocol\\\\BlockActorDataPacket\\:\\:create\\(\\) expects int, float\\|int given\\.$#"
			count: 1
			path: ../../../src/world/World.php

		-
			message: "#^Parameter \\#3 \\$z of static method pocketmine\\\\network\\\\mcpe\\\\protocol\\\\BlockActorDataPacket\\:\\:create\\(\\) expects int, float\\|int given\\.$#"
			count: 1
			path: ../../../src/world/World.php

		-
			message: "#^Parameter \\#1 \\$x of method pocketmine\\\\world\\\\World\\:\\:isInWorld\\(\\) expects int, float\\|int given\\.$#"
			count: 3
			path: ../../../src/world/World.php

		-
			message: "#^Parameter \\#2 \\$y of method pocketmine\\\\world\\\\World\\:\\:isInWorld\\(\\) expects int, float\\|int given\\.$#"
			count: 3
			path: ../../../src/world/World.php

		-
			message: "#^Parameter \\#3 \\$z of method pocketmine\\\\world\\\\World\\:\\:isInWorld\\(\\) expects int, float\\|int given\\.$#"
			count: 3
			path: ../../../src/world/World.php

		-
			message: "#^Parameter \\#1 \\$x of method pocketmine\\\\world\\\\World\\:\\:getFullLightAt\\(\\) expects int, float\\|int given\\.$#"
			count: 1
			path: ../../../src/world/World.php

		-
			message: "#^Parameter \\#2 \\$y of method pocketmine\\\\world\\\\World\\:\\:getFullLightAt\\(\\) expects int, float\\|int given\\.$#"
			count: 1
			path: ../../../src/world/World.php

		-
			message: "#^Parameter \\#3 \\$z of method pocketmine\\\\world\\\\World\\:\\:getFullLightAt\\(\\) expects int, float\\|int given\\.$#"
			count: 1
			path: ../../../src/world/World.php

		-
			message: "#^Parameter \\#6 \\$xpDrops of class pocketmine\\\\event\\\\block\\\\BlockBreakEvent constructor expects int, float\\|int given\\.$#"
			count: 1
			path: ../../../src/world/World.php

		-
			message: "#^Parameter \\#2 \\$amount of method pocketmine\\\\world\\\\World\\:\\:dropExperience\\(\\) expects int, float\\|int\\<1, max\\> given\\.$#"
			count: 1
			path: ../../../src/world/World.php

		-
			message: "#^Parameter \\#2 \\$x of method pocketmine\\\\block\\\\Block\\:\\:position\\(\\) expects int, float\\|int given\\.$#"
			count: 2
			path: ../../../src/world/World.php

		-
			message: "#^Parameter \\#3 \\$y of method pocketmine\\\\block\\\\Block\\:\\:position\\(\\) expects int, float\\|int given\\.$#"
			count: 2
			path: ../../../src/world/World.php

		-
			message: "#^Parameter \\#4 \\$z of method pocketmine\\\\block\\\\Block\\:\\:position\\(\\) expects int, float\\|int given\\.$#"
			count: 2
			path: ../../../src/world/World.php

		-
			message: "#^Parameter \\#1 \\$x of static method pocketmine\\\\world\\\\format\\\\Chunk\\:\\:blockHash\\(\\) expects int, float\\|int given\\.$#"
			count: 2
			path: ../../../src/world/format/Chunk.php

		-
			message: "#^Parameter \\#2 \\$y of static method pocketmine\\\\world\\\\format\\\\Chunk\\:\\:blockHash\\(\\) expects int, float\\|int given\\.$#"
			count: 2
			path: ../../../src/world/format/Chunk.php

		-
			message: "#^Parameter \\#3 \\$z of static method pocketmine\\\\world\\\\format\\\\Chunk\\:\\:blockHash\\(\\) expects int, float\\|int given\\.$#"
			count: 2
			path: ../../../src/world/format/Chunk.php

		-
			message: "#^Parameter \\#1 \\$className of static method pocketmine\\\\utils\\\\Utils\\:\\:testValidInstance\\(\\) expects class\\-string, string given\\.$#"
			count: 1
			path: ../../../src/world/format/io/FormatConverter.php

		-
			message: "#^Only numeric types are allowed in %%, int\\|false given on the left side\\.$#"
			count: 1
			path: ../../../src/world/format/io/region/RegionLoader.php

		-
			message: "#^Argument of an invalid type array\\<int, string\\>\\|false supplied for foreach, only iterables are supported\\.$#"
			count: 1
			path: ../../../src/world/format/io/region/RegionWorldProvider.php

		-
			message: "#^Parameter \\#1 \\$start of method pocketmine\\\\utils\\\\Random\\:\\:nextRange\\(\\) expects int, float\\|int given\\.$#"
			count: 2
			path: ../../../src/world/generator/object/TallGrass.php

		-
			message: "#^Parameter \\#2 \\$end of method pocketmine\\\\utils\\\\Random\\:\\:nextRange\\(\\) expects int, float\\|int given\\.$#"
			count: 2
			path: ../../../src/world/generator/object/TallGrass.php

		-
			message: "#^Parameter \\#2 \\$y of method pocketmine\\\\world\\\\ChunkManager\\:\\:getBlockAt\\(\\) expects int, float\\|int given\\.$#"
			count: 2
			path: ../../../src/world/generator/object/TallGrass.php

		-
			message: "#^Parameter \\#2 \\$y of method pocketmine\\\\world\\\\ChunkManager\\:\\:setBlockAt\\(\\) expects int, float\\|int given\\.$#"
			count: 1
			path: ../../../src/world/generator/object/TallGrass.php

		-
			message: "#^Parameter \\#1 \\$json of function json_decode expects string, string\\|false given\\.$#"
			count: 1
			path: ../../phpunit/block/BlockTest.php

		-
			message: "#^Parameter \\#1 \\$json of function json_decode expects string, string\\|false given\\.$#"
			count: 1
			path: ../../phpunit/block/regenerate_consistency_check.php

		-
			message: "#^Parameter \\#1 \\$logFile of class pocketmine\\\\utils\\\\MainLogger constructor expects string, string\\|false given\\.$#"
			count: 1
			path: ../../phpunit/scheduler/AsyncPoolTest.php
<|MERGE_RESOLUTION|>--- conflicted
+++ resolved
@@ -661,16 +661,6 @@
 			path: ../../../src/network/mcpe/protocol/types/inventory/UseItemTransactionData.php
 
 		-
-			message: "#^Call to an undefined method object\\:\\:Add\\(\\)\\.$#"
-			count: 1
-			path: ../../../src/network/upnp/UPnP.php
-
-		-
-			message: "#^Call to an undefined method object\\:\\:Remove\\(\\)\\.$#"
-			count: 1
-			path: ../../../src/network/upnp/UPnP.php
-
-		-
 			message: "#^Array \\(array\\<int, pocketmine\\\\player\\\\UsedChunkStatus\\>\\) does not accept key \\(int\\|string\\)\\.$#"
 			count: 3
 			path: ../../../src/player/Player.php
@@ -876,7 +866,6 @@
 			path: ../../../src/world/World.php
 
 		-
-<<<<<<< HEAD
 			message: "#^Parameter \\#3 \\$z of static method pocketmine\\\\network\\\\mcpe\\\\protocol\\\\UpdateBlockPacket\\:\\:create\\(\\) expects int, float\\|int given\\.$#"
 			count: 1
 			path: ../../../src/world/World.php
@@ -895,11 +884,6 @@
 			message: "#^Parameter \\#3 \\$z of method pocketmine\\\\world\\\\World\\:\\:getTileAt\\(\\) expects int, float\\|int given\\.$#"
 			count: 1
 			path: ../../../src/world/World.php
-=======
-			message: "#^Parameter \\#1 \\$string of function strlen expects string, string\\|false given\\.$#"
-			count: 2
-			path: ../../../src/pocketmine/resourcepacks/ZippedResourcePack.php
->>>>>>> fb20bb38
 
 		-
 			message: "#^Parameter \\#1 \\$x of static method pocketmine\\\\network\\\\mcpe\\\\protocol\\\\BlockActorDataPacket\\:\\:create\\(\\) expects int, float\\|int given\\.$#"
