parameters:
	ignoreErrors:
		-
			message: "#^PHPDoc tag @param has invalid value \\(.+\\)\\: Unexpected token \"&\", expected variable at offset \\d+$#"
			path: ../../../src

		-
			message: "#^Default value of the parameter \\#\\d+ \\$[A-Za-z\\d_]+ \\(\\-?\\d+\\) of method .+\\(\\) is incompatible with type float\\.$#"
			path: ../../../src

		-
			message: "#^Cannot access an offset on Threaded\\.$#"
			path: ../../../src

		-
			message: "#^Cannot assign new offset to Threaded\\.$#"
			path: ../../../src

		-
			message: "#^Offset string does not exist on array\\(\\)\\.$#"
			count: 3
			path: ../../../src/MemoryManager.php

		-
			message: "#^Offset \\(int\\|string\\) does not exist on array\\(\\)\\.$#"
			count: 1
			path: ../../../src/MemoryManager.php

		-
			message: "#^Cannot access an offset on Ds\\\\Deque&iterable\\<pocketmine\\\\block\\\\utils\\\\BannerPattern\\>\\.$#"
			count: 1
			path: ../../../src/block/tile/Banner.php

		-
			message: "#^Cannot access offset int on Ds\\\\Deque&iterable\\<pocketmine\\\\item\\\\WritableBookPage\\>\\.$#"
			count: 2
			path: ../../../src/item/WritableBookBase.php

		-
			message: "#^Array \\(array\\) does not accept key int\\.$#"
			count: 1
			path: ../../../src/plugin/PluginDescription.php

		-
			message: "#^Comparison operation \"\\>\\=\" between 0 and 2 is always false\\.$#"
			count: 1
<<<<<<< HEAD
			path: ../../../src/world/format/SubChunk.php
=======
			path: ../../../src/pocketmine/block/Liquid.php

		-
			#adjacentSources comparison FP
			message: "#^If condition is always false\\.$#"
			count: 1
			path: ../../../src/pocketmine/block/Liquid.php

		-
			#$class::NETWORK_ID false positive
			message: "#^Strict comparison using \\!\\=\\= between \\-1 and \\-1 will always evaluate to false\\.$#"
			count: 1
			path: ../../../src/pocketmine/entity/Entity.php

		-
			message: "#^Call to function assert\\(\\) with false and 'unknown hit type' will always evaluate to false\\.$#"
			count: 1
			path: ../../../src/pocketmine/entity/projectile/Projectile.php

		-
			message: "#^Strict comparison using \\=\\=\\= between int\\<min, 3\\> and 4 will always evaluate to false\\.$#"
			count: 1
			path: ../../../src/pocketmine/level/Level.php

		-
			message: "#^Instanceof between int and PharFileInfo will always evaluate to false\\.$#"
			count: 1
			path: ../../../src/pocketmine/plugin/PharPluginLoader.php

		-
			#ReflectionFunction::getClosureThis() should be nullable
			message: "#^Else branch is unreachable because ternary operator condition is always true\\.$#"
			count: 1
			path: ../../../src/pocketmine/utils/Utils.php

		-
			#ReflectionFunction::getClosureScopeClass() should be nullable
			message: "#^Unreachable statement \\- code above always terminates\\.$#"
			count: 1
			path: ../../../src/pocketmine/utils/Utils.php
>>>>>>> 1a467420
<|MERGE_RESOLUTION|>--- conflicted
+++ resolved
@@ -27,9 +27,25 @@
 			path: ../../../src/MemoryManager.php
 
 		-
+			message: "#^Comparison operation \"\\>\\=\" between 0 and 2 is always false\\.$#"
+			count: 1
+			path: ../../../src/block/Liquid.php
+
+		-
+			#adjacentSources comparison FP
+			message: "#^If condition is always false\\.$#"
+			count: 1
+			path: ../../../src/block/Liquid.php
+
+		-
 			message: "#^Cannot access an offset on Ds\\\\Deque&iterable\\<pocketmine\\\\block\\\\utils\\\\BannerPattern\\>\\.$#"
 			count: 1
 			path: ../../../src/block/tile/Banner.php
+
+		-
+			message: "#^Call to function assert\\(\\) with false and 'unknown hit type' will always evaluate to false\\.$#"
+			count: 1
+			path: ../../../src/entity/projectile/Projectile.php
 
 		-
 			message: "#^Cannot access offset int on Ds\\\\Deque&iterable\\<pocketmine\\\\item\\\\WritableBookPage\\>\\.$#"
@@ -37,54 +53,23 @@
 			path: ../../../src/item/WritableBookBase.php
 
 		-
-			message: "#^Array \\(array\\) does not accept key int\\.$#"
-			count: 1
-			path: ../../../src/plugin/PluginDescription.php
-
-		-
-			message: "#^Comparison operation \"\\>\\=\" between 0 and 2 is always false\\.$#"
-			count: 1
-<<<<<<< HEAD
-			path: ../../../src/world/format/SubChunk.php
-=======
-			path: ../../../src/pocketmine/block/Liquid.php
-
-		-
-			#adjacentSources comparison FP
-			message: "#^If condition is always false\\.$#"
-			count: 1
-			path: ../../../src/pocketmine/block/Liquid.php
-
-		-
-			#$class::NETWORK_ID false positive
-			message: "#^Strict comparison using \\!\\=\\= between \\-1 and \\-1 will always evaluate to false\\.$#"
-			count: 1
-			path: ../../../src/pocketmine/entity/Entity.php
-
-		-
-			message: "#^Call to function assert\\(\\) with false and 'unknown hit type' will always evaluate to false\\.$#"
-			count: 1
-			path: ../../../src/pocketmine/entity/projectile/Projectile.php
-
-		-
-			message: "#^Strict comparison using \\=\\=\\= between int\\<min, 3\\> and 4 will always evaluate to false\\.$#"
-			count: 1
-			path: ../../../src/pocketmine/level/Level.php
-
-		-
 			message: "#^Instanceof between int and PharFileInfo will always evaluate to false\\.$#"
 			count: 1
-			path: ../../../src/pocketmine/plugin/PharPluginLoader.php
+			path: ../../../src/plugin/PharPluginLoader.php
 
 		-
 			#ReflectionFunction::getClosureThis() should be nullable
 			message: "#^Else branch is unreachable because ternary operator condition is always true\\.$#"
 			count: 1
-			path: ../../../src/pocketmine/utils/Utils.php
+			path: ../../../src/utils/Utils.php
 
 		-
 			#ReflectionFunction::getClosureScopeClass() should be nullable
 			message: "#^Unreachable statement \\- code above always terminates\\.$#"
 			count: 1
-			path: ../../../src/pocketmine/utils/Utils.php
->>>>>>> 1a467420
+			path: ../../../src/utils/Utils.php
+
+		-
+			message: "#^Strict comparison using \\=\\=\\= between int\\<min, 3\\> and 4 will always evaluate to false\\.$#"
+			count: 1
+			path: ../../../src/world/World.php