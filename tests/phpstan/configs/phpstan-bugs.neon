--- conflicted
+++ resolved
@@ -48,156 +48,72 @@
 		-
 			message: "#^Call to function assert\\(\\) with false and 'unknown hit type' will always evaluate to false\\.$#"
 			count: 1
-<<<<<<< HEAD
 			path: ../../../src/entity/projectile/Projectile.php
 
 		-
 			message: "#^If condition is always false\\.$#"
-=======
-			path: ../../../src/pocketmine/entity/projectile/Projectile.php
-
-		-
-			message: "#^Call to function is_resource\\(\\) with resource will always evaluate to true\\.$#"
-			count: 2
-			path: ../../../src/pocketmine/level/format/io/region/RegionLoader.php
-
-		-
-			message: "#^Default value of the parameter \\#4 \\$expansion \\(int\\) of method pocketmine\\\\level\\\\generator\\\\noise\\\\Perlin\\:\\:__construct\\(\\) is incompatible with type float\\.$#"
-			count: 1
-			path: ../../../src/pocketmine/level/generator/noise/Perlin.php
-
-		-
-			message: "#^Default value of the parameter \\#4 \\$expansion \\(int\\) of method pocketmine\\\\level\\\\generator\\\\noise\\\\Simplex\\:\\:__construct\\(\\) is incompatible with type float\\.$#"
-			count: 1
-			path: ../../../src/pocketmine/level/generator/noise/Simplex.php
-
-		-
-			message: "#^Default value of the parameter \\#2 \\$pitch \\(int\\) of method pocketmine\\\\level\\\\sound\\\\AnvilBreakSound\\:\\:__construct\\(\\) is incompatible with type float\\.$#"
-			count: 1
-			path: ../../../src/pocketmine/level/sound/AnvilBreakSound.php
-
-		-
-			message: "#^Default value of the parameter \\#2 \\$pitch \\(int\\) of method pocketmine\\\\level\\\\sound\\\\AnvilFallSound\\:\\:__construct\\(\\) is incompatible with type float\\.$#"
-			count: 1
-			path: ../../../src/pocketmine/level/sound/AnvilFallSound.php
-
-		-
-			message: "#^Default value of the parameter \\#2 \\$pitch \\(int\\) of method pocketmine\\\\level\\\\sound\\\\AnvilUseSound\\:\\:__construct\\(\\) is incompatible with type float\\.$#"
-			count: 1
-			path: ../../../src/pocketmine/level/sound/AnvilUseSound.php
-
-		-
-			message: "#^Default value of the parameter \\#2 \\$pitch \\(int\\) of method pocketmine\\\\level\\\\sound\\\\BlazeShootSound\\:\\:__construct\\(\\) is incompatible with type float\\.$#"
->>>>>>> 717b8666
 			count: 1
 			path: ../../../src/item/ItemFactory.php
 
 		-
-<<<<<<< HEAD
 			message: "#^Strict comparison using \\!\\=\\= between \\-1 and \\-1 will always evaluate to false\\.$#"
-=======
-			message: "#^Default value of the parameter \\#2 \\$pitch \\(int\\) of method pocketmine\\\\level\\\\sound\\\\ClickSound\\:\\:__construct\\(\\) is incompatible with type float\\.$#"
->>>>>>> 717b8666
 			count: 1
 			path: ../../../src/item/ItemFactory.php
 
 		-
-<<<<<<< HEAD
+			message: "#^If condition is always false\\.$#"
+			count: 1
+			path: ../../../src/network/mcpe/protocol/types/entity/EntityMetadataCollection.php
+
+		-
+			message: "#^Instanceof between pocketmine\\\\network\\\\mcpe\\\\protocol\\\\types\\\\entity\\\\MetadataProperty and pocketmine\\\\network\\\\mcpe\\\\protocol\\\\types\\\\entity\\\\MetadataProperty will always evaluate to true\\.$#"
+			count: 1
+			path: ../../../src/network/mcpe/protocol/types/entity/EntityMetadataCollection.php
+
+		-
 			message: "#^Class pocketmine\\\\network\\\\mcpe\\\\StaticPacketCache constructor invoked with 0 parameters, 2 required\\.$#"
-=======
-			message: "#^Default value of the parameter \\#2 \\$pitch \\(int\\) of method pocketmine\\\\level\\\\sound\\\\DoorBumpSound\\:\\:__construct\\(\\) is incompatible with type float\\.$#"
->>>>>>> 717b8666
 			count: 1
 			path: ../../../src/network/mcpe/StaticPacketCache.php
 
 		-
-<<<<<<< HEAD
-			message: "#^If condition is always false\\.$#"
-=======
-			message: "#^Default value of the parameter \\#2 \\$pitch \\(int\\) of method pocketmine\\\\level\\\\sound\\\\DoorCrashSound\\:\\:__construct\\(\\) is incompatible with type float\\.$#"
->>>>>>> 717b8666
-			count: 1
-			path: ../../../src/network/mcpe/protocol/types/entity/EntityMetadataCollection.php
-
-		-
-<<<<<<< HEAD
-			message: "#^Instanceof between pocketmine\\\\network\\\\mcpe\\\\protocol\\\\types\\\\entity\\\\MetadataProperty and pocketmine\\\\network\\\\mcpe\\\\protocol\\\\types\\\\entity\\\\MetadataProperty will always evaluate to true\\.$#"
-=======
-			message: "#^Default value of the parameter \\#2 \\$pitch \\(int\\) of method pocketmine\\\\level\\\\sound\\\\DoorSound\\:\\:__construct\\(\\) is incompatible with type float\\.$#"
->>>>>>> 717b8666
-			count: 1
-			path: ../../../src/network/mcpe/protocol/types/entity/EntityMetadataCollection.php
-
-		-
-<<<<<<< HEAD
 			message: "#^Class pocketmine\\\\network\\\\mcpe\\\\compression\\\\ZlibCompressor constructor invoked with 0 parameters, 3 required\\.$#"
-=======
-			message: "#^Default value of the parameter \\#2 \\$pitch \\(int\\) of method pocketmine\\\\level\\\\sound\\\\FizzSound\\:\\:__construct\\(\\) is incompatible with type float\\.$#"
->>>>>>> 717b8666
 			count: 1
 			path: ../../../src/network/mcpe/compression/ZlibCompressor.php
 
 		-
-<<<<<<< HEAD
-			message: "#^Strict comparison using \\!\\=\\= between string and false will always evaluate to true\\.$#"
-=======
-			message: "#^Default value of the parameter \\#3 \\$pitch \\(int\\) of method pocketmine\\\\level\\\\sound\\\\GenericSound\\:\\:__construct\\(\\) is incompatible with type float\\.$#"
->>>>>>> 717b8666
+			message: "#^Strict comparison using \\=\\=\\= between string and false will always evaluate to false\\.$#"
 			count: 1
-			path: ../../../src/utils/Timezone.php
+			path: ../../../src/utils/Utils.php
 
 		-
-<<<<<<< HEAD
 			message: "#^Call to function is_resource\\(\\) with resource will always evaluate to true\\.$#"
 			count: 2
 			path: ../../../src/world/format/io/region/RegionLoader.php
 
 		-
-			message: "#^Default value of the parameter \\#1 \\$pitch \\(0\\) of method pocketmine\\\\world\\\\sound\\\\ClickSound\\:\\:__construct\\(\\) is incompatible with type float\\.$#"
-=======
-			message: "#^Default value of the parameter \\#2 \\$pitch \\(int\\) of method pocketmine\\\\level\\\\sound\\\\GhastShootSound\\:\\:__construct\\(\\) is incompatible with type float\\.$#"
-			count: 1
-			path: ../../../src/pocketmine/level/sound/GhastShootSound.php
-
-		-
-			message: "#^Default value of the parameter \\#2 \\$pitch \\(int\\) of method pocketmine\\\\level\\\\sound\\\\GhastSound\\:\\:__construct\\(\\) is incompatible with type float\\.$#"
->>>>>>> 717b8666
+			message: "#^Default value of the parameter \\#1 \\$pitch \\(int\\) of method pocketmine\\\\world\\\\sound\\\\ClickSound\\:\\:__construct\\(\\) is incompatible with type float\\.$#"
 			count: 1
 			path: ../../../src/world/sound/ClickSound.php
 
 		-
-<<<<<<< HEAD
-			message: "#^Default value of the parameter \\#1 \\$pitch \\(0\\) of method pocketmine\\\\world\\\\sound\\\\DoorSound\\:\\:__construct\\(\\) is incompatible with type float\\.$#"
-=======
-			message: "#^Default value of the parameter \\#2 \\$pitch \\(int\\) of method pocketmine\\\\level\\\\sound\\\\LaunchSound\\:\\:__construct\\(\\) is incompatible with type float\\.$#"
->>>>>>> 717b8666
+			message: "#^Default value of the parameter \\#1 \\$pitch \\(int\\) of method pocketmine\\\\world\\\\sound\\\\DoorSound\\:\\:__construct\\(\\) is incompatible with type float\\.$#"
 			count: 1
 			path: ../../../src/world/sound/DoorSound.php
 
 		-
-<<<<<<< HEAD
-			message: "#^Default value of the parameter \\#1 \\$pitch \\(0\\) of method pocketmine\\\\world\\\\sound\\\\FizzSound\\:\\:__construct\\(\\) is incompatible with type float\\.$#"
-=======
-			message: "#^Default value of the parameter \\#2 \\$pitch \\(int\\) of method pocketmine\\\\level\\\\sound\\\\PopSound\\:\\:__construct\\(\\) is incompatible with type float\\.$#"
->>>>>>> 717b8666
+			message: "#^Default value of the parameter \\#1 \\$pitch \\(int\\) of method pocketmine\\\\world\\\\sound\\\\FizzSound\\:\\:__construct\\(\\) is incompatible with type float\\.$#"
 			count: 1
 			path: ../../../src/world/sound/FizzSound.php
 
 		-
-			message: "#^Default value of the parameter \\#1 \\$pitch \\(0\\) of method pocketmine\\\\world\\\\sound\\\\LaunchSound\\:\\:__construct\\(\\) is incompatible with type float\\.$#"
+			message: "#^Default value of the parameter \\#1 \\$pitch \\(int\\) of method pocketmine\\\\world\\\\sound\\\\LaunchSound\\:\\:__construct\\(\\) is incompatible with type float\\.$#"
 			count: 1
 			path: ../../../src/world/sound/LaunchSound.php
 
 		-
-<<<<<<< HEAD
-			message: "#^Default value of the parameter \\#1 \\$pitch \\(0\\) of method pocketmine\\\\world\\\\sound\\\\PopSound\\:\\:__construct\\(\\) is incompatible with type float\\.$#"
+			message: "#^Default value of the parameter \\#1 \\$pitch \\(int\\) of method pocketmine\\\\world\\\\sound\\\\PopSound\\:\\:__construct\\(\\) is incompatible with type float\\.$#"
 			count: 1
 			path: ../../../src/world/sound/PopSound.php
-=======
-			message: "#^Strict comparison using \\=\\=\\= between string and false will always evaluate to false\\.$#"
-			count: 1
-			path: ../../../src/pocketmine/utils/Utils.php
->>>>>>> 717b8666
 
 		-
 			message: "#^Call to static method PHPUnit\\\\Framework\\\\Assert\\:\\:assertNotNull\\(\\) with int and string will always evaluate to true\\.$#"
