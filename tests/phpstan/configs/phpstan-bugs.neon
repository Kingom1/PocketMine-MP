parameters:
	ignoreErrors:
		-
			message: "#^Instanceof between pocketmine\\\\block\\\\utils\\\\BannerPatternLayer and pocketmine\\\\block\\\\utils\\\\BannerPatternLayer will always evaluate to true\\.$#"
			count: 1
			path: ../../../src/block/BaseBanner.php

		-
			message: "#^Method pocketmine\\\\crafting\\\\CraftingManager\\:\\:getDestructorCallbacks\\(\\) should return pocketmine\\\\utils\\\\ObjectSet\\<Closure\\(\\)\\: void\\> but returns pocketmine\\\\utils\\\\ObjectSet\\<Closure\\(\\)\\: void\\>\\|pocketmine\\\\utils\\\\ObjectSet\\<object\\>\\.$#"
			count: 1
			path: ../../../src/crafting/CraftingManager.php

		-
			message: "#^Property pocketmine\\\\crafting\\\\CraftingManager\\:\\:\\$destructorCallbacks \\(pocketmine\\\\utils\\\\ObjectSet\\<Closure\\(\\)\\: void\\>\\|null\\) does not accept pocketmine\\\\utils\\\\ObjectSet\\<object\\>\\.$#"
			count: 1
			path: ../../../src/crafting/CraftingManager.php

		-
			message: "#^Call to function assert\\(\\) with false and 'unknown hit type' will always evaluate to false\\.$#"
			count: 1
			path: ../../../src/entity/projectile/Projectile.php

		-
			message: "#^Dead catch \\- RuntimeException is never thrown in the try block\\.$#"
			count: 1
			path: ../../../src/plugin/PluginManager.php

		-
			message: "#^Parameter \\#1 \\$closure of static method pocketmine\\\\utils\\\\Utils\\:\\:getNiceClosureName\\(\\) expects Closure\\(\\*NEVER\\*, \\*NEVER\\*, \\*NEVER\\*, \\*NEVER\\*, \\*NEVER\\*, \\*NEVER\\*, \\*NEVER\\*, \\*NEVER\\*, \\*NEVER\\*, \\*NEVER\\*\\)\\: mixed, Closure\\(TEvent of pocketmine\\\\event\\\\Event\\)\\: void given\\.$#"
			count: 1
			path: ../../../src/plugin/PluginManager.php

		-
			message: "#^Parameter \\#1 \\$yamlString of class pocketmine\\\\plugin\\\\PluginDescription constructor expects array\\|string, array\\<string\\> given\\.$#"
			count: 1
			path: ../../../src/plugin/ScriptPluginLoader.php

		-
<<<<<<< HEAD
			message: "#^Dead catch \\- JsonException is never thrown in the try block\\.$#"
			count: 1
			path: ../../../src/utils/Config.php

		-
			message: "#^Strict comparison using \\=\\=\\= between string and false will always evaluate to false\\.$#"
			count: 1
			path: ../../../src/utils/Utils.php

		-
=======
>>>>>>> 9d061e86
			message: "#^Call to function is_resource\\(\\) with resource will always evaluate to true\\.$#"
			count: 2
			path: ../../../src/world/format/io/region/RegionLoader.php
<|MERGE_RESOLUTION|>--- conflicted
+++ resolved
@@ -36,19 +36,11 @@
 			path: ../../../src/plugin/ScriptPluginLoader.php
 
 		-
-<<<<<<< HEAD
 			message: "#^Dead catch \\- JsonException is never thrown in the try block\\.$#"
 			count: 1
 			path: ../../../src/utils/Config.php
 
 		-
-			message: "#^Strict comparison using \\=\\=\\= between string and false will always evaluate to false\\.$#"
-			count: 1
-			path: ../../../src/utils/Utils.php
-
-		-
-=======
->>>>>>> 9d061e86
 			message: "#^Call to function is_resource\\(\\) with resource will always evaluate to true\\.$#"
 			count: 2
 			path: ../../../src/world/format/io/region/RegionLoader.php
