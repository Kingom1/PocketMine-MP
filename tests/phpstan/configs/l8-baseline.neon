--- conflicted
+++ resolved
@@ -6,801 +6,7 @@
 			path: ../../../build/make-release.php
 
 		-
-<<<<<<< HEAD
 			message: "#^Parameter \\#1 \\$constraint of method pocketmine\\\\block\\\\BaseRail\\:\\:getPossibleConnectionDirectionsOneConstraint\\(\\) expects int, int\\|null given\\.$#"
-=======
-			message: "#^Cannot access property \\$x on pocketmine\\\\level\\\\Position\\|null\\.$#"
-			count: 1
-			path: ../../../src/pocketmine/Player.php
-
-		-
-			message: "#^Cannot access property \\$y on pocketmine\\\\level\\\\Position\\|null\\.$#"
-			count: 1
-			path: ../../../src/pocketmine/Player.php
-
-		-
-			message: "#^Cannot access property \\$z on pocketmine\\\\level\\\\Position\\|null\\.$#"
-			count: 1
-			path: ../../../src/pocketmine/Player.php
-
-		-
-			message: "#^Cannot call method broadcastLevelEvent\\(\\) on pocketmine\\\\level\\\\Level\\|null\\.$#"
-			count: 3
-			path: ../../../src/pocketmine/Player.php
-
-		-
-			message: "#^Cannot call method checkSpawnProtection\\(\\) on pocketmine\\\\level\\\\Level\\|null\\.$#"
-			count: 3
-			path: ../../../src/pocketmine/Player.php
-
-		-
-			message: "#^Cannot call method dropExperience\\(\\) on pocketmine\\\\level\\\\Level\\|null\\.$#"
-			count: 1
-			path: ../../../src/pocketmine/Player.php
-
-		-
-			message: "#^Cannot call method dropItem\\(\\) on pocketmine\\\\level\\\\Level\\|null\\.$#"
-			count: 4
-			path: ../../../src/pocketmine/Player.php
-
-		-
-			message: "#^Cannot call method equals\\(\\) on pocketmine\\\\utils\\\\UUID\\|null\\.$#"
-			count: 1
-			path: ../../../src/pocketmine/Player.php
-
-		-
-			message: "#^Cannot call method getAllValues\\(\\) on pocketmine\\\\nbt\\\\tag\\\\ListTag\\|null\\.$#"
-			count: 1
-			path: ../../../src/pocketmine/Player.php
-
-		-
-			message: "#^Cannot call method getBlock\\(\\) on pocketmine\\\\level\\\\Level\\|null\\.$#"
-			count: 6
-			path: ../../../src/pocketmine/Player.php
-
-		-
-			message: "#^Cannot call method getBlockAt\\(\\) on pocketmine\\\\level\\\\Level\\|null\\.$#"
-			count: 1
-			path: ../../../src/pocketmine/Player.php
-
-		-
-			message: "#^Cannot call method getChunkEntities\\(\\) on pocketmine\\\\level\\\\Level\\|null\\.$#"
-			count: 4
-			path: ../../../src/pocketmine/Player.php
-
-		-
-			message: "#^Cannot call method getCollisionBlocks\\(\\) on pocketmine\\\\level\\\\Level\\|null\\.$#"
-			count: 1
-			path: ../../../src/pocketmine/Player.php
-
-		-
-			message: "#^Cannot call method getDifficulty\\(\\) on pocketmine\\\\level\\\\Level\\|null\\.$#"
-			count: 1
-			path: ../../../src/pocketmine/Player.php
-
-		-
-			message: "#^Cannot call method getEntity\\(\\) on pocketmine\\\\level\\\\Level\\|null\\.$#"
-			count: 2
-			path: ../../../src/pocketmine/Player.php
-
-		-
-			message: "#^Cannot call method getFloorX\\(\\) on pocketmine\\\\level\\\\Position\\|null\\.$#"
-			count: 1
-			path: ../../../src/pocketmine/Player.php
-
-		-
-			message: "#^Cannot call method getFloorY\\(\\) on pocketmine\\\\level\\\\Position\\|null\\.$#"
-			count: 1
-			path: ../../../src/pocketmine/Player.php
-
-		-
-			message: "#^Cannot call method getFloorZ\\(\\) on pocketmine\\\\level\\\\Position\\|null\\.$#"
-			count: 1
-			path: ../../../src/pocketmine/Player.php
-
-		-
-			message: "#^Cannot call method getFolderName\\(\\) on pocketmine\\\\level\\\\Level\\|null\\.$#"
-			count: 2
-			path: ../../../src/pocketmine/Player.php
-
-		-
-			message: "#^Cannot call method getLevelNonNull\\(\\) on pocketmine\\\\level\\\\Position\\|null\\.$#"
-			count: 1
-			path: ../../../src/pocketmine/Player.php
-
-		-
-			message: "#^Cannot call method getName\\(\\) on pocketmine\\\\level\\\\Level\\|null\\.$#"
-			count: 1
-			path: ../../../src/pocketmine/Player.php
-
-		-
-			message: "#^Cannot call method getNearbyEntities\\(\\) on pocketmine\\\\level\\\\Level\\|null\\.$#"
-			count: 1
-			path: ../../../src/pocketmine/Player.php
-
-		-
-			message: "#^Cannot call method getSafeSpawn\\(\\) on pocketmine\\\\level\\\\Level\\|null\\.$#"
-			count: 3
-			path: ../../../src/pocketmine/Player.php
-
-		-
-			message: "#^Cannot call method getTile\\(\\) on pocketmine\\\\level\\\\Level\\|null\\.$#"
-			count: 3
-			path: ../../../src/pocketmine/Player.php
-
-		-
-			message: "#^Cannot call method getTileAt\\(\\) on pocketmine\\\\level\\\\Level\\|null\\.$#"
-			count: 1
-			path: ../../../src/pocketmine/Player.php
-
-		-
-			message: "#^Cannot call method getTime\\(\\) on pocketmine\\\\level\\\\Level\\|null\\.$#"
-			count: 1
-			path: ../../../src/pocketmine/Player.php
-
-		-
-			message: "#^Cannot call method isChunkGenerated\\(\\) on pocketmine\\\\level\\\\Level\\|null\\.$#"
-			count: 1
-			path: ../../../src/pocketmine/Player.php
-
-		-
-			message: "#^Cannot call method isInLoadedTerrain\\(\\) on pocketmine\\\\level\\\\Level\\|null\\.$#"
-			count: 1
-			path: ../../../src/pocketmine/Player.php
-
-		-
-			message: "#^Cannot call method populateChunk\\(\\) on pocketmine\\\\level\\\\Level\\|null\\.$#"
-			count: 1
-			path: ../../../src/pocketmine/Player.php
-
-		-
-			message: "#^Cannot call method registerChunkLoader\\(\\) on pocketmine\\\\level\\\\Level\\|null\\.$#"
-			count: 2
-			path: ../../../src/pocketmine/Player.php
-
-		-
-			message: "#^Cannot call method requestChunk\\(\\) on pocketmine\\\\level\\\\Level\\|null\\.$#"
-			count: 1
-			path: ../../../src/pocketmine/Player.php
-
-		-
-			message: "#^Cannot call method sendBlocks\\(\\) on pocketmine\\\\level\\\\Level\\|null\\.$#"
-			count: 2
-			path: ../../../src/pocketmine/Player.php
-
-		-
-			message: "#^Cannot call method sendDifficulty\\(\\) on pocketmine\\\\level\\\\Level\\|null\\.$#"
-			count: 1
-			path: ../../../src/pocketmine/Player.php
-
-		-
-			message: "#^Cannot call method sendTime\\(\\) on pocketmine\\\\level\\\\Level\\|null\\.$#"
-			count: 2
-			path: ../../../src/pocketmine/Player.php
-
-		-
-			message: "#^Cannot call method setBlock\\(\\) on pocketmine\\\\level\\\\Level\\|null\\.$#"
-			count: 1
-			path: ../../../src/pocketmine/Player.php
-
-		-
-			message: "#^Cannot call method setSleepTicks\\(\\) on pocketmine\\\\level\\\\Level\\|null\\.$#"
-			count: 2
-			path: ../../../src/pocketmine/Player.php
-
-		-
-			message: "#^Cannot call method unregisterChunkLoader\\(\\) on pocketmine\\\\level\\\\Level\\|null\\.$#"
-			count: 2
-			path: ../../../src/pocketmine/Player.php
-
-		-
-			message: "#^Cannot call method useBreakOn\\(\\) on pocketmine\\\\level\\\\Level\\|null\\.$#"
-			count: 1
-			path: ../../../src/pocketmine/Player.php
-
-		-
-			message: "#^Cannot call method useItemOn\\(\\) on pocketmine\\\\level\\\\Level\\|null\\.$#"
-			count: 2
-			path: ../../../src/pocketmine/Player.php
-
-		-
-			message: "#^Method pocketmine\\\\Player\\:\\:getSpawn\\(\\) should return pocketmine\\\\level\\\\Position but returns pocketmine\\\\level\\\\Position\\|null\\.$#"
-			count: 1
-			path: ../../../src/pocketmine/Player.php
-
-		-
-			message: "#^Only numeric types are allowed in \\-, int\\|null given on the left side\\.$#"
-			count: 1
-			path: ../../../src/pocketmine/Player.php
-
-		-
-			message: "#^Only numeric types are allowed in \\-, int\\|null given on the right side\\.$#"
-			count: 1
-			path: ../../../src/pocketmine/Player.php
-
-		-
-			message: "#^Parameter \\#1 \\$level of method pocketmine\\\\entity\\\\Human\\:\\:__construct\\(\\) expects pocketmine\\\\level\\\\Level, pocketmine\\\\level\\\\Level\\|null given\\.$#"
-			count: 1
-			path: ../../../src/pocketmine/Player.php
-
-		-
-			message: "#^Parameter \\#1 \\$uuid of method pocketmine\\\\Server\\:\\:updatePlayerListData\\(\\) expects pocketmine\\\\utils\\\\UUID, pocketmine\\\\utils\\\\UUID\\|null given\\.$#"
-			count: 1
-			path: ../../../src/pocketmine/Player.php
-
-		-
-			message: "#^Cannot call method getFolderName\\(\\) on pocketmine\\\\level\\\\Level\\|null\\.$#"
-			count: 1
-			path: ../../../src/pocketmine/Server.php
-
-		-
-			message: "#^Cannot call method getSafeSpawn\\(\\) on pocketmine\\\\level\\\\Level\\|null\\.$#"
-			count: 1
-			path: ../../../src/pocketmine/Server.php
-
-		-
-			message: "#^Cannot call method wait\\(\\) on Threaded\\|null\\.$#"
-			count: 1
-			path: ../../../src/pocketmine/Server.php
-
-		-
-			message: "#^Parameter \\#1 \\$uuid of method pocketmine\\\\Server\\:\\:removePlayerListData\\(\\) expects pocketmine\\\\utils\\\\UUID, pocketmine\\\\utils\\\\UUID\\|null given\\.$#"
-			count: 1
-			path: ../../../src/pocketmine/Server.php
-
-		-
-			message: "#^Parameter \\#1 \\$uuid of method pocketmine\\\\Server\\:\\:updatePlayerListData\\(\\) expects pocketmine\\\\utils\\\\UUID, pocketmine\\\\utils\\\\UUID\\|null given\\.$#"
-			count: 1
-			path: ../../../src/pocketmine/Server.php
-
-		-
-			message: "#^Parameter \\#1 \\$uuid of static method pocketmine\\\\network\\\\mcpe\\\\protocol\\\\types\\\\PlayerListEntry\\:\\:createAdditionEntry\\(\\) expects pocketmine\\\\utils\\\\UUID, pocketmine\\\\utils\\\\UUID\\|null given\\.$#"
-			count: 1
-			path: ../../../src/pocketmine/Server.php
-
-		-
-			message: "#^Cannot call method setBlock\\(\\) on pocketmine\\\\level\\\\Level\\|null\\.$#"
-			count: 1
-			path: ../../../src/pocketmine/block/BaseRail.php
-
-		-
-			message: "#^Parameter \\#1 \\$constraint of method pocketmine\\\\block\\\\BaseRail\\:\\:getPossibleConnectionDirectionsOneConstraint\\(\\) expects int, int\\|null given\\.$#"
-			count: 1
-			path: ../../../src/pocketmine/block/BaseRail.php
-
-		-
-			message: "#^Only numeric types are allowed in \\-, int\\|null given on the left side\\.$#"
-			count: 1
-			path: ../../../src/pocketmine/block/Bed.php
-
-		-
-			message: "#^Cannot call method getBlockMetadata\\(\\) on pocketmine\\\\level\\\\Level\\|null\\.$#"
-			count: 4
-			path: ../../../src/pocketmine/block/Block.php
-
-		-
-			message: "#^Cannot access property \\$level on pocketmine\\\\block\\\\Block\\|null\\.$#"
-			count: 1
-			path: ../../../src/pocketmine/block/BlockFactory.php
-
-		-
-			message: "#^Cannot access property \\$x on pocketmine\\\\block\\\\Block\\|null\\.$#"
-			count: 1
-			path: ../../../src/pocketmine/block/BlockFactory.php
-
-		-
-			message: "#^Cannot access property \\$y on pocketmine\\\\block\\\\Block\\|null\\.$#"
-			count: 1
-			path: ../../../src/pocketmine/block/BlockFactory.php
-
-		-
-			message: "#^Cannot access property \\$z on pocketmine\\\\block\\\\Block\\|null\\.$#"
-			count: 1
-			path: ../../../src/pocketmine/block/BlockFactory.php
-
-		-
-			message: "#^Cannot clone pocketmine\\\\block\\\\Block\\|null\\.$#"
-			count: 1
-			path: ../../../src/pocketmine/block/BlockFactory.php
-
-		-
-			message: "#^Method pocketmine\\\\block\\\\BlockFactory\\:\\:get\\(\\) should return pocketmine\\\\block\\\\Block but returns pocketmine\\\\block\\\\Block\\|null\\.$#"
-			count: 1
-			path: ../../../src/pocketmine/block/BlockFactory.php
-
-		-
-			message: "#^Cannot call method setBlock\\(\\) on pocketmine\\\\level\\\\Level\\|null\\.$#"
-			count: 1
-			path: ../../../src/pocketmine/block/Button.php
-
-		-
-			message: "#^Cannot call method setBlock\\(\\) on pocketmine\\\\level\\\\Level\\|null\\.$#"
-			count: 1
-			path: ../../../src/pocketmine/block/Cake.php
-
-		-
-			message: "#^Cannot call method setBlock\\(\\) on pocketmine\\\\level\\\\Level\\|null\\.$#"
-			count: 1
-			path: ../../../src/pocketmine/block/ConcretePowder.php
-
-		-
-			message: "#^Cannot call method addSound\\(\\) on pocketmine\\\\level\\\\Level\\|null\\.$#"
-			count: 2
-			path: ../../../src/pocketmine/block/Door.php
-
-		-
-			message: "#^Cannot call method getDirection\\(\\) on pocketmine\\\\Player\\|null\\.$#"
-			count: 1
-			path: ../../../src/pocketmine/block/Door.php
-
-		-
-			message: "#^Cannot call method setBlock\\(\\) on pocketmine\\\\level\\\\Level\\|null\\.$#"
-			count: 2
-			path: ../../../src/pocketmine/block/Door.php
-
-		-
-			message: "#^Only numeric types are allowed in \\+, int\\|null given on the left side\\.$#"
-			count: 1
-			path: ../../../src/pocketmine/block/Door.php
-
-		-
-			message: "#^Cannot call method setBlock\\(\\) on pocketmine\\\\level\\\\Level\\|null\\.$#"
-			count: 1
-			path: ../../../src/pocketmine/block/EndRod.php
-
-		-
-			message: "#^Cannot call method setBlock\\(\\) on pocketmine\\\\level\\\\Level\\|null\\.$#"
-			count: 1
-			path: ../../../src/pocketmine/block/Fallable.php
-
-		-
-			message: "#^Cannot call method getBlockIdAt\\(\\) on pocketmine\\\\level\\\\Level\\|null\\.$#"
-			count: 1
-			path: ../../../src/pocketmine/block/Farmland.php
-
-		-
-			message: "#^Cannot call method setBlock\\(\\) on pocketmine\\\\level\\\\Level\\|null\\.$#"
-			count: 4
-			path: ../../../src/pocketmine/block/Farmland.php
-
-		-
-			message: "#^Cannot call method addSound\\(\\) on pocketmine\\\\level\\\\Level\\|null\\.$#"
-			count: 1
-			path: ../../../src/pocketmine/block/FenceGate.php
-
-		-
-			message: "#^Only numeric types are allowed in \\-, int\\|null given on the left side\\.$#"
-			count: 2
-			path: ../../../src/pocketmine/block/FenceGate.php
-
-		-
-			message: "#^Cannot call method scheduleDelayedBlockUpdate\\(\\) on pocketmine\\\\level\\\\Level\\|null\\.$#"
-			count: 2
-			path: ../../../src/pocketmine/block/Fire.php
-
-		-
-			message: "#^Cannot call method setBlock\\(\\) on pocketmine\\\\level\\\\Level\\|null\\.$#"
-			count: 3
-			path: ../../../src/pocketmine/block/Fire.php
-
-		-
-			message: "#^Only numeric types are allowed in \\-, int\\|null given on the left side\\.$#"
-			count: 1
-			path: ../../../src/pocketmine/block/GlazedTerracotta.php
-
-		-
-			message: "#^Cannot call method getBlockAt\\(\\) on pocketmine\\\\level\\\\Level\\|null\\.$#"
-			count: 1
-			path: ../../../src/pocketmine/block/Grass.php
-
-		-
-			message: "#^Cannot call method getBlockDataAt\\(\\) on pocketmine\\\\level\\\\Level\\|null\\.$#"
-			count: 1
-			path: ../../../src/pocketmine/block/Grass.php
-
-		-
-			message: "#^Cannot call method getBlockIdAt\\(\\) on pocketmine\\\\level\\\\Level\\|null\\.$#"
-			count: 3
-			path: ../../../src/pocketmine/block/Grass.php
-
-		-
-			message: "#^Cannot call method getFullLightAt\\(\\) on pocketmine\\\\level\\\\Level\\|null\\.$#"
-			count: 2
-			path: ../../../src/pocketmine/block/Grass.php
-
-		-
-			message: "#^Cannot call method setBlock\\(\\) on pocketmine\\\\level\\\\Level\\|null\\.$#"
-			count: 2
-			path: ../../../src/pocketmine/block/Grass.php
-
-		-
-			message: "#^Cannot call method setBlock\\(\\) on pocketmine\\\\level\\\\Level\\|null\\.$#"
-			count: 1
-			path: ../../../src/pocketmine/block/GrassPath.php
-
-		-
-			message: "#^Cannot call method getHighestAdjacentBlockLight\\(\\) on pocketmine\\\\level\\\\Level\\|null\\.$#"
-			count: 1
-			path: ../../../src/pocketmine/block/Ice.php
-
-		-
-			message: "#^Cannot call method useBreakOn\\(\\) on pocketmine\\\\level\\\\Level\\|null\\.$#"
-			count: 1
-			path: ../../../src/pocketmine/block/Ice.php
-
-		-
-			message: "#^Cannot call method getTile\\(\\) on pocketmine\\\\level\\\\Level\\|null\\.$#"
-			count: 2
-			path: ../../../src/pocketmine/block/ItemFrame.php
-
-		-
-			message: "#^Cannot call method setBlock\\(\\) on pocketmine\\\\level\\\\Level\\|null\\.$#"
-			count: 1
-			path: ../../../src/pocketmine/block/ItemFrame.php
-
-		-
-			message: "#^Cannot call method useBreakOn\\(\\) on pocketmine\\\\level\\\\Level\\|null\\.$#"
-			count: 1
-			path: ../../../src/pocketmine/block/ItemFrame.php
-
-		-
-			message: "#^Cannot call method useBreakOn\\(\\) on pocketmine\\\\level\\\\Level\\|null\\.$#"
-			count: 1
-			path: ../../../src/pocketmine/block/Ladder.php
-
-		-
-			message: "#^Cannot call method setBlock\\(\\) on pocketmine\\\\level\\\\Level\\|null\\.$#"
-			count: 1
-			path: ../../../src/pocketmine/block/Lever.php
-
-		-
-			message: "#^Cannot call method useBreakOn\\(\\) on pocketmine\\\\level\\\\Level\\|null\\.$#"
-			count: 1
-			path: ../../../src/pocketmine/block/Lever.php
-
-		-
-			message: "#^Cannot call method addSound\\(\\) on pocketmine\\\\level\\\\Level\\|null\\.$#"
-			count: 1
-			path: ../../../src/pocketmine/block/Liquid.php
-
-		-
-			message: "#^Cannot call method getBlockAt\\(\\) on pocketmine\\\\level\\\\Level\\|null\\.$#"
-			count: 25
-			path: ../../../src/pocketmine/block/Liquid.php
-
-		-
-			message: "#^Cannot call method scheduleDelayedBlockUpdate\\(\\) on pocketmine\\\\level\\\\Level\\|null\\.$#"
-			count: 3
-			path: ../../../src/pocketmine/block/Liquid.php
-
-		-
-			message: "#^Cannot call method setBlock\\(\\) on pocketmine\\\\level\\\\Level\\|null\\.$#"
-			count: 4
-			path: ../../../src/pocketmine/block/Liquid.php
-
-		-
-			message: "#^Cannot call method useBreakOn\\(\\) on pocketmine\\\\level\\\\Level\\|null\\.$#"
-			count: 1
-			path: ../../../src/pocketmine/block/Liquid.php
-
-		-
-			message: "#^Cannot call method getFullLightAt\\(\\) on pocketmine\\\\level\\\\Level\\|null\\.$#"
-			count: 1
-			path: ../../../src/pocketmine/block/Sapling.php
-
-		-
-			message: "#^Cannot call method getTile\\(\\) on pocketmine\\\\level\\\\Level\\|null\\.$#"
-			count: 1
-			path: ../../../src/pocketmine/block/Skull.php
-
-		-
-			message: "#^Cannot call method getBlockLightAt\\(\\) on pocketmine\\\\level\\\\Level\\|null\\.$#"
-			count: 1
-			path: ../../../src/pocketmine/block/SnowLayer.php
-
-		-
-			message: "#^Cannot call method getTile\\(\\) on pocketmine\\\\level\\\\Level\\|null\\.$#"
-			count: 1
-			path: ../../../src/pocketmine/block/StandingBanner.php
-
-		-
-			message: "#^Cannot call method addSound\\(\\) on pocketmine\\\\level\\\\Level\\|null\\.$#"
-			count: 1
-			path: ../../../src/pocketmine/block/Trapdoor.php
-
-		-
-			message: "#^Cannot call method setBlock\\(\\) on pocketmine\\\\level\\\\Level\\|null\\.$#"
-			count: 1
-			path: ../../../src/pocketmine/block/Vine.php
-
-		-
-			message: "#^Cannot call method useBreakOn\\(\\) on pocketmine\\\\level\\\\Level\\|null\\.$#"
-			count: 1
-			path: ../../../src/pocketmine/block/Vine.php
-
-		-
-			message: "#^Parameter \\#2 \\$replace of function str_replace expects array\\|string, string\\|null given\\.$#"
-			count: 1
-			path: ../../../src/pocketmine/command/Command.php
-
-		-
-			message: "#^Cannot call method startTiming\\(\\) on pocketmine\\\\timings\\\\TimingsHandler\\|null\\.$#"
-			count: 1
-			path: ../../../src/pocketmine/command/SimpleCommandMap.php
-
-		-
-			message: "#^Cannot call method stopTiming\\(\\) on pocketmine\\\\timings\\\\TimingsHandler\\|null\\.$#"
-			count: 1
-			path: ../../../src/pocketmine/command/SimpleCommandMap.php
-
-		-
-			message: "#^Cannot call method addParticle\\(\\) on pocketmine\\\\level\\\\Level\\|null\\.$#"
-			count: 1
-			path: ../../../src/pocketmine/command/defaults/ParticleCommand.php
-
-		-
-			message: "#^Cannot call method getSeed\\(\\) on pocketmine\\\\level\\\\Level\\|null\\.$#"
-			count: 1
-			path: ../../../src/pocketmine/command/defaults/SeedCommand.php
-
-		-
-			message: "#^Cannot call method setSpawnLocation\\(\\) on pocketmine\\\\level\\\\Level\\|null\\.$#"
-			count: 1
-			path: ../../../src/pocketmine/command/defaults/SetWorldSpawnCommand.php
-
-		-
-			message: "#^Cannot call method getTime\\(\\) on pocketmine\\\\level\\\\Level\\|null\\.$#"
-			count: 1
-			path: ../../../src/pocketmine/command/defaults/TimeCommand.php
-
-		-
-			message: "#^Cannot call method getValue\\(\\) on pocketmine\\\\entity\\\\Attribute\\|null\\.$#"
-			count: 4
-			path: ../../../src/pocketmine/entity/Effect.php
-
-		-
-			message: "#^Cannot call method setValue\\(\\) on pocketmine\\\\entity\\\\Attribute\\|null\\.$#"
-			count: 4
-			path: ../../../src/pocketmine/entity/Effect.php
-
-		-
-			message: "#^Cannot access property \\$updateEntities on pocketmine\\\\level\\\\Level\\|null\\.$#"
-			count: 1
-			path: ../../../src/pocketmine/entity/Entity.php
-
-		-
-			message: "#^Cannot call method addEntity\\(\\) on pocketmine\\\\level\\\\Level\\|null\\.$#"
-			count: 2
-			path: ../../../src/pocketmine/entity/Entity.php
-
-		-
-			message: "#^Cannot call method addEntity\\(\\) on pocketmine\\\\level\\\\format\\\\Chunk\\|null\\.$#"
-			count: 1
-			path: ../../../src/pocketmine/entity/Entity.php
-
-		-
-			message: "#^Cannot call method broadcastPacketToViewers\\(\\) on pocketmine\\\\level\\\\Level\\|null\\.$#"
-			count: 2
-			path: ../../../src/pocketmine/entity/Entity.php
-
-		-
-			message: "#^Cannot call method getAllValues\\(\\) on pocketmine\\\\nbt\\\\tag\\\\ListTag\\|null\\.$#"
-			count: 3
-			path: ../../../src/pocketmine/entity/Entity.php
-
-		-
-			message: "#^Cannot call method getBlockAt\\(\\) on pocketmine\\\\level\\\\Level\\|null\\.$#"
-			count: 4
-			path: ../../../src/pocketmine/entity/Entity.php
-
-		-
-			message: "#^Cannot call method getBlockIdAt\\(\\) on pocketmine\\\\level\\\\Level\\|null\\.$#"
-			count: 7
-			path: ../../../src/pocketmine/entity/Entity.php
-
-		-
-			message: "#^Cannot call method getChunk\\(\\) on pocketmine\\\\level\\\\Level\\|null\\.$#"
-			count: 1
-			path: ../../../src/pocketmine/entity/Entity.php
-
-		-
-			message: "#^Cannot call method getChunkAtPosition\\(\\) on pocketmine\\\\level\\\\Level\\|null\\.$#"
-			count: 1
-			path: ../../../src/pocketmine/entity/Entity.php
-
-		-
-			message: "#^Cannot call method getCollisionBlocks\\(\\) on pocketmine\\\\level\\\\Level\\|null\\.$#"
-			count: 1
-			path: ../../../src/pocketmine/entity/Entity.php
-
-		-
-			message: "#^Cannot call method getCollisionCubes\\(\\) on pocketmine\\\\level\\\\Level\\|null\\.$#"
-			count: 4
-			path: ../../../src/pocketmine/entity/Entity.php
-
-		-
-			message: "#^Cannot call method getTickRateTime\\(\\) on pocketmine\\\\level\\\\Level\\|null\\.$#"
-			count: 1
-			path: ../../../src/pocketmine/entity/Entity.php
-
-		-
-			message: "#^Cannot call method getValue\\(\\) on pocketmine\\\\entity\\\\Attribute\\|null\\.$#"
-			count: 2
-			path: ../../../src/pocketmine/entity/Entity.php
-
-		-
-			message: "#^Cannot call method getViewersForPosition\\(\\) on pocketmine\\\\level\\\\Level\\|null\\.$#"
-			count: 2
-			path: ../../../src/pocketmine/entity/Entity.php
-
-		-
-			message: "#^Cannot call method removeEntity\\(\\) on pocketmine\\\\level\\\\Level\\|null\\.$#"
-			count: 2
-			path: ../../../src/pocketmine/entity/Entity.php
-
-		-
-			message: "#^Cannot call method setValue\\(\\) on pocketmine\\\\entity\\\\Attribute\\|null\\.$#"
-			count: 1
-			path: ../../../src/pocketmine/entity/Entity.php
-
-		-
-			message: "#^Method pocketmine\\\\entity\\\\Entity\\:\\:getNameTag\\(\\) should return string but returns string\\|null\\.$#"
-			count: 1
-			path: ../../../src/pocketmine/entity/Entity.php
-
-		-
-			message: "#^Method pocketmine\\\\entity\\\\Entity\\:\\:getScale\\(\\) should return float but returns float\\|null\\.$#"
-			count: 1
-			path: ../../../src/pocketmine/entity/Entity.php
-
-		-
-			message: "#^Only booleans are allowed in a negated boolean, bool\\|null given\\.$#"
-			count: 6
-			path: ../../../src/pocketmine/entity/Entity.php
-
-		-
-			message: "#^Only booleans are allowed in an if condition, bool\\|null given\\.$#"
-			count: 1
-			path: ../../../src/pocketmine/entity/Entity.php
-
-		-
-			message: "#^Parameter \\#2 \\$originLevel of class pocketmine\\\\event\\\\entity\\\\EntityLevelChangeEvent constructor expects pocketmine\\\\level\\\\Level, pocketmine\\\\level\\\\Level\\|null given\\.$#"
-			count: 1
-			path: ../../../src/pocketmine/entity/Entity.php
-
-		-
-			message: "#^Parameter \\#2 \\$value of method pocketmine\\\\nbt\\\\tag\\\\CompoundTag\\:\\:setShort\\(\\) expects int, int\\|null given\\.$#"
-			count: 1
-			path: ../../../src/pocketmine/entity/Entity.php
-
-		-
-			message: "#^Cannot call method broadcastLevelEvent\\(\\) on pocketmine\\\\level\\\\Level\\|null\\.$#"
-			count: 2
-			path: ../../../src/pocketmine/entity/Human.php
-
-		-
-			message: "#^Cannot call method broadcastLevelSoundEvent\\(\\) on pocketmine\\\\level\\\\Level\\|null\\.$#"
-			count: 1
-			path: ../../../src/pocketmine/entity/Human.php
-
-		-
-			message: "#^Cannot call method getDifficulty\\(\\) on pocketmine\\\\level\\\\Level\\|null\\.$#"
-			count: 1
-			path: ../../../src/pocketmine/entity/Human.php
-
-		-
-			message: "#^Cannot call method getMaxValue\\(\\) on pocketmine\\\\entity\\\\Attribute\\|null\\.$#"
-			count: 2
-			path: ../../../src/pocketmine/entity/Human.php
-
-		-
-			message: "#^Cannot call method getMinValue\\(\\) on pocketmine\\\\entity\\\\Attribute\\|null\\.$#"
-			count: 1
-			path: ../../../src/pocketmine/entity/Human.php
-
-		-
-			message: "#^Cannot call method getValue\\(\\) on pocketmine\\\\entity\\\\Attribute\\|null\\.$#"
-			count: 8
-			path: ../../../src/pocketmine/entity/Human.php
-
-		-
-			message: "#^Cannot call method setValue\\(\\) on pocketmine\\\\entity\\\\Attribute\\|null\\.$#"
-			count: 6
-			path: ../../../src/pocketmine/entity/Human.php
-
-		-
-			message: "#^Parameter \\#1 \\$attribute of method pocketmine\\\\entity\\\\AttributeMap\\:\\:addAttribute\\(\\) expects pocketmine\\\\entity\\\\Attribute, pocketmine\\\\entity\\\\Attribute\\|null given\\.$#"
-			count: 5
-			path: ../../../src/pocketmine/entity/Human.php
-
-		-
-			message: "#^Parameter \\#1 \\$effectType of class pocketmine\\\\entity\\\\EffectInstance constructor expects pocketmine\\\\entity\\\\Effect, pocketmine\\\\entity\\\\Effect\\|null given\\.$#"
-			count: 3
-			path: ../../../src/pocketmine/entity/Human.php
-
-		-
-			message: "#^Property pocketmine\\\\network\\\\mcpe\\\\protocol\\\\AddPlayerPacket\\:\\:\\$uuid \\(pocketmine\\\\utils\\\\UUID\\) does not accept pocketmine\\\\utils\\\\UUID\\|null\\.$#"
-			count: 1
-			path: ../../../src/pocketmine/entity/Human.php
-
-		-
-			message: "#^Property pocketmine\\\\network\\\\mcpe\\\\protocol\\\\PlayerSkinPacket\\:\\:\\$uuid \\(pocketmine\\\\utils\\\\UUID\\) does not accept pocketmine\\\\utils\\\\UUID\\|null\\.$#"
-			count: 1
-			path: ../../../src/pocketmine/entity/Human.php
-
-		-
-			message: "#^Cannot call method attack\\(\\) on pocketmine\\\\entity\\\\Entity\\|null\\.$#"
-			count: 1
-			path: ../../../src/pocketmine/entity/Living.php
-
-		-
-			message: "#^Cannot call method broadcastLevelSoundEvent\\(\\) on pocketmine\\\\level\\\\Level\\|null\\.$#"
-			count: 1
-			path: ../../../src/pocketmine/entity/Living.php
-
-		-
-			message: "#^Cannot call method dropExperience\\(\\) on pocketmine\\\\level\\\\Level\\|null\\.$#"
-			count: 1
-			path: ../../../src/pocketmine/entity/Living.php
-
-		-
-			message: "#^Cannot call method getBlockAt\\(\\) on pocketmine\\\\level\\\\Level\\|null\\.$#"
-			count: 1
-			path: ../../../src/pocketmine/entity/Living.php
-
-		-
-			message: "#^Cannot call method getEffectLevel\\(\\) on pocketmine\\\\entity\\\\EffectInstance\\|null\\.$#"
-			count: 3
-			path: ../../../src/pocketmine/entity/Living.php
-
-		-
-			message: "#^Cannot call method getMaxValue\\(\\) on pocketmine\\\\entity\\\\Attribute\\|null\\.$#"
-			count: 1
-			path: ../../../src/pocketmine/entity/Living.php
-
-		-
-			message: "#^Cannot call method getValue\\(\\) on pocketmine\\\\entity\\\\Attribute\\|null\\.$#"
-			count: 2
-			path: ../../../src/pocketmine/entity/Living.php
-
-		-
-			message: "#^Cannot call method setMaxValue\\(\\) on pocketmine\\\\entity\\\\Attribute\\|null\\.$#"
-			count: 1
-			path: ../../../src/pocketmine/entity/Living.php
-
-		-
-			message: "#^Cannot call method setValue\\(\\) on pocketmine\\\\entity\\\\Attribute\\|null\\.$#"
-			count: 2
-			path: ../../../src/pocketmine/entity/Living.php
-
-		-
-			message: "#^Method pocketmine\\\\entity\\\\Living\\:\\:getAirSupplyTicks\\(\\) should return int but returns int\\|null\\.$#"
-			count: 1
-			path: ../../../src/pocketmine/entity/Living.php
-
-		-
-			message: "#^Method pocketmine\\\\entity\\\\Living\\:\\:getMaxAirSupplyTicks\\(\\) should return int but returns int\\|null\\.$#"
-			count: 1
-			path: ../../../src/pocketmine/entity/Living.php
-
-		-
-			message: "#^Parameter \\#1 \\$attribute of method pocketmine\\\\entity\\\\AttributeMap\\:\\:addAttribute\\(\\) expects pocketmine\\\\entity\\\\Attribute, pocketmine\\\\entity\\\\Attribute\\|null given\\.$#"
-			count: 6
-			path: ../../../src/pocketmine/entity/Living.php
-
-		-
-			message: "#^Parameter \\#2 \\$entity of class pocketmine\\\\event\\\\entity\\\\EntityDamageByEntityEvent constructor expects pocketmine\\\\entity\\\\Entity, pocketmine\\\\entity\\\\Entity\\|null given\\.$#"
-			count: 1
-			path: ../../../src/pocketmine/entity/Living.php
-
-		-
-			message: "#^Method pocketmine\\\\entity\\\\Villager\\:\\:getProfession\\(\\) should return int but returns int\\|null\\.$#"
-			count: 1
-			path: ../../../src/pocketmine/entity/Villager.php
-
-		-
-			message: "#^Cannot call method getEntity\\(\\) on pocketmine\\\\level\\\\Level\\|null\\.$#"
->>>>>>> 599d5253
 			count: 1
 			path: ../../../src/block/BaseRail.php
 
@@ -808,6 +14,16 @@
 			message: "#^Cannot call method setFullBlock\\(\\) on pocketmine\\\\world\\\\format\\\\Chunk\\|null\\.$#"
 			count: 1
 			path: ../../../src/block/Block.php
+
+		-
+			message: "#^Parameter \\#1 \\$x of class pocketmine\\\\math\\\\Vector3 constructor expects float\\|int, int\\|null given\\.$#"
+			count: 1
+			path: ../../../src/block/tile/Chest.php
+
+		-
+			message: "#^Parameter \\#1 \\$x of method pocketmine\\\\world\\\\World\\:\\:getTileAt\\(\\) expects int, int\\|null given\\.$#"
+			count: 1
+			path: ../../../src/block/tile/Chest.php
 
 		-
 			message: "#^Parameter \\#2 \\$value of method pocketmine\\\\nbt\\\\tag\\\\CompoundTag\\:\\:setInt\\(\\) expects int, int\\|null given\\.$#"
@@ -815,42 +31,16 @@
 			path: ../../../src/block/tile/Chest.php
 
 		-
-<<<<<<< HEAD
-			message: "#^Parameter \\#1 \\$x of class pocketmine\\\\math\\\\Vector3 constructor expects float\\|int, int\\|null given\\.$#"
-=======
-			message: "#^Cannot call method addParticle\\(\\) on pocketmine\\\\level\\\\Level\\|null\\.$#"
->>>>>>> 599d5253
+			message: "#^Parameter \\#3 \\$z of class pocketmine\\\\math\\\\Vector3 constructor expects float\\|int, int\\|null given\\.$#"
 			count: 1
 			path: ../../../src/block/tile/Chest.php
 
 		-
-<<<<<<< HEAD
-			message: "#^Parameter \\#3 \\$z of class pocketmine\\\\math\\\\Vector3 constructor expects float\\|int, int\\|null given\\.$#"
-=======
-			message: "#^Cannot call method dropItem\\(\\) on pocketmine\\\\level\\\\Level\\|null\\.$#"
->>>>>>> 599d5253
+			message: "#^Parameter \\#3 \\$z of method pocketmine\\\\world\\\\World\\:\\:getTileAt\\(\\) expects int, int\\|null given\\.$#"
 			count: 1
 			path: ../../../src/block/tile/Chest.php
 
 		-
-<<<<<<< HEAD
-			message: "#^Parameter \\#1 \\$x of method pocketmine\\\\world\\\\World\\:\\:getTileAt\\(\\) expects int, int\\|null given\\.$#"
-=======
-			message: "#^Method pocketmine\\\\entity\\\\object\\\\Painting\\:\\:getMotive\\(\\) should return pocketmine\\\\entity\\\\object\\\\PaintingMotive but returns pocketmine\\\\entity\\\\object\\\\PaintingMotive\\|null\\.$#"
->>>>>>> 599d5253
-			count: 1
-			path: ../../../src/block/tile/Chest.php
-
-		-
-<<<<<<< HEAD
-			message: "#^Parameter \\#3 \\$z of method pocketmine\\\\world\\\\World\\:\\:getTileAt\\(\\) expects int, int\\|null given\\.$#"
-=======
-			message: "#^Parameter \\#1 \\$level of static method pocketmine\\\\entity\\\\object\\\\Painting\\:\\:canFit\\(\\) expects pocketmine\\\\level\\\\Level, pocketmine\\\\level\\\\Level\\|null given\\.$#"
->>>>>>> 599d5253
-			count: 1
-			path: ../../../src/block/tile/Chest.php
-
-		-
 			message: "#^Parameter \\#2 \\$replace of function str_replace expects array\\|string, string\\|null given\\.$#"
 			count: 1
 			path: ../../../src/command/Command.php
@@ -866,66 +56,87 @@
 			path: ../../../src/command/SimpleCommandMap.php
 
 		-
-<<<<<<< HEAD
 			message: "#^Cannot call method addParticle\\(\\) on pocketmine\\\\world\\\\World\\|null\\.$#"
 			count: 1
 			path: ../../../src/command/defaults/ParticleCommand.php
-=======
-			message: "#^Cannot call method addSound\\(\\) on pocketmine\\\\level\\\\Level\\|null\\.$#"
+
+		-
+			message: "#^Cannot call method getSeed\\(\\) on pocketmine\\\\world\\\\World\\|null\\.$#"
+			count: 1
+			path: ../../../src/command/defaults/SeedCommand.php
+
+		-
+			message: "#^Cannot call method setSpawnLocation\\(\\) on pocketmine\\\\world\\\\World\\|null\\.$#"
+			count: 1
+			path: ../../../src/command/defaults/SetWorldSpawnCommand.php
+
+		-
+			message: "#^Cannot call method getTime\\(\\) on pocketmine\\\\world\\\\World\\|null\\.$#"
+			count: 1
+			path: ../../../src/command/defaults/TimeCommand.php
+
+		-
+			message: "#^Parameter \\#2 \\$recipe of class pocketmine\\\\event\\\\inventory\\\\CraftItemEvent constructor expects pocketmine\\\\crafting\\\\CraftingRecipe, pocketmine\\\\crafting\\\\CraftingRecipe\\|null given\\.$#"
+			count: 1
+			path: ../../../src/inventory/transaction/CraftingTransaction.php
+
+		-
+			message: "#^Parameter \\#3 \\$repetitions of class pocketmine\\\\event\\\\inventory\\\\CraftItemEvent constructor expects int, int\\|null given\\.$#"
+			count: 1
+			path: ../../../src/inventory/transaction/CraftingTransaction.php
+
+		-
+			message: "#^Cannot call method doFirstSpawn\\(\\) on pocketmine\\\\player\\\\Player\\|null\\.$#"
+			count: 1
+			path: ../../../src/network/mcpe/NetworkSession.php
+
+		-
+			message: "#^Cannot call method getLanguage\\(\\) on pocketmine\\\\player\\\\Player\\|null\\.$#"
+			count: 1
+			path: ../../../src/network/mcpe/NetworkSession.php
+
+		-
+			message: "#^Cannot call method getLocation\\(\\) on pocketmine\\\\player\\\\Player\\|null\\.$#"
+			count: 1
+			path: ../../../src/network/mcpe/NetworkSession.php
+
+		-
+			message: "#^Cannot call method getWorld\\(\\) on pocketmine\\\\player\\\\Player\\|null\\.$#"
+			count: 1
+			path: ../../../src/network/mcpe/NetworkSession.php
+
+		-
+			message: "#^Cannot call method sendData\\(\\) on pocketmine\\\\player\\\\Player\\|null\\.$#"
+			count: 1
+			path: ../../../src/network/mcpe/NetworkSession.php
+
+		-
+			message: "#^Cannot call method setImmobile\\(\\) on pocketmine\\\\player\\\\Player\\|null\\.$#"
 			count: 2
-			path: ../../../src/pocketmine/entity/projectile/EnderPearl.php
-
-		-
-			message: "#^Cannot call method broadcastLevelEvent\\(\\) on pocketmine\\\\level\\\\Level\\|null\\.$#"
-			count: 1
-			path: ../../../src/pocketmine/entity/projectile/EnderPearl.php
->>>>>>> 599d5253
-
-		-
-			message: "#^Cannot call method getSeed\\(\\) on pocketmine\\\\world\\\\World\\|null\\.$#"
-			count: 1
-			path: ../../../src/command/defaults/SeedCommand.php
-
-		-
-			message: "#^Cannot call method setSpawnLocation\\(\\) on pocketmine\\\\world\\\\World\\|null\\.$#"
-			count: 1
-			path: ../../../src/command/defaults/SetWorldSpawnCommand.php
-
-		-
-			message: "#^Cannot call method getTime\\(\\) on pocketmine\\\\world\\\\World\\|null\\.$#"
-			count: 1
-			path: ../../../src/command/defaults/TimeCommand.php
-
-		-
-<<<<<<< HEAD
-			message: "#^Parameter \\#2 \\$recipe of class pocketmine\\\\event\\\\inventory\\\\CraftItemEvent constructor expects pocketmine\\\\crafting\\\\CraftingRecipe, pocketmine\\\\crafting\\\\CraftingRecipe\\|null given\\.$#"
-			count: 1
-			path: ../../../src/inventory/transaction/CraftingTransaction.php
-
-		-
-			message: "#^Parameter \\#3 \\$repetitions of class pocketmine\\\\event\\\\inventory\\\\CraftItemEvent constructor expects int, int\\|null given\\.$#"
-=======
-			message: "#^Cannot call method getBlockAt\\(\\) on pocketmine\\\\level\\\\Level\\|null\\.$#"
-			count: 2
-			path: ../../../src/pocketmine/entity/projectile/Projectile.php
-
-		-
-			message: "#^Cannot call method getCollidingEntities\\(\\) on pocketmine\\\\level\\\\Level\\|null\\.$#"
->>>>>>> 599d5253
-			count: 1
-			path: ../../../src/inventory/transaction/CraftingTransaction.php
-
-		-
-<<<<<<< HEAD
+			path: ../../../src/network/mcpe/NetworkSession.php
+
+		-
+			message: "#^Cannot call method syncAll\\(\\) on pocketmine\\\\network\\\\mcpe\\\\InventoryManager\\|null\\.$#"
+			count: 1
+			path: ../../../src/network/mcpe/NetworkSession.php
+
+		-
+			message: "#^Cannot call method syncCreative\\(\\) on pocketmine\\\\network\\\\mcpe\\\\InventoryManager\\|null\\.$#"
+			count: 1
+			path: ../../../src/network/mcpe/NetworkSession.php
+
+		-
+			message: "#^Method pocketmine\\\\network\\\\mcpe\\\\NetworkSession\\:\\:getInvManager\\(\\) should return pocketmine\\\\network\\\\mcpe\\\\InventoryManager but returns pocketmine\\\\network\\\\mcpe\\\\InventoryManager\\|null\\.$#"
+			count: 1
+			path: ../../../src/network/mcpe/NetworkSession.php
+
+		-
+			message: "#^Parameter \\#1 \\$clientPub of class pocketmine\\\\network\\\\mcpe\\\\encryption\\\\PrepareEncryptionTask constructor expects Mdanter\\\\Ecc\\\\Crypto\\\\Key\\\\PublicKeyInterface, Mdanter\\\\Ecc\\\\Crypto\\\\Key\\\\PublicKeyInterface\\|null given\\.$#"
+			count: 1
+			path: ../../../src/network/mcpe/NetworkSession.php
+
+		-
 			message: "#^Parameter \\#1 \\$entity of method pocketmine\\\\network\\\\mcpe\\\\NetworkSession\\:\\:onEntityEffectAdded\\(\\) expects pocketmine\\\\entity\\\\Living, pocketmine\\\\player\\\\Player\\|null given\\.$#"
-=======
-			message: "#^Parameter \\#2 \\$value of method pocketmine\\\\nbt\\\\tag\\\\CompoundTag\\:\\:setByte\\(\\) expects int, int\\|null given\\.$#"
-			count: 1
-			path: ../../../src/pocketmine/entity/projectile/Projectile.php
-
-		-
-			message: "#^Parameter \\#2 \\$value of method pocketmine\\\\nbt\\\\tag\\\\CompoundTag\\:\\:setInt\\(\\) expects int, int\\|null given\\.$#"
->>>>>>> 599d5253
 			count: 1
 			path: ../../../src/network/mcpe/NetworkSession.php
 
@@ -940,51 +151,7 @@
 			path: ../../../src/network/mcpe/NetworkSession.php
 
 		-
-			message: "#^Parameter \\#1 \\$clientPub of class pocketmine\\\\network\\\\mcpe\\\\encryption\\\\PrepareEncryptionTask constructor expects Mdanter\\\\Ecc\\\\Crypto\\\\Key\\\\PublicKeyInterface, Mdanter\\\\Ecc\\\\Crypto\\\\Key\\\\PublicKeyInterface\\|null given\\.$#"
-			count: 1
-			path: ../../../src/network/mcpe/NetworkSession.php
-
-		-
-			message: "#^Parameter \\#2 \\$player of class pocketmine\\\\network\\\\mcpe\\\\handler\\\\PreSpawnPacketHandler constructor expects pocketmine\\\\player\\\\Player, pocketmine\\\\player\\\\Player\\|null given\\.$#"
-			count: 1
-			path: ../../../src/network/mcpe/NetworkSession.php
-
-		-
-			message: "#^Cannot call method setImmobile\\(\\) on pocketmine\\\\player\\\\Player\\|null\\.$#"
-			count: 2
-<<<<<<< HEAD
-			path: ../../../src/network/mcpe/NetworkSession.php
-=======
-			path: ../../../src/pocketmine/event/entity/EntityDamageByEntityEvent.php
-
-		-
-			message: "#^Method pocketmine\\\\inventory\\\\CraftingManager\\:\\:getCraftingDataPacket\\(\\) should return pocketmine\\\\network\\\\mcpe\\\\protocol\\\\BatchPacket but returns pocketmine\\\\network\\\\mcpe\\\\protocol\\\\BatchPacket\\|null\\.$#"
-			count: 1
-			path: ../../../src/pocketmine/inventory/CraftingManager.php
-
-		-
-			message: "#^Parameter \\#2 \\$recipe of class pocketmine\\\\event\\\\inventory\\\\CraftItemEvent constructor expects pocketmine\\\\inventory\\\\CraftingRecipe, pocketmine\\\\inventory\\\\CraftingRecipe\\|null given\\.$#"
-			count: 1
-			path: ../../../src/pocketmine/inventory/transaction/CraftingTransaction.php
-
-		-
-			message: "#^Parameter \\#3 \\$repetitions of class pocketmine\\\\event\\\\inventory\\\\CraftItemEvent constructor expects int, int\\|null given\\.$#"
-			count: 1
-			path: ../../../src/pocketmine/inventory/transaction/CraftingTransaction.php
-
-		-
-			message: "#^Cannot call method count\\(\\) on pocketmine\\\\nbt\\\\tag\\\\ListTag\\|null\\.$#"
-			count: 1
-			path: ../../../src/pocketmine/item/Banner.php
-
-		-
-			message: "#^Cannot call method isset\\(\\) on pocketmine\\\\nbt\\\\tag\\\\ListTag\\|null\\.$#"
-			count: 1
-			path: ../../../src/pocketmine/item/Banner.php
->>>>>>> 599d5253
-
-		-
-			message: "#^Cannot call method doFirstSpawn\\(\\) on pocketmine\\\\player\\\\Player\\|null\\.$#"
+			message: "#^Parameter \\#1 \\$player of class pocketmine\\\\network\\\\mcpe\\\\handler\\\\DeathPacketHandler constructor expects pocketmine\\\\player\\\\Player, pocketmine\\\\player\\\\Player\\|null given\\.$#"
 			count: 1
 			path: ../../../src/network/mcpe/NetworkSession.php
 
@@ -994,346 +161,144 @@
 			path: ../../../src/network/mcpe/NetworkSession.php
 
 		-
-			message: "#^Parameter \\#1 \\$player of class pocketmine\\\\network\\\\mcpe\\\\handler\\\\DeathPacketHandler constructor expects pocketmine\\\\player\\\\Player, pocketmine\\\\player\\\\Player\\|null given\\.$#"
-			count: 1
-			path: ../../../src/network/mcpe/NetworkSession.php
-
-		-
-			message: "#^Cannot call method sendData\\(\\) on pocketmine\\\\player\\\\Player\\|null\\.$#"
-			count: 1
-			path: ../../../src/network/mcpe/NetworkSession.php
-
-		-
-			message: "#^Cannot call method syncAll\\(\\) on pocketmine\\\\network\\\\mcpe\\\\InventoryManager\\|null\\.$#"
-			count: 1
-			path: ../../../src/network/mcpe/NetworkSession.php
-
-		-
-			message: "#^Cannot call method syncCreative\\(\\) on pocketmine\\\\network\\\\mcpe\\\\InventoryManager\\|null\\.$#"
-			count: 1
-			path: ../../../src/network/mcpe/NetworkSession.php
-
-		-
 			message: "#^Parameter \\#1 \\$target of method pocketmine\\\\command\\\\Command\\:\\:testPermissionSilent\\(\\) expects pocketmine\\\\command\\\\CommandSender, pocketmine\\\\player\\\\Player\\|null given\\.$#"
 			count: 1
 			path: ../../../src/network/mcpe/NetworkSession.php
 
 		-
-			message: "#^Cannot call method getLanguage\\(\\) on pocketmine\\\\player\\\\Player\\|null\\.$#"
-			count: 1
-			path: ../../../src/network/mcpe/NetworkSession.php
-
-		-
-			message: "#^Cannot call method getLocation\\(\\) on pocketmine\\\\player\\\\Player\\|null\\.$#"
-			count: 2
-<<<<<<< HEAD
-			path: ../../../src/network/mcpe/NetworkSession.php
-
-		-
-			message: "#^Cannot call method isUsingChunk\\(\\) on pocketmine\\\\player\\\\Player\\|null\\.$#"
-=======
-			path: ../../../src/pocketmine/item/WritableBook.php
-
-		-
-			message: "#^Method pocketmine\\\\item\\\\enchantment\\\\EnchantmentList\\:\\:getSlot\\(\\) should return pocketmine\\\\item\\\\enchantment\\\\EnchantmentEntry but returns pocketmine\\\\item\\\\enchantment\\\\EnchantmentEntry\\|null\\.$#"
-			count: 1
-			path: ../../../src/pocketmine/item/enchantment/EnchantmentList.php
-
-		-
-			message: "#^Cannot call method getBlockData\\(\\) on pocketmine\\\\level\\\\format\\\\SubChunkInterface\\|null\\.$#"
-			count: 1
-			path: ../../../src/pocketmine/level/Explosion.php
-
-		-
-			message: "#^Cannot call method getBlockId\\(\\) on pocketmine\\\\level\\\\format\\\\SubChunkInterface\\|null\\.$#"
-			count: 1
-			path: ../../../src/pocketmine/level/Explosion.php
-
-		-
-			message: "#^Only numeric types are allowed in /, float\\|null given on the left side\\.$#"
->>>>>>> 599d5253
-			count: 1
-			path: ../../../src/network/mcpe/NetworkSession.php
-
-		-
-<<<<<<< HEAD
-			message: "#^Cannot call method getWorld\\(\\) on pocketmine\\\\player\\\\Player\\|null\\.$#"
-=======
-			message: "#^Cannot access property \\$level on pocketmine\\\\block\\\\Block\\|null\\.$#"
->>>>>>> 599d5253
-			count: 1
-			path: ../../../src/network/mcpe/NetworkSession.php
-
-		-
-<<<<<<< HEAD
-			message: "#^Method pocketmine\\\\network\\\\mcpe\\\\NetworkSession\\:\\:getInvManager\\(\\) should return pocketmine\\\\network\\\\mcpe\\\\InventoryManager but returns pocketmine\\\\network\\\\mcpe\\\\InventoryManager\\|null\\.$#"
-=======
-			message: "#^Cannot access property \\$x on pocketmine\\\\block\\\\Block\\|null\\.$#"
->>>>>>> 599d5253
-			count: 1
-			path: ../../../src/network/mcpe/NetworkSession.php
-
-		-
-<<<<<<< HEAD
+			message: "#^Parameter \\#2 \\$player of class pocketmine\\\\network\\\\mcpe\\\\handler\\\\PreSpawnPacketHandler constructor expects pocketmine\\\\player\\\\Player, pocketmine\\\\player\\\\Player\\|null given\\.$#"
+			count: 1
+			path: ../../../src/network/mcpe/NetworkSession.php
+
+		-
 			message: "#^Property pocketmine\\\\network\\\\mcpe\\\\protocol\\\\LevelSoundEventPacket\\:\\:\\$position \\(pocketmine\\\\math\\\\Vector3\\) does not accept pocketmine\\\\math\\\\Vector3\\|null\\.$#"
-=======
-			message: "#^Cannot access property \\$y on pocketmine\\\\block\\\\Block\\|null\\.$#"
->>>>>>> 599d5253
 			count: 1
 			path: ../../../src/network/mcpe/protocol/LevelSoundEventPacket.php
 
 		-
-<<<<<<< HEAD
 			message: "#^Parameter \\#1 \\$eid of method pocketmine\\\\network\\\\mcpe\\\\protocol\\\\serializer\\\\PacketSerializer\\:\\:putEntityUniqueId\\(\\) expects int, int\\|null given\\.$#"
-=======
-			message: "#^Cannot access property \\$z on pocketmine\\\\block\\\\Block\\|null\\.$#"
->>>>>>> 599d5253
 			count: 1
 			path: ../../../src/network/mcpe/protocol/SetScorePacket.php
 
 		-
-<<<<<<< HEAD
 			message: "#^Parameter \\#1 \\$v of method pocketmine\\\\network\\\\mcpe\\\\protocol\\\\serializer\\\\PacketSerializer\\:\\:putString\\(\\) expects string, string\\|null given\\.$#"
-=======
-			message: "#^Cannot call method getBiomeId\\(\\) on pocketmine\\\\level\\\\format\\\\Chunk\\|null\\.$#"
->>>>>>> 599d5253
 			count: 1
 			path: ../../../src/network/mcpe/protocol/SetScorePacket.php
 
 		-
-<<<<<<< HEAD
 			message: "#^Parameter \\#1 \\$eid of method pocketmine\\\\network\\\\mcpe\\\\protocol\\\\serializer\\\\PacketSerializer\\:\\:putEntityUniqueId\\(\\) expects int, int\\|null given\\.$#"
-=======
-			message: "#^Cannot call method getBlockData\\(\\) on pocketmine\\\\level\\\\format\\\\Chunk\\|null\\.$#"
->>>>>>> 599d5253
 			count: 1
 			path: ../../../src/network/mcpe/protocol/SetScoreboardIdentityPacket.php
 
 		-
-<<<<<<< HEAD
 			message: "#^Parameter \\#1 \\$v of method pocketmine\\\\utils\\\\BinaryStream\\:\\:putVarInt\\(\\) expects int, int\\|null given\\.$#"
-=======
-			message: "#^Cannot call method getBlockId\\(\\) on pocketmine\\\\level\\\\format\\\\Chunk\\|null\\.$#"
->>>>>>> 599d5253
 			count: 1
 			path: ../../../src/network/mcpe/protocol/types/recipe/FurnaceRecipe.php
 
 		-
-<<<<<<< HEAD
 			message: "#^Property pocketmine\\\\network\\\\mcpe\\\\raklib\\\\RakLibServer\\:\\:\\$mainThreadNotifier \\(pocketmine\\\\snooze\\\\SleeperNotifier\\) does not accept pocketmine\\\\snooze\\\\SleeperNotifier\\|null\\.$#"
-=======
-			message: "#^Cannot call method getBlockLight\\(\\) on pocketmine\\\\level\\\\format\\\\Chunk\\|null\\.$#"
->>>>>>> 599d5253
 			count: 1
 			path: ../../../src/network/mcpe/raklib/RakLibServer.php
 
 		-
-<<<<<<< HEAD
 			message: "#^Method pocketmine\\\\permission\\\\DefaultPermissions\\:\\:registerPermission\\(\\) should return pocketmine\\\\permission\\\\Permission but returns pocketmine\\\\permission\\\\Permission\\|null\\.$#"
-=======
-			message: "#^Cannot call method getBlockSkyLight\\(\\) on pocketmine\\\\level\\\\format\\\\Chunk\\|null\\.$#"
->>>>>>> 599d5253
 			count: 1
 			path: ../../../src/permission/DefaultPermissions.php
 
 		-
-<<<<<<< HEAD
+			message: "#^Cannot call method getEntities\\(\\) on pocketmine\\\\world\\\\format\\\\Chunk\\|null\\.$#"
+			count: 1
+			path: ../../../src/player/Player.php
+
+		-
 			message: "#^Cannot call method getSafeSpawn\\(\\) on pocketmine\\\\world\\\\World\\|null\\.$#"
-			count: 2
+			count: 1
 			path: ../../../src/player/Player.php
 
 		-
-			message: "#^Cannot call method registerChunkLoader\\(\\) on pocketmine\\\\world\\\\World\\|null\\.$#"
-=======
-			message: "#^Cannot call method getFullBlock\\(\\) on pocketmine\\\\level\\\\format\\\\Chunk\\|null\\.$#"
-			count: 1
-			path: ../../../src/pocketmine/level/Level.php
-
-		-
-			message: "#^Cannot call method getHeightMap\\(\\) on pocketmine\\\\level\\\\format\\\\Chunk\\|null\\.$#"
->>>>>>> 599d5253
+			message: "#^Method pocketmine\\\\player\\\\Player\\:\\:getSpawn\\(\\) should return pocketmine\\\\world\\\\Position but returns pocketmine\\\\world\\\\Position\\|null\\.$#"
 			count: 1
 			path: ../../../src/player/Player.php
 
 		-
-<<<<<<< HEAD
-			message: "#^Cannot call method registerChunkListener\\(\\) on pocketmine\\\\world\\\\World\\|null\\.$#"
-=======
-			message: "#^Cannot call method getHighestBlockAt\\(\\) on pocketmine\\\\level\\\\format\\\\Chunk\\|null\\.$#"
->>>>>>> 599d5253
-			count: 1
-			path: ../../../src/player/Player.php
-
-		-
-<<<<<<< HEAD
-			message: "#^Cannot call method getEntities\\(\\) on pocketmine\\\\world\\\\format\\\\Chunk\\|null\\.$#"
-=======
-			message: "#^Cannot call method isPopulated\\(\\) on pocketmine\\\\level\\\\format\\\\Chunk\\|null\\.$#"
->>>>>>> 599d5253
-			count: 1
-			path: ../../../src/player/Player.php
-
-		-
-<<<<<<< HEAD
-			message: "#^Method pocketmine\\\\player\\\\Player\\:\\:getSpawn\\(\\) should return pocketmine\\\\world\\\\Position but returns pocketmine\\\\world\\\\Position\\|null\\.$#"
-=======
-			message: "#^Cannot call method recalculateHeightMapColumn\\(\\) on pocketmine\\\\level\\\\format\\\\Chunk\\|null\\.$#"
->>>>>>> 599d5253
-			count: 1
-			path: ../../../src/player/Player.php
-
-		-
-<<<<<<< HEAD
 			message: "#^Method pocketmine\\\\plugin\\\\PluginBase\\:\\:getConfig\\(\\) should return pocketmine\\\\utils\\\\Config but returns pocketmine\\\\utils\\\\Config\\|null\\.$#"
-=======
-			message: "#^Cannot call method setBiomeId\\(\\) on pocketmine\\\\level\\\\format\\\\Chunk\\|null\\.$#"
-			count: 1
-			path: ../../../src/pocketmine/level/Level.php
-
-		-
-			message: "#^Cannot call method setBlock\\(\\) on pocketmine\\\\level\\\\format\\\\Chunk\\|null\\.$#"
->>>>>>> 599d5253
 			count: 1
 			path: ../../../src/plugin/PluginBase.php
 
 		-
-<<<<<<< HEAD
 			message: "#^Cannot call method addChild\\(\\) on pocketmine\\\\permission\\\\Permission\\|null\\.$#"
 			count: 4
 			path: ../../../src/plugin/PluginManager.php
 
 		-
+			message: "#^Cannot call method count\\(\\) on ArrayObject\\<int, array\\<string, mixed\\>\\>\\|null\\.$#"
+			count: 1
+			path: ../../../src/scheduler/AsyncTask.php
+
+		-
+			message: "#^Cannot call method getNotifier\\(\\) on pocketmine\\\\scheduler\\\\AsyncWorker\\|null\\.$#"
+			count: 1
+			path: ../../../src/scheduler/AsyncTask.php
+
+		-
 			message: "#^Cannot call method handleException\\(\\) on pocketmine\\\\scheduler\\\\AsyncWorker\\|null\\.$#"
-=======
-			message: "#^Cannot call method setBlockData\\(\\) on pocketmine\\\\level\\\\format\\\\Chunk\\|null\\.$#"
-			count: 1
-			path: ../../../src/pocketmine/level/Level.php
-
-		-
-			message: "#^Cannot call method setBlockId\\(\\) on pocketmine\\\\level\\\\format\\\\Chunk\\|null\\.$#"
->>>>>>> 599d5253
 			count: 1
 			path: ../../../src/scheduler/AsyncTask.php
 
 		-
-<<<<<<< HEAD
-			message: "#^Cannot call method getNotifier\\(\\) on pocketmine\\\\scheduler\\\\AsyncWorker\\|null\\.$#"
-=======
-			message: "#^Cannot call method setBlockLight\\(\\) on pocketmine\\\\level\\\\format\\\\Chunk\\|null\\.$#"
->>>>>>> 599d5253
-			count: 1
-			path: ../../../src/scheduler/AsyncTask.php
-
-		-
-<<<<<<< HEAD
-			message: "#^Cannot call method count\\(\\) on ArrayObject\\<int, array\\<string, mixed\\>\\>\\|null\\.$#"
-=======
-			message: "#^Cannot call method setBlockSkyLight\\(\\) on pocketmine\\\\level\\\\format\\\\Chunk\\|null\\.$#"
->>>>>>> 599d5253
-			count: 1
-			path: ../../../src/scheduler/AsyncTask.php
-
-		-
-<<<<<<< HEAD
 			message: "#^Cannot call method cancel\\(\\) on pocketmine\\\\scheduler\\\\TaskHandler\\|null\\.$#"
-=======
-			message: "#^Cannot call method setHeightMap\\(\\) on pocketmine\\\\level\\\\format\\\\Chunk\\|null\\.$#"
->>>>>>> 599d5253
 			count: 1
 			path: ../../../src/scheduler/CancellableClosureTask.php
 
 		-
-<<<<<<< HEAD
 			message: "#^Cannot call method getAsyncWorkerId\\(\\) on pocketmine\\\\scheduler\\\\AsyncWorker\\|null\\.$#"
-=======
-			message: "#^Cannot clone pocketmine\\\\block\\\\Block\\|null\\.$#"
->>>>>>> 599d5253
 			count: 1
 			path: ../../../src/scheduler/DumpWorkerMemoryTask.php
 
 		-
-<<<<<<< HEAD
 			message: "#^Cannot call method getLogger\\(\\) on pocketmine\\\\scheduler\\\\AsyncWorker\\|null\\.$#"
-=======
-			message: "#^Method pocketmine\\\\level\\\\Level\\:\\:getBlockAt\\(\\) should return pocketmine\\\\block\\\\Block but returns pocketmine\\\\block\\\\Block\\|null\\.$#"
->>>>>>> 599d5253
 			count: 1
 			path: ../../../src/scheduler/DumpWorkerMemoryTask.php
 
 		-
-<<<<<<< HEAD
 			message: "#^Cannot access property \\$date on pocketmine\\\\updater\\\\UpdateInfo\\|null\\.$#"
 			count: 1
 			path: ../../../src/updater/AutoUpdater.php
 
 		-
+			message: "#^Cannot access property \\$details_url on pocketmine\\\\updater\\\\UpdateInfo\\|null\\.$#"
+			count: 1
+			path: ../../../src/updater/AutoUpdater.php
+
+		-
+			message: "#^Cannot access property \\$download_url on pocketmine\\\\updater\\\\UpdateInfo\\|null\\.$#"
+			count: 1
+			path: ../../../src/updater/AutoUpdater.php
+
+		-
 			message: "#^Cannot call method getFullVersion\\(\\) on pocketmine\\\\utils\\\\VersionString\\|null\\.$#"
-=======
-			message: "#^Only numeric types are allowed in \\-, int\\|null given on the right side\\.$#"
-			count: 2
-			path: ../../../src/pocketmine/level/Level.php
-
-		-
-			message: "#^Parameter \\#1 \\$chunk of method pocketmine\\\\Player\\:\\:onChunkChanged\\(\\) expects pocketmine\\\\level\\\\format\\\\Chunk, pocketmine\\\\level\\\\format\\\\Chunk\\|null given\\.$#"
->>>>>>> 599d5253
 			count: 1
 			path: ../../../src/updater/AutoUpdater.php
 
 		-
-<<<<<<< HEAD
-			message: "#^Cannot access property \\$details_url on pocketmine\\\\updater\\\\UpdateInfo\\|null\\.$#"
-=======
-			message: "#^Parameter \\#2 \\$chunk of class pocketmine\\\\level\\\\generator\\\\PopulationTask constructor expects pocketmine\\\\level\\\\format\\\\Chunk, pocketmine\\\\level\\\\format\\\\Chunk\\|null given\\.$#"
->>>>>>> 599d5253
-			count: 1
-			path: ../../../src/updater/AutoUpdater.php
-
-		-
-<<<<<<< HEAD
-			message: "#^Cannot access property \\$download_url on pocketmine\\\\updater\\\\UpdateInfo\\|null\\.$#"
-=======
-			message: "#^Parameter \\#4 \\$newLevel of method pocketmine\\\\level\\\\light\\\\LightUpdate\\:\\:setAndUpdateLight\\(\\) expects int, int\\|null given\\.$#"
->>>>>>> 599d5253
-			count: 1
-			path: ../../../src/updater/AutoUpdater.php
-
-		-
 			message: "#^Method pocketmine\\\\utils\\\\Config\\:\\:fixYAMLIndexes\\(\\) should return string but returns string\\|null\\.$#"
 			count: 1
 			path: ../../../src/utils/Config.php
 
 		-
-<<<<<<< HEAD
 			message: "#^Method pocketmine\\\\utils\\\\Utils\\:\\:printable\\(\\) should return string but returns string\\|null\\.$#"
-=======
-			message: "#^Cannot call method networkSerialize\\(\\) on pocketmine\\\\level\\\\format\\\\SubChunkInterface\\|null\\.$#"
->>>>>>> 599d5253
 			count: 1
 			path: ../../../src/utils/Utils.php
 
 		-
-<<<<<<< HEAD
 			message: "#^Cannot call method getFullBlock\\(\\) on pocketmine\\\\world\\\\format\\\\SubChunk\\|null\\.$#"
-=======
-			message: "#^Method pocketmine\\\\level\\\\format\\\\Chunk\\:\\:getHeightMap\\(\\) should return int but returns int\\|null\\.$#"
->>>>>>> 599d5253
 			count: 1
 			path: ../../../src/world/Explosion.php
 
 		-
-<<<<<<< HEAD
 			message: "#^Only numeric types are allowed in /, float\\|null given on the left side\\.$#"
-=======
-			message: "#^Method pocketmine\\\\level\\\\format\\\\Chunk\\:\\:getSubChunk\\(\\) should return pocketmine\\\\level\\\\format\\\\SubChunkInterface but returns pocketmine\\\\level\\\\format\\\\SubChunkInterface\\|null\\.$#"
->>>>>>> 599d5253
 			count: 1
 			path: ../../../src/world/Explosion.php
-
-		-
-			message: "#^Parameter \\#3 \\$chunk of method pocketmine\\\\player\\\\Player\\:\\:onChunkChanged\\(\\) expects pocketmine\\\\world\\\\format\\\\Chunk, pocketmine\\\\world\\\\format\\\\Chunk\\|null given\\.$#"
-			count: 1
-<<<<<<< HEAD
-			path: ../../../src/world/World.php
 
 		-
 			message: "#^Cannot call method getEntities\\(\\) on pocketmine\\\\world\\\\format\\\\Chunk\\|null\\.$#"
@@ -1341,149 +306,29 @@
 			path: ../../../src/world/World.php
 
 		-
+			message: "#^Parameter \\#3 \\$chunk of method pocketmine\\\\player\\\\Player\\:\\:onChunkChanged\\(\\) expects pocketmine\\\\world\\\\format\\\\Chunk, pocketmine\\\\world\\\\format\\\\Chunk\\|null given\\.$#"
+			count: 1
+			path: ../../../src/world/World.php
+
+		-
 			message: "#^Method pocketmine\\\\world\\\\biome\\\\BiomeRegistry\\:\\:getBiome\\(\\) should return pocketmine\\\\world\\\\biome\\\\Biome but returns pocketmine\\\\world\\\\biome\\\\Biome\\|null\\.$#"
 			count: 1
 			path: ../../../src/world/biome/BiomeRegistry.php
 
 		-
 			message: "#^Method pocketmine\\\\world\\\\format\\\\Chunk\\:\\:getSubChunk\\(\\) should return pocketmine\\\\world\\\\format\\\\SubChunk but returns pocketmine\\\\world\\\\format\\\\SubChunk\\|null\\.$#"
-=======
-			path: ../../../src/pocketmine/level/format/io/BaseLevelProvider.php
-
-		-
-			message: "#^Cannot call method getByte\\(\\) on pocketmine\\\\nbt\\\\tag\\\\CompoundTag\\|null\\.$#"
-			count: 2
-			path: ../../../src/pocketmine/level/format/io/region/Anvil.php
-
-		-
-			message: "#^Cannot call method getByteArray\\(\\) on pocketmine\\\\nbt\\\\tag\\\\CompoundTag\\|null\\.$#"
-			count: 1
-			path: ../../../src/pocketmine/level/format/io/region/Anvil.php
-
-		-
-			message: "#^Cannot call method getInt\\(\\) on pocketmine\\\\nbt\\\\tag\\\\CompoundTag\\|null\\.$#"
-			count: 2
-			path: ../../../src/pocketmine/level/format/io/region/Anvil.php
-
-		-
-			message: "#^Cannot call method getIntArray\\(\\) on pocketmine\\\\nbt\\\\tag\\\\CompoundTag\\|null\\.$#"
-			count: 2
-			path: ../../../src/pocketmine/level/format/io/region/Anvil.php
-
-		-
-			message: "#^Cannot call method getListTag\\(\\) on pocketmine\\\\nbt\\\\tag\\\\CompoundTag\\|null\\.$#"
-			count: 3
-			path: ../../../src/pocketmine/level/format/io/region/Anvil.php
-
-		-
-			message: "#^Cannot call method hasTag\\(\\) on pocketmine\\\\nbt\\\\tag\\\\CompoundTag\\|null\\.$#"
-			count: 3
-			path: ../../../src/pocketmine/level/format/io/region/Anvil.php
-
-		-
-			message: "#^Parameter \\#2 \\$list of static method pocketmine\\\\level\\\\format\\\\io\\\\region\\\\McRegion\\:\\:getCompoundList\\(\\) expects pocketmine\\\\nbt\\\\tag\\\\ListTag, pocketmine\\\\nbt\\\\tag\\\\ListTag\\|null given\\.$#"
-			count: 2
-			path: ../../../src/pocketmine/level/format/io/region/Anvil.php
-
-		-
-			message: "#^Cannot call method getBlockDataColumn\\(\\) on pocketmine\\\\level\\\\format\\\\SubChunkInterface\\|null\\.$#"
-			count: 1
-			path: ../../../src/pocketmine/level/format/io/region/McRegion.php
-
-		-
-			message: "#^Cannot call method getBlockIdColumn\\(\\) on pocketmine\\\\level\\\\format\\\\SubChunkInterface\\|null\\.$#"
-			count: 1
-			path: ../../../src/pocketmine/level/format/io/region/McRegion.php
-
-		-
-			message: "#^Cannot call method getBlockLightColumn\\(\\) on pocketmine\\\\level\\\\format\\\\SubChunkInterface\\|null\\.$#"
-			count: 1
-			path: ../../../src/pocketmine/level/format/io/region/McRegion.php
-
-		-
-			message: "#^Cannot call method getBlockSkyLightColumn\\(\\) on pocketmine\\\\level\\\\format\\\\SubChunkInterface\\|null\\.$#"
-			count: 1
-			path: ../../../src/pocketmine/level/format/io/region/McRegion.php
-
-		-
-			message: "#^Cannot call method getByte\\(\\) on pocketmine\\\\nbt\\\\tag\\\\CompoundTag\\|null\\.$#"
-			count: 2
-			path: ../../../src/pocketmine/level/format/io/region/McRegion.php
-
-		-
-			message: "#^Cannot call method getByteArray\\(\\) on pocketmine\\\\nbt\\\\tag\\\\CompoundTag\\|null\\.$#"
-			count: 6
-			path: ../../../src/pocketmine/level/format/io/region/McRegion.php
-
-		-
-			message: "#^Cannot call method getInt\\(\\) on pocketmine\\\\nbt\\\\tag\\\\CompoundTag\\|null\\.$#"
-			count: 2
-			path: ../../../src/pocketmine/level/format/io/region/McRegion.php
-
-		-
-			message: "#^Cannot call method getIntArray\\(\\) on pocketmine\\\\nbt\\\\tag\\\\CompoundTag\\|null\\.$#"
-			count: 2
-			path: ../../../src/pocketmine/level/format/io/region/McRegion.php
-
-		-
-			message: "#^Cannot call method getListTag\\(\\) on pocketmine\\\\nbt\\\\tag\\\\CompoundTag\\|null\\.$#"
-			count: 2
-			path: ../../../src/pocketmine/level/format/io/region/McRegion.php
-
-		-
-			message: "#^Cannot call method hasTag\\(\\) on pocketmine\\\\nbt\\\\tag\\\\CompoundTag\\|null\\.$#"
-			count: 10
-			path: ../../../src/pocketmine/level/format/io/region/McRegion.php
-
-		-
-			message: "#^Cannot call method readChunk\\(\\) on pocketmine\\\\level\\\\format\\\\io\\\\region\\\\RegionLoader\\|null\\.$#"
-			count: 1
-			path: ../../../src/pocketmine/level/format/io/region/McRegion.php
-
-		-
-			message: "#^Cannot call method writeChunk\\(\\) on pocketmine\\\\level\\\\format\\\\io\\\\region\\\\RegionLoader\\|null\\.$#"
-			count: 1
-			path: ../../../src/pocketmine/level/format/io/region/McRegion.php
-
-		-
-			message: "#^Parameter \\#2 \\$list of static method pocketmine\\\\level\\\\format\\\\io\\\\region\\\\McRegion\\:\\:getCompoundList\\(\\) expects pocketmine\\\\nbt\\\\tag\\\\ListTag, pocketmine\\\\nbt\\\\tag\\\\ListTag\\|null given\\.$#"
-			count: 2
-			path: ../../../src/pocketmine/level/format/io/region/McRegion.php
-
-		-
-			message: "#^Cannot call method fastSerialize\\(\\) on pocketmine\\\\level\\\\format\\\\Chunk\\|null\\.$#"
-			count: 2
-			path: ../../../src/pocketmine/level/generator/PopulationTask.php
-
-		-
-			message: "#^Cannot call method getAsyncWorkerId\\(\\) on pocketmine\\\\scheduler\\\\AsyncWorker\\|null\\.$#"
-			count: 1
-			path: ../../../src/pocketmine/level/generator/PopulationTask.php
-
-		-
-			message: "#^Cannot call method getX\\(\\) on pocketmine\\\\level\\\\format\\\\Chunk\\|null\\.$#"
-			count: 5
-			path: ../../../src/pocketmine/level/generator/PopulationTask.php
-
-		-
-			message: "#^Cannot call method getZ\\(\\) on pocketmine\\\\level\\\\format\\\\Chunk\\|null\\.$#"
-			count: 5
-			path: ../../../src/pocketmine/level/generator/PopulationTask.php
-
-		-
-			message: "#^Cannot call method hasChanged\\(\\) on pocketmine\\\\level\\\\format\\\\Chunk\\|null\\.$#"
->>>>>>> 599d5253
 			count: 1
 			path: ../../../src/world/format/Chunk.php
 
 		-
-<<<<<<< HEAD
 			message: "#^Method pocketmine\\\\world\\\\format\\\\HeightArray\\:\\:get\\(\\) should return int but returns int\\|null\\.$#"
-=======
-			message: "#^Cannot call method isGenerated\\(\\) on pocketmine\\\\level\\\\format\\\\Chunk\\|null\\.$#"
->>>>>>> 599d5253
 			count: 1
 			path: ../../../src/world/format/HeightArray.php
+
+		-
+			message: "#^Cannot call method isDirty\\(\\) on pocketmine\\\\world\\\\format\\\\Chunk\\|null\\.$#"
+			count: 1
+			path: ../../../src/world/generator/PopulationTask.php
 
 		-
 			message: "#^Cannot call method setDirtyFlag\\(\\) on pocketmine\\\\world\\\\format\\\\Chunk\\|null\\.$#"
@@ -1491,137 +336,59 @@
 			path: ../../../src/world/generator/PopulationTask.php
 
 		-
-<<<<<<< HEAD
 			message: "#^Cannot call method setPopulated\\(\\) on pocketmine\\\\world\\\\format\\\\Chunk\\|null\\.$#"
-=======
-			message: "#^Cannot call method recalculateHeightMap\\(\\) on pocketmine\\\\level\\\\format\\\\Chunk\\|null\\.$#"
->>>>>>> 599d5253
 			count: 1
 			path: ../../../src/world/generator/PopulationTask.php
 
 		-
-<<<<<<< HEAD
 			message: "#^Parameter \\#1 \\$chunk of static method pocketmine\\\\world\\\\format\\\\io\\\\FastChunkSerializer\\:\\:serializeWithoutLight\\(\\) expects pocketmine\\\\world\\\\format\\\\Chunk, pocketmine\\\\world\\\\format\\\\Chunk\\|null given\\.$#"
 			count: 2
 			path: ../../../src/world/generator/PopulationTask.php
 
 		-
-			message: "#^Cannot call method isDirty\\(\\) on pocketmine\\\\world\\\\format\\\\Chunk\\|null\\.$#"
-=======
-			message: "#^Cannot call method setGenerated\\(\\) on pocketmine\\\\level\\\\format\\\\Chunk\\|null\\.$#"
-			count: 2
-			path: ../../../src/pocketmine/level/generator/PopulationTask.php
-
-		-
-			message: "#^Cannot call method setLightPopulated\\(\\) on pocketmine\\\\level\\\\format\\\\Chunk\\|null\\.$#"
-			count: 1
-			path: ../../../src/pocketmine/level/generator/PopulationTask.php
-
-		-
-			message: "#^Cannot call method setPopulated\\(\\) on pocketmine\\\\level\\\\format\\\\Chunk\\|null\\.$#"
->>>>>>> 599d5253
-			count: 1
-			path: ../../../src/world/generator/PopulationTask.php
-
-		-
 			message: "#^Method pocketmine\\\\world\\\\generator\\\\biome\\\\BiomeSelector\\:\\:pickBiome\\(\\) should return pocketmine\\\\world\\\\biome\\\\Biome but returns pocketmine\\\\world\\\\biome\\\\Biome\\|null\\.$#"
 			count: 1
 			path: ../../../src/world/generator/biome/BiomeSelector.php
 
 		-
-<<<<<<< HEAD
+			message: "#^Cannot call method getBiomeId\\(\\) on pocketmine\\\\world\\\\format\\\\Chunk\\|null\\.$#"
+			count: 1
+			path: ../../../src/world/generator/hell/Nether.php
+
+		-
 			message: "#^Cannot call method setBiomeId\\(\\) on pocketmine\\\\world\\\\format\\\\Chunk\\|null\\.$#"
-=======
-			message: "#^Cannot call method getBiomeId\\(\\) on pocketmine\\\\level\\\\format\\\\Chunk\\|null\\.$#"
-			count: 1
-			path: ../../../src/pocketmine/level/generator/hell/Nether.php
-
-		-
-			message: "#^Cannot call method setBiomeId\\(\\) on pocketmine\\\\level\\\\format\\\\Chunk\\|null\\.$#"
->>>>>>> 599d5253
 			count: 1
 			path: ../../../src/world/generator/hell/Nether.php
 
 		-
 			message: "#^Cannot call method setFullBlock\\(\\) on pocketmine\\\\world\\\\format\\\\Chunk\\|null\\.$#"
 			count: 3
-<<<<<<< HEAD
 			path: ../../../src/world/generator/hell/Nether.php
 
 		-
 			message: "#^Cannot call method getBiomeId\\(\\) on pocketmine\\\\world\\\\format\\\\Chunk\\|null\\.$#"
 			count: 1
-			path: ../../../src/world/generator/hell/Nether.php
+			path: ../../../src/world/generator/normal/Normal.php
 
 		-
 			message: "#^Cannot call method setBiomeId\\(\\) on pocketmine\\\\world\\\\format\\\\Chunk\\|null\\.$#"
-=======
-			path: ../../../src/pocketmine/level/generator/hell/Nether.php
-
-		-
-			message: "#^Cannot call method getBiomeId\\(\\) on pocketmine\\\\level\\\\format\\\\Chunk\\|null\\.$#"
-			count: 1
-			path: ../../../src/pocketmine/level/generator/normal/Normal.php
-
-		-
-			message: "#^Cannot call method setBiomeId\\(\\) on pocketmine\\\\level\\\\format\\\\Chunk\\|null\\.$#"
->>>>>>> 599d5253
 			count: 1
 			path: ../../../src/world/generator/normal/Normal.php
 
 		-
 			message: "#^Cannot call method setFullBlock\\(\\) on pocketmine\\\\world\\\\format\\\\Chunk\\|null\\.$#"
 			count: 3
-<<<<<<< HEAD
 			path: ../../../src/world/generator/normal/Normal.php
-=======
-			path: ../../../src/pocketmine/level/generator/normal/Normal.php
-
-		-
-			message: "#^Offset int does not exist on array\\<array\\<float\\>\\>\\|null\\.$#"
-			count: 1
-			path: ../../../src/pocketmine/level/generator/normal/Normal.php
-
-		-
-			message: "#^Only booleans are allowed in a negated boolean, bool\\|null given\\.$#"
-			count: 1
-			path: ../../../src/pocketmine/level/generator/object/SpruceTree.php
-
-		-
-			message: "#^Only booleans are allowed in a negated boolean, bool\\|null given\\.$#"
-			count: 1
-			path: ../../../src/pocketmine/level/generator/object/Tree.php
-
-		-
-			message: "#^Cannot call method getBiomeId\\(\\) on pocketmine\\\\level\\\\format\\\\Chunk\\|null\\.$#"
-			count: 1
-			path: ../../../src/pocketmine/level/generator/populator/GroundCover.php
->>>>>>> 599d5253
 
 		-
 			message: "#^Cannot call method getBiomeId\\(\\) on pocketmine\\\\world\\\\format\\\\Chunk\\|null\\.$#"
 			count: 1
-			path: ../../../src/world/generator/normal/Normal.php
-
-		-
-<<<<<<< HEAD
-			message: "#^Cannot call method getBiomeId\\(\\) on pocketmine\\\\world\\\\format\\\\Chunk\\|null\\.$#"
-=======
-			message: "#^Cannot call method setBlock\\(\\) on pocketmine\\\\level\\\\format\\\\Chunk\\|null\\.$#"
->>>>>>> 599d5253
-			count: 1
 			path: ../../../src/world/generator/populator/GroundCover.php
 
 		-
-<<<<<<< HEAD
 			message: "#^Cannot call method getFullBlock\\(\\) on pocketmine\\\\world\\\\format\\\\Chunk\\|null\\.$#"
 			count: 2
 			path: ../../../src/world/generator/populator/GroundCover.php
-=======
-			message: "#^Cannot call method setBlockId\\(\\) on pocketmine\\\\level\\\\format\\\\Chunk\\|null\\.$#"
-			count: 1
-			path: ../../../src/pocketmine/level/generator/populator/GroundCover.php
->>>>>>> 599d5253
 
 		-
 			message: "#^Cannot call method setFullBlock\\(\\) on pocketmine\\\\world\\\\format\\\\Chunk\\|null\\.$#"
@@ -1639,6 +406,11 @@
 			path: ../../../src/world/light/BlockLightUpdate.php
 
 		-
+			message: "#^Cannot call method getSubChunks\\(\\) on pocketmine\\\\world\\\\format\\\\Chunk\\|null\\.$#"
+			count: 1
+			path: ../../../src/world/light/BlockLightUpdate.php
+
+		-
 			message: "#^Only numeric types are allowed in \\-, int\\|null given on the right side\\.$#"
 			count: 1
 			path: ../../../src/world/light/BlockLightUpdate.php
@@ -1649,21 +421,7 @@
 			path: ../../../src/world/light/BlockLightUpdate.php
 
 		-
-			message: "#^Cannot call method getSubChunks\\(\\) on pocketmine\\\\world\\\\format\\\\Chunk\\|null\\.$#"
-			count: 1
-			path: ../../../src/world/light/BlockLightUpdate.php
-
-		-
-<<<<<<< HEAD
 			message: "#^Cannot call method getFullBlock\\(\\) on pocketmine\\\\world\\\\format\\\\SubChunk\\|null\\.$#"
-=======
-			message: "#^Argument of an invalid type pocketmine\\\\nbt\\\\tag\\\\ListTag\\|null supplied for foreach, only iterables are supported\\.$#"
-			count: 1
-			path: ../../../src/pocketmine/tile/Chest.php
-
-		-
-			message: "#^Cannot call method isChunkLoaded\\(\\) on pocketmine\\\\level\\\\Level\\|null\\.$#"
->>>>>>> 599d5253
 			count: 1
 			path: ../../../src/world/light/LightUpdate.php
 
@@ -1673,39 +431,32 @@
 			path: ../../../src/world/light/LightUpdate.php
 
 		-
-<<<<<<< HEAD
 			message: "#^Cannot call method getBlockSkyLightArray\\(\\) on pocketmine\\\\world\\\\format\\\\SubChunk\\|null\\.$#"
-=======
-			message: "#^Parameter \\#1 \\$x of method pocketmine\\\\level\\\\Level\\:\\:getTileAt\\(\\) expects int, int\\|null given\\.$#"
->>>>>>> 599d5253
-			count: 1
-			path: ../../../src/world/light/SkyLightUpdate.php
-
-		-
-<<<<<<< HEAD
+			count: 1
+			path: ../../../src/world/light/SkyLightUpdate.php
+
+		-
+			message: "#^Cannot call method getFullBlock\\(\\) on pocketmine\\\\world\\\\format\\\\SubChunk\\|null\\.$#"
+			count: 1
+			path: ../../../src/world/light/SkyLightUpdate.php
+
+		-
 			message: "#^Cannot call method getHeightMap\\(\\) on pocketmine\\\\world\\\\format\\\\Chunk\\|null\\.$#"
 			count: 6
 			path: ../../../src/world/light/SkyLightUpdate.php
 
 		-
-			message: "#^Cannot call method getFullBlock\\(\\) on pocketmine\\\\world\\\\format\\\\SubChunk\\|null\\.$#"
-=======
-			message: "#^Parameter \\#2 \\$value of method pocketmine\\\\nbt\\\\tag\\\\CompoundTag\\:\\:setInt\\(\\) expects int, int\\|null given\\.$#"
-			count: 4
-			path: ../../../src/pocketmine/tile/Chest.php
-
-		-
-			message: "#^Parameter \\#3 \\$z of class pocketmine\\\\math\\\\Vector3 constructor expects float\\|int, int\\|null given\\.$#"
->>>>>>> 599d5253
-			count: 1
-			path: ../../../src/world/light/SkyLightUpdate.php
-
-		-
-<<<<<<< HEAD
-			message: "#^Parameter \\#1 \\$chunk of static method pocketmine\\\\world\\\\light\\\\SkyLightUpdate\\:\\:recalculateHeightMapColumn\\(\\) expects pocketmine\\\\world\\\\format\\\\Chunk, pocketmine\\\\world\\\\format\\\\Chunk\\|null given\\.$#"
-=======
-			message: "#^Parameter \\#3 \\$z of method pocketmine\\\\level\\\\Level\\:\\:getTileAt\\(\\) expects int, int\\|null given\\.$#"
->>>>>>> 599d5253
+			message: "#^Cannot call method getHeightMapArray\\(\\) on pocketmine\\\\world\\\\format\\\\Chunk\\|null\\.$#"
+			count: 1
+			path: ../../../src/world/light/SkyLightUpdate.php
+
+		-
+			message: "#^Cannot call method getSubChunk\\(\\) on pocketmine\\\\world\\\\format\\\\Chunk\\|null\\.$#"
+			count: 2
+			path: ../../../src/world/light/SkyLightUpdate.php
+
+		-
+			message: "#^Cannot call method getSubChunks\\(\\) on pocketmine\\\\world\\\\format\\\\Chunk\\|null\\.$#"
 			count: 1
 			path: ../../../src/world/light/SkyLightUpdate.php
 
@@ -1715,51 +466,33 @@
 			path: ../../../src/world/light/SkyLightUpdate.php
 
 		-
+			message: "#^Cannot call method setHeightMapArray\\(\\) on pocketmine\\\\world\\\\format\\\\Chunk\\|null\\.$#"
+			count: 1
+			path: ../../../src/world/light/SkyLightUpdate.php
+
+		-
 			message: "#^Only booleans are allowed in an if condition, bool\\|null given\\.$#"
 			count: 3
 			path: ../../../src/world/light/SkyLightUpdate.php
 
 		-
+			message: "#^Only numeric types are allowed in \\+, int\\|false given on the left side\\.$#"
+			count: 1
+			path: ../../../src/world/light/SkyLightUpdate.php
+
+		-
 			message: "#^Only numeric types are allowed in \\-, int\\|null given on the right side\\.$#"
 			count: 1
 			path: ../../../src/world/light/SkyLightUpdate.php
 
 		-
-<<<<<<< HEAD
 			message: "#^Parameter \\#1 \\$chunk of static method pocketmine\\\\world\\\\light\\\\SkyLightUpdate\\:\\:recalculateHeightMap\\(\\) expects pocketmine\\\\world\\\\format\\\\Chunk, pocketmine\\\\world\\\\format\\\\Chunk\\|null given\\.$#"
-=======
-			message: "#^Cannot access property \\$updateTiles on pocketmine\\\\level\\\\Level\\|null\\.$#"
->>>>>>> 599d5253
-			count: 1
-			path: ../../../src/world/light/SkyLightUpdate.php
-
-		-
-<<<<<<< HEAD
-			message: "#^Cannot call method setHeightMapArray\\(\\) on pocketmine\\\\world\\\\format\\\\Chunk\\|null\\.$#"
-=======
-			message: "#^Cannot call method getBlockAt\\(\\) on pocketmine\\\\level\\\\Level\\|null\\.$#"
->>>>>>> 599d5253
-			count: 1
-			path: ../../../src/world/light/SkyLightUpdate.php
-
-		-
-			message: "#^Cannot call method getHeightMapArray\\(\\) on pocketmine\\\\world\\\\format\\\\Chunk\\|null\\.$#"
-			count: 1
-			path: ../../../src/world/light/SkyLightUpdate.php
-
-		-
-			message: "#^Only numeric types are allowed in \\+, int\\|false given on the left side\\.$#"
-			count: 1
-			path: ../../../src/world/light/SkyLightUpdate.php
-
-		-
-			message: "#^Cannot call method getSubChunks\\(\\) on pocketmine\\\\world\\\\format\\\\Chunk\\|null\\.$#"
-			count: 1
-			path: ../../../src/world/light/SkyLightUpdate.php
-
-		-
-			message: "#^Cannot call method getSubChunk\\(\\) on pocketmine\\\\world\\\\format\\\\Chunk\\|null\\.$#"
-			count: 2
+			count: 1
+			path: ../../../src/world/light/SkyLightUpdate.php
+
+		-
+			message: "#^Parameter \\#1 \\$chunk of static method pocketmine\\\\world\\\\light\\\\SkyLightUpdate\\:\\:recalculateHeightMapColumn\\(\\) expects pocketmine\\\\world\\\\format\\\\Chunk, pocketmine\\\\world\\\\format\\\\Chunk\\|null given\\.$#"
+			count: 1
 			path: ../../../src/world/light/SkyLightUpdate.php
 
 		-
