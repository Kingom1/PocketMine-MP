--- conflicted
+++ resolved
@@ -256,16 +256,6 @@
 			path: ../../../src/plugin/PluginManager.php
 
 		-
-			message: "#^Parameter \\#1 \\$closure of static method pocketmine\\\\utils\\\\Utils\\:\\:getNiceClosureName\\(\\) expects Closure, Closure\\|null given\\.$#"
-			count: 2
-			path: ../../../src/plugin/PluginManager.php
-
-		-
-			message: "#^Parameter \\#2 \\$handler of method pocketmine\\\\plugin\\\\PluginManager\\:\\:registerEvent\\(\\) expects Closure\\(pocketmine\\\\event\\\\Event\\)\\: void, Closure\\|null given\\.$#"
-			count: 1
-			path: ../../../src/plugin/PluginManager.php
-
-		-
 			message: "#^Cannot call method handleException\\(\\) on pocketmine\\\\scheduler\\\\AsyncWorker\\|null\\.$#"
 			count: 1
 			path: ../../../src/scheduler/AsyncTask.php
@@ -381,11 +371,6 @@
 			path: ../../../src/world/generator/PopulationTask.php
 
 		-
-			message: "#^Cannot call method getAsyncWorkerId\\(\\) on pocketmine\\\\scheduler\\\\AsyncWorker\\|null\\.$#"
-			count: 1
-			path: ../../../src/world/generator/PopulationTask.php
-
-		-
 			message: "#^Method pocketmine\\\\world\\\\generator\\\\biome\\\\BiomeSelector\\:\\:pickBiome\\(\\) should return pocketmine\\\\world\\\\biome\\\\Biome but returns pocketmine\\\\world\\\\biome\\\\Biome\\|null\\.$#"
 			count: 1
 			path: ../../../src/world/generator/biome/BiomeSelector.php
@@ -461,16 +446,7 @@
 			path: ../../../src/world/light/BlockLightUpdate.php
 
 		-
-<<<<<<< HEAD
-			message: "#^Parameter \\#4 \\$newLevel of method pocketmine\\\\world\\\\light\\\\LightUpdate\\:\\:setAndUpdateLight\\(\\) expects int, int\\<1, max\\>\\|null given\\.$#"
-			count: 1
-			path: ../../../src/world/light/BlockLightUpdate.php
-
-		-
 			message: "#^Cannot call method getFullBlock\\(\\) on pocketmine\\\\world\\\\format\\\\SubChunk\\|null\\.$#"
-=======
-			message: "#^Method pocketmine\\\\network\\\\mcpe\\\\convert\\\\RuntimeBlockMapping\\:\\:getBedrockKnownStates\\(\\) should return array\\<pocketmine\\\\nbt\\\\tag\\\\CompoundTag\\> but returns array\\<pocketmine\\\\nbt\\\\tag\\\\CompoundTag\\>\\|null\\.$#"
->>>>>>> ccf96919
 			count: 1
 			path: ../../../src/world/light/LightUpdate.php
 
@@ -505,70 +481,9 @@
 			path: ../../../src/world/light/SkyLightUpdate.php
 
 		-
-<<<<<<< HEAD
 			message: "#^Only booleans are allowed in an if condition, bool\\|null given\\.$#"
 			count: 3
 			path: ../../../src/world/light/SkyLightUpdate.php
-=======
-			message: "#^Cannot call method handleException\\(\\) on pocketmine\\\\scheduler\\\\AsyncWorker\\|null\\.$#"
-			count: 1
-			path: ../../../src/pocketmine/scheduler/AsyncTask.php
-
-		-
-			message: "#^Cannot call method getAsyncWorkerId\\(\\) on pocketmine\\\\scheduler\\\\AsyncWorker\\|null\\.$#"
-			count: 1
-			path: ../../../src/pocketmine/scheduler/DumpWorkerMemoryTask.php
-
-		-
-			message: "#^Cannot call method getLogger\\(\\) on pocketmine\\\\scheduler\\\\AsyncWorker\\|null\\.$#"
-			count: 1
-			path: ../../../src/pocketmine/scheduler/DumpWorkerMemoryTask.php
-
-		-
-			message: "#^Cannot call method toBinary\\(\\) on pocketmine\\\\utils\\\\UUID\\|null\\.$#"
-			count: 1
-			path: ../../../src/pocketmine/scheduler/SendUsageTask.php
-
-		-
-			message: "#^Parameter \\#1 \\$tag of method pocketmine\\\\nbt\\\\tag\\\\CompoundTag\\:\\:setTag\\(\\) expects pocketmine\\\\nbt\\\\tag\\\\NamedTag, pocketmine\\\\nbt\\\\tag\\\\ListTag\\|null given\\.$#"
-			count: 1
-			path: ../../../src/pocketmine/tile/Banner.php
-
-		-
-			message: "#^Parameter \\#2 \\$value of method pocketmine\\\\nbt\\\\tag\\\\CompoundTag\\:\\:setInt\\(\\) expects int, int\\|null given\\.$#"
-			count: 4
-			path: ../../../src/pocketmine/tile/Chest.php
-
-		-
-			message: "#^Cannot call method isChunkLoaded\\(\\) on pocketmine\\\\level\\\\Level\\|null\\.$#"
-			count: 1
-			path: ../../../src/pocketmine/tile/Chest.php
-
-		-
-			message: "#^Parameter \\#1 \\$x of class pocketmine\\\\math\\\\Vector3 constructor expects float\\|int, int\\|null given\\.$#"
-			count: 1
-			path: ../../../src/pocketmine/tile/Chest.php
-
-		-
-			message: "#^Parameter \\#3 \\$z of class pocketmine\\\\math\\\\Vector3 constructor expects float\\|int, int\\|null given\\.$#"
-			count: 1
-			path: ../../../src/pocketmine/tile/Chest.php
-
-		-
-			message: "#^Parameter \\#1 \\$x of method pocketmine\\\\level\\\\Level\\:\\:getTileAt\\(\\) expects int, int\\|null given\\.$#"
-			count: 1
-			path: ../../../src/pocketmine/tile/Chest.php
-
-		-
-			message: "#^Parameter \\#3 \\$z of method pocketmine\\\\level\\\\Level\\:\\:getTileAt\\(\\) expects int, int\\|null given\\.$#"
-			count: 1
-			path: ../../../src/pocketmine/tile/Chest.php
-
-		-
-			message: "#^Argument of an invalid type pocketmine\\\\nbt\\\\tag\\\\ListTag\\|null supplied for foreach, only iterables are supported\\.$#"
-			count: 1
-			path: ../../../src/pocketmine/tile/Chest.php
->>>>>>> ccf96919
 
 		-
 			message: "#^Only numeric types are allowed in \\-, int\\|null given on the right side\\.$#"
@@ -606,12 +521,12 @@
 			path: ../../../src/world/light/SkyLightUpdate.php
 
 		-
-			message: "#^Property pocketmine\\\\event\\\\HandlerListManagerTest\\:\\:\\$isValidFunc \\(Closure\\) does not accept Closure\\|null\\.$#"
+			message: "#^Property pocketmine\\\\event\\\\HandlerListManagerTest\\:\\:\\$isValidFunc \\(Closure\\(ReflectionClass\\<pocketmine\\\\event\\\\Event\\>\\)\\: bool\\) does not accept Closure\\|null\\.$#"
 			count: 1
 			path: ../../phpunit/event/HandlerListManagerTest.php
 
 		-
-			message: "#^Property pocketmine\\\\event\\\\HandlerListManagerTest\\:\\:\\$resolveParentFunc \\(Closure\\) does not accept Closure\\|null\\.$#"
+			message: "#^Property pocketmine\\\\event\\\\HandlerListManagerTest\\:\\:\\$resolveParentFunc \\(Closure\\(ReflectionClass\\<pocketmine\\\\event\\\\Event\\>\\)\\: ReflectionClass\\<pocketmine\\\\event\\\\Event\\>\\|null\\) does not accept Closure\\|null\\.$#"
 			count: 1
 			path: ../../phpunit/event/HandlerListManagerTest.php
 
