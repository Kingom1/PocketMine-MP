--- conflicted
+++ resolved
@@ -161,7 +161,6 @@
 			path: ../../../src/entity/Entity.php
 
 		-
-<<<<<<< HEAD
 			message: "#^Parameter \\#1 \\$attribute of method pocketmine\\\\entity\\\\AttributeMap\\:\\:add\\(\\) expects pocketmine\\\\entity\\\\Attribute, pocketmine\\\\entity\\\\Attribute\\|null given\\.$#"
 			count: 1
 			path: ../../../src/entity/HungerManager.php
@@ -175,11 +174,6 @@
 			message: "#^Cannot call method getEffectLevel\\(\\) on pocketmine\\\\entity\\\\effect\\\\EffectInstance\\|null\\.$#"
 			count: 3
 			path: ../../../src/entity/Living.php
-=======
-			message: "#^Parameter \\#1 \\$constraint of method pocketmine\\\\block\\\\BaseRail\\:\\:getPossibleConnectionDirectionsOneConstraint\\(\\) expects int, int\\|null given\\.$#"
-			count: 1
-			path: ../../../src/pocketmine/block/BaseRail.php
->>>>>>> d343187e
 
 		-
 			message: "#^Cannot call method attack\\(\\) on pocketmine\\\\entity\\\\Entity\\|null\\.$#"
@@ -782,16 +776,6 @@
 			path: ../../../src/scheduler/DumpWorkerMemoryTask.php
 
 		-
-			message: "#^Parameter \\#1 \\$options of method Thread\\:\\:start\\(\\) expects int, int\\|null given\\.$#"
-			count: 1
-			path: ../../../src/thread/Thread.php
-
-		-
-			message: "#^Parameter \\#1 \\$options of method Thread\\:\\:start\\(\\) expects int, int\\|null given\\.$#"
-			count: 1
-			path: ../../../src/thread/Worker.php
-
-		-
 			message: "#^Cannot access property \\$date on pocketmine\\\\updater\\\\UpdateInfo\\|null\\.$#"
 			count: 1
 			path: ../../../src/updater/AutoUpdater.php
