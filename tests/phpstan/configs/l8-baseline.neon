--- conflicted
+++ resolved
@@ -116,42 +116,6 @@
 			path: ../../../src/command/defaults/SetWorldSpawnCommand.php
 
 		-
-<<<<<<< HEAD
-			message: "#^Parameter \\#1 \\$name of method pocketmine\\\\Server\\:\\:getPlayer\\(\\) expects string, string\\|null given\\.$#"
-			count: 1
-			path: ../../../src/command/defaults/TellCommand.php
-=======
-			message: "#^Cannot call method getTime\\(\\) on pocketmine\\\\level\\\\Level\\|null\\.$#"
-			count: 1
-			path: ../../../src/pocketmine/command/defaults/TimeCommand.php
-
-		-
-			message: "#^Cannot call method getValue\\(\\) on pocketmine\\\\entity\\\\Attribute\\|null\\.$#"
-			count: 4
-			path: ../../../src/pocketmine/entity/Effect.php
-
-		-
-			message: "#^Cannot call method setValue\\(\\) on pocketmine\\\\entity\\\\Attribute\\|null\\.$#"
-			count: 4
-			path: ../../../src/pocketmine/entity/Effect.php
-
-		-
-			message: "#^Cannot call method getAllValues\\(\\) on pocketmine\\\\nbt\\\\tag\\\\ListTag\\|null\\.$#"
-			count: 3
-			path: ../../../src/pocketmine/entity/Entity.php
-
-		-
-			message: "#^Cannot call method getChunkAtPosition\\(\\) on pocketmine\\\\level\\\\Level\\|null\\.$#"
-			count: 1
-			path: ../../../src/pocketmine/entity/Entity.php
-
-		-
-			message: "#^Cannot call method addEntity\\(\\) on pocketmine\\\\level\\\\format\\\\Chunk\\|null\\.$#"
-			count: 1
-			path: ../../../src/pocketmine/entity/Entity.php
->>>>>>> f9c2ed62
-
-		-
 			message: "#^Cannot call method getTime\\(\\) on pocketmine\\\\world\\\\World\\|null\\.$#"
 			count: 1
 			path: ../../../src/command/defaults/TimeCommand.php
@@ -227,15 +191,9 @@
 			path: ../../../src/item/enchantment/Enchantment.php
 
 		-
-<<<<<<< HEAD
 			message: "#^Method pocketmine\\\\item\\\\enchantment\\\\Enchantment\\:\\:PROJECTILE_PROTECTION\\(\\) should return pocketmine\\\\item\\\\enchantment\\\\Enchantment but returns pocketmine\\\\item\\\\enchantment\\\\Enchantment\\|null\\.$#"
 			count: 1
 			path: ../../../src/item/enchantment/Enchantment.php
-=======
-			message: "#^Parameter \\#1 \\$attribute of method pocketmine\\\\entity\\\\AttributeMap\\:\\:addAttribute\\(\\) expects pocketmine\\\\entity\\\\Attribute, pocketmine\\\\entity\\\\Attribute\\|null given\\.$#"
-			count: 6
-			path: ../../../src/pocketmine/entity/Living.php
->>>>>>> f9c2ed62
 
 		-
 			message: "#^Method pocketmine\\\\item\\\\enchantment\\\\Enchantment\\:\\:PROTECTION\\(\\) should return pocketmine\\\\item\\\\enchantment\\\\Enchantment but returns pocketmine\\\\item\\\\enchantment\\\\Enchantment\\|null\\.$#"
@@ -454,11 +412,6 @@
 
 		-
 			message: "#^Parameter \\#1 \\$str of function trim expects string, string\\|null given\\.$#"
-			count: 4
-			path: ../../../src/permission/BanEntry.php
-
-		-
-			message: "#^Parameter \\#1 \\$date of static method pocketmine\\\\permission\\\\BanEntry\\:\\:parseDate\\(\\) expects string, string\\|null given\\.$#"
 			count: 1
 			path: ../../../src/permission/BanEntry.php
 
@@ -618,16 +571,12 @@
 			path: ../../../src/player/Player.php
 
 		-
-<<<<<<< HEAD
 			message: "#^Cannot call method onPlayerDestroyed\\(\\) on pocketmine\\\\network\\\\mcpe\\\\NetworkSession\\|null\\.$#"
 			count: 1
 			path: ../../../src/player/Player.php
 
 		-
 			message: "#^Cannot call method onDeath\\(\\) on pocketmine\\\\network\\\\mcpe\\\\NetworkSession\\|null\\.$#"
-=======
-			message: "#^Method pocketmine\\\\level\\\\format\\\\Chunk\\:\\:getSubChunk\\(\\) should return pocketmine\\\\level\\\\format\\\\SubChunkInterface but returns pocketmine\\\\level\\\\format\\\\SubChunkInterface\\|null\\.$#"
->>>>>>> f9c2ed62
 			count: 1
 			path: ../../../src/player/Player.php
 
@@ -942,7 +891,6 @@
 			path: ../../../src/world/generator/populator/GroundCover.php
 
 		-
-<<<<<<< HEAD
 			message: "#^Cannot call method getFullBlock\\(\\) on pocketmine\\\\world\\\\format\\\\Chunk\\|null\\.$#"
 			count: 2
 			path: ../../../src/world/generator/populator/GroundCover.php
@@ -954,9 +902,6 @@
 
 		-
 			message: "#^Cannot call method getBlockLightArray\\(\\) on pocketmine\\\\world\\\\format\\\\SubChunk\\|null\\.$#"
-=======
-			message: "#^Cannot call method getBlockAt\\(\\) on pocketmine\\\\level\\\\Level\\|null\\.$#"
->>>>>>> f9c2ed62
 			count: 1
 			path: ../../../src/world/light/BlockLightUpdate.php
 
@@ -1006,12 +951,6 @@
 			path: ../../phpunit/event/HandlerListManagerTest.php
 
 		-
-<<<<<<< HEAD
-			message: "#^Property pocketmine\\\\network\\\\mcpe\\\\handler\\\\StupidJsonDecodeTest\\:\\:\\$stupidJsonDecodeFunc \\(Closure\\) does not accept Closure\\|null\\.$#"
-			count: 1
-			path: ../../phpunit/network/mcpe/handler/StupidJsonDecodeTest.php
-=======
 			message: "#^Cannot call method cancel\\(\\) on pocketmine\\\\scheduler\\\\TaskHandler\\|null\\.$#"
 			count: 1
 			path: ../../plugins/TesterPlugin/src/pmmp/TesterPlugin/CheckTestCompletionTask.php
->>>>>>> f9c2ed62
