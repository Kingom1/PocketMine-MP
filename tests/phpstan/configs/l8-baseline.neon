--- conflicted
+++ resolved
@@ -196,21 +196,6 @@
 			path: ../../../src/network/mcpe/NetworkSession.php
 
 		-
-			message: "#^Cannot call method getTag\\(\\) on pocketmine\\\\nbt\\\\tag\\\\CompoundTag\\|null\\.$#"
-			count: 1
-			path: ../../../src/network/mcpe/convert/TypeConverter.php
-
-		-
-			message: "#^Cannot call method removeTag\\(\\) on pocketmine\\\\nbt\\\\tag\\\\CompoundTag\\|null\\.$#"
-			count: 1
-			path: ../../../src/network/mcpe/convert/TypeConverter.php
-
-		-
-			message: "#^Cannot call method setTag\\(\\) on pocketmine\\\\nbt\\\\tag\\\\CompoundTag\\|null\\.$#"
-			count: 1
-			path: ../../../src/network/mcpe/convert/TypeConverter.php
-
-		-
 			message: "#^Property pocketmine\\\\network\\\\mcpe\\\\protocol\\\\LevelSoundEventPacket\\:\\:\\$position \\(pocketmine\\\\math\\\\Vector3\\) does not accept pocketmine\\\\math\\\\Vector3\\|null\\.$#"
 			count: 1
 			path: ../../../src/network/mcpe/protocol/LevelSoundEventPacket.php
@@ -561,7 +546,6 @@
 			path: ../../../src/world/generator/PopulationTask.php
 
 		-
-<<<<<<< HEAD
 			message: "#^Cannot call method getAsyncWorkerId\\(\\) on pocketmine\\\\scheduler\\\\AsyncWorker\\|null\\.$#"
 			count: 1
 			path: ../../../src/world/generator/PopulationTask.php
@@ -580,11 +564,6 @@
 			message: "#^Cannot call method setFullBlock\\(\\) on pocketmine\\\\world\\\\format\\\\Chunk\\|null\\.$#"
 			count: 3
 			path: ../../../src/world/generator/hell/Nether.php
-=======
-			message: "#^Argument of an invalid type array\\<pocketmine\\\\nbt\\\\tag\\\\CompoundTag\\>\\|null supplied for foreach, only iterables are supported\\.$#"
-			count: 1
-			path: ../../../src/pocketmine/network/mcpe/convert/RuntimeBlockMapping.php
->>>>>>> 6869ee1c
 
 		-
 			message: "#^Cannot call method getBiomeId\\(\\) on pocketmine\\\\world\\\\format\\\\Chunk\\|null\\.$#"
