--- conflicted
+++ resolved
@@ -23,14 +23,12 @@
 
 define('pocketmine\_PHPSTAN_ANALYSIS', true);
 
-<<<<<<< HEAD
-if(!extension_loaded('libdeflate')){
-	function libdeflate_deflate_compress(string $data, int $level = 6) : string{}
-=======
 if(!defined('LEVELDB_ZLIB_RAW_COMPRESSION')){
 	//leveldb might not be loaded
 	define('LEVELDB_ZLIB_RAW_COMPRESSION', 4);
->>>>>>> af4f30d1
+}
+if(!extension_loaded('libdeflate')){
+	function libdeflate_deflate_compress(string $data, int $level = 6) : string{}
 }
 
 //TODO: these need to be defined properly or removed
