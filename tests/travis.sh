--- conflicted
+++ resolved
@@ -24,22 +24,11 @@
 "$PHP_BINARY" -dphar.readonly=0 ./src/DevTools/ConsoleScript.php --make ./ --relative ./ --out ../../../DevTools.phar
 cd ../../..
 
-<<<<<<< HEAD
-"$PHP_BINARY" ./plugins/PocketMine-DevTools/src/DevTools/ConsoleScript.php --make ./plugins/PocketMine-DevTools --relative ./plugins/PocketMine-DevTools --out ./plugins/DevTools.phar
-rm -rf ./plugins/PocketMine-DevTools
-
-echo -e "version\nmakeserver\nstop\n" | "$PHP_BINARY" src/pocketmine/PocketMine.php --no-wizard --disable-ansi --disable-readline --debug.level=2
-if ls plugins/DevTools/PocketMine*.phar >/dev/null 2>&1; then
-	echo Server phar created successfully.
-else
-	echo No phar created!
-=======
 "$PHP_BINARY" -dphar.readonly=0 DevTools.phar --make src --relative ./ --entry src/pocketmine/PocketMine.php --out PocketMine-MP.phar
 if [ -f PocketMine-MP.phar ]; then
 	echo Server phar created successfully.
 else
 	echo Server phar was not created!
->>>>>>> 9b786823
 	exit 1
 fi
 
@@ -60,12 +49,9 @@
 	echo "$result"
 	echo Some tests did not complete successfully, changing build status to failed
 	exit 1
-<<<<<<< HEAD
-=======
 elif [ $(grep -c "ERROR\|CRITICAL\|EMERGENCY" server.log) -ne 0 ]; then
 	echo Server log contains error messages, changing build status to failed
 	exit 1
->>>>>>> 9b786823
 else
 	echo All tests passed
 fi