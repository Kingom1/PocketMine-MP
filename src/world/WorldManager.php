--- conflicted
+++ resolved
@@ -153,18 +153,6 @@
 		}
 
 		$this->server->getLogger()->info($this->server->getLanguage()->translate(KnownTranslationFactory::pocketmine_level_unloading($world->getDisplayName())));
-<<<<<<< HEAD
-		try{
-			$safeSpawn = $this->defaultWorld !== null ? $this->defaultWorld->getSafeSpawn() : null;
-		}catch(WorldException $e){
-			$safeSpawn = null;
-		}
-		foreach($world->getPlayers() as $player){
-			if($world === $this->defaultWorld || $safeSpawn === null){
-				$player->disconnect("Forced default world unload");
-			}else{
-				$player->teleport($safeSpawn);
-=======
 		if(count($world->getPlayers()) !== 0){
 			try{
 				$safeSpawn = $this->defaultWorld !== null && $this->defaultWorld !== $world ? $this->defaultWorld->getSafeSpawn() : null;
@@ -177,7 +165,6 @@
 				}else{
 					$player->teleport($safeSpawn);
 				}
->>>>>>> 38e34093
 			}
 		}
 
