--- conflicted
+++ resolved
@@ -28,18 +28,8 @@
 use pocketmine\network\mcpe\protocol\LevelEventPacket;
 use pocketmine\network\mcpe\protocol\types\ParticleIds;
 
-<<<<<<< HEAD
 class DustParticle extends ProtocolParticle{
-	/** @var Color */
-	private $color;
-
-	public function __construct(Color $color){
-		$this->color = $color;
-	}
-=======
-class DustParticle implements Particle{
 	public function __construct(private Color $color){}
->>>>>>> c87a3b05
 
 	public function encode(Vector3 $pos) : array{
 		return [LevelEventPacket::standardParticle(ParticleIds::DUST, $this->color->toARGB(), $pos, $this->particleProtocol)];
