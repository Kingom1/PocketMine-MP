--- conflicted
+++ resolved
@@ -33,25 +33,11 @@
 /**
  * Played when an entity hits the ground after falling a distance that doesn't cause damage, e.g. due to jumping.
  */
-<<<<<<< HEAD
 class EntityLandSound extends MappingSound{
-
-	/** @var Entity */
-	private $entity;
-	/** @var Block */
-	private $blockLandedOn;
-
-	public function __construct(Entity $entity, Block $blockLandedOn){
-		$this->entity = $entity;
-		$this->blockLandedOn = $blockLandedOn;
-	}
-=======
-class EntityLandSound implements Sound{
 	public function __construct(
 		private Entity $entity,
 		private Block $blockLandedOn
 	){}
->>>>>>> c87a3b05
 
 	public function encode(Vector3 $pos) : array{
 		return [LevelSoundEventPacket::create(
