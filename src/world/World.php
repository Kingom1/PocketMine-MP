--- conflicted
+++ resolved
@@ -2443,21 +2443,7 @@
 		if(isset($this->chunks[$hash = World::chunkHash($chunkX, $chunkZ)])){
 			$this->chunks[$hash]->addTile($tile);
 		}else{
-<<<<<<< HEAD
-			$this->orderChunkPopulation($chunkX, $chunkZ, null)->onCompletion(
-				function(Chunk $chunk) use ($tile): void{
-					$chunk->addTile($tile);
-					$this->scheduleDelayedBlockUpdate($tile->getPosition()->asVector3(), 1);
-				},
-				function() use ($tile, $chunkX, $chunkZ): void{
-					$tile->close();
-					$this->getLogger()->error("Tile (" . get_class($tile) . " in unloaded chunk ($chunkX, $chunkZ) was removed at " . $tile->getPosition()->__toString());
-				}
-			);
-			return;
-=======
 			throw new \InvalidArgumentException("Attempted to create tile " . get_class($tile) . " in unloaded chunk $chunkX $chunkZ");
->>>>>>> 38f97bed
 		}
 
 		//delegate tile ticking to the corresponding block
