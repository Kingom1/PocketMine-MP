<?php

/*
 *
 *  ____            _        _   __  __ _                  __  __ ____
 * |  _ \ ___   ___| | _____| |_|  \/  (_)_ __   ___      |  \/  |  _ \
 * | |_) / _ \ / __| |/ / _ \ __| |\/| | | '_ \ / _ \_____| |\/| | |_) |
 * |  __/ (_) | (__|   <  __/ |_| |  | | | | | |  __/_____| |  | |  __/
 * |_|   \___/ \___|_|\_\___|\__|_|  |_|_|_| |_|\___|     |_|  |_|_|
 *
 * This program is free software: you can redistribute it and/or modify
 * it under the terms of the GNU Lesser General Public License as published by
 * the Free Software Foundation, either version 3 of the License, or
 * (at your option) any later version.
 *
 * @author PocketMine Team
 * @link http://www.pocketmine.net/
 *
 *
*/

declare(strict_types=1);

/**
 * All World related classes are here, like Generators, Populators, Noise, ...
 */
namespace pocketmine\world;

use pocketmine\block\Air;
use pocketmine\block\Block;
use pocketmine\block\BlockFactory;
use pocketmine\block\BlockLegacyIds;
use pocketmine\block\tile\Spawnable;
use pocketmine\block\tile\Tile;
use pocketmine\block\tile\TileFactory;
use pocketmine\block\UnknownBlock;
use pocketmine\block\VanillaBlocks;
use pocketmine\data\bedrock\BiomeIds;
use pocketmine\data\SavedDataLoadingException;
use pocketmine\entity\Entity;
use pocketmine\entity\EntityFactory;
use pocketmine\entity\Location;
use pocketmine\entity\object\ExperienceOrb;
use pocketmine\entity\object\ItemEntity;
use pocketmine\event\block\BlockBreakEvent;
use pocketmine\event\block\BlockPlaceEvent;
use pocketmine\event\block\BlockUpdateEvent;
use pocketmine\event\entity\ItemEntityDropEvent;
use pocketmine\event\player\PlayerInteractEvent;
use pocketmine\event\world\ChunkLoadEvent;
use pocketmine\event\world\ChunkPopulateEvent;
use pocketmine\event\world\ChunkUnloadEvent;
use pocketmine\event\world\SpawnChangeEvent;
use pocketmine\event\world\WorldSaveEvent;
use pocketmine\item\Item;
use pocketmine\item\ItemUseResult;
use pocketmine\item\LegacyStringToItemParser;
use pocketmine\item\StringToItemParser;
use pocketmine\item\VanillaItems;
use pocketmine\lang\KnownTranslationFactory;
use pocketmine\math\AxisAlignedBB;
use pocketmine\math\Vector3;
use pocketmine\nbt\tag\IntTag;
use pocketmine\nbt\tag\StringTag;
use pocketmine\network\mcpe\convert\RuntimeBlockMapping;
use pocketmine\network\mcpe\protocol\BlockActorDataPacket;
use pocketmine\network\mcpe\protocol\ClientboundPacket;
use pocketmine\network\mcpe\protocol\types\BlockPosition;
use pocketmine\network\mcpe\protocol\UpdateBlockPacket;
use pocketmine\player\Player;
use pocketmine\promise\Promise;
use pocketmine\promise\PromiseResolver;
use pocketmine\scheduler\AsyncPool;
use pocketmine\Server;
use pocketmine\ServerConfigGroup;
use pocketmine\timings\Timings;
use pocketmine\utils\AssumptionFailedError;
use pocketmine\utils\Limits;
use pocketmine\utils\ReversePriorityQueue;
use pocketmine\world\biome\Biome;
use pocketmine\world\biome\BiomeRegistry;
use pocketmine\world\format\Chunk;
use pocketmine\world\format\io\ChunkData;
use pocketmine\world\format\io\exception\CorruptedChunkException;
use pocketmine\world\format\io\WritableWorldProvider;
use pocketmine\world\format\LightArray;
use pocketmine\world\format\SubChunk;
use pocketmine\world\generator\GeneratorManager;
use pocketmine\world\generator\GeneratorRegisterTask;
use pocketmine\world\generator\GeneratorUnregisterTask;
use pocketmine\world\generator\PopulationTask;
use pocketmine\world\light\BlockLightUpdate;
use pocketmine\world\light\LightPopulationTask;
use pocketmine\world\light\SkyLightUpdate;
use pocketmine\world\particle\BlockBreakParticle;
use pocketmine\world\particle\MappingParticle;
use pocketmine\world\particle\Particle;
use pocketmine\world\particle\ProtocolParticle;
use pocketmine\world\sound\BlockPlaceSound;
use pocketmine\world\sound\MappingSound;
use pocketmine\world\sound\Sound;
use pocketmine\world\utils\SubChunkExplorer;
use function abs;
use function array_filter;
use function array_key_exists;
use function array_map;
use function array_merge;
use function array_sum;
use function assert;
use function cos;
use function count;
use function floor;
use function get_class;
use function gettype;
use function is_a;
use function is_object;
use function lcg_value;
use function max;
use function microtime;
use function min;
use function morton2d_decode;
use function morton2d_encode;
use function morton3d_decode;
use function morton3d_encode;
use function mt_rand;
use function preg_match;
use function spl_object_id;
use function strtolower;
use function trim;
use const M_PI;
use const PHP_INT_MAX;
use const PHP_INT_MIN;

#include <rules/World.h>

class World implements ChunkManager{

	/** @var int */
	private static $worldIdCounter = 1;

	public const Y_MAX = 256;
	public const Y_MIN = 0;

	public const TIME_DAY = 1000;
	public const TIME_NOON = 6000;
	public const TIME_SUNSET = 12000;
	public const TIME_NIGHT = 13000;
	public const TIME_MIDNIGHT = 18000;
	public const TIME_SUNRISE = 23000;

	public const TIME_FULL = 24000;

	public const DIFFICULTY_PEACEFUL = 0;
	public const DIFFICULTY_EASY = 1;
	public const DIFFICULTY_NORMAL = 2;
	public const DIFFICULTY_HARD = 3;

	public const DEFAULT_TICKED_BLOCKS_PER_SUBCHUNK_PER_TICK = 3;

	/** @var Player[] */
	private $players = [];

	/** @var Entity[] */
	private $entities = [];
	/**
	 * @var Vector3[]
	 * @phpstan-var array<int, Vector3>
	 */
	private $entityLastKnownPositions = [];

	/**
	 * @var Entity[][]
	 * @phpstan-var array<int, array<int, Entity>>
	 */
	private array $entitiesByChunk = [];

	/** @var Entity[] */
	public $updateEntities = [];
	/** @var Block[][] */
	private $blockCache = [];

	/** @var int */
	private $sendTimeTicker = 0;

	/** @var Server */
	private $server;

	/** @var int */
	private $worldId;

	/** @var WritableWorldProvider */
	private $provider;
	/** @var int */
	private $providerGarbageCollectionTicker = 0;

	/** @var int */
	private $minY;
	/** @var int */
	private $maxY;

	/** @var TickingChunkLoader[] */
	private $tickingLoaders = [];
	/** @var int[] */
	private $tickingLoaderCounter = [];
	/** @var ChunkLoader[][] */
	private $chunkLoaders = [];

	/** @var ChunkListener[][] */
	private $chunkListeners = [];
	/** @var Player[][] */
	private $playerChunkListeners = [];

	/** @var ClientboundPacket[][] */
	private $packetBuffersByChunk = [];

	/** @var float[] */
	private $unloadQueue = [];

	/** @var int */
	private $time;
	/** @var bool */
	public $stopTime = false;

	/** @var float */
	private $sunAnglePercentage = 0.0;
	/** @var int */
	private $skyLightReduction = 0;

	/** @var string */
	private $folderName;
	/** @var string */
	private $displayName;

	/** @var Chunk[] */
	private $chunks = [];

	/** @var Vector3[][] */
	private $changedBlocks = [];

	/**
	 * @var ReversePriorityQueue
	 * @phpstan-var ReversePriorityQueue<int, Vector3>
	 */
	private $scheduledBlockUpdateQueue;
	/** @var int[] */
	private $scheduledBlockUpdateQueueIndex = [];

	/**
	 * @var \SplQueue
	 * @phpstan-var \SplQueue<int>
	 */
	private $neighbourBlockUpdateQueue;
	/** @var bool[] blockhash => dummy */
	private $neighbourBlockUpdateQueueIndex = [];

	/** @var bool[] */
	private $activeChunkPopulationTasks = [];
	/** @var ChunkLockId[] */
	private $chunkLock = [];
	/** @var int */
	private $maxConcurrentChunkPopulationTasks = 2;
	/**
	 * @var PromiseResolver[] chunkHash => promise
	 * @phpstan-var array<int, PromiseResolver<Chunk>>
	 */
	private array $chunkPopulationRequestMap = [];
	/**
	 * @var \SplQueue (queue of chunkHashes)
	 * @phpstan-var \SplQueue<int>
	 */
	private \SplQueue $chunkPopulationRequestQueue;
	/**
	 * @var true[] chunkHash => dummy
	 * @phpstan-var array<int, true>
	 */
	private array $chunkPopulationRequestQueueIndex = [];

	/** @var bool[] */
	private $generatorRegisteredWorkers = [];

	/** @var bool */
	private $autoSave = true;

	/** @var int */
	private $sleepTicks = 0;

	/** @var int */
	private $chunkTickRadius;
	/** @var int */
	private $chunksPerTick;
	/** @var int */
	private $tickedBlocksPerSubchunkPerTick = self::DEFAULT_TICKED_BLOCKS_PER_SUBCHUNK_PER_TICK;
	/** @var bool[] */
	private $randomTickBlocks = [];

	/** @var WorldTimings */
	public $timings;

	/** @var float */
	public $tickRateTime = 0;

	/** @var bool */
	private $doingTick = false;

	/**
	 * @var string
	 * @phpstan-var class-string<\pocketmine\world\generator\Generator>
	 */
	private $generator;

	/** @var bool */
	private $unloaded = false;
	/**
	 * @var \Closure[]
	 * @phpstan-var array<int, \Closure() : void>
	 */
	private $unloadCallbacks = [];

	/** @var BlockLightUpdate|null */
	private $blockLightUpdate = null;
	/** @var SkyLightUpdate|null */
	private $skyLightUpdate = null;

	/** @var \Logger */
	private $logger;

	/** @var AsyncPool */
	private $workerPool;

	public static function chunkHash(int $x, int $z) : int{
		return morton2d_encode($x, $z);
	}

	private const MORTON3D_BIT_SIZE = 21;
	private const BLOCKHASH_Y_BITS = 9;
	private const BLOCKHASH_Y_PADDING = 128; //size (in blocks) of padding after both boundaries of the Y axis
	private const BLOCKHASH_Y_OFFSET = self::BLOCKHASH_Y_PADDING - self::Y_MIN;
	private const BLOCKHASH_Y_MASK = (1 << self::BLOCKHASH_Y_BITS) - 1;
	private const BLOCKHASH_XZ_MASK = (1 << self::MORTON3D_BIT_SIZE) - 1;
	private const BLOCKHASH_XZ_EXTRA_BITS = (self::MORTON3D_BIT_SIZE - self::BLOCKHASH_Y_BITS) >> 1;
	private const BLOCKHASH_XZ_EXTRA_MASK = (1 << self::BLOCKHASH_XZ_EXTRA_BITS) - 1;
	private const BLOCKHASH_XZ_SIGN_SHIFT = 64 - self::MORTON3D_BIT_SIZE - self::BLOCKHASH_XZ_EXTRA_BITS;
	private const BLOCKHASH_X_SHIFT = self::BLOCKHASH_Y_BITS;
	private const BLOCKHASH_Z_SHIFT = self::BLOCKHASH_X_SHIFT + self::BLOCKHASH_XZ_EXTRA_BITS;

	public static function blockHash(int $x, int $y, int $z) : int{
		$shiftedY = $y + self::BLOCKHASH_Y_OFFSET;
		if(($shiftedY & (~0 << self::BLOCKHASH_Y_BITS)) !== 0){
			throw new \InvalidArgumentException("Y coordinate $y is out of range!");
		}
		//morton3d gives us 21 bits on each axis, but the Y axis only requires 9
		//so we use the extra space on Y (12 bits) and add 6 extra bits from X and Z instead.
		//if we ever need more space for Y (e.g. due to expansion), take bits from X/Z to compensate.
		return morton3d_encode(
			$x & self::BLOCKHASH_XZ_MASK,
			($shiftedY /* & self::BLOCKHASH_Y_MASK */) |
				((($x >> self::MORTON3D_BIT_SIZE) & self::BLOCKHASH_XZ_EXTRA_MASK) << self::BLOCKHASH_X_SHIFT) |
				((($z >> self::MORTON3D_BIT_SIZE) & self::BLOCKHASH_XZ_EXTRA_MASK) << self::BLOCKHASH_Z_SHIFT),
			$z & self::BLOCKHASH_XZ_MASK
		);
	}

	/**
	 * Computes a small index relative to chunk base from the given coordinates.
	 */
	public static function chunkBlockHash(int $x, int $y, int $z) : int{
		return morton3d_encode($x, $y, $z);
	}

	public static function getBlockXYZ(int $hash, ?int &$x, ?int &$y, ?int &$z) : void{
		[$baseX, $baseY, $baseZ] = morton3d_decode($hash);

		$extraX = ((($baseY >> self::BLOCKHASH_X_SHIFT) & self::BLOCKHASH_XZ_EXTRA_MASK) << self::MORTON3D_BIT_SIZE);
		$extraZ = ((($baseY >> self::BLOCKHASH_Z_SHIFT) & self::BLOCKHASH_XZ_EXTRA_MASK) << self::MORTON3D_BIT_SIZE);

		$x = (($baseX & self::BLOCKHASH_XZ_MASK) | $extraX) << self::BLOCKHASH_XZ_SIGN_SHIFT >> self::BLOCKHASH_XZ_SIGN_SHIFT;
		$y = ($baseY & self::BLOCKHASH_Y_MASK) - self::BLOCKHASH_Y_OFFSET;
		$z = (($baseZ & self::BLOCKHASH_XZ_MASK) | $extraZ) << self::BLOCKHASH_XZ_SIGN_SHIFT >> self::BLOCKHASH_XZ_SIGN_SHIFT;
	}

	public static function getXZ(int $hash, ?int &$x, ?int &$z) : void{
		[$x, $z] = morton2d_decode($hash);
	}

	public static function getDifficultyFromString(string $str) : int{
		switch(strtolower(trim($str))){
			case "0":
			case "peaceful":
			case "p":
				return World::DIFFICULTY_PEACEFUL;

			case "1":
			case "easy":
			case "e":
				return World::DIFFICULTY_EASY;

			case "2":
			case "normal":
			case "n":
				return World::DIFFICULTY_NORMAL;

			case "3":
			case "hard":
			case "h":
				return World::DIFFICULTY_HARD;
		}

		return -1;
	}

	/**
	 * Init the default world data
	 */
	public function __construct(Server $server, string $name, WritableWorldProvider $provider, AsyncPool $workerPool){
		$this->worldId = self::$worldIdCounter++;
		$this->server = $server;

		$this->provider = $provider;
		$this->workerPool = $workerPool;

		$this->displayName = $this->provider->getWorldData()->getName();
		$this->logger = new \PrefixedLogger($server->getLogger(), "World: $this->displayName");

		$this->minY = $this->provider->getWorldMinY();
		$this->maxY = $this->provider->getWorldMaxY();

		$this->server->getLogger()->info($this->server->getLanguage()->translate(KnownTranslationFactory::pocketmine_level_preparing($this->displayName)));
		$generator = GeneratorManager::getInstance()->getGenerator($this->provider->getWorldData()->getGenerator()) ??
			throw new AssumptionFailedError("WorldManager should already have checked that the generator exists");
		$generator->validateGeneratorOptions($this->provider->getWorldData()->getGeneratorOptions());
		$this->generator = $generator->getGeneratorClass();
		$this->chunkPopulationRequestQueue = new \SplQueue();
		$this->addOnUnloadCallback(function() : void{
			$this->logger->debug("Cancelling unfulfilled generation requests");

			foreach($this->chunkPopulationRequestMap as $chunkHash => $promise){
				$promise->reject();
				unset($this->chunkPopulationRequestMap[$chunkHash]);
			}
			if(count($this->chunkPopulationRequestMap) !== 0){
				//TODO: this might actually get hit because generation rejection callbacks might try to schedule new
				//requests, and we can't prevent that right now because there's no way to detect "unloading" state
				throw new AssumptionFailedError("New generation requests scheduled during unload");
			}
		});

		$this->folderName = $name;

		$this->scheduledBlockUpdateQueue = new ReversePriorityQueue();
		$this->scheduledBlockUpdateQueue->setExtractFlags(\SplPriorityQueue::EXTR_BOTH);

		$this->neighbourBlockUpdateQueue = new \SplQueue();

		$this->time = $this->provider->getWorldData()->getTime();

		$cfg = $this->server->getConfigGroup();
		$this->chunkTickRadius = min($this->server->getViewDistance(), max(1, $cfg->getPropertyInt("chunk-ticking.tick-radius", 4)));
		$this->chunksPerTick = $cfg->getPropertyInt("chunk-ticking.per-tick", 40);
		$this->tickedBlocksPerSubchunkPerTick = $cfg->getPropertyInt("chunk-ticking.blocks-per-subchunk-per-tick", self::DEFAULT_TICKED_BLOCKS_PER_SUBCHUNK_PER_TICK);
		$this->maxConcurrentChunkPopulationTasks = $cfg->getPropertyInt("chunk-generation.population-queue-size", 2);

		$this->initRandomTickBlocksFromConfig($cfg);

		$this->timings = new WorldTimings($this);

		$this->workerPool->addWorkerStartHook($workerStartHook = function(int $workerId) : void{
			if(array_key_exists($workerId, $this->generatorRegisteredWorkers)){
				$this->logger->debug("Worker $workerId with previously registered generator restarted, flagging as unregistered");
				unset($this->generatorRegisteredWorkers[$workerId]);
			}
		});
		$workerPool = $this->workerPool;
		$this->addOnUnloadCallback(static function() use ($workerPool, $workerStartHook) : void{
			$workerPool->removeWorkerStartHook($workerStartHook);
		});
	}

	private function initRandomTickBlocksFromConfig(ServerConfigGroup $cfg) : void{
		$dontTickBlocks = [];
		$parser = StringToItemParser::getInstance();
		foreach($cfg->getProperty("chunk-ticking.disable-block-ticking", []) as $name){
			$name = (string) $name;
			$item = $parser->parse($name);
			if($item !== null){
				$block = $item->getBlock();
			}elseif(preg_match("/^-?\d+$/", $name) === 1){
				$block = BlockFactory::getInstance()->get((int) $name, 0);
			}else{
				//TODO: we probably ought to log an error here
				continue;
			}

			if($block->getId() !== BlockLegacyIds::AIR){
				$dontTickBlocks[$block->getTypeId()] = $name;
			}
		}

		foreach(BlockFactory::getInstance()->getAllKnownStates() as $state){
			$dontTickName = $dontTickBlocks[$state->getTypeId()] ?? null;
			if($dontTickName === null && $state->ticksRandomly()){
				$this->randomTickBlocks[$state->getFullId()] = true;
			}
		}
	}

	public function getTickRateTime() : float{
		return $this->tickRateTime;
	}

	public function registerGeneratorToWorker(int $worker) : void{
		$this->logger->debug("Registering generator on worker $worker");
		$this->workerPool->submitTaskToWorker(new GeneratorRegisterTask($this, $this->generator, $this->provider->getWorldData()->getGeneratorOptions()), $worker);
		$this->generatorRegisteredWorkers[$worker] = true;
	}

	public function unregisterGenerator() : void{
		foreach($this->workerPool->getRunningWorkers() as $i){
			if(isset($this->generatorRegisteredWorkers[$i])){
				$this->workerPool->submitTaskToWorker(new GeneratorUnregisterTask($this), $i);
			}
		}
		$this->generatorRegisteredWorkers = [];
	}

	public function getServer() : Server{
		return $this->server;
	}

	public function getLogger() : \Logger{
		return $this->logger;
	}

	final public function getProvider() : WritableWorldProvider{
		return $this->provider;
	}

	/**
	 * Returns the unique world identifier
	 */
	final public function getId() : int{
		return $this->worldId;
	}

	public function isLoaded() : bool{
		return !$this->unloaded;
	}

	/**
	 * @internal
	 */
	public function onUnload() : void{
		if($this->unloaded){
			throw new \LogicException("Tried to close a world which is already closed");
		}

		foreach($this->unloadCallbacks as $callback){
			$callback();
		}
		$this->unloadCallbacks = [];

		foreach($this->chunks as $chunkHash => $chunk){
			self::getXZ($chunkHash, $chunkX, $chunkZ);
			$this->unloadChunk($chunkX, $chunkZ, false);
		}
		foreach($this->entitiesByChunk as $chunkHash => $entities){
			self::getXZ($chunkHash, $chunkX, $chunkZ);

			$leakedEntities = 0;
			foreach($entities as $entity){
				if(!$entity->isFlaggedForDespawn()){
					$leakedEntities++;
				}
				$entity->close();
			}
			if($leakedEntities !== 0){
				$this->logger->warning("$leakedEntities leaked entities found in ungenerated chunk $chunkX $chunkZ during unload, they won't be saved!");
			}
		}

		$this->save();

		$this->unregisterGenerator();

		$this->provider->close();
		$this->blockCache = [];

		$this->unloaded = true;
	}

	/** @phpstan-param \Closure() : void $callback */
	public function addOnUnloadCallback(\Closure $callback) : void{
		$this->unloadCallbacks[spl_object_id($callback)] = $callback;
	}

	/** @phpstan-param \Closure() : void $callback */
	public function removeOnUnloadCallback(\Closure $callback) : void{
		unset($this->unloadCallbacks[spl_object_id($callback)]);
	}

	/**
	 * @param Player[]|null $players
	 */
	public function addSound(Vector3 $pos, Sound $sound, ?array $players = null) : void{
		if($sound instanceof MappingSound){
			if($players === null){
				$chunkX = $pos->getFloorX() >> 4;
				$chunkZ = $pos->getFloorZ() >> 4;

				$players = $this->getChunkPlayers($chunkX, $chunkZ);
			}

			foreach(RuntimeBlockMapping::sortByProtocol($players) as $mappingProtocol => $pl){
				$sound->setMappingProtocol($mappingProtocol);

				$pk = $sound->encode($pos);

				if(count($pk) > 0){
					$this->server->broadcastPackets($pl, $pk);
				}
			}
		}else{
			$pk = $sound->encode($pos);

			if(count($pk) > 0){
				if($players === null){
					foreach($pk as $e){
						$this->broadcastPacketToViewers($pos, $e);
					}
				}else{
					$this->server->broadcastPackets($players, $pk);
				}
			}
		}
	}

	/**
	 * @param Player[]|null $players
	 */
	public function addParticle(Vector3 $pos, Particle $particle, ?array $players = null) : void{
		if($particle instanceof MappingParticle){
			if($players === null){
				$chunkX = $pos->getFloorX() >> 4;
				$chunkZ = $pos->getFloorZ() >> 4;

				$players = $this->getChunkPlayers($chunkX, $chunkZ);
			}

			foreach(RuntimeBlockMapping::sortByProtocol($players) as $mappingProtocol => $pl){
				$particle->setMappingProtocol($mappingProtocol);

				$pk = $particle->encode($pos);

				if(count($pk) > 0){
					$this->server->broadcastPackets($pl, $pk);
				}
			}
		}elseif($particle instanceof ProtocolParticle){
			if($players === null){
				$chunkX = $pos->getFloorX() >> 4;
				$chunkZ = $pos->getFloorZ() >> 4;

				$players = $this->getChunkPlayers($chunkX, $chunkZ);
			}

			foreach(ProtocolParticle::sortByProtocol($players) as $particleProtocol => $pl){
				$particle->setParticleProtocol($particleProtocol);

				$pk = $particle->encode($pos);

				if(count($pk) > 0){
					$this->server->broadcastPackets($pl, $pk);
				}
			}
		}else{
			$pk = $particle->encode($pos);

			if(count($pk) > 0){
				if($players === null){
					foreach($pk as $e){
						$this->broadcastPacketToViewers($pos, $e);
					}
				}else{
					$this->server->broadcastPackets($players, $pk);
				}
			}
		}
	}

	public function getAutoSave() : bool{
		return $this->autoSave;
	}

	public function setAutoSave(bool $value) : void{
		$this->autoSave = $value;
	}

	/**
	 * @deprecated WARNING: This function has a misleading name. Contrary to what the name might imply, this function
	 * DOES NOT return players who are IN a chunk, rather, it returns players who can SEE the chunk.
	 *
	 * Returns a list of players who have the target chunk within their view distance.
	 *
	 * @return Player[]
	 */
	public function getChunkPlayers(int $chunkX, int $chunkZ) : array{
		return $this->playerChunkListeners[World::chunkHash($chunkX, $chunkZ)] ?? [];
	}

	/**
	 * Gets the chunk loaders being used in a specific chunk
	 *
	 * @return ChunkLoader[]
	 */
	public function getChunkLoaders(int $chunkX, int $chunkZ) : array{
		return $this->chunkLoaders[World::chunkHash($chunkX, $chunkZ)] ?? [];
	}

	/**
	 * Returns an array of players who have the target position within their view distance.
	 *
	 * @return Player[]
	 */
	public function getViewersForPosition(Vector3 $pos) : array{
		return $this->getChunkPlayers($pos->getFloorX() >> Chunk::COORD_BIT_SIZE, $pos->getFloorZ() >> Chunk::COORD_BIT_SIZE);
	}

	/**
	 * Broadcasts a packet to every player who has the target position within their view distance.
	 */
	public function broadcastPacketToViewers(Vector3 $pos, ClientboundPacket $packet) : void{
		$this->broadcastPacketToPlayersUsingChunk($pos->getFloorX() >> Chunk::COORD_BIT_SIZE, $pos->getFloorZ() >> Chunk::COORD_BIT_SIZE, $packet);
	}

	private function broadcastPacketToPlayersUsingChunk(int $chunkX, int $chunkZ, ClientboundPacket $packet) : void{
		if(!isset($this->packetBuffersByChunk[$index = World::chunkHash($chunkX, $chunkZ)])){
			$this->packetBuffersByChunk[$index] = [$packet];
		}else{
			$this->packetBuffersByChunk[$index][] = $packet;
		}
	}

	public function registerChunkLoader(ChunkLoader $loader, int $chunkX, int $chunkZ, bool $autoLoad = true) : void{
		$loaderId = spl_object_id($loader);

		if(!isset($this->chunkLoaders[$chunkHash = World::chunkHash($chunkX, $chunkZ)])){
			$this->chunkLoaders[$chunkHash] = [];
		}elseif(isset($this->chunkLoaders[$chunkHash][$loaderId])){
			return;
		}

		$this->chunkLoaders[$chunkHash][$loaderId] = $loader;

		if($loader instanceof TickingChunkLoader){
			if(!isset($this->tickingLoaders[$loaderId])){
				$this->tickingLoaderCounter[$loaderId] = 1;
				$this->tickingLoaders[$loaderId] = $loader;
			}else{
				++$this->tickingLoaderCounter[$loaderId];
			}
		}

		$this->cancelUnloadChunkRequest($chunkX, $chunkZ);

		if($autoLoad){
			$this->loadChunk($chunkX, $chunkZ);
		}
	}

	public function unregisterChunkLoader(ChunkLoader $loader, int $chunkX, int $chunkZ) : void{
		$chunkHash = World::chunkHash($chunkX, $chunkZ);
		$loaderId = spl_object_id($loader);
		if(isset($this->chunkLoaders[$chunkHash][$loaderId])){
			unset($this->chunkLoaders[$chunkHash][$loaderId]);
			if(count($this->chunkLoaders[$chunkHash]) === 0){
				unset($this->chunkLoaders[$chunkHash]);
				$this->unloadChunkRequest($chunkX, $chunkZ, true);
				if(isset($this->chunkPopulationRequestMap[$chunkHash]) && !isset($this->activeChunkPopulationTasks[$chunkHash])){
					$this->chunkPopulationRequestMap[$chunkHash]->reject();
					unset($this->chunkPopulationRequestMap[$chunkHash]);
				}
			}

			if(isset($this->tickingLoaderCounter[$loaderId]) && --$this->tickingLoaderCounter[$loaderId] === 0){
				unset($this->tickingLoaderCounter[$loaderId]);
				unset($this->tickingLoaders[$loaderId]);
			}
		}
	}

	/**
	 * Registers a listener to receive events on a chunk.
	 */
	public function registerChunkListener(ChunkListener $listener, int $chunkX, int $chunkZ) : void{
		$hash = World::chunkHash($chunkX, $chunkZ);
		if(isset($this->chunkListeners[$hash])){
			$this->chunkListeners[$hash][spl_object_id($listener)] = $listener;
		}else{
			$this->chunkListeners[$hash] = [spl_object_id($listener) => $listener];
		}
		if($listener instanceof Player){
			$this->playerChunkListeners[$hash][spl_object_id($listener)] = $listener;
		}
	}

	/**
	 * Unregisters a chunk listener previously registered.
	 *
	 * @see World::registerChunkListener()
	 */
	public function unregisterChunkListener(ChunkListener $listener, int $chunkX, int $chunkZ) : void{
		$hash = World::chunkHash($chunkX, $chunkZ);
		if(isset($this->chunkListeners[$hash])){
			unset($this->chunkListeners[$hash][spl_object_id($listener)]);
			unset($this->playerChunkListeners[$hash][spl_object_id($listener)]);
			if(count($this->chunkListeners[$hash]) === 0){
				unset($this->chunkListeners[$hash]);
				unset($this->playerChunkListeners[$hash]);
			}
		}
	}

	/**
	 * Unregisters a chunk listener from all chunks it is listening on in this World.
	 */
	public function unregisterChunkListenerFromAll(ChunkListener $listener) : void{
		foreach($this->chunkListeners as $hash => $listeners){
			World::getXZ($hash, $chunkX, $chunkZ);
			$this->unregisterChunkListener($listener, $chunkX, $chunkZ);
		}
	}

	/**
	 * Returns all the listeners attached to this chunk.
	 *
	 * @return ChunkListener[]
	 */
	public function getChunkListeners(int $chunkX, int $chunkZ) : array{
		return $this->chunkListeners[World::chunkHash($chunkX, $chunkZ)] ?? [];
	}

	/**
	 * @internal
	 */
	public function sendTime(Player ...$targets) : void{
		if(count($targets) === 0){
			$targets = $this->players;
		}
		foreach($targets as $player){
			$player->getNetworkSession()->syncWorldTime($this->time);
		}
	}

	public function isDoingTick() : bool{
		return $this->doingTick;
	}

	/**
	 * @internal
	 */
	public function doTick(int $currentTick) : void{
		if($this->unloaded){
			throw new \LogicException("Attempted to tick a world which has been closed");
		}

		$this->timings->doTick->startTiming();
		$this->doingTick = true;
		try{
			$this->actuallyDoTick($currentTick);
		}finally{
			$this->doingTick = false;
			$this->timings->doTick->stopTiming();
		}
	}

	protected function actuallyDoTick(int $currentTick) : void{
		if(!$this->stopTime){
			//this simulates an overflow, as would happen in any language which doesn't do stupid things to var types
			if($this->time === PHP_INT_MAX){
				$this->time = PHP_INT_MIN;
			}else{
				$this->time++;
			}
		}

		$this->sunAnglePercentage = $this->computeSunAnglePercentage(); //Sun angle depends on the current time
		$this->skyLightReduction = $this->computeSkyLightReduction(); //Sky light reduction depends on the sun angle

		if(++$this->sendTimeTicker === 200){
			$this->sendTime();
			$this->sendTimeTicker = 0;
		}

		$this->unloadChunks();
		if(++$this->providerGarbageCollectionTicker >= 6000){
			$this->provider->doGarbageCollection();
			$this->providerGarbageCollectionTicker = 0;
		}

		//Do block updates
		$this->timings->scheduledBlockUpdates->startTiming();

		//Delayed updates
		while($this->scheduledBlockUpdateQueue->count() > 0 && $this->scheduledBlockUpdateQueue->current()["priority"] <= $currentTick){
			/** @var Vector3 $vec */
			$vec = $this->scheduledBlockUpdateQueue->extract()["data"];
			unset($this->scheduledBlockUpdateQueueIndex[World::blockHash($vec->x, $vec->y, $vec->z)]);
			if(!$this->isInLoadedTerrain($vec)){
				continue;
			}
			$block = $this->getBlock($vec);
			$block->onScheduledUpdate();
		}

		//Normal updates
		while($this->neighbourBlockUpdateQueue->count() > 0){
			$index = $this->neighbourBlockUpdateQueue->dequeue();
			unset($this->neighbourBlockUpdateQueueIndex[$index]);
			World::getBlockXYZ($index, $x, $y, $z);
			if(!$this->isChunkLoaded($x >> Chunk::COORD_BIT_SIZE, $z >> Chunk::COORD_BIT_SIZE)){
				continue;
			}

			$block = $this->getBlockAt($x, $y, $z);
			$block->readStateFromWorld(); //for blocks like fences, force recalculation of connected AABBs

			$ev = new BlockUpdateEvent($block);
			$ev->call();
			if(!$ev->isCancelled()){
				foreach($this->getNearbyEntities(AxisAlignedBB::one()->offset($x, $y, $z)) as $entity){
					$entity->onNearbyBlockChange();
				}
				$block->onNearbyBlockChange();
			}
		}

		$this->timings->scheduledBlockUpdates->stopTiming();

		$this->timings->entityTick->startTiming();
		//Update entities that need update
		Timings::$tickEntity->startTiming();
		foreach($this->updateEntities as $id => $entity){
			if($entity->isClosed() || $entity->isFlaggedForDespawn() || !$entity->onUpdate($currentTick)){
				unset($this->updateEntities[$id]);
			}
			if($entity->isFlaggedForDespawn()){
				$entity->close();
			}
		}
		Timings::$tickEntity->stopTiming();
		$this->timings->entityTick->stopTiming();

		$this->timings->randomChunkUpdates->startTiming();
		$this->tickChunks();
		$this->timings->randomChunkUpdates->stopTiming();

		$this->executeQueuedLightUpdates();

		if(count($this->changedBlocks) > 0){
			if(count($this->players) > 0){
				foreach($this->changedBlocks as $index => $blocks){
					if(count($blocks) === 0){ //blocks can be set normally and then later re-set with direct send
						continue;
					}
					World::getXZ($index, $chunkX, $chunkZ);
					if(count($blocks) > 512){
						$chunk = $this->getChunk($chunkX, $chunkZ);
						foreach($this->getChunkPlayers($chunkX, $chunkZ) as $p){
							$p->onChunkChanged($chunkX, $chunkZ, $chunk);
						}
					}else{
						foreach(RuntimeBlockMapping::sortByProtocol($this->getChunkPlayers($chunkX, $chunkZ)) as $mappingProtocol => $players){
							$this->server->broadcastPackets($players, $this->createBlockUpdatePackets($mappingProtocol, $blocks));
						}
					}
				}
			}

			$this->changedBlocks = [];

		}

		if($this->sleepTicks > 0 && --$this->sleepTicks <= 0){
			$this->checkSleep();
		}

		foreach($this->packetBuffersByChunk as $index => $entries){
			World::getXZ($index, $chunkX, $chunkZ);
			$chunkPlayers = $this->getChunkPlayers($chunkX, $chunkZ);
			if(count($chunkPlayers) > 0){
				$this->server->broadcastPackets($chunkPlayers, $entries);
			}
		}

		$this->packetBuffersByChunk = [];
	}

	public function checkSleep() : void{
		if(count($this->players) === 0){
			return;
		}

		$resetTime = true;
		foreach($this->getPlayers() as $p){
			if(!$p->isSleeping()){
				$resetTime = false;
				break;
			}
		}

		if($resetTime){
			$time = $this->getTimeOfDay();

			if($time >= World::TIME_NIGHT && $time < World::TIME_SUNRISE){
				$this->setTime($this->getTime() + World::TIME_FULL - $time);

				foreach($this->getPlayers() as $p){
					$p->stopSleep();
				}
			}
		}
	}

	public function setSleepTicks(int $ticks) : void{
		$this->sleepTicks = $ticks;
	}

	/**
	 * @param Vector3[] $blocks
	 *
	 * @return ClientboundPacket[]
	 */
	public function createBlockUpdatePackets(int $mappingProtocol, array $blocks) : array{
		$packets = [];

		$blockMapping = RuntimeBlockMapping::getInstance();

		foreach($blocks as $b){
			if(!($b instanceof Vector3)){
				throw new \TypeError("Expected Vector3 in blocks array, got " . (is_object($b) ? get_class($b) : gettype($b)));
			}

			$fullBlock = $this->getBlockAt($b->x, $b->y, $b->z);
			$blockPosition = BlockPosition::fromVector3($b);
			$packets[] = UpdateBlockPacket::create(
				$blockPosition,
<<<<<<< HEAD
				RuntimeBlockMapping::getInstance()->toRuntimeId($fullBlock->getFullId(), $mappingProtocol),
=======
				$blockMapping->toRuntimeId($fullBlock->getFullId()),
>>>>>>> 15425d01
				UpdateBlockPacket::FLAG_NETWORK,
				UpdateBlockPacket::DATA_LAYER_NORMAL
			);

			$tile = $this->getTileAt($b->x, $b->y, $b->z);
			if($tile instanceof Spawnable){
				$packets[] = BlockActorDataPacket::create($blockPosition, $tile->getSerializedSpawnCompound());
			}
		}

		return $packets;
	}

	public function clearCache(bool $force = false) : void{
		if($force){
			$this->blockCache = [];
		}else{
			$count = 0;
			foreach($this->blockCache as $list){
				$count += count($list);
				if($count > 2048){
					$this->blockCache = [];
					break;
				}
			}
		}
	}

	/**
	 * @return bool[] fullID => bool
	 */
	public function getRandomTickedBlocks() : array{
		return $this->randomTickBlocks;
	}

	public function addRandomTickedBlock(Block $block) : void{
		if($block instanceof UnknownBlock){
			throw new \InvalidArgumentException("Cannot do random-tick on unknown block");
		}
		$this->randomTickBlocks[$block->getFullId()] = true;
	}

	public function removeRandomTickedBlock(Block $block) : void{
		unset($this->randomTickBlocks[$block->getFullId()]);
	}

	private function tickChunks() : void{
		if($this->chunksPerTick <= 0 || count($this->tickingLoaders) === 0){
			return;
		}

		$this->timings->randomChunkUpdatesChunkSelection->startTiming();

		/** @var bool[] $chunkTickList chunkhash => dummy */
		$chunkTickList = [];

		$chunksPerLoader = min(200, max(1, (int) ((($this->chunksPerTick - count($this->tickingLoaders)) / count($this->tickingLoaders)) + 0.5)));
		$randRange = 3 + $chunksPerLoader / 30;
		$randRange = (int) ($randRange > $this->chunkTickRadius ? $this->chunkTickRadius : $randRange);

		foreach($this->tickingLoaders as $loader){
			$chunkX = (int) floor($loader->getX()) >> Chunk::COORD_BIT_SIZE;
			$chunkZ = (int) floor($loader->getZ()) >> Chunk::COORD_BIT_SIZE;

			for($chunk = 0; $chunk < $chunksPerLoader; ++$chunk){
				$dx = mt_rand(-$randRange, $randRange);
				$dz = mt_rand(-$randRange, $randRange);
				$hash = World::chunkHash($dx + $chunkX, $dz + $chunkZ);
				if(!isset($chunkTickList[$hash]) && isset($this->chunks[$hash]) && $this->isChunkTickable($dx + $chunkX, $dz + $chunkZ)){
					$chunkTickList[$hash] = true;
				}
			}
		}

		$this->timings->randomChunkUpdatesChunkSelection->stopTiming();

		foreach($chunkTickList as $index => $_){
			World::getXZ($index, $chunkX, $chunkZ);

			$this->tickChunk($chunkX, $chunkZ);
		}
	}

	private function isChunkTickable(int $chunkX, int $chunkZ) : bool{
		for($cx = -1; $cx <= 1; ++$cx){
			for($cz = -1; $cz <= 1; ++$cz){
				if($this->isChunkLocked($chunkX + $cx, $chunkZ + $cz)){
					return false;
				}
				$adjacentChunk = $this->getChunk($chunkX + $cx, $chunkZ + $cz);
				if($adjacentChunk === null || !$adjacentChunk->isPopulated()){
					return false;
				}
				$lightPopulatedState = $adjacentChunk->isLightPopulated();
				if($lightPopulatedState !== true){
					if($lightPopulatedState === false){
						$this->orderLightPopulation($chunkX + $cx, $chunkZ + $cz);
					}
					return false;
				}
			}
		}

		return true;
	}

	private function orderLightPopulation(int $chunkX, int $chunkZ) : void{
		$chunkHash = World::chunkHash($chunkX, $chunkZ);
		$lightPopulatedState = $this->chunks[$chunkHash]->isLightPopulated();
		if($lightPopulatedState === false){
			$this->chunks[$chunkHash]->setLightPopulated(null);

			$this->workerPool->submitTask(new LightPopulationTask(
				$this->chunks[$chunkHash],
				function(array $blockLight, array $skyLight, array $heightMap) use ($chunkX, $chunkZ) : void{
					/**
					 * TODO: phpstan can't infer these types yet :(
					 * @phpstan-var array<int, LightArray> $blockLight
					 * @phpstan-var array<int, LightArray> $skyLight
					 * @phpstan-var array<int, int>        $heightMap
					 */
					if($this->unloaded || ($chunk = $this->getChunk($chunkX, $chunkZ)) === null || $chunk->isLightPopulated() === true){
						return;
					}
					//TODO: calculated light information might not be valid if the terrain changed during light calculation

					$chunk->setHeightMapArray($heightMap);
					foreach($blockLight as $y => $lightArray){
						$chunk->getSubChunk($y)->setBlockLightArray($lightArray);
					}
					foreach($skyLight as $y => $lightArray){
						$chunk->getSubChunk($y)->setBlockSkyLightArray($lightArray);
					}
					$chunk->setLightPopulated(true);
				}
			));
		}
	}

	private function tickChunk(int $chunkX, int $chunkZ) : void{
		$chunk = $this->getChunk($chunkX, $chunkZ);
		if($chunk === null){
			throw new \InvalidArgumentException("Chunk is not loaded");
		}
		foreach($this->getChunkEntities($chunkX, $chunkZ) as $entity){
			$entity->onRandomUpdate();
		}

		$blockFactory = BlockFactory::getInstance();
		foreach($chunk->getSubChunks() as $Y => $subChunk){
			if(!$subChunk->isEmptyFast()){
				$k = 0;
				for($i = 0; $i < $this->tickedBlocksPerSubchunkPerTick; ++$i){
					if(($i % 5) === 0){
						//60 bits will be used by 5 blocks (12 bits each)
						$k = mt_rand(0, (1 << 60) - 1);
					}
					$x = $k & SubChunk::COORD_MASK;
					$y = ($k >> SubChunk::COORD_BIT_SIZE) & SubChunk::COORD_MASK;
					$z = ($k >> (SubChunk::COORD_BIT_SIZE * 2)) & SubChunk::COORD_MASK;
					$k >>= (SubChunk::COORD_BIT_SIZE * 3);

					$state = $subChunk->getFullBlock($x, $y, $z);

					if(isset($this->randomTickBlocks[$state])){
						$block = $blockFactory->fromFullBlock($state);
						$block->position($this, $chunkX * Chunk::EDGE_LENGTH + $x, ($Y << SubChunk::COORD_BIT_SIZE) + $y, $chunkZ * Chunk::EDGE_LENGTH + $z);
						$block->onRandomTick();
					}
				}
			}
		}
	}

	/**
	 * @return mixed[]
	 */
	public function __debugInfo() : array{
		return [];
	}

	public function save(bool $force = false) : bool{

		if(!$this->getAutoSave() && !$force){
			return false;
		}

		(new WorldSaveEvent($this))->call();

		$this->provider->getWorldData()->setTime($this->time);
		$this->saveChunks();
		$this->provider->getWorldData()->save();

		return true;
	}

	public function saveChunks() : void{
		$this->timings->syncChunkSave->startTiming();
		try{
			foreach($this->chunks as $chunkHash => $chunk){
				self::getXZ($chunkHash, $chunkX, $chunkZ);
				$this->provider->saveChunk($chunkX, $chunkZ, new ChunkData(
					$chunk,
					array_map(fn(Entity $e) => $e->saveNBT(), array_filter($this->getChunkEntities($chunkX, $chunkZ), fn(Entity $e) => $e->canSaveWithChunk())),
					array_map(fn(Tile $t) => $t->saveNBT(), $chunk->getTiles()),
				));
				$chunk->clearTerrainDirtyFlags();
			}
		}finally{
			$this->timings->syncChunkSave->stopTiming();
		}
	}

	/**
	 * Schedules a block update to be executed after the specified number of ticks.
	 * Blocks will be updated with the scheduled update type.
	 */
	public function scheduleDelayedBlockUpdate(Vector3 $pos, int $delay) : void{
		if(
			!$this->isInWorld($pos->x, $pos->y, $pos->z) ||
			(isset($this->scheduledBlockUpdateQueueIndex[$index = World::blockHash($pos->x, $pos->y, $pos->z)]) && $this->scheduledBlockUpdateQueueIndex[$index] <= $delay)
		){
			return;
		}
		$this->scheduledBlockUpdateQueueIndex[$index] = $delay;
		$this->scheduledBlockUpdateQueue->insert(new Vector3((int) $pos->x, (int) $pos->y, (int) $pos->z), $delay + $this->server->getTick());
	}

	private function tryAddToNeighbourUpdateQueue(Vector3 $pos) : void{
		if($this->isInWorld($pos->x, $pos->y, $pos->z)){
			$hash = World::blockHash($pos->x, $pos->y, $pos->z);
			if(!isset($this->neighbourBlockUpdateQueueIndex[$hash])){
				$this->neighbourBlockUpdateQueue->enqueue($hash);
				$this->neighbourBlockUpdateQueueIndex[$hash] = true;
			}
		}
	}

	/**
	 * Notify the blocks at and around the position that the block at the position may have changed.
	 * This will cause onNeighbourBlockUpdate() to be called for these blocks.
	 */
	public function notifyNeighbourBlockUpdate(Vector3 $pos) : void{
		$this->tryAddToNeighbourUpdateQueue($pos);
		foreach($pos->sides() as $side){
			$this->tryAddToNeighbourUpdateQueue($side);
		}
	}

	/**
	 * @return Block[]
	 */
	public function getCollisionBlocks(AxisAlignedBB $bb, bool $targetFirst = false) : array{
		$minX = (int) floor($bb->minX - 1);
		$minY = (int) floor($bb->minY - 1);
		$minZ = (int) floor($bb->minZ - 1);
		$maxX = (int) floor($bb->maxX + 1);
		$maxY = (int) floor($bb->maxY + 1);
		$maxZ = (int) floor($bb->maxZ + 1);

		$collides = [];

		if($targetFirst){
			for($z = $minZ; $z <= $maxZ; ++$z){
				for($x = $minX; $x <= $maxX; ++$x){
					for($y = $minY; $y <= $maxY; ++$y){
						$block = $this->getBlockAt($x, $y, $z);
						if($block->collidesWithBB($bb)){
							return [$block];
						}
					}
				}
			}
		}else{
			for($z = $minZ; $z <= $maxZ; ++$z){
				for($x = $minX; $x <= $maxX; ++$x){
					for($y = $minY; $y <= $maxY; ++$y){
						$block = $this->getBlockAt($x, $y, $z);
						if($block->collidesWithBB($bb)){
							$collides[] = $block;
						}
					}
				}
			}
		}

		return $collides;
	}

	/**
	 * @return AxisAlignedBB[]
	 */
	public function getCollisionBoxes(Entity $entity, AxisAlignedBB $bb, bool $entities = true) : array{
		$minX = (int) floor($bb->minX - 1);
		$minY = (int) floor($bb->minY - 1);
		$minZ = (int) floor($bb->minZ - 1);
		$maxX = (int) floor($bb->maxX + 1);
		$maxY = (int) floor($bb->maxY + 1);
		$maxZ = (int) floor($bb->maxZ + 1);

		$collides = [];

		for($z = $minZ; $z <= $maxZ; ++$z){
			for($x = $minX; $x <= $maxX; ++$x){
				for($y = $minY; $y <= $maxY; ++$y){
					$block = $this->getBlockAt($x, $y, $z);
					foreach($block->getCollisionBoxes() as $blockBB){
						if($blockBB->intersectsWith($bb)){
							$collides[] = $blockBB;
						}
					}
				}
			}
		}

		if($entities){
			foreach($this->getCollidingEntities($bb->expandedCopy(0.25, 0.25, 0.25), $entity) as $ent){
				$collides[] = clone $ent->boundingBox;
			}
		}

		return $collides;
	}

	/**
	 * Computes the percentage of a circle away from noon the sun is currently at. This can be multiplied by 2 * M_PI to
	 * get an angle in radians, or by 360 to get an angle in degrees.
	 */
	public function computeSunAnglePercentage() : float{
		$timeProgress = ($this->time % 24000) / 24000;

		//0.0 needs to be high noon, not dusk
		$sunProgress = $timeProgress + ($timeProgress < 0.25 ? 0.75 : -0.25);

		//Offset the sun progress to be above the horizon longer at dusk and dawn
		//this is roughly an inverted sine curve, which pushes the sun progress back at dusk and forwards at dawn
		$diff = (((1 - ((cos($sunProgress * M_PI) + 1) / 2)) - $sunProgress) / 3);

		return $sunProgress + $diff;
	}

	/**
	 * Returns the percentage of a circle away from noon the sun is currently at.
	 */
	public function getSunAnglePercentage() : float{
		return $this->sunAnglePercentage;
	}

	/**
	 * Returns the current sun angle in radians.
	 */
	public function getSunAngleRadians() : float{
		return $this->sunAnglePercentage * 2 * M_PI;
	}

	/**
	 * Returns the current sun angle in degrees.
	 */
	public function getSunAngleDegrees() : float{
		return $this->sunAnglePercentage * 360.0;
	}

	/**
	 * Computes how many points of sky light is subtracted based on the current time. Used to offset raw chunk sky light
	 * to get a real light value.
	 */
	public function computeSkyLightReduction() : int{
		$percentage = max(0, min(1, -(cos($this->getSunAngleRadians()) * 2 - 0.5)));

		//TODO: check rain and thunder level

		return (int) ($percentage * 11);
	}

	/**
	 * Returns how many points of sky light is subtracted based on the current time.
	 */
	public function getSkyLightReduction() : int{
		return $this->skyLightReduction;
	}

	/**
	 * Returns the highest available level of any type of light at the given coordinates, adjusted for the current
	 * weather and time of day.
	 */
	public function getFullLight(Vector3 $pos) : int{
		return $this->getFullLightAt($pos->x, $pos->y, $pos->z);
	}

	/**
	 * Returns the highest available level of any type of light at the given coordinates, adjusted for the current
	 * weather and time of day.
	 */
	public function getFullLightAt(int $x, int $y, int $z) : int{
		$skyLight = $this->getRealBlockSkyLightAt($x, $y, $z);
		if($skyLight < 15){
			return max($skyLight, $this->getBlockLightAt($x, $y, $z));
		}else{
			return $skyLight;
		}
	}

	/**
	 * Returns the highest available level of any type of light at, or adjacent to, the given coordinates, adjusted for
	 * the current weather and time of day.
	 */
	public function getHighestAdjacentFullLightAt(int $x, int $y, int $z) : int{
		return $this->getHighestAdjacentLight($x, $y, $z, \Closure::fromCallable([$this, 'getFullLightAt']));
	}

	/**
	 * Returns the highest potential level of sky light at the target coordinates, regardless of the time of day or
	 * weather conditions.
	 * You usually don't want to use this for vanilla gameplay logic; prefer the real sky light instead.
	 * @see World::getRealBlockSkyLightAt()
	 *
	 * @return int 0-15
	 */
	public function getPotentialBlockSkyLightAt(int $x, int $y, int $z) : int{
		if(!$this->isInWorld($x, $y, $z)){
			return $y >= self::Y_MAX ? 15 : 0;
		}
		if(($chunk = $this->getChunk($x >> Chunk::COORD_BIT_SIZE, $z >> Chunk::COORD_BIT_SIZE)) !== null && $chunk->isLightPopulated() === true){
			return $chunk->getSubChunk($y >> Chunk::COORD_BIT_SIZE)->getBlockSkyLightArray()->get($x & SubChunk::COORD_MASK, $y & SubChunk::COORD_MASK, $z & SubChunk::COORD_MASK);
		}
		return 0; //TODO: this should probably throw instead (light not calculated yet)
	}

	/**
	 * Returns the sky light level at the specified coordinates, offset by the current time and weather.
	 *
	 * @return int 0-15
	 */
	public function getRealBlockSkyLightAt(int $x, int $y, int $z) : int{
		$light = $this->getPotentialBlockSkyLightAt($x, $y, $z) - $this->skyLightReduction;
		return $light < 0 ? 0 : $light;
	}

	/**
	 * Gets the raw block light level
	 *
	 * @return int 0-15
	 */
	public function getBlockLightAt(int $x, int $y, int $z) : int{
		if(!$this->isInWorld($x, $y, $z)){
			return 0;
		}
		if(($chunk = $this->getChunk($x >> Chunk::COORD_BIT_SIZE, $z >> Chunk::COORD_BIT_SIZE)) !== null && $chunk->isLightPopulated() === true){
			return $chunk->getSubChunk($y >> Chunk::COORD_BIT_SIZE)->getBlockLightArray()->get($x & SubChunk::COORD_MASK, $y & SubChunk::COORD_MASK, $z & SubChunk::COORD_MASK);
		}
		return 0; //TODO: this should probably throw instead (light not calculated yet)
	}

	public function updateAllLight(int $x, int $y, int $z) : void{
		if(($chunk = $this->getChunk($x >> Chunk::COORD_BIT_SIZE, $z >> Chunk::COORD_BIT_SIZE)) === null || $chunk->isLightPopulated() !== true){
			return;
		}

		$blockFactory = BlockFactory::getInstance();
		$this->timings->doBlockSkyLightUpdates->startTiming();
		if($this->skyLightUpdate === null){
			$this->skyLightUpdate = new SkyLightUpdate(new SubChunkExplorer($this), $blockFactory->lightFilter, $blockFactory->blocksDirectSkyLight);
		}
		$this->skyLightUpdate->recalculateNode($x, $y, $z);
		$this->timings->doBlockSkyLightUpdates->stopTiming();

		$this->timings->doBlockLightUpdates->startTiming();
		if($this->blockLightUpdate === null){
			$this->blockLightUpdate = new BlockLightUpdate(new SubChunkExplorer($this), $blockFactory->lightFilter, $blockFactory->light);
		}
		$this->blockLightUpdate->recalculateNode($x, $y, $z);
		$this->timings->doBlockLightUpdates->stopTiming();
	}

	/**
	 * @phpstan-param \Closure(int $x, int $y, int $z) : int $lightGetter
	 */
	private function getHighestAdjacentLight(int $x, int $y, int $z, \Closure $lightGetter) : int{
		$max = 0;
		foreach([
			[$x + 1, $y, $z],
			[$x - 1, $y, $z],
			[$x, $y + 1, $z],
			[$x, $y - 1, $z],
			[$x, $y, $z + 1],
			[$x, $y, $z - 1]
		] as [$x1, $y1, $z1]){
			if(
				!$this->isInWorld($x1, $y1, $z1) ||
				($chunk = $this->getChunk($x1 >> Chunk::COORD_BIT_SIZE, $z1 >> Chunk::COORD_BIT_SIZE)) === null ||
				$chunk->isLightPopulated() !== true
			){
				continue;
			}
			$max = max($max, $lightGetter($x1, $y1, $z1));
		}
		return $max;
	}

	/**
	 * Returns the highest potential level of sky light in the positions adjacent to the specified block coordinates.
	 */
	public function getHighestAdjacentPotentialBlockSkyLight(int $x, int $y, int $z) : int{
		return $this->getHighestAdjacentLight($x, $y, $z, \Closure::fromCallable([$this, 'getPotentialBlockSkyLightAt']));
	}

	/**
	 * Returns the highest block sky light available in the positions adjacent to the given coordinates, adjusted for
	 * the world's current time of day and weather conditions.
	 */
	public function getHighestAdjacentRealBlockSkyLight(int $x, int $y, int $z) : int{
		return $this->getHighestAdjacentPotentialBlockSkyLight($x, $y, $z) - $this->skyLightReduction;
	}

	/**
	 * Returns the highest block light level available in the positions adjacent to the specified block coordinates.
	 */
	public function getHighestAdjacentBlockLight(int $x, int $y, int $z) : int{
		return $this->getHighestAdjacentLight($x, $y, $z, \Closure::fromCallable([$this, 'getBlockLightAt']));
	}

	private function executeQueuedLightUpdates() : void{
		if($this->blockLightUpdate !== null){
			$this->timings->doBlockLightUpdates->startTiming();
			$this->blockLightUpdate->execute();
			$this->blockLightUpdate = null;
			$this->timings->doBlockLightUpdates->stopTiming();
		}

		if($this->skyLightUpdate !== null){
			$this->timings->doBlockSkyLightUpdates->startTiming();
			$this->skyLightUpdate->execute();
			$this->skyLightUpdate = null;
			$this->timings->doBlockSkyLightUpdates->stopTiming();
		}
	}

	public function isInWorld(int $x, int $y, int $z) : bool{
		return (
			$x <= Limits::INT32_MAX && $x >= Limits::INT32_MIN &&
			$y < $this->maxY && $y >= $this->minY &&
			$z <= Limits::INT32_MAX && $z >= Limits::INT32_MIN
		);
	}

	/**
	 * Gets the Block object at the Vector3 location. This method wraps around {@link getBlockAt}, converting the
	 * vector components to integers.
	 *
	 * Note: If you're using this for performance-sensitive code, and you're guaranteed to be supplying ints in the
	 * specified vector, consider using {@link getBlockAt} instead for better performance.
	 *
	 * @param bool    $cached Whether to use the block cache for getting the block (faster, but may be inaccurate)
	 * @param bool    $addToCache Whether to cache the block object created by this method call.
	 */
	public function getBlock(Vector3 $pos, bool $cached = true, bool $addToCache = true) : Block{
		return $this->getBlockAt((int) floor($pos->x), (int) floor($pos->y), (int) floor($pos->z), $cached, $addToCache);
	}

	/**
	 * Gets the Block object at the specified coordinates.
	 *
	 * Note for plugin developers: If you are using this method a lot (thousands of times for many positions for
	 * example), you may want to set addToCache to false to avoid using excessive amounts of memory.
	 *
	 * @param bool $cached Whether to use the block cache for getting the block (faster, but may be inaccurate)
	 * @param bool $addToCache Whether to cache the block object created by this method call.
	 */
	public function getBlockAt(int $x, int $y, int $z, bool $cached = true, bool $addToCache = true) : Block{
		$relativeBlockHash = null;
		$chunkHash = World::chunkHash($x >> Chunk::COORD_BIT_SIZE, $z >> Chunk::COORD_BIT_SIZE);

		if($this->isInWorld($x, $y, $z)){
			$relativeBlockHash = World::chunkBlockHash($x, $y, $z);

			if($cached && isset($this->blockCache[$chunkHash][$relativeBlockHash])){
				return $this->blockCache[$chunkHash][$relativeBlockHash];
			}

			$chunk = $this->chunks[$chunkHash] ?? null;
			if($chunk !== null){
				$block = BlockFactory::getInstance()->fromFullBlock($chunk->getFullBlock($x & Chunk::COORD_MASK, $y, $z & Chunk::COORD_MASK));
			}else{
				$addToCache = false;
				$block = VanillaBlocks::AIR();
			}
		}else{
			$block = VanillaBlocks::AIR();
		}

		$block->position($this, $x, $y, $z);

		static $dynamicStateRead = false;

		if($dynamicStateRead){
			//this call was generated by a parent getBlock() call calculating dynamic stateinfo
			//don't calculate dynamic state and don't add to block cache (since it won't have dynamic state calculated).
			//this ensures that it's impossible for dynamic state properties to recursively depend on each other.
			$addToCache = false;
		}else{
			$dynamicStateRead = true;
			$block->readStateFromWorld();
			$dynamicStateRead = false;
		}

		if($addToCache && $relativeBlockHash !== null){
			$this->blockCache[$chunkHash][$relativeBlockHash] = $block;
		}

		return $block;
	}

	/**
	 * Sets the block at the given Vector3 coordinates.
	 *
	 * @throws \InvalidArgumentException if the position is out of the world bounds
	 */
	public function setBlock(Vector3 $pos, Block $block, bool $update = true) : void{
		$this->setBlockAt((int) floor($pos->x), (int) floor($pos->y), (int) floor($pos->z), $block, $update);
	}

	/**
	 * Sets the block at the given coordinates.
	 *
	 * If $update is true, it'll get the neighbour blocks (6 sides) and update them, and also update local lighting.
	 * If you are doing big changes, you might want to set this to false, then update manually.
	 *
	 * @throws \InvalidArgumentException if the position is out of the world bounds
	 */
	public function setBlockAt(int $x, int $y, int $z, Block $block, bool $update = true) : void{
		if(!$this->isInWorld($x, $y, $z)){
			throw new \InvalidArgumentException("Pos x=$x,y=$y,z=$z is outside of the world bounds");
		}
		$chunkX = $x >> Chunk::COORD_BIT_SIZE;
		$chunkZ = $z >> Chunk::COORD_BIT_SIZE;
		if($this->loadChunk($chunkX, $chunkZ) === null){ //current expected behaviour is to try to load the terrain synchronously
			throw new WorldException("Cannot set a block in un-generated terrain");
		}

		$this->timings->setBlock->startTiming();

		$this->unlockChunk($chunkX, $chunkZ, null);

		$block = clone $block;

		$block->position($this, $x, $y, $z);
		$block->writeStateToWorld();
		$pos = new Vector3($x, $y, $z);

		$chunkHash = World::chunkHash($chunkX, $chunkZ);
		$relativeBlockHash = World::chunkBlockHash($x, $y, $z);

		unset($this->blockCache[$chunkHash][$relativeBlockHash]);

		if(!isset($this->changedBlocks[$chunkHash])){
			$this->changedBlocks[$chunkHash] = [];
		}
		$this->changedBlocks[$chunkHash][$relativeBlockHash] = $pos;

		foreach($this->getChunkListeners($chunkX, $chunkZ) as $listener){
			$listener->onBlockChanged($pos);
		}

		if($update){
			$this->updateAllLight($x, $y, $z);
			$this->tryAddToNeighbourUpdateQueue($pos);
			foreach($pos->sides() as $side){
				$this->tryAddToNeighbourUpdateQueue($side);
			}
		}

		$this->timings->setBlock->stopTiming();
	}

	public function dropItem(Vector3 $source, Item $item, ?Vector3 $motion = null, int $delay = 10) : ?ItemEntity{
		if($item->isNull()){
			return null;
		}

		$itemEntity = new ItemEntity(Location::fromObject($source, $this, lcg_value() * 360, 0), $item);
		$itemEntity->setPickupDelay($delay);
		$itemEntity->setMotion($motion ?? new Vector3(lcg_value() * 0.2 - 0.1, 0.2, lcg_value() * 0.2 - 0.1));

		$ev = new ItemEntityDropEvent($itemEntity);
		$ev->call();

		if($ev->isCancelled()){
			$itemEntity->flagForDespawn();
			return null;
		}

		$itemEntity->spawnToAll();

		return $itemEntity;
	}

	/**
	 * Drops XP orbs into the world for the specified amount, splitting the amount into several orbs if necessary.
	 *
	 * @return ExperienceOrb[]
	 */
	public function dropExperience(Vector3 $pos, int $amount) : array{
		/** @var ExperienceOrb[] $orbs */
		$orbs = [];

		foreach(ExperienceOrb::splitIntoOrbSizes($amount) as $split){
			$orb = new ExperienceOrb(Location::fromObject($pos, $this, lcg_value() * 360, 0), $split);

			$orb->setMotion(new Vector3((lcg_value() * 0.2 - 0.1) * 2, lcg_value() * 0.4, (lcg_value() * 0.2 - 0.1) * 2));
			$orb->spawnToAll();

			$orbs[] = $orb;
		}

		return $orbs;
	}

	/**
	 * Tries to break a block using a item, including Player time checks if available
	 * It'll try to lower the durability if Item is a tool, and set it to Air if broken.
	 *
	 * @param Item    $item reference parameter (if null, can break anything)
	 */
	public function useBreakOn(Vector3 $vector, Item &$item = null, ?Player $player = null, bool $createParticles = false) : bool{
		$vector = $vector->floor();

		$chunkX = $vector->getFloorX() >> Chunk::COORD_BIT_SIZE;
		$chunkZ = $vector->getFloorZ() >> Chunk::COORD_BIT_SIZE;
		if(!$this->isChunkLoaded($chunkX, $chunkZ) || $this->isChunkLocked($chunkX, $chunkZ)){
			return false;
		}

		$target = $this->getBlock($vector);
		$affectedBlocks = $target->getAffectedBlocks();

		if($item === null){
			$item = VanillaItems::AIR();
		}

		$drops = [];
		if($player === null || $player->hasFiniteResources()){
			$drops = array_merge(...array_map(fn(Block $block) => $block->getDrops($item), $affectedBlocks));
		}

		$xpDrop = 0;
		if($player !== null && $player->hasFiniteResources()){
			$xpDrop = array_sum(array_map(fn(Block $block) => $block->getXpDropForTool($item), $affectedBlocks));
		}

		if($player !== null){
			$ev = new BlockBreakEvent($player, $target, $item, $player->isCreative(), $drops, $xpDrop);

			if($target instanceof Air || ($player->isSurvival() && !$target->getBreakInfo()->isBreakable()) || $player->isSpectator()){
				$ev->cancel();
			}

			if($player->isAdventure(true) && !$ev->isCancelled()){
				$canBreak = false;
				$itemParser = LegacyStringToItemParser::getInstance();
				foreach($item->getCanDestroy() as $v){
					$entry = $itemParser->parse($v);
					if($entry->getBlock()->isSameType($target)){
						$canBreak = true;
						break;
					}
				}

				if(!$canBreak){
					$ev->cancel();
				}
			}

			$ev->call();
			if($ev->isCancelled()){
				return false;
			}

			$drops = $ev->getDrops();
			$xpDrop = $ev->getXpDropAmount();

		}elseif(!$target->getBreakInfo()->isBreakable()){
			return false;
		}

		foreach($affectedBlocks as $t){
			$this->destroyBlockInternal($t, $item, $player, $createParticles);
		}

		$item->onDestroyBlock($target);

		if(count($drops) > 0){
			$dropPos = $vector->add(0.5, 0.5, 0.5);
			foreach($drops as $drop){
				if(!$drop->isNull()){
					$this->dropItem($dropPos, $drop);
				}
			}
		}

		if($xpDrop > 0){
			$this->dropExperience($vector->add(0.5, 0.5, 0.5), $xpDrop);
		}

		return true;
	}

	private function destroyBlockInternal(Block $target, Item $item, ?Player $player = null, bool $createParticles = false) : void{
		if($createParticles){
			$this->addParticle($target->getPosition()->add(0.5, 0.5, 0.5), new BlockBreakParticle($target));
		}

		$target->onBreak($item, $player);

		$tile = $this->getTile($target->getPosition());
		if($tile !== null){
			$tile->onBlockDestroyed();
		}
	}

	/**
	 * Uses a item on a position and face, placing it or activating the block
	 *
	 * @param Player|null  $player default null
	 * @param bool         $playSound Whether to play a block-place sound if the block was placed successfully.
	 */
	public function useItemOn(Vector3 $vector, Item &$item, int $face, ?Vector3 $clickVector = null, ?Player $player = null, bool $playSound = false) : bool{
		$blockClicked = $this->getBlock($vector);
		$blockReplace = $blockClicked->getSide($face);

		if($clickVector === null){
			$clickVector = new Vector3(0.0, 0.0, 0.0);
		}

		if(!$this->isInWorld($blockReplace->getPosition()->x, $blockReplace->getPosition()->y, $blockReplace->getPosition()->z)){
			//TODO: build height limit messages for custom world heights and mcregion cap
			return false;
		}
		$chunkX = $blockReplace->getPosition()->getFloorX() >> Chunk::COORD_BIT_SIZE;
		$chunkZ = $blockReplace->getPosition()->getFloorZ() >> Chunk::COORD_BIT_SIZE;
		if(!$this->isChunkLoaded($chunkX, $chunkZ) || $this->isChunkLocked($chunkX, $chunkZ)){
			return false;
		}

		//if($blockClicked->getId() === BlockLegacyIds::AIR){
		//	return false;
		//}

		if($player !== null){
			$ev = new PlayerInteractEvent($player, $item, $blockClicked, $clickVector, $face, PlayerInteractEvent::RIGHT_CLICK_BLOCK);
			if($player->isSpectator()){
				$ev->cancel(); //set it to cancelled so plugins can bypass this
			}

			$ev->call();
			if(!$ev->isCancelled()){
				if((!$player->isSneaking() || $item->isNull()) && $blockClicked->onInteract($item, $face, $clickVector, $player)){
					return true;
				}

				$result = $item->onInteractBlock($player, $blockReplace, $blockClicked, $face, $clickVector);
				if(!$result->equals(ItemUseResult::NONE())){
					return $result->equals(ItemUseResult::SUCCESS());
				}
			}else{
				return false;
			}
		}elseif($blockClicked->onInteract($item, $face, $clickVector, $player)){
			return true;
		}

		if($item->isNull() || !$item->canBePlaced()){
			return false;
		}
		$hand = $item->getBlock($face);
		$hand->position($this, $blockReplace->getPosition()->x, $blockReplace->getPosition()->y, $blockReplace->getPosition()->z);

		if($blockClicked->getId() !== BlockLegacyIds::AIR && $hand->canBePlacedAt($blockClicked, $clickVector, $face, true)){
			$blockReplace = $blockClicked;
			$hand->position($this, $blockReplace->getPosition()->x, $blockReplace->getPosition()->y, $blockReplace->getPosition()->z);
		}elseif(!$hand->canBePlacedAt($blockReplace, $clickVector, $face, false)){
			return false;
		}

		$tx = new BlockTransaction($this);
		if(!$hand->place($tx, $item, $blockReplace, $blockClicked, $face, $clickVector, $player)){
			return false;
		}

		foreach($tx->getBlocks() as [$x, $y, $z, $block]){
			$block->position($this, $x, $y, $z);
			foreach($block->getCollisionBoxes() as $collisionBox){
				if(count($this->getCollidingEntities($collisionBox)) > 0){
					return false;  //Entity in block
				}
			}
		}

		if($player !== null){
			$ev = new BlockPlaceEvent($player, $hand, $blockReplace, $blockClicked, $item);
			if($player->isSpectator()){
				$ev->cancel();
			}

			if($player->isAdventure(true) && !$ev->isCancelled()){
				$canPlace = false;
				$itemParser = LegacyStringToItemParser::getInstance();
				foreach($item->getCanPlaceOn() as $v){
					$entry = $itemParser->parse($v);
					if($entry->getBlock()->isSameType($blockClicked)){
						$canPlace = true;
						break;
					}
				}

				if(!$canPlace){
					$ev->cancel();
				}
			}

			$ev->call();
			if($ev->isCancelled()){
				return false;
			}
		}

		if(!$tx->apply()){
			return false;
		}
		foreach($tx->getBlocks() as [$x, $y, $z, $_]){
			$tile = $this->getTileAt($x, $y, $z);
			if($tile !== null){
				//TODO: seal this up inside block placement
				$tile->copyDataFromItem($item);
			}

			$this->getBlockAt($x, $y, $z)->onPostPlace();
		}

		if($playSound){
			$this->addSound($hand->getPosition(), new BlockPlaceSound($hand));
		}

		$item->pop();

		return true;
	}

	public function getEntity(int $entityId) : ?Entity{
		return $this->entities[$entityId] ?? null;
	}

	/**
	 * Gets the list of all the entities in this world
	 *
	 * @return Entity[]
	 */
	public function getEntities() : array{
		return $this->entities;
	}

	/**
	 * Returns the entities colliding the current one inside the AxisAlignedBB
	 *
	 * @return Entity[]
	 */
	public function getCollidingEntities(AxisAlignedBB $bb, ?Entity $entity = null) : array{
		$nearby = [];

		if($entity === null || $entity->canCollide){
			foreach($this->getNearbyEntities($bb, $entity) as $ent){
				if($ent->canBeCollidedWith() && ($entity === null || $entity->canCollideWith($ent))){
					$nearby[] = $ent;
				}
			}
		}

		return $nearby;
	}

	/**
	 * Returns the entities near the current one inside the AxisAlignedBB
	 *
	 * @return Entity[]
	 */
	public function getNearbyEntities(AxisAlignedBB $bb, ?Entity $entity = null) : array{
		$nearby = [];

		$minX = ((int) floor($bb->minX - 2)) >> Chunk::COORD_BIT_SIZE;
		$maxX = ((int) floor($bb->maxX + 2)) >> Chunk::COORD_BIT_SIZE;
		$minZ = ((int) floor($bb->minZ - 2)) >> Chunk::COORD_BIT_SIZE;
		$maxZ = ((int) floor($bb->maxZ + 2)) >> Chunk::COORD_BIT_SIZE;

		for($x = $minX; $x <= $maxX; ++$x){
			for($z = $minZ; $z <= $maxZ; ++$z){
				if(!$this->isChunkLoaded($x, $z)){
					continue;
				}
				foreach($this->getChunkEntities($x, $z) as $ent){
					if($ent !== $entity && $ent->boundingBox->intersectsWith($bb)){
						$nearby[] = $ent;
					}
				}
			}
		}

		return $nearby;
	}

	/**
	 * Returns the closest Entity to the specified position, within the given radius.
	 *
	 * @param string  $entityType Class of entity to use for instanceof
	 * @param bool    $includeDead Whether to include entitites which are dead
	 * @phpstan-template TEntity of Entity
	 * @phpstan-param class-string<TEntity> $entityType
	 *
	 * @return Entity|null an entity of type $entityType, or null if not found
	 * @phpstan-return TEntity
	 */
	public function getNearestEntity(Vector3 $pos, float $maxDistance, string $entityType = Entity::class, bool $includeDead = false) : ?Entity{
		assert(is_a($entityType, Entity::class, true));

		$minX = ((int) floor($pos->x - $maxDistance)) >> Chunk::COORD_BIT_SIZE;
		$maxX = ((int) floor($pos->x + $maxDistance)) >> Chunk::COORD_BIT_SIZE;
		$minZ = ((int) floor($pos->z - $maxDistance)) >> Chunk::COORD_BIT_SIZE;
		$maxZ = ((int) floor($pos->z + $maxDistance)) >> Chunk::COORD_BIT_SIZE;

		$currentTargetDistSq = $maxDistance ** 2;

		/**
		 * @var Entity|null $currentTarget
		 * @phpstan-var TEntity|null $currentTarget
		 */
		$currentTarget = null;

		for($x = $minX; $x <= $maxX; ++$x){
			for($z = $minZ; $z <= $maxZ; ++$z){
				if(!$this->isChunkLoaded($x, $z)){
					continue;
				}
				foreach($this->getChunkEntities($x, $z) as $entity){
					if(!($entity instanceof $entityType) || $entity->isFlaggedForDespawn() || (!$includeDead && !$entity->isAlive())){
						continue;
					}
					$distSq = $entity->getPosition()->distanceSquared($pos);
					if($distSq < $currentTargetDistSq){
						$currentTargetDistSq = $distSq;
						$currentTarget = $entity;
					}
				}
			}
		}

		return $currentTarget;
	}

	/**
	 * Returns a list of the players in this world
	 *
	 * @return Player[]
	 */
	public function getPlayers() : array{
		return $this->players;
	}

	/**
	 * Returns the Tile in a position, or null if not found.
	 *
	 * Note: This method wraps getTileAt(). If you're guaranteed to be passing integers, and you're using this method
	 * in performance-sensitive code, consider using getTileAt() instead of this method for better performance.
	 */
	public function getTile(Vector3 $pos) : ?Tile{
		return $this->getTileAt((int) floor($pos->x), (int) floor($pos->y), (int) floor($pos->z));
	}

	/**
	 * Returns the tile at the specified x,y,z coordinates, or null if it does not exist.
	 */
	public function getTileAt(int $x, int $y, int $z) : ?Tile{
		return ($chunk = $this->loadChunk($x >> Chunk::COORD_BIT_SIZE, $z >> Chunk::COORD_BIT_SIZE)) !== null ? $chunk->getTile($x & Chunk::COORD_MASK, $y, $z & Chunk::COORD_MASK) : null;
	}

	public function getBiomeId(int $x, int $z) : int{
		if(($chunk = $this->loadChunk($x >> Chunk::COORD_BIT_SIZE, $z >> Chunk::COORD_BIT_SIZE)) !== null){
			return $chunk->getBiomeId($x & Chunk::COORD_MASK, $z & Chunk::COORD_MASK);
		}
		return BiomeIds::OCEAN; //TODO: this should probably throw instead (terrain not generated yet)
	}

	public function getBiome(int $x, int $z) : Biome{
		return BiomeRegistry::getInstance()->getBiome($this->getBiomeId($x, $z));
	}

	public function setBiomeId(int $x, int $z, int $biomeId) : void{
		$chunkX = $x >> Chunk::COORD_BIT_SIZE;
		$chunkZ = $z >> Chunk::COORD_BIT_SIZE;
		$this->unlockChunk($chunkX, $chunkZ, null);
		if(($chunk = $this->loadChunk($chunkX, $chunkZ)) !== null){
			$chunk->setBiomeId($x & Chunk::COORD_MASK, $z & Chunk::COORD_MASK, $biomeId);
		}else{
			//if we allowed this, the modifications would be lost when the chunk is created
			throw new WorldException("Cannot set biome in a non-generated chunk");
		}
	}

	/**
	 * @return Chunk[]
	 */
	public function getLoadedChunks() : array{
		return $this->chunks;
	}

	public function getChunk(int $chunkX, int $chunkZ) : ?Chunk{
		return $this->chunks[World::chunkHash($chunkX, $chunkZ)] ?? null;
	}

	/**
	 * @return Entity[]
	 */
	public function getChunkEntities(int $chunkX, int $chunkZ) : array{
		return $this->entitiesByChunk[World::chunkHash($chunkX, $chunkZ)] ?? [];
	}

	/**
	 * Returns the chunk containing the given Vector3 position.
	 */
	public function getOrLoadChunkAtPosition(Vector3 $pos) : ?Chunk{
		return $this->loadChunk($pos->getFloorX() >> Chunk::COORD_BIT_SIZE, $pos->getFloorZ() >> Chunk::COORD_BIT_SIZE);
	}

	/**
	 * Returns the chunks adjacent to the specified chunk.
	 *
	 * @return Chunk[]|null[]
	 */
	public function getAdjacentChunks(int $x, int $z) : array{
		$result = [];
		for($xx = -1; $xx <= 1; ++$xx){
			for($zz = -1; $zz <= 1; ++$zz){
				if($xx === 0 && $zz === 0){
					continue; //center chunk
				}
				$result[World::chunkHash($xx, $zz)] = $this->loadChunk($x + $xx, $z + $zz);
			}
		}

		return $result;
	}

	/**
	 * Flags a chunk as locked, usually for async modification.
	 *
	 * This is an **advisory lock**. This means that the lock does **not** prevent the chunk from being modified on the
	 * main thread, such as by setBlock() or setBiomeId(). However, you can use it to detect when such modifications
	 * have taken place - unlockChunk() with the same lockID will fail and return false if this happens.
	 *
	 * This is used internally by the generation system to ensure that two PopulationTasks don't try to modify the same
	 * chunk at the same time. Generation will respect these locks and won't try to do generation of chunks over which
	 * a lock is held.
	 *
	 * WARNING: Be sure to release all locks once you're done with them, or you WILL have problems with terrain not
	 * being generated.
	 */
	public function lockChunk(int $chunkX, int $chunkZ, ChunkLockId $lockId) : void{
		$chunkHash = World::chunkHash($chunkX, $chunkZ);
		if(isset($this->chunkLock[$chunkHash])){
			throw new \InvalidArgumentException("Chunk $chunkX $chunkZ is already locked");
		}
		$this->chunkLock[$chunkHash] = $lockId;
	}

	/**
	 * Unlocks a chunk previously locked by lockChunk().
	 *
	 * You must provide the same lockID as provided to lockChunk().
	 * If a null lockID is given, any existing lock will be removed from the chunk, regardless of who owns it.
	 *
	 * Returns true if unlocking was successful, false otherwise.
	 */
	public function unlockChunk(int $chunkX, int $chunkZ, ?ChunkLockId $lockId) : bool{
		$chunkHash = World::chunkHash($chunkX, $chunkZ);
		if(isset($this->chunkLock[$chunkHash]) && ($lockId === null || $this->chunkLock[$chunkHash] === $lockId)){
			unset($this->chunkLock[$chunkHash]);
			return true;
		}
		return false;
	}

	/**
	 * Returns whether anyone currently has a lock on the chunk at the given coordinates.
	 * You should check this to make sure that population tasks aren't currently modifying chunks that you want to use
	 * in async tasks.
	 */
	public function isChunkLocked(int $chunkX, int $chunkZ) : bool{
		return isset($this->chunkLock[World::chunkHash($chunkX, $chunkZ)]);
	}

	public function setChunk(int $chunkX, int $chunkZ, Chunk $chunk) : void{
		$chunkHash = World::chunkHash($chunkX, $chunkZ);
		$oldChunk = $this->loadChunk($chunkX, $chunkZ);
		if($oldChunk !== null && $oldChunk !== $chunk){
			$deletedTiles = 0;
			$transferredTiles = 0;
			foreach($oldChunk->getTiles() as $oldTile){
				$tilePosition = $oldTile->getPosition();
				$localX = $tilePosition->getFloorX() & Chunk::COORD_MASK;
				$localY = $tilePosition->getFloorY();
				$localZ = $tilePosition->getFloorZ() & Chunk::COORD_MASK;

				$newBlock = BlockFactory::getInstance()->fromFullBlock($chunk->getFullBlock($localX, $localY, $localZ));
				$expectedTileClass = $newBlock->getIdInfo()->getTileClass();
				if(
					$expectedTileClass === null || //new block doesn't expect a tile
					!($oldTile instanceof $expectedTileClass) || //new block expects a different tile
					(($newTile = $chunk->getTile($localX, $localY, $localZ)) !== null && $newTile !== $oldTile) //new chunk already has a different tile
				){
					$oldTile->close();
					$deletedTiles++;
				}else{
					$transferredTiles++;
					$chunk->addTile($oldTile);
					$oldChunk->removeTile($oldTile);
				}
			}
			if($deletedTiles > 0 || $transferredTiles > 0){
				$this->logger->debug("Replacement of chunk $chunkX $chunkZ caused deletion of $deletedTiles obsolete/conflicted tiles, and transfer of $transferredTiles");
			}
		}

		$this->chunks[$chunkHash] = $chunk;

		unset($this->blockCache[$chunkHash]);
		unset($this->changedBlocks[$chunkHash]);
		$chunk->setTerrainDirty();

		if(!$this->isChunkInUse($chunkX, $chunkZ)){
			$this->unloadChunkRequest($chunkX, $chunkZ);
		}

		if($oldChunk === null){
			(new ChunkLoadEvent($this, $chunkX, $chunkZ, $chunk, true))->call();

			foreach($this->getChunkListeners($chunkX, $chunkZ) as $listener){
				$listener->onChunkLoaded($chunkX, $chunkZ, $chunk);
			}
		}else{
			foreach($this->getChunkListeners($chunkX, $chunkZ) as $listener){
				$listener->onChunkChanged($chunkX, $chunkZ, $chunk);
			}
		}

		for($cX = -1; $cX <= 1; ++$cX){
			for($cZ = -1; $cZ <= 1; ++$cZ){
				foreach($this->getChunkEntities($chunkX + $cX, $chunkZ + $cZ) as $entity){
					$entity->onNearbyBlockChange();
				}
			}
		}
	}

	/**
	 * Gets the highest block Y value at a specific $x and $z
	 *
	 * @return int|null 0-255, or null if the column is empty
	 * @throws WorldException if the terrain is not generated
	 */
	public function getHighestBlockAt(int $x, int $z) : ?int{
		if(($chunk = $this->loadChunk($x >> Chunk::COORD_BIT_SIZE, $z >> Chunk::COORD_BIT_SIZE)) !== null){
			return $chunk->getHighestBlockAt($x & Chunk::COORD_MASK, $z & Chunk::COORD_MASK);
		}
		throw new WorldException("Cannot get highest block in an ungenerated chunk");
	}

	/**
	 * Returns whether the given position is in a loaded area of terrain.
	 */
	public function isInLoadedTerrain(Vector3 $pos) : bool{
		return $this->isChunkLoaded($pos->getFloorX() >> Chunk::COORD_BIT_SIZE, $pos->getFloorZ() >> Chunk::COORD_BIT_SIZE);
	}

	public function isChunkLoaded(int $x, int $z) : bool{
		return isset($this->chunks[World::chunkHash($x, $z)]);
	}

	public function isChunkGenerated(int $x, int $z) : bool{
		return $this->loadChunk($x, $z) !== null;
	}

	public function isChunkPopulated(int $x, int $z) : bool{
		$chunk = $this->loadChunk($x, $z);
		return $chunk !== null ? $chunk->isPopulated() : false;
	}

	/**
	 * Returns a Position pointing to the spawn
	 */
	public function getSpawnLocation() : Position{
		return Position::fromObject($this->provider->getWorldData()->getSpawn(), $this);
	}

	/**
	 * Sets the world spawn location
	 */
	public function setSpawnLocation(Vector3 $pos) : void{
		$previousSpawn = $this->getSpawnLocation();
		$this->provider->getWorldData()->setSpawn($pos);
		(new SpawnChangeEvent($this, $previousSpawn))->call();

		$location = Position::fromObject($pos, $this);
		foreach($this->players as $player){
			$player->getNetworkSession()->syncWorldSpawnPoint($location);
		}
	}

	/**
	 * @throws \InvalidArgumentException
	 */
	public function addEntity(Entity $entity) : void{
		if($entity->isClosed()){
			throw new \InvalidArgumentException("Attempted to add a garbage closed Entity to world");
		}
		if($entity->getWorld() !== $this){
			throw new \InvalidArgumentException("Invalid Entity world");
		}
		if(array_key_exists($entity->getId(), $this->entities)){
			if($this->entities[$entity->getId()] === $entity){
				throw new \InvalidArgumentException("Entity " . $entity->getId() . " has already been added to this world");
			}else{
				throw new AssumptionFailedError("Found two different entities sharing entity ID " . $entity->getId());
			}
		}
		$pos = $entity->getPosition()->asVector3();
		$this->entitiesByChunk[World::chunkHash($pos->getFloorX() >> Chunk::COORD_BIT_SIZE, $pos->getFloorZ() >> Chunk::COORD_BIT_SIZE)][$entity->getId()] = $entity;
		$this->entityLastKnownPositions[$entity->getId()] = $pos;

		if($entity instanceof Player){
			$this->players[$entity->getId()] = $entity;
		}
		$this->entities[$entity->getId()] = $entity;
	}

	/**
	 * Removes the entity from the world index
	 *
	 * @throws \InvalidArgumentException
	 */
	public function removeEntity(Entity $entity) : void{
		if($entity->getWorld() !== $this){
			throw new \InvalidArgumentException("Invalid Entity world");
		}
		if(!array_key_exists($entity->getId(), $this->entities)){
			throw new \InvalidArgumentException("Entity is not tracked by this world (possibly already removed?)");
		}
		$pos = $this->entityLastKnownPositions[$entity->getId()];
		$chunkHash = World::chunkHash($pos->getFloorX() >> Chunk::COORD_BIT_SIZE, $pos->getFloorZ() >> Chunk::COORD_BIT_SIZE);
		if(isset($this->entitiesByChunk[$chunkHash][$entity->getId()])){
			unset($this->entitiesByChunk[$chunkHash][$entity->getId()]);
			if(count($this->entitiesByChunk[$chunkHash]) === 0){
				unset($this->entitiesByChunk[$chunkHash]);
			}
		}
		unset($this->entityLastKnownPositions[$entity->getId()]);

		if($entity instanceof Player){
			unset($this->players[$entity->getId()]);
			$this->checkSleep();
		}

		unset($this->entities[$entity->getId()]);
		unset($this->updateEntities[$entity->getId()]);
	}

	/**
	 * @internal
	 */
	public function onEntityMoved(Entity $entity) : void{
		if(!array_key_exists($entity->getId(), $this->entityLastKnownPositions)){
			//this can happen if the entity was teleported before addEntity() was called
			return;
		}
		$oldPosition = $this->entityLastKnownPositions[$entity->getId()];
		$newPosition = $entity->getPosition();

		$oldChunkX = $oldPosition->getFloorX() >> Chunk::COORD_BIT_SIZE;
		$oldChunkZ = $oldPosition->getFloorZ() >> Chunk::COORD_BIT_SIZE;
		$newChunkX = $newPosition->getFloorX() >> Chunk::COORD_BIT_SIZE;
		$newChunkZ = $newPosition->getFloorZ() >> Chunk::COORD_BIT_SIZE;

		if($oldChunkX !== $newChunkX || $oldChunkZ !== $newChunkZ){
			$oldChunkHash = World::chunkHash($oldChunkX, $oldChunkZ);
			if(isset($this->entitiesByChunk[$oldChunkHash][$entity->getId()])){
				unset($this->entitiesByChunk[$oldChunkHash][$entity->getId()]);
				if(count($this->entitiesByChunk[$oldChunkHash]) === 0){
					unset($this->entitiesByChunk[$oldChunkHash]);
				}
			}

			$newViewers = $this->getViewersForPosition($newPosition);
			foreach($entity->getViewers() as $player){
				if(!isset($newViewers[spl_object_id($player)])){
					$entity->despawnFrom($player);
				}else{
					unset($newViewers[spl_object_id($player)]);
				}
			}
			foreach($newViewers as $player){
				$entity->spawnTo($player);
			}

			$newChunkHash = World::chunkHash($newChunkX, $newChunkZ);
			$this->entitiesByChunk[$newChunkHash][$entity->getId()] = $entity;
		}
		$this->entityLastKnownPositions[$entity->getId()] = $newPosition->asVector3();
	}

	/**
	 * @internal Tiles are now bound with blocks, and their creation is automatic. They should not be directly added.
	 * @throws \InvalidArgumentException
	 */
	public function addTile(Tile $tile) : void{
		if($tile->isClosed()){
			throw new \InvalidArgumentException("Attempted to add a garbage closed Tile to world");
		}
		$pos = $tile->getPosition();
		if(!$pos->isValid() || $pos->getWorld() !== $this){
			throw new \InvalidArgumentException("Invalid Tile world");
		}
		if(!$this->isInWorld($pos->getFloorX(), $pos->getFloorY(), $pos->getFloorZ())){
			throw new \InvalidArgumentException("Tile position is outside the world bounds");
		}

		$chunkX = $pos->getFloorX() >> Chunk::COORD_BIT_SIZE;
		$chunkZ = $pos->getFloorZ() >> Chunk::COORD_BIT_SIZE;

		if(isset($this->chunks[$hash = World::chunkHash($chunkX, $chunkZ)])){
			$this->chunks[$hash]->addTile($tile);
		}else{
			throw new \InvalidArgumentException("Attempted to create tile " . get_class($tile) . " in unloaded chunk $chunkX $chunkZ");
		}

		//delegate tile ticking to the corresponding block
		$this->scheduleDelayedBlockUpdate($pos->asVector3(), 1);
	}

	/**
	 * @internal Tiles are now bound with blocks, and their removal is automatic. They should not be directly removed.
	 * @throws \InvalidArgumentException
	 */
	public function removeTile(Tile $tile) : void{
		$pos = $tile->getPosition();
		if(!$pos->isValid() || $pos->getWorld() !== $this){
			throw new \InvalidArgumentException("Invalid Tile world");
		}

		$chunkX = $pos->getFloorX() >> Chunk::COORD_BIT_SIZE;
		$chunkZ = $pos->getFloorZ() >> Chunk::COORD_BIT_SIZE;

		if(isset($this->chunks[$hash = World::chunkHash($chunkX, $chunkZ)])){
			$this->chunks[$hash]->removeTile($tile);
		}
		foreach($this->getChunkListeners($chunkX, $chunkZ) as $listener){
			$listener->onBlockChanged($pos->asVector3());
		}
	}

	public function isChunkInUse(int $x, int $z) : bool{
		return isset($this->chunkLoaders[$index = World::chunkHash($x, $z)]) && count($this->chunkLoaders[$index]) > 0;
	}

	/**
	 * Attempts to load a chunk from the world provider (if not already loaded). If the chunk is already loaded, it is
	 * returned directly.
	 *
	 * @return Chunk|null the requested chunk, or null on failure.
	 */
	public function loadChunk(int $x, int $z) : ?Chunk{
		if(isset($this->chunks[$chunkHash = World::chunkHash($x, $z)])){
			return $this->chunks[$chunkHash];
		}

		$this->timings->syncChunkLoad->startTiming();

		$this->cancelUnloadChunkRequest($x, $z);

		$this->timings->syncChunkLoadData->startTiming();

		$chunk = null;

		try{
			$chunk = $this->provider->loadChunk($x, $z);
		}catch(CorruptedChunkException $e){
			$this->logger->critical("Failed to load chunk x=$x z=$z: " . $e->getMessage());
		}

		$this->timings->syncChunkLoadData->stopTiming();

		if($chunk === null){
			$this->timings->syncChunkLoad->stopTiming();
			return null;
		}

		$this->chunks[$chunkHash] = $chunk->getChunk();
		unset($this->blockCache[$chunkHash]);

		$this->initChunk($x, $z, $chunk);

		(new ChunkLoadEvent($this, $x, $z, $this->chunks[$chunkHash], false))->call();

		if(!$this->isChunkInUse($x, $z)){
			$this->logger->debug("Newly loaded chunk $x $z has no loaders registered, will be unloaded at next available opportunity");
			$this->unloadChunkRequest($x, $z);
		}
		foreach($this->getChunkListeners($x, $z) as $listener){
			$listener->onChunkLoaded($x, $z, $this->chunks[$chunkHash]);
		}

		$this->timings->syncChunkLoad->stopTiming();

		return $this->chunks[$chunkHash];
	}

	private function initChunk(int $chunkX, int $chunkZ, ChunkData $chunkData) : void{
		$logger = new \PrefixedLogger($this->logger, "Loading chunk $chunkX $chunkZ");

		$this->timings->syncChunkLoadFixInvalidBlocks->startTiming();
		$blockFactory = BlockFactory::getInstance();
		$invalidBlocks = 0;
		foreach($chunkData->getChunk()->getSubChunks() as $subChunk){
			foreach($subChunk->getBlockLayers() as $blockLayer){
				foreach($blockLayer->getPalette() as $blockStateId){
					$mappedStateId = $blockFactory->getMappedStateId($blockStateId);
					if($mappedStateId !== $blockStateId){
						$blockLayer->replaceAll($blockStateId, $mappedStateId);
						$invalidBlocks++;
					}
				}
			}
		}
		if($invalidBlocks > 0){
			$logger->debug("Fixed $invalidBlocks invalid blockstates");
			$chunkData->getChunk()->setTerrainDirtyFlag(Chunk::DIRTY_FLAG_BLOCKS, true);
		}
		$this->timings->syncChunkLoadFixInvalidBlocks->stopTiming();

		if(count($chunkData->getEntityNBT()) !== 0){
			$this->timings->syncChunkLoadEntities->startTiming();
			$entityFactory = EntityFactory::getInstance();
			foreach($chunkData->getEntityNBT() as $k => $nbt){
				try{
					$entity = $entityFactory->createFromData($this, $nbt);
				}catch(SavedDataLoadingException $e){
					$logger->error("Bad entity data at list position $k: " . $e->getMessage());
					$logger->logException($e);
					continue;
				}
				if($entity === null){
					$saveIdTag = $nbt->getTag("id") ?? $nbt->getTag("identifier");
					$saveId = "<unknown>";
					if($saveIdTag instanceof StringTag){
						$saveId = $saveIdTag->getValue();
					}elseif($saveIdTag instanceof IntTag){ //legacy MCPE format
						$saveId = "legacy(" . $saveIdTag->getValue() . ")";
					}
					$logger->warning("Deleted unknown entity type $saveId");
				}
				//TODO: we can't prevent entities getting added to unloaded chunks if they were saved in the wrong place
				//here, because entities currently add themselves to the world
			}

			$this->timings->syncChunkLoadEntities->stopTiming();
		}

		if(count($chunkData->getTileNBT()) !== 0){
			$this->timings->syncChunkLoadTileEntities->startTiming();
			$tileFactory = TileFactory::getInstance();
			foreach($chunkData->getTileNBT() as $k => $nbt){
				try{
					$tile = $tileFactory->createFromData($this, $nbt);
				}catch(SavedDataLoadingException $e){
					$logger->error("Bad tile entity data at list position $k: " . $e->getMessage());
					$logger->logException($e);
					continue;
				}
				if($tile === null){
					$logger->warning("Deleted unknown tile entity type " . $nbt->getString("id", "<unknown>"));
					continue;
				}

				$tilePosition = $tile->getPosition();
				if(!$this->isChunkLoaded($tilePosition->getFloorX() >> Chunk::COORD_BIT_SIZE, $tilePosition->getFloorZ() >> Chunk::COORD_BIT_SIZE)){
					$logger->error("Found tile saved on wrong chunk - unable to fix due to correct chunk not loaded");
				}elseif(!$this->isInWorld($tilePosition->getFloorX(), $tilePosition->getFloorY(), $tilePosition->getFloorZ())){
					$logger->error("Cannot add tile with position outside the world bounds: x=$tilePosition->x,y=$tilePosition->y,z=$tilePosition->z");
				}elseif($this->getTile($tilePosition) !== null){
					$logger->error("Cannot add tile at x=$tilePosition->x,y=$tilePosition->y,z=$tilePosition->z: Another tile is already at that position");
				}else{
					$this->addTile($tile);
				}
			}

			$this->timings->syncChunkLoadTileEntities->stopTiming();
		}
	}

	private function queueUnloadChunk(int $x, int $z) : void{
		$this->unloadQueue[World::chunkHash($x, $z)] = microtime(true);
	}

	public function unloadChunkRequest(int $x, int $z, bool $safe = true) : bool{
		if(($safe && $this->isChunkInUse($x, $z)) || $this->isSpawnChunk($x, $z)){
			return false;
		}

		$this->queueUnloadChunk($x, $z);

		return true;
	}

	public function cancelUnloadChunkRequest(int $x, int $z) : void{
		unset($this->unloadQueue[World::chunkHash($x, $z)]);
	}

	public function unloadChunk(int $x, int $z, bool $safe = true, bool $trySave = true) : bool{
		if($safe && $this->isChunkInUse($x, $z)){
			return false;
		}

		if(!$this->isChunkLoaded($x, $z)){
			return true;
		}

		$this->timings->doChunkUnload->startTiming();

		$chunkHash = World::chunkHash($x, $z);

		$chunk = $this->chunks[$chunkHash] ?? null;

		if($chunk !== null){
			$ev = new ChunkUnloadEvent($this, $x, $z, $chunk);
			$ev->call();
			if($ev->isCancelled()){
				$this->timings->doChunkUnload->stopTiming();

				return false;
			}

			if($trySave && $this->getAutoSave()){
				$this->timings->syncChunkSave->startTiming();
				try{
					$this->provider->saveChunk($x, $z, new ChunkData(
						$chunk,
						array_map(fn(Entity $e) => $e->saveNBT(), array_filter($this->getChunkEntities($x, $z), fn(Entity $e) => $e->canSaveWithChunk())),
						array_map(fn(Tile $t) => $t->saveNBT(), $chunk->getTiles()),
					));
				}finally{
					$this->timings->syncChunkSave->stopTiming();
				}
			}

			foreach($this->getChunkListeners($x, $z) as $listener){
				$listener->onChunkUnloaded($x, $z, $chunk);
			}

			foreach($this->getChunkEntities($x, $z) as $entity){
				if($entity instanceof Player){
					continue;
				}
				$entity->close();
			}

			$chunk->onUnload();
		}

		unset($this->chunks[$chunkHash]);
		unset($this->blockCache[$chunkHash]);
		unset($this->changedBlocks[$chunkHash]);

		if(array_key_exists($chunkHash, $this->chunkPopulationRequestMap)){
			$this->chunkPopulationRequestMap[$chunkHash]->reject();
			unset($this->chunkPopulationRequestMap[$chunkHash]);
		}

		$this->timings->doChunkUnload->stopTiming();

		return true;
	}

	/**
	 * Returns whether the chunk at the specified coordinates is a spawn chunk
	 */
	public function isSpawnChunk(int $X, int $Z) : bool{
		$spawn = $this->getSpawnLocation();
		$spawnX = $spawn->x >> Chunk::COORD_BIT_SIZE;
		$spawnZ = $spawn->z >> Chunk::COORD_BIT_SIZE;

		return abs($X - $spawnX) <= 1 && abs($Z - $spawnZ) <= 1;
	}

	/**
	 * @throws WorldException if the terrain is not generated
	 */
	public function getSafeSpawn(?Vector3 $spawn = null) : Position{
		if(!($spawn instanceof Vector3) || $spawn->y < 1){
			$spawn = $this->getSpawnLocation();
		}

		$max = $this->maxY;
		$v = $spawn->floor();
		$chunk = $this->getOrLoadChunkAtPosition($v);
		if($chunk === null){
			throw new WorldException("Cannot find a safe spawn point in non-generated terrain");
		}
		$x = (int) $v->x;
		$z = (int) $v->z;
		$y = (int) min($max - 2, $v->y);
		$wasAir = $this->getBlockAt($x, $y - 1, $z)->getId() === BlockLegacyIds::AIR; //TODO: bad hack, clean up
		for(; $y > $this->minY; --$y){
			if($this->getBlockAt($x, $y, $z)->isFullCube()){
				if($wasAir){
					$y++;
					break;
				}
			}else{
				$wasAir = true;
			}
		}

		for(; $y >= $this->minY && $y < $max; ++$y){
			if(!$this->getBlockAt($x, $y + 1, $z)->isFullCube()){
				if(!$this->getBlockAt($x, $y, $z)->isFullCube()){
					return new Position($spawn->x, $y === (int) $spawn->y ? $spawn->y : $y, $spawn->z, $this);
				}
			}else{
				++$y;
			}
		}

		return new Position($spawn->x, $y, $spawn->z, $this);
	}

	/**
	 * Gets the current time
	 */
	public function getTime() : int{
		return $this->time;
	}

	/**
	 * Returns the current time of day
	 */
	public function getTimeOfDay() : int{
		return $this->time % self::TIME_FULL;
	}

	/**
	 * Returns the World display name.
	 * WARNING: This is NOT guaranteed to be unique. Multiple worlds at runtime may share the same display name.
	 */
	public function getDisplayName() : string{
		return $this->displayName;
	}

	/**
	 * Returns the World folder name. This will not change at runtime and will be unique to a world per runtime.
	 */
	public function getFolderName() : string{
		return $this->folderName;
	}

	/**
	 * Sets the current time on the world
	 */
	public function setTime(int $time) : void{
		$this->time = $time;
		$this->sendTime();
	}

	/**
	 * Stops the time for the world, will not save the lock state to disk
	 */
	public function stopTime() : void{
		$this->stopTime = true;
		$this->sendTime();
	}

	/**
	 * Start the time again, if it was stopped
	 */
	public function startTime() : void{
		$this->stopTime = false;
		$this->sendTime();
	}

	/**
	 * Gets the world seed
	 */
	public function getSeed() : int{
		return $this->provider->getWorldData()->getSeed();
	}

	public function getMinY() : int{
		return $this->minY;
	}

	public function getMaxY() : int{
		return $this->maxY;
	}

	public function getDifficulty() : int{
		return $this->provider->getWorldData()->getDifficulty();
	}

	public function setDifficulty(int $difficulty) : void{
		if($difficulty < 0 || $difficulty > 3){
			throw new \InvalidArgumentException("Invalid difficulty level $difficulty");
		}
		$this->provider->getWorldData()->setDifficulty($difficulty);

		foreach($this->players as $player){
			$player->getNetworkSession()->syncWorldDifficulty($this->getDifficulty());
		}
	}

	private function addChunkHashToPopulationRequestQueue(int $chunkHash) : void{
		if(!isset($this->chunkPopulationRequestQueueIndex[$chunkHash])){
			$this->chunkPopulationRequestQueue->enqueue($chunkHash);
			$this->chunkPopulationRequestQueueIndex[$chunkHash] = true;
		}
	}

	/**
	 * @phpstan-return Promise<Chunk>
	 */
	private function enqueuePopulationRequest(int $chunkX, int $chunkZ, ?ChunkLoader $associatedChunkLoader) : Promise{
		$chunkHash = World::chunkHash($chunkX, $chunkZ);
		$this->addChunkHashToPopulationRequestQueue($chunkHash);
		$resolver = $this->chunkPopulationRequestMap[$chunkHash] = new PromiseResolver();
		if($associatedChunkLoader === null){
			$temporaryLoader = new class implements ChunkLoader{};
			$this->registerChunkLoader($temporaryLoader, $chunkX, $chunkZ);
			$resolver->getPromise()->onCompletion(
				fn() => $this->unregisterChunkLoader($temporaryLoader, $chunkX, $chunkZ),
				static function() : void{}
			);
		}
		return $resolver->getPromise();
	}

	private function drainPopulationRequestQueue() : void{
		$failed = [];
		while(count($this->activeChunkPopulationTasks) < $this->maxConcurrentChunkPopulationTasks && !$this->chunkPopulationRequestQueue->isEmpty()){
			$nextChunkHash = $this->chunkPopulationRequestQueue->dequeue();
			unset($this->chunkPopulationRequestQueueIndex[$nextChunkHash]);
			World::getXZ($nextChunkHash, $nextChunkX, $nextChunkZ);
			if(isset($this->chunkPopulationRequestMap[$nextChunkHash])){
				assert(!isset($this->activeChunkPopulationTasks[$nextChunkHash]), "Population for chunk $nextChunkX $nextChunkZ already running");
				if(
					!$this->orderChunkPopulation($nextChunkX, $nextChunkZ, null)->isResolved() &&
					!isset($this->activeChunkPopulationTasks[$nextChunkHash])
				){
					$failed[] = $nextChunkHash;
				}
			}
		}

		//these requests failed even though they weren't rate limited; we can't directly re-add them to the back of the
		//queue because it would result in an infinite loop
		foreach($failed as $hash){
			$this->addChunkHashToPopulationRequestQueue($hash);
		}
	}

	/**
	 * Checks if a chunk needs to be populated, and whether it's ready to do so.
	 * @return bool[]|PromiseResolver[]|null[]
	 * @phpstan-return array{?PromiseResolver<Chunk>, bool}
	 */
	private function checkChunkPopulationPreconditions(int $chunkX, int $chunkZ) : array{
		$chunkHash = World::chunkHash($chunkX, $chunkZ);
		$resolver = $this->chunkPopulationRequestMap[$chunkHash] ?? null;
		if($resolver !== null && isset($this->activeChunkPopulationTasks[$chunkHash])){
			//generation is already running
			return [$resolver, false];
		}

		$temporaryChunkLoader = new class implements ChunkLoader{};
		$this->registerChunkLoader($temporaryChunkLoader, $chunkX, $chunkZ);
		$chunk = $this->loadChunk($chunkX, $chunkZ);
		$this->unregisterChunkLoader($temporaryChunkLoader, $chunkX, $chunkZ);
		if($chunk !== null && $chunk->isPopulated()){
			//chunk is already populated; return a pre-resolved promise that will directly fire callbacks assigned
			$resolver ??= new PromiseResolver();
			unset($this->chunkPopulationRequestMap[$chunkHash]);
			$resolver->resolve($chunk);
			return [$resolver, false];
		}
		return [$resolver, true];
	}

	/**
	 * Attempts to initiate asynchronous generation/population of the target chunk, if it's currently reasonable to do
	 * so (and if it isn't already generated/populated).
	 * If the generator is busy, the request will be put into a queue and delayed until a better time.
	 *
	 * A ChunkLoader can be associated with the generation request to ensure that the generation request is cancelled if
	 * no loaders are attached to the target chunk. If no loader is provided, one will be assigned (and automatically
	 * removed when the generation request completes).
	 *
	 * @phpstan-return Promise<Chunk>
	 */
	public function requestChunkPopulation(int $chunkX, int $chunkZ, ?ChunkLoader $associatedChunkLoader) : Promise{
		[$resolver, $proceedWithPopulation] = $this->checkChunkPopulationPreconditions($chunkX, $chunkZ);
		if(!$proceedWithPopulation){
			return $resolver?->getPromise() ?? $this->enqueuePopulationRequest($chunkX, $chunkZ, $associatedChunkLoader);
		}

		if(count($this->activeChunkPopulationTasks) >= $this->maxConcurrentChunkPopulationTasks){
			//too many chunks are already generating; delay resolution of the request until later
			return $resolver?->getPromise() ?? $this->enqueuePopulationRequest($chunkX, $chunkZ, $associatedChunkLoader);
		}
		return $this->internalOrderChunkPopulation($chunkX, $chunkZ, $associatedChunkLoader, $resolver);
	}

	/**
	 * Initiates asynchronous generation/population of the target chunk, if it's not already generated/populated.
	 * If generation has already been requested for the target chunk, the promise for the already active request will be
	 * returned directly.
	 *
	 * If the chunk is currently locked (for example due to another chunk using it for async generation), the request
	 * will be queued and executed at the earliest opportunity.
	 *
	 * @phpstan-return Promise<Chunk>
	 */
	public function orderChunkPopulation(int $chunkX, int $chunkZ, ?ChunkLoader $associatedChunkLoader) : Promise{
		[$resolver, $proceedWithPopulation] = $this->checkChunkPopulationPreconditions($chunkX, $chunkZ);
		if(!$proceedWithPopulation){
			return $resolver?->getPromise() ?? $this->enqueuePopulationRequest($chunkX, $chunkZ, $associatedChunkLoader);
		}

		return $this->internalOrderChunkPopulation($chunkX, $chunkZ, $associatedChunkLoader, $resolver);
	}

	/**
	 * @phpstan-param PromiseResolver<Chunk>|null $resolver
	 * @phpstan-return Promise<Chunk>
	 */
	private function internalOrderChunkPopulation(int $chunkX, int $chunkZ, ?ChunkLoader $associatedChunkLoader, ?PromiseResolver $resolver) : Promise{
		$chunkHash = World::chunkHash($chunkX, $chunkZ);

		Timings::$population->startTiming();

		for($xx = -1; $xx <= 1; ++$xx){
			for($zz = -1; $zz <= 1; ++$zz){
				if($this->isChunkLocked($chunkX + $xx, $chunkZ + $zz)){
					//chunk is already in use by another generation request; queue the request for later
					return $resolver?->getPromise() ?? $this->enqueuePopulationRequest($chunkX, $chunkZ, $associatedChunkLoader);
				}
			}
		}

		$this->activeChunkPopulationTasks[$chunkHash] = true;
		if($resolver === null){
			$resolver = new PromiseResolver();
			$this->chunkPopulationRequestMap[$chunkHash] = $resolver;
		}

		$chunkPopulationLockId = new ChunkLockId();

		$temporaryChunkLoader = new class implements ChunkLoader{};
		for($xx = -1; $xx <= 1; ++$xx){
			for($zz = -1; $zz <= 1; ++$zz){
				$this->lockChunk($chunkX + $xx, $chunkZ + $zz, $chunkPopulationLockId);
				$this->registerChunkLoader($temporaryChunkLoader, $chunkX + $xx, $chunkZ + $zz);
			}
		}

		$centerChunk = $this->loadChunk($chunkX, $chunkZ);
		$adjacentChunks = $this->getAdjacentChunks($chunkX, $chunkZ);
		$task = new PopulationTask(
			$this->worldId,
			$chunkX,
			$chunkZ,
			$centerChunk,
			$adjacentChunks,
			function(Chunk $centerChunk, array $adjacentChunks) use ($chunkPopulationLockId, $chunkX, $chunkZ, $temporaryChunkLoader) : void{
				if(!$this->isLoaded()){
					return;
				}

				$this->generateChunkCallback($chunkPopulationLockId, $chunkX, $chunkZ, $centerChunk, $adjacentChunks, $temporaryChunkLoader);
			}
		);
		$workerId = $this->workerPool->selectWorker();
		if(!isset($this->workerPool->getRunningWorkers()[$workerId]) && isset($this->generatorRegisteredWorkers[$workerId])){
			$this->logger->debug("Selected worker $workerId previously had generator registered, but is now offline");
			unset($this->generatorRegisteredWorkers[$workerId]);
		}
		if(!isset($this->generatorRegisteredWorkers[$workerId])){
			$this->registerGeneratorToWorker($workerId);
		}
		$this->workerPool->submitTaskToWorker($task, $workerId);

		Timings::$population->stopTiming();
		return $resolver->getPromise();
	}

	/**
	 * @param Chunk[] $adjacentChunks chunkHash => chunk
	 * @phpstan-param array<int, Chunk> $adjacentChunks
	 */
	private function generateChunkCallback(ChunkLockId $chunkLockId, int $x, int $z, Chunk $chunk, array $adjacentChunks, ChunkLoader $temporaryChunkLoader) : void{
		Timings::$generationCallback->startTiming();

		$dirtyChunks = 0;
		for($xx = -1; $xx <= 1; ++$xx){
			for($zz = -1; $zz <= 1; ++$zz){
				$this->unregisterChunkLoader($temporaryChunkLoader, $x + $xx, $z + $zz);
				if(!$this->unlockChunk($x + $xx, $z + $zz, $chunkLockId)){
					$dirtyChunks++;
				}
			}
		}

		$index = World::chunkHash($x, $z);
		if(!isset($this->chunkPopulationRequestMap[$index])){
			$this->logger->debug("Discarding population result for chunk x=$x,z=$z - promise was already broken");
			unset($this->activeChunkPopulationTasks[$index]);
		}elseif(isset($this->activeChunkPopulationTasks[$index])){
			if($dirtyChunks === 0){
				$oldChunk = $this->loadChunk($x, $z);
				$this->setChunk($x, $z, $chunk);

				foreach($adjacentChunks as $relativeChunkHash => $adjacentChunk){
					World::getXZ($relativeChunkHash, $relativeX, $relativeZ);
					if($relativeX < -1 || $relativeX > 1 || $relativeZ < -1 || $relativeZ > 1){
						throw new AssumptionFailedError("Adjacent chunks should be in range -1 ... +1 coordinates");
					}
					$this->setChunk($x + $relativeX, $z + $relativeZ, $adjacentChunk);
				}

				if(($oldChunk === null || !$oldChunk->isPopulated()) && $chunk->isPopulated()){
					(new ChunkPopulateEvent($this, $x, $z, $chunk))->call();

					foreach($this->getChunkListeners($x, $z) as $listener){
						$listener->onChunkPopulated($x, $z, $chunk);
					}
				}
			}else{
				$this->logger->debug("Discarding population result for chunk x=$x,z=$z - terrain was modified on the main thread before async population completed");
			}

			//This needs to be in this specific spot because user code might call back to orderChunkPopulation().
			//If it does, and finds the promise, and doesn't find an active task associated with it, it will schedule
			//another PopulationTask. We don't want that because we're here processing the results.
			//We can't remove the promise from the array before setting the chunks in the world because that would lead
			//to the same problem. Therefore, it's necessary that this code be split into two if/else, with this in the
			//middle.
			unset($this->activeChunkPopulationTasks[$index]);

			if($dirtyChunks === 0){
				$promise = $this->chunkPopulationRequestMap[$index];
				unset($this->chunkPopulationRequestMap[$index]);
				$promise->resolve($chunk);
			}else{
				//request failed, stick it back on the queue
				//we didn't resolve the promise or touch it in any way, so any fake chunk loaders are still valid and
				//don't need to be added a second time.
				$this->addChunkHashToPopulationRequestQueue($index);
			}

			$this->drainPopulationRequestQueue();
		}
		Timings::$generationCallback->stopTiming();
	}

	public function doChunkGarbageCollection() : void{
		$this->timings->doChunkGC->startTiming();

		foreach($this->chunks as $index => $chunk){
			if(!isset($this->unloadQueue[$index])){
				World::getXZ($index, $X, $Z);
				if(!$this->isSpawnChunk($X, $Z)){
					$this->unloadChunkRequest($X, $Z, true);
				}
			}
			$chunk->collectGarbage();
		}

		$this->provider->doGarbageCollection();

		$this->timings->doChunkGC->stopTiming();
	}

	public function unloadChunks(bool $force = false) : void{
		if(count($this->unloadQueue) > 0){
			$maxUnload = 96;
			$now = microtime(true);
			foreach($this->unloadQueue as $index => $time){
				World::getXZ($index, $X, $Z);

				if(!$force){
					if($maxUnload <= 0){
						break;
					}elseif($time > ($now - 30)){
						continue;
					}
				}

				//If the chunk can't be unloaded, it stays on the queue
				if($this->unloadChunk($X, $Z, true)){
					unset($this->unloadQueue[$index]);
					--$maxUnload;
				}
			}
		}
	}
}<|MERGE_RESOLUTION|>--- conflicted
+++ resolved
@@ -1043,11 +1043,7 @@
 			$blockPosition = BlockPosition::fromVector3($b);
 			$packets[] = UpdateBlockPacket::create(
 				$blockPosition,
-<<<<<<< HEAD
-				RuntimeBlockMapping::getInstance()->toRuntimeId($fullBlock->getFullId(), $mappingProtocol),
-=======
-				$blockMapping->toRuntimeId($fullBlock->getFullId()),
->>>>>>> 15425d01
+				$blockMapping->toRuntimeId($fullBlock->getFullId(), $mappingProtocol),
 				UpdateBlockPacket::FLAG_NETWORK,
 				UpdateBlockPacket::DATA_LAYER_NORMAL
 			);
