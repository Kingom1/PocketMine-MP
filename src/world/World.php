--- conflicted
+++ resolved
@@ -1649,12 +1649,6 @@
 		}
 		$chunkX = $x >> Chunk::COORD_BIT_SIZE;
 		$chunkZ = $z >> Chunk::COORD_BIT_SIZE;
-<<<<<<< HEAD
-		if($this->isChunkLocked($chunkX, $chunkZ)){
-			return;
-		}
-=======
->>>>>>> c17587d4
 		if($this->loadChunk($chunkX, $chunkZ) === null){ //current expected behaviour is to try to load the terrain synchronously
 			throw new WorldException("Cannot set a block in un-generated terrain");
 		}
