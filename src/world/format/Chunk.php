--- conflicted
+++ resolved
@@ -197,13 +197,8 @@
 		}
 
 		$pos = $tile->getPosition();
-<<<<<<< HEAD
-		if(isset($this->tiles[$index = Chunk::blockHash($pos->x, $pos->y, $pos->z)]) and $this->tiles[$index] !== $tile){
-			$this->tiles[$index]->close();
-=======
 		if(isset($this->tiles[$index = Chunk::blockHash($pos->x, $pos->y, $pos->z)]) && $this->tiles[$index] !== $tile){
-			throw new \InvalidArgumentException("Another tile is already at this location");
->>>>>>> fc53f372
+			$this->tiles[$index]->close(); // close the previous tile
 		}
 		$this->tiles[$index] = $tile;
 	}
