<?php

/*
 *
 *  ____            _        _   __  __ _                  __  __ ____
 * |  _ \ ___   ___| | _____| |_|  \/  (_)_ __   ___      |  \/  |  _ \
 * | |_) / _ \ / __| |/ / _ \ __| |\/| | | '_ \ / _ \_____| |\/| | |_) |
 * |  __/ (_) | (__|   <  __/ |_| |  | | | | | |  __/_____| |  | |  __/
 * |_|   \___/ \___|_|\_\___|\__|_|  |_|_|_| |_|\___|     |_|  |_|_|
 *
 * This program is free software: you can redistribute it and/or modify
 * it under the terms of the GNU Lesser General Public License as published by
 * the Free Software Foundation, either version 3 of the License, or
 * (at your option) any later version.
 *
 * @author PocketMine Team
 * @link http://www.pocketmine.net/
 *
 *
*/

declare(strict_types=1);

namespace pocketmine\block;

use pocketmine\block\utils\BlockDataSerializer;
use pocketmine\block\utils\Fallable;
use pocketmine\block\utils\FallableTrait;
use pocketmine\block\utils\SupportType;
use pocketmine\event\block\BlockMeltEvent;
use pocketmine\item\Item;
use pocketmine\item\VanillaItems;
use pocketmine\math\AxisAlignedBB;
use pocketmine\math\Facing;
use pocketmine\math\Vector3;
use pocketmine\player\Player;
use pocketmine\world\BlockTransaction;
use function floor;
use function max;

class SnowLayer extends Flowable implements Fallable{
	use FallableTrait;

	public const MIN_LAYERS = 1;
	public const MAX_LAYERS = 8;

	protected int $layers = self::MIN_LAYERS;

	protected function writeStateToMeta() : int{
		return $this->layers - 1;
	}

	public function readStateFromData(int $id, int $stateMeta) : void{
		$this->layers = BlockDataSerializer::readBoundedInt("layers", $stateMeta + 1, self::MIN_LAYERS, self::MAX_LAYERS);
	}

	public function getStateBitmask() : int{
		return 0b111;
	}

	public function getLayers() : int{ return $this->layers; }

	/** @return $this */
	public function setLayers(int $layers) : self{
		if($layers < self::MIN_LAYERS || $layers > self::MAX_LAYERS){
			throw new \InvalidArgumentException("Layers must be in range " . self::MIN_LAYERS . " ... " . self::MAX_LAYERS);
		}
		$this->layers = $layers;
		return $this;
	}

	public function canBeReplaced() : bool{
		return $this->layers < self::MAX_LAYERS;
	}

	/**
	 * @return AxisAlignedBB[]
	 */
	protected function recalculateCollisionBoxes() : array{
		//TODO: this zero-height BB is intended to stay in lockstep with a MCPE bug
		return [AxisAlignedBB::one()->trim(Facing::UP, $this->layers >= 4 ? 0.5 : 1)];
	}

	public function getSupportType(int $facing) : SupportType{
		if(!$this->canBeReplaced()){
			return SupportType::FULL();
		}
		return SupportType::NONE();
	}

	private function canBeSupportedBy(Block $b) : bool{
<<<<<<< HEAD
		return $b->isSolid() || ($b instanceof SnowLayer && $b->isSameType($this) && $b->layers === self::MAX_LAYERS);
=======
		return $b->getSupportType(Facing::UP)->equals(SupportType::FULL());
>>>>>>> c87a3b05
	}

	public function place(BlockTransaction $tx, Item $item, Block $blockReplace, Block $blockClicked, int $face, Vector3 $clickVector, ?Player $player = null) : bool{
		if($blockReplace instanceof SnowLayer){
			if($blockReplace->layers >= self::MAX_LAYERS){
				return false;
			}
			$this->layers = $blockReplace->layers + 1;
		}
		if($this->canBeSupportedBy($blockReplace->getSide(Facing::DOWN))){
			return parent::place($tx, $item, $blockReplace, $blockClicked, $face, $clickVector, $player);
		}

		return false;
	}

	public function ticksRandomly() : bool{
		return true;
	}

	public function onRandomTick() : void{
		if($this->position->getWorld()->getBlockLightAt($this->position->x, $this->position->y, $this->position->z) >= 12){
			$ev = new BlockMeltEvent($this, VanillaBlocks::AIR());
			$ev->call();
			if(!$ev->isCancelled()){
				$this->position->getWorld()->setBlock($this->position, $ev->getNewState());
			}
		}
	}

	public function tickFalling() : ?Block{
		return null;
	}

	public function getDropsForCompatibleTool(Item $item) : array{
		return [
			VanillaItems::SNOWBALL()->setCount(max(1, (int) floor($this->layers / 2)))
		];
	}
}<|MERGE_RESOLUTION|>--- conflicted
+++ resolved
@@ -89,11 +89,7 @@
 	}
 
 	private function canBeSupportedBy(Block $b) : bool{
-<<<<<<< HEAD
-		return $b->isSolid() || ($b instanceof SnowLayer && $b->isSameType($this) && $b->layers === self::MAX_LAYERS);
-=======
 		return $b->getSupportType(Facing::UP)->equals(SupportType::FULL());
->>>>>>> c87a3b05
 	}
 
 	public function place(BlockTransaction $tx, Item $item, Block $blockReplace, Block $blockClicked, int $face, Vector3 $clickVector, ?Player $player = null) : bool{
