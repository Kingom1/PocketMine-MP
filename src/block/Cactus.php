<?php

/*
 *
 *  ____            _        _   __  __ _                  __  __ ____
 * |  _ \ ___   ___| | _____| |_|  \/  (_)_ __   ___      |  \/  |  _ \
 * | |_) / _ \ / __| |/ / _ \ __| |\/| | | '_ \ / _ \_____| |\/| | |_) |
 * |  __/ (_) | (__|   <  __/ |_| |  | | | | | |  __/_____| |  | |  __/
 * |_|   \___/ \___|_|\_\___|\__|_|  |_|_|_| |_|\___|     |_|  |_|_|
 *
 * This program is free software: you can redistribute it and/or modify
 * it under the terms of the GNU Lesser General Public License as published by
 * the Free Software Foundation, either version 3 of the License, or
 * (at your option) any later version.
 *
 * @author PocketMine Team
 * @link http://www.pocketmine.net/
 *
 *
 */

declare(strict_types=1);

namespace pocketmine\block;

use pocketmine\block\utils\SupportType;
use pocketmine\data\runtime\RuntimeDataReader;
use pocketmine\data\runtime\RuntimeDataWriter;
use pocketmine\entity\Entity;
use pocketmine\event\block\BlockGrowEvent;
use pocketmine\event\entity\EntityDamageByBlockEvent;
use pocketmine\event\entity\EntityDamageEvent;
use pocketmine\item\Item;
use pocketmine\math\AxisAlignedBB;
use pocketmine\math\Facing;
use pocketmine\math\Vector3;
use pocketmine\player\Player;
use pocketmine\world\BlockTransaction;

class Cactus extends Transparent{
	public const MAX_AGE = 15;

	protected int $age = 0;

	public function getRequiredStateDataBits() : int{ return 4; }

	protected function describeState(RuntimeDataReader|RuntimeDataWriter $w) : void{
		$w->boundedInt(4, 0, self::MAX_AGE, $this->age);
	}

	public function getAge() : int{ return $this->age; }

	/** @return $this */
	public function setAge(int $age) : self{
		if($age < 0 || $age > self::MAX_AGE){
			throw new \InvalidArgumentException("Age must be in range 0 ... " . self::MAX_AGE);
		}
		$this->age = $age;
		return $this;
	}

	public function hasEntityCollision() : bool{
		return true;
	}

	/**
	 * @return AxisAlignedBB[]
	 */
	protected function recalculateCollisionBoxes() : array{
		static $shrinkSize = 1 / 16;
		return [AxisAlignedBB::one()->contract($shrinkSize, 0, $shrinkSize)->trim(Facing::UP, $shrinkSize)];
	}

	public function getSupportType(int $facing) : SupportType{
		return SupportType::NONE();
	}

	public function onEntityInside(Entity $entity) : bool{
		$ev = new EntityDamageByBlockEvent($this, $entity, EntityDamageEvent::CAUSE_CONTACT, 1);
		$entity->attack($ev);
		return true;
	}

	public function onNearbyBlockChange() : void{
		$down = $this->getSide(Facing::DOWN);
<<<<<<< HEAD
		if($down->getTypeId() !== BlockTypeIds::SAND && $down->getTypeId() !== BlockTypeIds::RED_SAND && !$down->isSameType($this)){
			$this->position->getWorld()->useBreakOn($this->position);
=======
		$world = $this->position->getWorld();
		if($down->getId() !== BlockLegacyIds::SAND && !$down->isSameType($this)){
			$world->useBreakOn($this->position);
>>>>>>> 29405470
		}else{
			foreach(Facing::HORIZONTAL as $side){
				$b = $this->getSide($side);
				if($b->isSolid()){
					$world->useBreakOn($this->position);
					break;
				}
			}
		}
	}

	public function ticksRandomly() : bool{
		return true;
	}

	public function onRandomTick() : void{
		if(!$this->getSide(Facing::DOWN)->isSameType($this)){
			$world = $this->position->getWorld();
			if($this->age === self::MAX_AGE){
				for($y = 1; $y < 3; ++$y){
					if(!$world->isInWorld($this->position->x, $this->position->y + $y, $this->position->z)){
						break;
					}
<<<<<<< HEAD
					$b = $this->position->getWorld()->getBlockAt($this->position->x, $this->position->y + $y, $this->position->z);
					if($b->getTypeId() === BlockTypeIds::AIR){
=======
					$b = $world->getBlockAt($this->position->x, $this->position->y + $y, $this->position->z);
					if($b->getId() === BlockLegacyIds::AIR){
>>>>>>> 29405470
						$ev = new BlockGrowEvent($b, VanillaBlocks::CACTUS());
						$ev->call();
						if($ev->isCancelled()){
							break;
						}
						$world->setBlock($b->position, $ev->getNewState());
					}else{
						break;
					}
				}
				$this->age = 0;
				$world->setBlock($this->position, $this);
			}else{
				++$this->age;
				$world->setBlock($this->position, $this);
			}
		}
	}

	public function place(BlockTransaction $tx, Item $item, Block $blockReplace, Block $blockClicked, int $face, Vector3 $clickVector, ?Player $player = null) : bool{
		$down = $this->getSide(Facing::DOWN);
		if($down->getTypeId() === BlockTypeIds::SAND || $down->getTypeId() === BlockTypeIds::RED_SAND || $down->isSameType($this)){
			foreach(Facing::HORIZONTAL as $side){
				if($this->getSide($side)->isSolid()){
					return false;
				}
			}

			return parent::place($tx, $item, $blockReplace, $blockClicked, $face, $clickVector, $player);
		}

		return false;
	}
}<|MERGE_RESOLUTION|>--- conflicted
+++ resolved
@@ -83,14 +83,9 @@
 
 	public function onNearbyBlockChange() : void{
 		$down = $this->getSide(Facing::DOWN);
-<<<<<<< HEAD
+		$world = $this->position->getWorld();
 		if($down->getTypeId() !== BlockTypeIds::SAND && $down->getTypeId() !== BlockTypeIds::RED_SAND && !$down->isSameType($this)){
-			$this->position->getWorld()->useBreakOn($this->position);
-=======
-		$world = $this->position->getWorld();
-		if($down->getId() !== BlockLegacyIds::SAND && !$down->isSameType($this)){
 			$world->useBreakOn($this->position);
->>>>>>> 29405470
 		}else{
 			foreach(Facing::HORIZONTAL as $side){
 				$b = $this->getSide($side);
@@ -114,13 +109,8 @@
 					if(!$world->isInWorld($this->position->x, $this->position->y + $y, $this->position->z)){
 						break;
 					}
-<<<<<<< HEAD
-					$b = $this->position->getWorld()->getBlockAt($this->position->x, $this->position->y + $y, $this->position->z);
+					$b = $world->getBlockAt($this->position->x, $this->position->y + $y, $this->position->z);
 					if($b->getTypeId() === BlockTypeIds::AIR){
-=======
-					$b = $world->getBlockAt($this->position->x, $this->position->y + $y, $this->position->z);
-					if($b->getId() === BlockLegacyIds::AIR){
->>>>>>> 29405470
 						$ev = new BlockGrowEvent($b, VanillaBlocks::CACTUS());
 						$ev->call();
 						if($ev->isCancelled()){
