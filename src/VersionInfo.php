--- conflicted
+++ resolved
@@ -31,11 +31,7 @@
 
 final class VersionInfo{
 	public const NAME = "PocketMine-MP";
-<<<<<<< HEAD
-	public const BASE_VERSION = "4.2.0";
-=======
-	public const BASE_VERSION = "4.2.1";
->>>>>>> 4f44a067
+	public const BASE_VERSION = "4.3.0";
 	public const IS_DEVELOPMENT_BUILD = true;
 	public const BUILD_CHANNEL = "beta";
 
