<?php

/*
 *
 *  ____            _        _   __  __ _                  __  __ ____
 * |  _ \ ___   ___| | _____| |_|  \/  (_)_ __   ___      |  \/  |  _ \
 * | |_) / _ \ / __| |/ / _ \ __| |\/| | | '_ \ / _ \_____| |\/| | |_) |
 * |  __/ (_) | (__|   <  __/ |_| |  | | | | | |  __/_____| |  | |  __/
 * |_|   \___/ \___|_|\_\___|\__|_|  |_|_|_| |_|\___|     |_|  |_|_|
 *
 * This program is free software: you can redistribute it and/or modify
 * it under the terms of the GNU Lesser General Public License as published by
 * the Free Software Foundation, either version 3 of the License, or
 * (at your option) any later version.
 *
 * @author PocketMine Team
 * @link http://www.pocketmine.net/
 *
 *
*/

declare(strict_types=1);

namespace pocketmine\network\mcpe\serializer;

use pocketmine\block\tile\Spawnable;
use pocketmine\nbt\TreeRoot;
use pocketmine\network\mcpe\convert\RuntimeBlockMapping;
use pocketmine\network\mcpe\protocol\serializer\NetworkNbtSerializer;
use pocketmine\network\mcpe\protocol\serializer\PacketSerializer;
use pocketmine\network\mcpe\protocol\serializer\PacketSerializerContext;
use pocketmine\utils\Binary;
use pocketmine\utils\BinaryStream;
use pocketmine\world\format\Chunk;
use pocketmine\world\format\SubChunk;
use function count;

final class ChunkSerializer{

	private function __construct(){
		//NOOP
	}

	/**
	 * Returns the number of subchunks that will be sent from the given chunk.
	 * Chunks are sent in a stack, so every chunk below the top non-empty one must be sent.
	 */
	public static function getSubChunkCount(Chunk $chunk) : int{
		for($count = $chunk->getSubChunks()->count(); $count > 0; --$count){
			if($chunk->getSubChunk($count - 1)->isEmptyFast()){
				continue;
			}
			return $count;
		}

		return 0;
	}

<<<<<<< HEAD
	public static function serialize(Chunk $chunk, RuntimeBlockMapping $blockMapper, PacketSerializerContext $encoderContext, int $mappingProtocol, ?string $tiles = null) : string{
		$stream = PacketSerializer::encoder($encoderContext);
		$subChunkCount = self::getSubChunkCount($chunk);
		for($y = 0; $y < $subChunkCount; ++$y){
			$layers = $chunk->getSubChunk($y)->getBlockLayers();
			$stream->putByte(8); //version

			$stream->putByte(count($layers));

			foreach($layers as $blocks){
				$stream->putByte(($blocks->getBitsPerBlock() << 1) | 1); //last 1-bit means "network format", but seems pointless
				$stream->put($blocks->getWordArray());
				$palette = $blocks->getPalette();

				//these LSHIFT by 1 uvarints are optimizations: the client expects zigzag varints here
				//but since we know they are always unsigned, we can avoid the extra fcall overhead of
				//zigzag and just shift directly.
				$stream->putUnsignedVarInt(count($palette) << 1); //yes, this is intentionally zigzag
				foreach($palette as $p){
					$stream->put(Binary::writeUnsignedVarInt($blockMapper->toRuntimeId($p, $mappingProtocol) << 1));
				}
			}
=======
	public static function serializeFullChunk(Chunk $chunk, RuntimeBlockMapping $blockMapper, PacketSerializerContext $encoderContext, ?string $tiles = null) : string{
		$stream = PacketSerializer::encoder($encoderContext);
		$subChunkCount = self::getSubChunkCount($chunk);
		for($y = 0; $y < $subChunkCount; ++$y){
			self::serializeSubChunk($chunk->getSubChunk($y), $blockMapper, $stream, false);
>>>>>>> e803ca0e
		}
		$stream->put($chunk->getBiomeIdArray());
		$stream->putByte(0); //border block array count
		//Border block entry format: 1 byte (4 bits X, 4 bits Z). These are however useless since they crash the regular client.

		if($tiles !== null){
			$stream->put($tiles);
		}else{
			$stream->put(self::serializeTiles($chunk));
		}
		return $stream->getBuffer();
	}

	public static function serializeSubChunk(SubChunk $subChunk, RuntimeBlockMapping $blockMapper, PacketSerializer $stream, bool $persistentBlockStates) : void{
		$layers = $subChunk->getBlockLayers();
		$stream->putByte(8); //version

		$stream->putByte(count($layers));

		foreach($layers as $blocks){
			$stream->putByte(($blocks->getBitsPerBlock() << 1) | ($persistentBlockStates ? 0 : 1));
			$stream->put($blocks->getWordArray());
			$palette = $blocks->getPalette();

			//these LSHIFT by 1 uvarints are optimizations: the client expects zigzag varints here
			//but since we know they are always unsigned, we can avoid the extra fcall overhead of
			//zigzag and just shift directly.
			$stream->putUnsignedVarInt(count($palette) << 1); //yes, this is intentionally zigzag
			if($persistentBlockStates){
				$nbtSerializer = new NetworkNbtSerializer();
				foreach($palette as $p){
					$stream->put($nbtSerializer->write(new TreeRoot($blockMapper->getBedrockKnownStates()[$blockMapper->toRuntimeId($p)])));
				}
			}else{
				foreach($palette as $p){
					$stream->put(Binary::writeUnsignedVarInt($blockMapper->toRuntimeId($p) << 1));
				}
			}
		}
	}

	public static function serializeTiles(Chunk $chunk) : string{
		$stream = new BinaryStream();
		foreach($chunk->getTiles() as $tile){
			if($tile instanceof Spawnable){
				$stream->put($tile->getSerializedSpawnCompound()->getEncodedNbt());
			}
		}

		return $stream->getBuffer();
	}
}<|MERGE_RESOLUTION|>--- conflicted
+++ resolved
@@ -56,36 +56,11 @@
 		return 0;
 	}
 
-<<<<<<< HEAD
-	public static function serialize(Chunk $chunk, RuntimeBlockMapping $blockMapper, PacketSerializerContext $encoderContext, int $mappingProtocol, ?string $tiles = null) : string{
+	public static function serializeFullChunk(Chunk $chunk, RuntimeBlockMapping $blockMapper, PacketSerializerContext $encoderContext, int $mappingProtocol, ?string $tiles = null) : string{
 		$stream = PacketSerializer::encoder($encoderContext);
 		$subChunkCount = self::getSubChunkCount($chunk);
 		for($y = 0; $y < $subChunkCount; ++$y){
-			$layers = $chunk->getSubChunk($y)->getBlockLayers();
-			$stream->putByte(8); //version
-
-			$stream->putByte(count($layers));
-
-			foreach($layers as $blocks){
-				$stream->putByte(($blocks->getBitsPerBlock() << 1) | 1); //last 1-bit means "network format", but seems pointless
-				$stream->put($blocks->getWordArray());
-				$palette = $blocks->getPalette();
-
-				//these LSHIFT by 1 uvarints are optimizations: the client expects zigzag varints here
-				//but since we know they are always unsigned, we can avoid the extra fcall overhead of
-				//zigzag and just shift directly.
-				$stream->putUnsignedVarInt(count($palette) << 1); //yes, this is intentionally zigzag
-				foreach($palette as $p){
-					$stream->put(Binary::writeUnsignedVarInt($blockMapper->toRuntimeId($p, $mappingProtocol) << 1));
-				}
-			}
-=======
-	public static function serializeFullChunk(Chunk $chunk, RuntimeBlockMapping $blockMapper, PacketSerializerContext $encoderContext, ?string $tiles = null) : string{
-		$stream = PacketSerializer::encoder($encoderContext);
-		$subChunkCount = self::getSubChunkCount($chunk);
-		for($y = 0; $y < $subChunkCount; ++$y){
-			self::serializeSubChunk($chunk->getSubChunk($y), $blockMapper, $stream, false);
->>>>>>> e803ca0e
+			self::serializeSubChunk($chunk->getSubChunk($y), $blockMapper, $stream, $mappingProtocol, false);
 		}
 		$stream->put($chunk->getBiomeIdArray());
 		$stream->putByte(0); //border block array count
@@ -99,7 +74,7 @@
 		return $stream->getBuffer();
 	}
 
-	public static function serializeSubChunk(SubChunk $subChunk, RuntimeBlockMapping $blockMapper, PacketSerializer $stream, bool $persistentBlockStates) : void{
+	public static function serializeSubChunk(SubChunk $subChunk, RuntimeBlockMapping $blockMapper, PacketSerializer $stream, int $mappingProtocol, bool $persistentBlockStates) : void{
 		$layers = $subChunk->getBlockLayers();
 		$stream->putByte(8); //version
 
@@ -117,11 +92,11 @@
 			if($persistentBlockStates){
 				$nbtSerializer = new NetworkNbtSerializer();
 				foreach($palette as $p){
-					$stream->put($nbtSerializer->write(new TreeRoot($blockMapper->getBedrockKnownStates()[$blockMapper->toRuntimeId($p)])));
+					$stream->put($nbtSerializer->write(new TreeRoot($blockMapper->getBedrockKnownStates()[$blockMapper->toRuntimeId($p, $mappingProtocol)])));
 				}
 			}else{
 				foreach($palette as $p){
-					$stream->put(Binary::writeUnsignedVarInt($blockMapper->toRuntimeId($p) << 1));
+					$stream->put(Binary::writeUnsignedVarInt($blockMapper->toRuntimeId($p, $mappingProtocol) << 1));
 				}
 			}
 		}
