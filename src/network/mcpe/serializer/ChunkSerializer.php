<?php

/*
 *
 *  ____            _        _   __  __ _                  __  __ ____
 * |  _ \ ___   ___| | _____| |_|  \/  (_)_ __   ___      |  \/  |  _ \
 * | |_) / _ \ / __| |/ / _ \ __| |\/| | | '_ \ / _ \_____| |\/| | |_) |
 * |  __/ (_) | (__|   <  __/ |_| |  | | | | | |  __/_____| |  | |  __/
 * |_|   \___/ \___|_|\_\___|\__|_|  |_|_|_| |_|\___|     |_|  |_|_|
 *
 * This program is free software: you can redistribute it and/or modify
 * it under the terms of the GNU Lesser General Public License as published by
 * the Free Software Foundation, either version 3 of the License, or
 * (at your option) any later version.
 *
 * @author PocketMine Team
 * @link http://www.pocketmine.net/
 *
 *
 */

declare(strict_types=1);

namespace pocketmine\network\mcpe\serializer;

use pocketmine\block\tile\Spawnable;
use pocketmine\data\bedrock\BiomeIds;
use pocketmine\data\bedrock\LegacyBiomeIdToStringIdMap;
use pocketmine\nbt\TreeRoot;
use pocketmine\network\mcpe\convert\RuntimeBlockMapping;
use pocketmine\network\mcpe\protocol\ProtocolInfo;
use pocketmine\network\mcpe\protocol\serializer\NetworkNbtSerializer;
use pocketmine\network\mcpe\protocol\serializer\PacketSerializer;
use pocketmine\network\mcpe\protocol\serializer\PacketSerializerContext;
use pocketmine\network\mcpe\protocol\types\DimensionIds;
use pocketmine\utils\Binary;
use pocketmine\utils\BinaryStream;
use pocketmine\world\format\Chunk;
use pocketmine\world\format\PalettedBlockArray;
use pocketmine\world\format\SubChunk;
use function chr;
use function count;
use function str_repeat;

final class ChunkSerializer{
	private function __construct(){
		//NOOP
	}

	/**
	 * Returns the number of subchunks that will be sent from the given chunk.
	 * Chunks are sent in a stack, so every chunk below the top non-empty one must be sent.
	 */
	public static function getSubChunkCount(Chunk $chunk) : int{
		for($y = Chunk::MAX_SUBCHUNK_INDEX, $count = count($chunk->getSubChunks()); $y >= Chunk::MIN_SUBCHUNK_INDEX; --$y, --$count){
			if($chunk->getSubChunk($y)->isEmptyFast()){
				continue;
			}
			return $count;
		}

		return 0;
	}

	/**
	 * @return string[]
	 */
	public static function serializeSubChunks(Chunk $chunk, RuntimeBlockMapping $blockMapper, PacketSerializerContext $encoderContext, int $mappingProtocol) : array
	{
		$stream = PacketSerializer::encoder($encoderContext);
		$stream->setProtocolId($mappingProtocol);

		$emptyChunkStream = clone $stream;
		$emptyChunkStream->putByte(8); //subchunk version 8
		$emptyChunkStream->putByte(0); //0 layers - client will treat this as all-air

<<<<<<< HEAD
=======
		$subChunks = [];

		if($mappingProtocol >= ProtocolInfo::PROTOCOL_1_18_0 && $chunk->getDimensionId() === DimensionIds::OVERWORLD){
			//TODO: HACK! fill in fake subchunks to make up for the new negative space client-side
			for($y = 0; $y < self::LOWER_PADDING_SIZE; $y++){
				$subChunks[] = $emptyChunkStream->getBuffer();
			}
		}

>>>>>>> b65dbcae
		$subChunkCount = self::getSubChunkCount($chunk);
		for($y = Chunk::MIN_SUBCHUNK_INDEX, $writtenCount = 0; $writtenCount < $subChunkCount; ++$y, ++$writtenCount){
			$subChunkStream = clone $stream;
			self::serializeSubChunk($chunk->getSubChunk($y), $blockMapper, $subChunkStream, false);
			$subChunks[] = $subChunkStream->getBuffer();
		}

		return $subChunks;
	}

	public static function serializeFullChunk(Chunk $chunk, RuntimeBlockMapping $blockMapper, PacketSerializerContext $encoderContext, int $mappingProtocol, ?string $tiles = null) : string{
		$stream = PacketSerializer::encoder($encoderContext);
		$stream->setProtocolId($mappingProtocol);

		foreach(self::serializeSubChunks($chunk, $blockMapper, $encoderContext, $mappingProtocol) as $subChunk){
			$stream->put($subChunk);
		}

		self::serializeBiomes($chunk, $stream);
		self::serializeChunkData($chunk, $stream, $tiles);

		return $stream->getBuffer();
	}

	public static function serializeBiomes(Chunk $chunk, PacketSerializer $stream) : void{
		if($stream->getProtocolId() >= ProtocolInfo::PROTOCOL_1_18_0){
			//TODO: right now we don't support 3D natively, so we just 3Dify our 2D biomes so they fill the column
			$encodedBiomePalette = self::serializeBiomesAsPalette($chunk);
			$stream->put(str_repeat($encodedBiomePalette, $stream->getProtocolId() >= ProtocolInfo::PROTOCOL_1_18_30 ? 24 : 25));
		}else{
			$stream->put($chunk->getBiomeIdArray());
		}
	}

	public static function serializeBorderBlocks(PacketSerializer $stream) : void {
		$stream->putByte(0); //border block array count
		//Border block entry format: 1 byte (4 bits X, 4 bits Z). These are however useless since they crash the regular client.
	}

	public static function serializeChunkData(Chunk $chunk, PacketSerializer $stream, ?string $tiles = null) : void{
		self::serializeBorderBlocks($stream);

		if($tiles !== null){
			$stream->put($tiles);
		}else{
			$stream->put(self::serializeTiles($chunk));
		}
	}

	public static function serializeSubChunk(SubChunk $subChunk, RuntimeBlockMapping $blockMapper, PacketSerializer $stream, bool $persistentBlockStates) : void{
		$layers = $subChunk->getBlockLayers();
		$stream->putByte(8); //version

		$stream->putByte(count($layers));

		$blockStateDictionary = $blockMapper->getBlockStateDictionary();

		foreach($layers as $blocks){
			$bitsPerBlock = $blocks->getBitsPerBlock();
			if($stream->getProtocolId() <= ProtocolInfo::PROTOCOL_1_17_0 && $bitsPerBlock === 0){
				//TODO: we use these in memory, but the game doesn't support them yet
				//polyfill them with 1-bpb instead
				$bitsPerBlock = 1;
				$words = str_repeat("\x00", PalettedBlockArray::getExpectedWordArraySize(1));
			}else{
				$words = $blocks->getWordArray();
			}
			$stream->putByte(($bitsPerBlock << 1) | ($persistentBlockStates ? 0 : 1));
			$stream->put($words);
			$palette = $blocks->getPalette();

			if($bitsPerBlock !== 0){
				//these LSHIFT by 1 uvarints are optimizations: the client expects zigzag varints here
				//but since we know they are always unsigned, we can avoid the extra fcall overhead of
				//zigzag and just shift directly.
				$stream->putUnsignedVarInt(count($palette) << 1); //yes, this is intentionally zigzag
			}
			if($persistentBlockStates){
				$nbtSerializer = new NetworkNbtSerializer();
				foreach($palette as $p){
<<<<<<< HEAD
					//TODO: introduce a binary cache for this
					$state = $blockStateDictionary->getDataFromStateId($blockMapper->toRuntimeId($p));
					if($state === null){
						$state = $blockMapper->getFallbackStateData();
					}

					$stream->put($nbtSerializer->write(new TreeRoot($state->toNbt())));
=======
					$stream->put($nbtSerializer->write(new TreeRoot($blockMapper->getBedrockKnownStates()[$blockMapper->toRuntimeId($p, $stream->getProtocolId())])));
>>>>>>> b65dbcae
				}
			}else{
				foreach($palette as $p){
					$stream->put(Binary::writeUnsignedVarInt($blockMapper->toRuntimeId($p, $stream->getProtocolId()) << 1));
				}
			}
		}
	}

	public static function serializeTiles(Chunk $chunk) : string{
		$stream = new BinaryStream();
		foreach($chunk->getTiles() as $tile){
			if($tile instanceof Spawnable){
				$stream->put($tile->getSerializedSpawnCompound()->getEncodedNbt());
			}
		}

		return $stream->getBuffer();
	}

	private static function serializeBiomesAsPalette(Chunk $chunk) : string{
		$biomeIdMap = LegacyBiomeIdToStringIdMap::getInstance();
		$biomePalette = new PalettedBlockArray($chunk->getBiomeId(0, 0));
		for($x = 0; $x < 16; ++$x){
			for($z = 0; $z < 16; ++$z){
				$biomeId = $chunk->getBiomeId($x, $z);
				if($biomeIdMap->legacyToString($biomeId) === null){
					//make sure we aren't sending bogus biomes - the 1.18.0 client crashes if we do this
					$biomeId = BiomeIds::OCEAN;
				}
				for($y = 0; $y < 16; ++$y){
					$biomePalette->set($x, $y, $z, $biomeId);
				}
			}
		}

		$biomePaletteBitsPerBlock = $biomePalette->getBitsPerBlock();
		$encodedBiomePalette =
			chr(($biomePaletteBitsPerBlock << 1) | 1) . //the last bit is non-persistence (like for blocks), though it has no effect on biomes since they always use integer IDs
			$biomePalette->getWordArray();

		//these LSHIFT by 1 uvarints are optimizations: the client expects zigzag varints here
		//but since we know they are always unsigned, we can avoid the extra fcall overhead of
		//zigzag and just shift directly.
		$biomePaletteArray = $biomePalette->getPalette();
		if($biomePaletteBitsPerBlock !== 0){
			$encodedBiomePalette .= Binary::writeUnsignedVarInt(count($biomePaletteArray) << 1);
		}
		foreach($biomePaletteArray as $p){
			$encodedBiomePalette .= Binary::writeUnsignedVarInt($p << 1);
		}

		return $encodedBiomePalette;
	}
}<|MERGE_RESOLUTION|>--- conflicted
+++ resolved
@@ -70,24 +70,12 @@
 		$stream = PacketSerializer::encoder($encoderContext);
 		$stream->setProtocolId($mappingProtocol);
 
-		$emptyChunkStream = clone $stream;
-		$emptyChunkStream->putByte(8); //subchunk version 8
-		$emptyChunkStream->putByte(0); //0 layers - client will treat this as all-air
-
-<<<<<<< HEAD
-=======
-		$subChunks = [];
-
-		if($mappingProtocol >= ProtocolInfo::PROTOCOL_1_18_0 && $chunk->getDimensionId() === DimensionIds::OVERWORLD){
-			//TODO: HACK! fill in fake subchunks to make up for the new negative space client-side
-			for($y = 0; $y < self::LOWER_PADDING_SIZE; $y++){
-				$subChunks[] = $emptyChunkStream->getBuffer();
-			}
-		}
-
->>>>>>> b65dbcae
 		$subChunkCount = self::getSubChunkCount($chunk);
 		for($y = Chunk::MIN_SUBCHUNK_INDEX, $writtenCount = 0; $writtenCount < $subChunkCount; ++$y, ++$writtenCount){
+			if($y < 0 && ($mappingProtocol < ProtocolInfo::PROTOCOL_1_18_0 || $chunk->getDimensionId() !== DimensionIds::OVERWORLD)){
+				continue;
+			}
+
 			$subChunkStream = clone $stream;
 			self::serializeSubChunk($chunk->getSubChunk($y), $blockMapper, $subChunkStream, false);
 			$subChunks[] = $subChunkStream->getBuffer();
@@ -166,17 +154,13 @@
 			if($persistentBlockStates){
 				$nbtSerializer = new NetworkNbtSerializer();
 				foreach($palette as $p){
-<<<<<<< HEAD
 					//TODO: introduce a binary cache for this
-					$state = $blockStateDictionary->getDataFromStateId($blockMapper->toRuntimeId($p));
+					$state = $blockStateDictionary->getDataFromStateId($blockMapper->toRuntimeId($p, $stream->getProtocolId()));
 					if($state === null){
 						$state = $blockMapper->getFallbackStateData();
 					}
 
 					$stream->put($nbtSerializer->write(new TreeRoot($state->toNbt())));
-=======
-					$stream->put($nbtSerializer->write(new TreeRoot($blockMapper->getBedrockKnownStates()[$blockMapper->toRuntimeId($p, $stream->getProtocolId())])));
->>>>>>> b65dbcae
 				}
 			}else{
 				foreach($palette as $p){
