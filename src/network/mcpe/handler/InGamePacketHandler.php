--- conflicted
+++ resolved
@@ -136,12 +136,6 @@
 class InGamePacketHandler extends ChunkRequestPacketHandler{
 	private const MAX_FORM_RESPONSE_DEPTH = 2; //modal/simple will be 1, custom forms 2 - they will never contain anything other than string|int|float|bool|null
 
-<<<<<<< HEAD
-	/** @var Player */
-	private $player;
-
-=======
->>>>>>> c87a3b05
 	/** @var CraftingTransaction|null */
 	protected $craftingTransaction = null;
 
@@ -153,22 +147,13 @@
 	/** @var bool */
 	public $forceMoveSync = false;
 
-<<<<<<< HEAD
-	private InventoryManager $inventoryManager;
-
-	public function __construct(Player $player, NetworkSession $session, InventoryManager $inventoryManager){
-		parent::__construct($session);
-
-		$this->player = $player;
-		$this->inventoryManager = $inventoryManager;
-	}
-=======
 	public function __construct(
 		private Player $player,
-		private NetworkSession $session,
+		NetworkSession $session,
 		private InventoryManager $inventoryManager
-	){}
->>>>>>> c87a3b05
+	){
+		parent::__construct($session);
+	}
 
 	public function handleText(TextPacket $packet) : bool{
 		if($packet->type === TextPacket::TYPE_CHAT){
