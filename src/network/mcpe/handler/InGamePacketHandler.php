--- conflicted
+++ resolved
@@ -325,11 +325,7 @@
 			}
 
 			try{
-<<<<<<< HEAD
 				$action = $converter->createInventoryAction($networkInventoryAction, $this->player, $this->inventoryManager, $this->session->getProtocolId());
-=======
-				$action = $converter->createInventoryAction($this->session->getProtocolId(), $networkInventoryAction, $this->player, $this->inventoryManager);
->>>>>>> ee51af8d
 				if($action !== null){
 					$actions[] = $action;
 				}
@@ -654,11 +650,7 @@
 		$isFlying = $packet->getFlag(AdventureSettingsPacket::FLYING);
 		if($isFlying !== $this->player->isFlying()){
 			if(!$this->player->toggleFlight($isFlying)){
-<<<<<<< HEAD
-				$this->session->syncAdventureSettings($this->player);
-=======
 				$this->session->syncAbilities($this->player);
->>>>>>> ee51af8d
 			}
 			$handled = true;
 		}
