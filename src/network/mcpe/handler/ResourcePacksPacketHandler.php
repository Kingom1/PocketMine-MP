<?php

/*
 *
 *  ____            _        _   __  __ _                  __  __ ____
 * |  _ \ ___   ___| | _____| |_|  \/  (_)_ __   ___      |  \/  |  _ \
 * | |_) / _ \ / __| |/ / _ \ __| |\/| | | '_ \ / _ \_____| |\/| | |_) |
 * |  __/ (_) | (__|   <  __/ |_| |  | | | | | |  __/_____| |  | |  __/
 * |_|   \___/ \___|_|\_\___|\__|_|  |_|_|_| |_|\___|     |_|  |_|_|
 *
 * This program is free software: you can redistribute it and/or modify
 * it under the terms of the GNU Lesser General Public License as published by
 * the Free Software Foundation, either version 3 of the License, or
 * (at your option) any later version.
 *
 * @author PocketMine Team
 * @link http://www.pocketmine.net/
 *
 *
*/

declare(strict_types=1);

namespace pocketmine\network\mcpe\handler;

use pocketmine\lang\KnownTranslationKeys;
use pocketmine\network\mcpe\NetworkSession;
use pocketmine\network\mcpe\protocol\ProtocolInfo;
use pocketmine\network\mcpe\protocol\ResourcePackChunkDataPacket;
use pocketmine\network\mcpe\protocol\ResourcePackChunkRequestPacket;
use pocketmine\network\mcpe\protocol\ResourcePackClientResponsePacket;
use pocketmine\network\mcpe\protocol\ResourcePackDataInfoPacket;
use pocketmine\network\mcpe\protocol\ResourcePacksInfoPacket;
use pocketmine\network\mcpe\protocol\ResourcePackStackPacket;
use pocketmine\network\mcpe\protocol\types\Experiments;
use pocketmine\network\mcpe\protocol\types\resourcepacks\ResourcePackInfoEntry;
use pocketmine\network\mcpe\protocol\types\resourcepacks\ResourcePackStackEntry;
use pocketmine\network\mcpe\protocol\types\resourcepacks\ResourcePackType;
use pocketmine\resourcepacks\ResourcePack;
use pocketmine\resourcepacks\ResourcePackManager;
use function array_map;
use function ceil;
use function count;
use function implode;
use function strpos;
use function substr;

/**
 * Handler used for the resource packs sequence phase of the session. This handler takes care of downloading resource
 * packs to the client.
 */
class ResourcePacksPacketHandler extends ChunkRequestPacketHandler{
	private const PACK_CHUNK_SIZE = 128 * 1024; //128KB

<<<<<<< HEAD
	/** @var ResourcePackManager */
	private $resourcePackManager;
	/**
	 * @var \Closure
	 * @phpstan-var \Closure() : void
	 */
	private $completionCallback;

=======
>>>>>>> c87a3b05
	/** @var bool[][] uuid => [chunk index => hasSent] */
	private array $downloadedChunks = [];

	/**
	 * @phpstan-param \Closure() : void $completionCallback
	 */
<<<<<<< HEAD
	public function __construct(NetworkSession $session, ResourcePackManager $resourcePackManager, \Closure $completionCallback){
		parent::__construct($session);

		$this->resourcePackManager = $resourcePackManager;
		$this->completionCallback = $completionCallback;
	}
=======
	public function __construct(
		private NetworkSession $session,
		private ResourcePackManager $resourcePackManager,
		private \Closure $completionCallback
	){}
>>>>>>> c87a3b05

	public function setUp() : void{
		$resourcePackEntries = array_map(static function(ResourcePack $pack) : ResourcePackInfoEntry{
			//TODO: more stuff
			return new ResourcePackInfoEntry($pack->getPackId(), $pack->getPackVersion(), $pack->getPackSize(), "", "", "", false);
		}, $this->resourcePackManager->getResourceStack());
		//TODO: support forcing server packs
		$this->session->sendDataPacket(ResourcePacksInfoPacket::create($resourcePackEntries, [], $this->resourcePackManager->resourcePacksRequired(), false, false));
		$this->session->getLogger()->debug("Waiting for client to accept resource packs");
	}

	private function disconnectWithError(string $error) : void{
		$this->session->getLogger()->error("Error downloading resource packs: " . $error);
		$this->session->disconnect(KnownTranslationKeys::DISCONNECTIONSCREEN_RESOURCEPACK);
	}

	public function handleResourcePackClientResponse(ResourcePackClientResponsePacket $packet) : bool{
		switch($packet->status){
			case ResourcePackClientResponsePacket::STATUS_REFUSED:
				//TODO: add lang strings for this
				$this->session->disconnect("You must accept resource packs to join this server.", true);
				break;
			case ResourcePackClientResponsePacket::STATUS_SEND_PACKS:
				foreach($packet->packIds as $uuid){
					//dirty hack for mojang's dirty hack for versions
					$splitPos = strpos($uuid, "_");
					if($splitPos !== false){
						$uuid = substr($uuid, 0, $splitPos);
					}
					$pack = $this->resourcePackManager->getPackById($uuid);

					if(!($pack instanceof ResourcePack)){
						//Client requested a resource pack but we don't have it available on the server
						$this->disconnectWithError("Unknown pack $uuid requested, available packs: " . implode(", ", $this->resourcePackManager->getPackIdList()));
						return false;
					}

					$this->session->sendDataPacket(ResourcePackDataInfoPacket::create(
						$pack->getPackId(),
						self::PACK_CHUNK_SIZE,
						(int) ceil($pack->getPackSize() / self::PACK_CHUNK_SIZE),
						$pack->getPackSize(),
						$pack->getSha256(),
						false,
						ResourcePackType::RESOURCES //TODO: this might be an addon (not behaviour pack), needed to properly support client-side custom items
					));
				}
				$this->session->getLogger()->debug("Player requested download of " . count($packet->packIds) . " resource packs");

				break;
			case ResourcePackClientResponsePacket::STATUS_HAVE_ALL_PACKS:
				$stack = array_map(static function(ResourcePack $pack) : ResourcePackStackEntry{
					return new ResourcePackStackEntry($pack->getPackId(), $pack->getPackVersion(), ""); //TODO: subpacks
				}, $this->resourcePackManager->getResourceStack());

				//we support chemistry blocks by default, the client should already have this installed
				$stack[] = new ResourcePackStackEntry("0fba4063-dba1-4281-9b89-ff9390653530", "1.0.0", "");

				//we don't force here, because it doesn't have user-facing effects
				//but it does have an annoying side-effect when true: it makes
				//the client remove its own non-server-supplied resource packs.
				$this->session->sendDataPacket(ResourcePackStackPacket::create($stack, [], false, ProtocolInfo::MINECRAFT_VERSION_NETWORK, new Experiments([], false)));
				$this->session->getLogger()->debug("Applying resource pack stack");
				break;
			case ResourcePackClientResponsePacket::STATUS_COMPLETED:
				$this->session->getLogger()->debug("Resource packs sequence completed");
				($this->completionCallback)();
				break;
			default:
				return false;
		}

		return true;
	}

	public function handleResourcePackChunkRequest(ResourcePackChunkRequestPacket $packet) : bool{
		$pack = $this->resourcePackManager->getPackById($packet->packId);
		if(!($pack instanceof ResourcePack)){
			$this->disconnectWithError("Invalid request for chunk $packet->chunkIndex of unknown pack $packet->packId, available packs: " . implode(", ", $this->resourcePackManager->getPackIdList()));
			return false;
		}

		$packId = $pack->getPackId(); //use this because case may be different

		if(isset($this->downloadedChunks[$packId][$packet->chunkIndex])){
			$this->disconnectWithError("Duplicate request for chunk $packet->chunkIndex of pack $packet->packId");
			return false;
		}

		$offset = $packet->chunkIndex * self::PACK_CHUNK_SIZE;
		if($offset < 0 || $offset >= $pack->getPackSize()){
			$this->disconnectWithError("Invalid out-of-bounds request for chunk $packet->chunkIndex of $packet->packId: offset $offset, file size " . $pack->getPackSize());
			return false;
		}

		if(!isset($this->downloadedChunks[$packId])){
			$this->downloadedChunks[$packId] = [$packet->chunkIndex => true];
		}else{
			$this->downloadedChunks[$packId][$packet->chunkIndex] = true;
		}

		$this->session->sendDataPacket(ResourcePackChunkDataPacket::create($packId, $packet->chunkIndex, $offset, $pack->getPackChunk($offset, self::PACK_CHUNK_SIZE)));

		return true;
	}
}<|MERGE_RESOLUTION|>--- conflicted
+++ resolved
@@ -52,37 +52,19 @@
 class ResourcePacksPacketHandler extends ChunkRequestPacketHandler{
 	private const PACK_CHUNK_SIZE = 128 * 1024; //128KB
 
-<<<<<<< HEAD
-	/** @var ResourcePackManager */
-	private $resourcePackManager;
-	/**
-	 * @var \Closure
-	 * @phpstan-var \Closure() : void
-	 */
-	private $completionCallback;
-
-=======
->>>>>>> c87a3b05
 	/** @var bool[][] uuid => [chunk index => hasSent] */
 	private array $downloadedChunks = [];
 
 	/**
 	 * @phpstan-param \Closure() : void $completionCallback
 	 */
-<<<<<<< HEAD
-	public function __construct(NetworkSession $session, ResourcePackManager $resourcePackManager, \Closure $completionCallback){
-		parent::__construct($session);
-
-		$this->resourcePackManager = $resourcePackManager;
-		$this->completionCallback = $completionCallback;
-	}
-=======
 	public function __construct(
-		private NetworkSession $session,
+		NetworkSession $session,
 		private ResourcePackManager $resourcePackManager,
 		private \Closure $completionCallback
-	){}
->>>>>>> c87a3b05
+	){
+		parent::__construct($session);
+	}
 
 	public function setUp() : void{
 		$resourcePackEntries = array_map(static function(ResourcePack $pack) : ResourcePackInfoEntry{
