--- conflicted
+++ resolved
@@ -43,12 +43,9 @@
 use pocketmine\network\mcpe\protocol\types\SpawnSettings;
 use pocketmine\player\Player;
 use pocketmine\Server;
-<<<<<<< HEAD
-=======
 use pocketmine\VersionInfo;
 use Ramsey\Uuid\Uuid;
 use function sprintf;
->>>>>>> 82edb20e
 
 /**
  * Handler used for the pre-spawn phase of the session.
@@ -102,12 +99,8 @@
 			0,
 			"",
 			false,
-<<<<<<< HEAD
 			 "NetherGames v4.0",
-=======
-			sprintf("%s %s", VersionInfo::NAME, VersionInfo::VERSION()->getFullVersion(true)),
 			Uuid::fromString(Uuid::NIL),
->>>>>>> 82edb20e
 			[],
 			0,
 			GlobalItemTypeDictionary::getInstance()->getDictionary($dictionaryProtocol)->getEntries()
