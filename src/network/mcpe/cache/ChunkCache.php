<?php

/*
 *
 *  ____            _        _   __  __ _                  __  __ ____
 * |  _ \ ___   ___| | _____| |_|  \/  (_)_ __   ___      |  \/  |  _ \
 * | |_) / _ \ / __| |/ / _ \ __| |\/| | | '_ \ / _ \_____| |\/| | |_) |
 * |  __/ (_) | (__|   <  __/ |_| |  | | | | | |  __/_____| |  | |  __/
 * |_|   \___/ \___|_|\_\___|\__|_|  |_|_|_| |_|\___|     |_|  |_|_|
 *
 * This program is free software: you can redistribute it and/or modify
 * it under the terms of the GNU Lesser General Public License as published by
 * the Free Software Foundation, either version 3 of the License, or
 * (at your option) any later version.
 *
 * @author PocketMine Team
 * @link http://www.pocketmine.net/
 *
 *
*/

declare(strict_types=1);

namespace pocketmine\network\mcpe\cache;

use pocketmine\math\Vector3;
use pocketmine\network\mcpe\ChunkRequestTask;
use pocketmine\network\mcpe\compression\CompressBatchPromise;
use pocketmine\network\mcpe\compression\Compressor;
use pocketmine\network\mcpe\convert\RuntimeBlockMapping;
use pocketmine\network\mcpe\protocol\ProtocolInfo;
use pocketmine\world\ChunkListener;
use pocketmine\world\ChunkListenerNoOpTrait;
use pocketmine\world\format\Chunk;
use pocketmine\world\World;
use function count;
use function spl_object_id;
use function strlen;

/**
 * This class is used by the current MCPE protocol system to store cached chunk packets for fast resending.
 */
class ChunkCache implements ChunkListener{
	/** @var self[][] */
	private static $instances = [];

	/**
	 * Fetches the ChunkCache instance for the given world. This lazily creates cache systems as needed.
	 *
	 * @return ChunkCache
	 */
	public static function getInstance(World $world, Compressor $compressor) : self{
		$worldId = spl_object_id($world);
		$compressorId = spl_object_id($compressor);
		if(!isset(self::$instances[$worldId])){
			self::$instances[$worldId] = [];
			$world->addOnUnloadCallback(static function() use ($worldId) : void{
				foreach(self::$instances[$worldId] as $cache){
					$cache->caches = [];
				}
				unset(self::$instances[$worldId]);
				\GlobalLogger::get()->debug("Destroyed chunk packet caches for world#$worldId");
			});
		}
		if(!isset(self::$instances[$worldId][$compressorId])){
			\GlobalLogger::get()->debug("Created new chunk packet cache (world#$worldId, compressor#$compressorId)");
			self::$instances[$worldId][$compressorId] = new self($world, $compressor);
		}
		return self::$instances[$worldId][$compressorId];
	}

	public static function pruneCaches() : void{
		foreach(self::$instances as $compressorMap){
			foreach($compressorMap as $chunkCache){
				foreach($chunkCache->caches as $chunkHash => $caches){
					foreach($caches as $mappingProtocol => $promise){
						if($promise->hasResult()){
							//Do not clear promises that are not yet fulfilled; they will have requesters waiting on them
							unset($chunkCache->caches[$chunkHash][$mappingProtocol]);
						}
					}
				}
			}
		}
	}

	/** @var World */
	private $world;
	/** @var Compressor */
	private $compressor;

	/** @var CompressBatchPromise[][] */
	private $caches = [];

	/** @var int */
	private $hits = 0;
	/** @var int */
	private $misses = 0;

	private function __construct(World $world, Compressor $compressor){
		$this->world = $world;
		$this->compressor = $compressor;
	}

	/**
	 * Requests asynchronous preparation of the chunk at the given coordinates.
	 *
	 * @return CompressBatchPromise a promise of resolution which will contain a compressed chunk packet.
	 */
	public function request(int $chunkX, int $chunkZ, int $protocolId = ProtocolInfo::CURRENT_PROTOCOL) : CompressBatchPromise{
		$this->world->registerChunkListener($this, $chunkX, $chunkZ);
		$chunk = $this->world->getChunk($chunkX, $chunkZ);
		if($chunk === null){
			throw new \InvalidArgumentException("Cannot request an unloaded chunk");
		}
		$chunkHash = World::chunkHash($chunkX, $chunkZ);

		$mappingProtocol = RuntimeBlockMapping::getMappingProtocol($protocolId);

		if(isset($this->caches[$chunkHash][$mappingProtocol])){
			++$this->hits;
			return $this->caches[$chunkHash][$mappingProtocol];
		}

		++$this->misses;

		$this->world->timings->syncChunkSendPrepare->startTiming();
		try{
			$this->caches[$chunkHash][$mappingProtocol] = new CompressBatchPromise();

			$this->world->getServer()->getAsyncPool()->submitTask(
				new ChunkRequestTask(
					$chunkX,
					$chunkZ,
					$chunk,
					$mappingProtocol,
					$this->caches[$chunkHash][$mappingProtocol],
					$this->compressor,
<<<<<<< HEAD
					function() use ($chunkX, $chunkZ, $mappingProtocol) : void{
						$this->world->getLogger()->error("Failed preparing chunk $chunkX $chunkZ, retrying");

						$this->restartPendingRequest($chunkX, $chunkZ, $mappingProtocol);
=======
					function() use ($chunkHash, $chunkX, $chunkZ) : void{
						$this->world->getLogger()->error("Failed preparing chunk $chunkX $chunkZ, retrying");

						if(isset($this->caches[$chunkHash])){
							$this->restartPendingRequest($chunkX, $chunkZ);
						}
>>>>>>> 207f7ec3
					}
				)
			);

			return $this->caches[$chunkHash][$mappingProtocol];
		}finally{
			$this->world->timings->syncChunkSendPrepare->stopTiming();
		}
	}

	private function destroy(int $chunkX, int $chunkZ, int $mappingProtocol = null) : bool{
		$chunkHash = World::chunkHash($chunkX, $chunkZ);

		if($mappingProtocol === null){
			$existing = false;

			if(isset($this->caches[$chunkHash])){
				$existing = count($this->caches[$chunkHash]) > 0;
				unset($this->caches[$chunkHash]);
			}

			return $existing;
		}

		$existing = $this->caches[$chunkHash][$mappingProtocol] ?? null;
		unset($this->caches[$chunkHash][$mappingProtocol]);

		return $existing !== null;
	}

	/**
	 * Restarts an async request for an unresolved chunk.
	 *
	 * @throws \InvalidArgumentException
	 */
	private function restartPendingRequest(int $chunkX, int $chunkZ, int $mappingProtocol) : void{
		$chunkHash = World::chunkHash($chunkX, $chunkZ);

		$existing = $this->caches[$chunkHash][$mappingProtocol] ?? null;
		if($existing === null or $existing->hasResult()){
			throw new \InvalidArgumentException("Restart can only be applied to unresolved promises");
		}
		$existing->cancel();
		unset($this->caches[$chunkHash][$mappingProtocol]);

		$this->request($chunkX, $chunkZ, $mappingProtocol)->onResolve(...$existing->getResolveCallbacks());
	}

	/**
	 * @throws \InvalidArgumentException
	 */
	private function destroyOrRestart(int $chunkX, int $chunkZ) : void{
		$chunkHash = World::chunkHash($chunkX, $chunkZ);

		if(isset($this->caches[$chunkHash])){
			foreach($this->caches[$chunkHash] as $mappingProtocol => $cache){
				if(!$cache->hasResult()){
					//some requesters are waiting for this chunk, so their request needs to be fulfilled
					$this->restartPendingRequest($chunkX, $chunkZ, $mappingProtocol);
				}else{
					//dump the cache, it'll be regenerated the next time it's requested
					$this->destroy($chunkX, $chunkZ, $mappingProtocol);
				}
			}
		}
	}

	use ChunkListenerNoOpTrait {
		//force overriding of these
		onChunkChanged as private;
		onBlockChanged as private;
		onChunkUnloaded as private;
	}

	/**
	 * @see ChunkListener::onChunkChanged()
	 */
	public function onChunkChanged(int $chunkX, int $chunkZ, Chunk $chunk) : void{
		$this->destroyOrRestart($chunkX, $chunkZ);
	}

	/**
	 * @see ChunkListener::onBlockChanged()
	 */
	public function onBlockChanged(Vector3 $block) : void{
		//FIXME: requesters will still receive this chunk after it's been dropped, but we can't mark this for a simple
		//sync here because it can spam the worker pool
		$this->destroy($block->getFloorX() >> Chunk::COORD_BIT_SIZE, $block->getFloorZ() >> Chunk::COORD_BIT_SIZE);
	}

	/**
	 * @see ChunkListener::onChunkUnloaded()
	 */
	public function onChunkUnloaded(int $chunkX, int $chunkZ, Chunk $chunk) : void{
		$this->destroy($chunkX, $chunkZ);
		$this->world->unregisterChunkListener($this, $chunkX, $chunkZ);
	}

	/**
	 * Returns the number of bytes occupied by the cache data in this cache. This does not include the size of any
	 * promises referenced by the cache.
	 */
	public function calculateCacheSize() : int{
		$result = 0;
		foreach($this->caches as $caches){
			foreach($caches as $cache){
				if($cache->hasResult()){
					$result += strlen($cache->getResult());
				}
			}
		}
		return $result;
	}

	/**
	 * Returns the percentage of requests to the cache which resulted in a cache hit.
	 */
	public function getHitPercentage() : float{
		$total = $this->hits + $this->misses;
		return $total > 0 ? $this->hits / $total : 0.0;
	}
}<|MERGE_RESOLUTION|>--- conflicted
+++ resolved
@@ -136,19 +136,12 @@
 					$mappingProtocol,
 					$this->caches[$chunkHash][$mappingProtocol],
 					$this->compressor,
-<<<<<<< HEAD
-					function() use ($chunkX, $chunkZ, $mappingProtocol) : void{
+					function() use ($chunkHash, $chunkX, $chunkZ, $mappingProtocol) : void{
 						$this->world->getLogger()->error("Failed preparing chunk $chunkX $chunkZ, retrying");
 
-						$this->restartPendingRequest($chunkX, $chunkZ, $mappingProtocol);
-=======
-					function() use ($chunkHash, $chunkX, $chunkZ) : void{
-						$this->world->getLogger()->error("Failed preparing chunk $chunkX $chunkZ, retrying");
-
 						if(isset($this->caches[$chunkHash])){
-							$this->restartPendingRequest($chunkX, $chunkZ);
+							$this->restartPendingRequest($chunkX, $chunkZ, $mappingProtocol);
 						}
->>>>>>> 207f7ec3
 					}
 				)
 			);
