<?php

/*
 *
 *  ____            _        _   __  __ _                  __  __ ____
 * |  _ \ ___   ___| | _____| |_|  \/  (_)_ __   ___      |  \/  |  _ \
 * | |_) / _ \ / __| |/ / _ \ __| |\/| | | '_ \ / _ \_____| |\/| | |_) |
 * |  __/ (_) | (__|   <  __/ |_| |  | | | | | |  __/_____| |  | |  __/
 * |_|   \___/ \___|_|\_\___|\__|_|  |_|_|_| |_|\___|     |_|  |_|_|
 *
 * This program is free software: you can redistribute it and/or modify
 * it under the terms of the GNU Lesser General Public License as published by
 * the Free Software Foundation, either version 3 of the License, or
 * (at your option) any later version.
 *
 * @author PocketMine Team
 * @link http://www.pocketmine.net/
 *
 *
*/

declare(strict_types=1);

namespace pocketmine\network\mcpe\cache;

use pocketmine\crafting\CraftingManager;
use pocketmine\crafting\FurnaceType;
use pocketmine\crafting\ShapelessRecipeType;
use pocketmine\item\Item;
use pocketmine\network\mcpe\convert\GlobalItemTypeDictionary;
use pocketmine\network\mcpe\convert\ItemTranslator;
use pocketmine\network\mcpe\convert\TypeConverter;
use pocketmine\network\mcpe\protocol\CraftingDataPacket;
use pocketmine\network\mcpe\protocol\types\inventory\ItemStack;
use pocketmine\network\mcpe\protocol\types\recipe\CraftingRecipeBlockName;
use pocketmine\network\mcpe\protocol\types\recipe\FurnaceRecipe as ProtocolFurnaceRecipe;
use pocketmine\network\mcpe\protocol\types\recipe\FurnaceRecipeBlockName;
use pocketmine\network\mcpe\protocol\types\recipe\PotionContainerChangeRecipe as ProtocolPotionContainerChangeRecipe;
use pocketmine\network\mcpe\protocol\types\recipe\PotionTypeRecipe as ProtocolPotionTypeRecipe;
use pocketmine\network\mcpe\protocol\types\recipe\RecipeIngredient;
use pocketmine\network\mcpe\protocol\types\recipe\ShapedRecipe as ProtocolShapedRecipe;
use pocketmine\network\mcpe\protocol\types\recipe\ShapelessRecipe as ProtocolShapelessRecipe;
use pocketmine\timings\Timings;
use pocketmine\utils\AssumptionFailedError;
use pocketmine\utils\Binary;
use pocketmine\utils\SingletonTrait;
use Ramsey\Uuid\Uuid;
use function array_map;
use function spl_object_id;

final class CraftingDataCache{
	use SingletonTrait;

	/**
	 * @var CraftingDataPacket[]
	 * @phpstan-var array<int, array<int, CraftingDataPacket>>
	 */
	private array $caches = [];

	public function getCache(int $dictionaryProtocol, CraftingManager $manager) : CraftingDataPacket{
		$id = spl_object_id($manager);
		if(!isset($this->caches[$id])){
			$manager->getDestructorCallbacks()->add(function() use ($id) : void{
				unset($this->caches[$id]);
			});
			$manager->getRecipeRegisteredCallbacks()->add(function() use ($id) : void{
				unset($this->caches[$id]);
			});
			$this->caches[$id] = $this->buildCraftingDataCache($manager);
		}
		return $this->caches[$id][$dictionaryProtocol];
	}

	/**
	 * Rebuilds the cached CraftingDataPacket.
	 *
	 * @return CraftingDataPacket[]
	 */
	private function buildCraftingDataCache(CraftingManager $manager) : array{
		Timings::$craftingDataCacheRebuild->startTiming();

<<<<<<< HEAD
		$packets = [];

		foreach(GlobalItemTypeDictionary::getInstance()->getDictionaries() as $dictionaryProtocol => $unused){
			$counter = 0;
			$nullUUID = Uuid::fromString(Uuid::NIL);
			$converter = TypeConverter::getInstance();
			$recipesWithTypeIds = [];
			foreach($manager->getShapelessRecipes() as $list){
				foreach($list as $recipe){
					$recipesWithTypeIds[] = new ProtocolShapelessRecipe(
						CraftingDataPacket::ENTRY_SHAPELESS,
						Binary::writeInt(++$counter),
						array_map(function(Item $item) use ($dictionaryProtocol, $converter) : RecipeIngredient{
							return $converter->coreItemStackToRecipeIngredient($dictionaryProtocol, $item);
						}, $recipe->getIngredientList()),
						array_map(function(Item $item) use ($dictionaryProtocol, $converter) : ItemStack{
							return $converter->coreItemStackToNet($dictionaryProtocol, $item);
						}, $recipe->getResults()),
						$nullUUID,
						CraftingRecipeBlockName::CRAFTING_TABLE,
						50,
						$counter
					);
				}
=======
		$counter = 0;
		$nullUUID = Uuid::fromString(Uuid::NIL);
		$converter = TypeConverter::getInstance();
		$recipesWithTypeIds = [];
		foreach($manager->getShapelessRecipes() as $list){
			foreach($list as $recipe){
				$typeTag = match($recipe->getType()->id()){
					ShapelessRecipeType::CRAFTING()->id() => CraftingRecipeBlockName::CRAFTING_TABLE,
					ShapelessRecipeType::STONECUTTER()->id() => CraftingRecipeBlockName::STONECUTTER,
					default => throw new AssumptionFailedError("Unreachable"),
				};
				$recipesWithTypeIds[] = new ProtocolShapelessRecipe(
					CraftingDataPacket::ENTRY_SHAPELESS,
					Binary::writeInt(++$counter),
					array_map(function(Item $item) use ($converter) : RecipeIngredient{
						return $converter->coreItemStackToRecipeIngredient($item);
					}, $recipe->getIngredientList()),
					array_map(function(Item $item) use ($converter) : ItemStack{
						return $converter->coreItemStackToNet($item);
					}, $recipe->getResults()),
					$nullUUID,
					$typeTag,
					50,
					$counter
				);
>>>>>>> c87a3b05
			}
			foreach($manager->getShapedRecipes() as $list){
				foreach($list as $recipe){
					$inputs = [];

					for($row = 0, $height = $recipe->getHeight(); $row < $height; ++$row){
						for($column = 0, $width = $recipe->getWidth(); $column < $width; ++$column){
							$inputs[$row][$column] = $converter->coreItemStackToRecipeIngredient($dictionaryProtocol, $recipe->getIngredient($column, $row));
						}
					}
					$recipesWithTypeIds[] = $r = new ProtocolShapedRecipe(
						CraftingDataPacket::ENTRY_SHAPED,
						Binary::writeInt(++$counter),
						$inputs,
						array_map(function(Item $item) use ($dictionaryProtocol, $converter) : ItemStack{
							return $converter->coreItemStackToNet($dictionaryProtocol, $item);
						}, $recipe->getResults()),
						$nullUUID,
						CraftingRecipeBlockName::CRAFTING_TABLE,
						50,
						$counter
					);
				}
			}

			foreach(FurnaceType::getAll() as $furnaceType){
				$typeTag = match ($furnaceType->id()) {
					FurnaceType::FURNACE()->id() => FurnaceRecipeBlockName::FURNACE,
					FurnaceType::BLAST_FURNACE()->id() => FurnaceRecipeBlockName::BLAST_FURNACE,
					FurnaceType::SMOKER()->id() => FurnaceRecipeBlockName::SMOKER,
					default => throw new AssumptionFailedError("Unreachable"),
				};
				foreach($manager->getFurnaceRecipeManager($furnaceType)->getAll() as $recipe){
					$input = $converter->coreItemStackToNet($dictionaryProtocol, $recipe->getInput());
					$recipesWithTypeIds[] = new ProtocolFurnaceRecipe(
						CraftingDataPacket::ENTRY_FURNACE_DATA,
						$input->getId(),
						$input->getMeta(),
						$converter->coreItemStackToNet($dictionaryProtocol, $recipe->getResult()),
						$typeTag
					);
				}
			}

			$potionTypeRecipes = [];
			foreach($manager->getPotionTypeRecipes() as $recipes){
				foreach($recipes as $recipe){
					$input = $converter->coreItemStackToNet($dictionaryProtocol, $recipe->getInput());
					$ingredient = $converter->coreItemStackToNet($dictionaryProtocol, $recipe->getIngredient());
					$output = $converter->coreItemStackToNet($dictionaryProtocol, $recipe->getOutput());
					$potionTypeRecipes[] = new ProtocolPotionTypeRecipe(
						$input->getId(),
						$input->getMeta(),
						$ingredient->getId(),
						$ingredient->getMeta(),
						$output->getId(),
						$output->getMeta()
					);
				}
			}

			$potionContainerChangeRecipes = [];
			$itemTranslator = ItemTranslator::getInstance();
			foreach($manager->getPotionContainerChangeRecipes() as $recipes){
				foreach($recipes as $recipe){
					$input = $itemTranslator->toNetworkId($dictionaryProtocol, $recipe->getInputItemId(), 0);
					$ingredient = $itemTranslator->toNetworkId($dictionaryProtocol, $recipe->getIngredient()->getId(), 0);
					$output = $itemTranslator->toNetworkId($dictionaryProtocol, $recipe->getOutputItemId(), 0);
					$potionContainerChangeRecipes[] = new ProtocolPotionContainerChangeRecipe(
						$input[0],
						$ingredient[0],
						$output[0]
					);
				}
			}

			$packets[$dictionaryProtocol] = CraftingDataPacket::create($recipesWithTypeIds, $potionTypeRecipes, $potionContainerChangeRecipes, [], true);
		}

		Timings::$craftingDataCacheRebuild->stopTiming();
		return $packets;
	}
}<|MERGE_RESOLUTION|>--- conflicted
+++ resolved
@@ -78,8 +78,6 @@
 	 */
 	private function buildCraftingDataCache(CraftingManager $manager) : array{
 		Timings::$craftingDataCacheRebuild->startTiming();
-
-<<<<<<< HEAD
 		$packets = [];
 
 		foreach(GlobalItemTypeDictionary::getInstance()->getDictionaries() as $dictionaryProtocol => $unused){
@@ -89,6 +87,11 @@
 			$recipesWithTypeIds = [];
 			foreach($manager->getShapelessRecipes() as $list){
 				foreach($list as $recipe){
+					$typeTag = match($recipe->getType()->id()){
+						ShapelessRecipeType::CRAFTING()->id() => CraftingRecipeBlockName::CRAFTING_TABLE,
+						ShapelessRecipeType::STONECUTTER()->id() => CraftingRecipeBlockName::STONECUTTER,
+						default => throw new AssumptionFailedError("Unreachable"),
+					};
 					$recipesWithTypeIds[] = new ProtocolShapelessRecipe(
 						CraftingDataPacket::ENTRY_SHAPELESS,
 						Binary::writeInt(++$counter),
@@ -99,38 +102,11 @@
 							return $converter->coreItemStackToNet($dictionaryProtocol, $item);
 						}, $recipe->getResults()),
 						$nullUUID,
-						CraftingRecipeBlockName::CRAFTING_TABLE,
+						$typeTag,
 						50,
 						$counter
 					);
 				}
-=======
-		$counter = 0;
-		$nullUUID = Uuid::fromString(Uuid::NIL);
-		$converter = TypeConverter::getInstance();
-		$recipesWithTypeIds = [];
-		foreach($manager->getShapelessRecipes() as $list){
-			foreach($list as $recipe){
-				$typeTag = match($recipe->getType()->id()){
-					ShapelessRecipeType::CRAFTING()->id() => CraftingRecipeBlockName::CRAFTING_TABLE,
-					ShapelessRecipeType::STONECUTTER()->id() => CraftingRecipeBlockName::STONECUTTER,
-					default => throw new AssumptionFailedError("Unreachable"),
-				};
-				$recipesWithTypeIds[] = new ProtocolShapelessRecipe(
-					CraftingDataPacket::ENTRY_SHAPELESS,
-					Binary::writeInt(++$counter),
-					array_map(function(Item $item) use ($converter) : RecipeIngredient{
-						return $converter->coreItemStackToRecipeIngredient($item);
-					}, $recipe->getIngredientList()),
-					array_map(function(Item $item) use ($converter) : ItemStack{
-						return $converter->coreItemStackToNet($item);
-					}, $recipe->getResults()),
-					$nullUUID,
-					$typeTag,
-					50,
-					$counter
-				);
->>>>>>> c87a3b05
 			}
 			foreach($manager->getShapedRecipes() as $list){
 				foreach($list as $recipe){
