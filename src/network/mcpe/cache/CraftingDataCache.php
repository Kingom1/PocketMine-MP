--- conflicted
+++ resolved
@@ -29,15 +29,10 @@
 use pocketmine\crafting\ShapelessRecipeType;
 use pocketmine\item\Item;
 use pocketmine\network\mcpe\convert\GlobalItemTypeDictionary;
-<<<<<<< HEAD
-=======
-use pocketmine\network\mcpe\convert\ItemTranslator;
->>>>>>> b65dbcae
 use pocketmine\network\mcpe\convert\TypeConverter;
 use pocketmine\network\mcpe\protocol\CraftingDataPacket;
 use pocketmine\network\mcpe\protocol\types\inventory\ItemStack;
 use pocketmine\network\mcpe\protocol\types\recipe\CraftingRecipeBlockName;
-use pocketmine\network\mcpe\protocol\types\recipe\FurnaceRecipe as ProtocolFurnaceRecipe;
 use pocketmine\network\mcpe\protocol\types\recipe\FurnaceRecipeBlockName;
 use pocketmine\network\mcpe\protocol\types\recipe\PotionContainerChangeRecipe as ProtocolPotionContainerChangeRecipe;
 use pocketmine\network\mcpe\protocol\types\recipe\PotionTypeRecipe as ProtocolPotionTypeRecipe;
@@ -84,33 +79,6 @@
 		Timings::$craftingDataCacheRebuild->startTiming();
 		$packets = [];
 
-<<<<<<< HEAD
-		$counter = 0;
-		$nullUUID = Uuid::fromString(Uuid::NIL);
-		$converter = TypeConverter::getInstance();
-		$recipesWithTypeIds = [];
-		foreach($manager->getShapelessRecipes() as $list){
-			foreach($list as $recipe){
-				$typeTag = match($recipe->getType()->id()){
-					ShapelessRecipeType::CRAFTING()->id() => CraftingRecipeBlockName::CRAFTING_TABLE,
-					ShapelessRecipeType::STONECUTTER()->id() => CraftingRecipeBlockName::STONECUTTER,
-					default => throw new AssumptionFailedError("Unreachable"),
-				};
-				$recipesWithTypeIds[] = new ProtocolShapelessRecipe(
-					CraftingDataPacket::ENTRY_SHAPELESS,
-					Binary::writeInt(++$counter),
-					array_map(function(RecipeIngredient $item) use ($converter) : ProtocolRecipeIngredient{
-						return $converter->coreRecipeIngredientToNet($item);
-					}, $recipe->getIngredientList()),
-					array_map(function(Item $item) use ($converter) : ItemStack{
-						return $converter->coreItemStackToNet($item);
-					}, $recipe->getResults()),
-					$nullUUID,
-					$typeTag,
-					50,
-					$counter
-				);
-=======
 		foreach(GlobalItemTypeDictionary::getInstance()->getDictionaries() as $dictionaryProtocol => $unused){
 			$counter = 0;
 			$nullUUID = Uuid::fromString(Uuid::NIL);
@@ -126,11 +94,11 @@
 					$recipesWithTypeIds[] = new ProtocolShapelessRecipe(
 						CraftingDataPacket::ENTRY_SHAPELESS,
 						Binary::writeInt(++$counter),
-						array_map(function(Item $item) use ($dictionaryProtocol, $converter) : RecipeIngredient{
-							return $converter->coreItemStackToRecipeIngredient($dictionaryProtocol, $item);
+						array_map(function(Item $item) use ($dictionaryProtocol, $converter) : ProtocolRecipeIngredient{
+							return $converter->coreRecipeIngredientToNet($item, $dictionaryProtocol);
 						}, $recipe->getIngredientList()),
 						array_map(function(Item $item) use ($dictionaryProtocol, $converter) : ItemStack{
-							return $converter->coreItemStackToNet($dictionaryProtocol, $item);
+							return $converter->coreItemStackToNet($item, $dictionaryProtocol);
 						}, $recipe->getResults()),
 						$nullUUID,
 						$typeTag,
@@ -138,29 +106,22 @@
 						$counter
 					);
 				}
->>>>>>> b65dbcae
 			}
 			foreach($manager->getShapedRecipes() as $list){
 				foreach($list as $recipe){
 					$inputs = [];
 
-<<<<<<< HEAD
-				for($row = 0, $height = $recipe->getHeight(); $row < $height; ++$row){
-					for($column = 0, $width = $recipe->getWidth(); $column < $width; ++$column){
-						$inputs[$row][$column] = $converter->coreRecipeIngredientToNet($recipe->getIngredient($column, $row));
-=======
 					for($row = 0, $height = $recipe->getHeight(); $row < $height; ++$row){
 						for($column = 0, $width = $recipe->getWidth(); $column < $width; ++$column){
-							$inputs[$row][$column] = $converter->coreItemStackToRecipeIngredient($dictionaryProtocol, $recipe->getIngredient($column, $row));
+							$inputs[$row][$column] = $converter->coreRecipeIngredientToNet($recipe->getIngredient($column, $row), $dictionaryProtocol);
 						}
->>>>>>> b65dbcae
 					}
 					$recipesWithTypeIds[] = $r = new ProtocolShapedRecipe(
 						CraftingDataPacket::ENTRY_SHAPED,
 						Binary::writeInt(++$counter),
 						$inputs,
 						array_map(function(Item $item) use ($dictionaryProtocol, $converter) : ItemStack{
-							return $converter->coreItemStackToNet($dictionaryProtocol, $item);
+							return $converter->coreItemStackToNet($item, $dictionaryProtocol);
 						}, $recipe->getResults()),
 						$nullUUID,
 						CraftingRecipeBlockName::CRAFTING_TABLE,
@@ -170,24 +131,6 @@
 				}
 			}
 
-<<<<<<< HEAD
-		foreach(FurnaceType::getAll() as $furnaceType){
-			$typeTag = match($furnaceType->id()){
-				FurnaceType::FURNACE()->id() => FurnaceRecipeBlockName::FURNACE,
-				FurnaceType::BLAST_FURNACE()->id() => FurnaceRecipeBlockName::BLAST_FURNACE,
-				FurnaceType::SMOKER()->id() => FurnaceRecipeBlockName::SMOKER,
-				default => throw new AssumptionFailedError("Unreachable"),
-			};
-			foreach($manager->getFurnaceRecipeManager($furnaceType)->getAll() as $recipe){
-				$input = $converter->coreRecipeIngredientToNet($recipe->getInput());
-				$recipesWithTypeIds[] = new ProtocolFurnaceRecipe(
-					CraftingDataPacket::ENTRY_FURNACE_DATA,
-					$input->getId(),
-					$input->getMeta(),
-					$converter->coreItemStackToNet($recipe->getResult()),
-					$typeTag
-				);
-=======
 			foreach(FurnaceType::getAll() as $furnaceType){
 				$typeTag = match ($furnaceType->id()) {
 					FurnaceType::FURNACE()->id() => FurnaceRecipeBlockName::FURNACE,
@@ -195,81 +138,51 @@
 					FurnaceType::SMOKER()->id() => FurnaceRecipeBlockName::SMOKER,
 					default => throw new AssumptionFailedError("Unreachable"),
 				};
-				foreach($manager->getFurnaceRecipeManager($furnaceType)->getAll() as $recipe){
-					$input = $converter->coreItemStackToNet($dictionaryProtocol, $recipe->getInput());
-					$recipesWithTypeIds[] = new ProtocolFurnaceRecipe(
-						CraftingDataPacket::ENTRY_FURNACE_DATA,
-						$input->getId(),
-						$input->getMeta(),
-						$converter->coreItemStackToNet($dictionaryProtocol, $recipe->getResult()),
-						$typeTag
-					);
-				}
->>>>>>> b65dbcae
+				$recipesWithTypeIds[] = new ProtocolShapelessRecipe(
+					CraftingDataPacket::ENTRY_SHAPELESS,
+					Binary::writeInt(++$counter),
+					array_map(function(RecipeIngredient $item) use ($converter, $dictionaryProtocol) : ProtocolRecipeIngredient{
+						return $converter->coreRecipeIngredientToNet($item, $dictionaryProtocol);
+					}, $recipe->getIngredientList()),
+					array_map(function(Item $item) use ($converter, $dictionaryProtocol) : ItemStack{
+						return $converter->coreItemStackToNet($item, $dictionaryProtocol);
+					}, $recipe->getResults()),
+					$nullUUID,
+					$typeTag,
+					50,
+					$counter
+				);
 			}
 
-<<<<<<< HEAD
-		$potionTypeRecipes = [];
-		foreach($manager->getPotionTypeRecipes() as $recipe){
-			$input = $converter->coreRecipeIngredientToNet($recipe->getInput());
-			$ingredient = $converter->coreRecipeIngredientToNet($recipe->getIngredient());
-			$output = $converter->coreItemStackToNet($recipe->getOutput());
-			$potionTypeRecipes[] = new ProtocolPotionTypeRecipe(
-				$input->getId(),
-				$input->getMeta(),
-				$ingredient->getId(),
-				$ingredient->getMeta(),
-				$output->getId(),
-				$output->getMeta()
-			);
-		}
-
-		$potionContainerChangeRecipes = [];
-		$itemTypeDictionary = GlobalItemTypeDictionary::getInstance()->getDictionary();
-		foreach($manager->getPotionContainerChangeRecipes() as $recipe){
-			$input = $itemTypeDictionary->fromStringId($recipe->getInputItemId());
-			$ingredient = $converter->coreRecipeIngredientToNet($recipe->getIngredient());
-			$output = $itemTypeDictionary->fromStringId($recipe->getOutputItemId());
-			$potionContainerChangeRecipes[] = new ProtocolPotionContainerChangeRecipe(
-				$input,
-				$ingredient->getId(),
-				$output
-			);
-=======
 			$potionTypeRecipes = [];
-			foreach($manager->getPotionTypeRecipes() as $recipes){
-				foreach($recipes as $recipe){
-					$input = $converter->coreItemStackToNet($dictionaryProtocol, $recipe->getInput());
-					$ingredient = $converter->coreItemStackToNet($dictionaryProtocol, $recipe->getIngredient());
-					$output = $converter->coreItemStackToNet($dictionaryProtocol, $recipe->getOutput());
-					$potionTypeRecipes[] = new ProtocolPotionTypeRecipe(
-						$input->getId(),
-						$input->getMeta(),
-						$ingredient->getId(),
-						$ingredient->getMeta(),
-						$output->getId(),
-						$output->getMeta()
-					);
-				}
+			foreach($manager->getPotionTypeRecipes() as $recipe){
+				$input = $converter->coreRecipeIngredientToNet($recipe->getInput(), $dictionaryProtocol);
+				$ingredient = $converter->coreRecipeIngredientToNet($recipe->getIngredient(), $dictionaryProtocol);
+				$output = $converter->coreItemStackToNet($recipe->getOutput(), $dictionaryProtocol);
+				$potionTypeRecipes[] = new ProtocolPotionTypeRecipe(
+					$input->getId(),
+					$input->getMeta(),
+					$ingredient->getId(),
+					$ingredient->getMeta(),
+					$output->getId(),
+					$output->getMeta()
+				);
 			}
 
 			$potionContainerChangeRecipes = [];
-			$itemTranslator = ItemTranslator::getInstance();
-			foreach($manager->getPotionContainerChangeRecipes() as $recipes){
-				foreach($recipes as $recipe){
-					$input = $itemTranslator->toNetworkId($dictionaryProtocol, $recipe->getInputItemId(), 0);
-					$ingredient = $itemTranslator->toNetworkId($dictionaryProtocol, $recipe->getIngredient()->getId(), 0);
-					$output = $itemTranslator->toNetworkId($dictionaryProtocol, $recipe->getOutputItemId(), 0);
-					$potionContainerChangeRecipes[] = new ProtocolPotionContainerChangeRecipe(
-						$input[0],
-						$ingredient[0],
-						$output[0]
-					);
-				}
+			$itemTypeDictionary = GlobalItemTypeDictionary::getInstance()->getDictionary($dictionaryProtocol);
+			foreach($manager->getPotionContainerChangeRecipes() as $recipe){
+				$input = $itemTypeDictionary->fromStringId($recipe->getInputItemId());
+				$ingredient = $converter->coreRecipeIngredientToNet($recipe->getIngredient(), $dictionaryProtocol);
+				$output = $itemTypeDictionary->fromStringId($recipe->getOutputItemId());
+				$potionContainerChangeRecipes[] = new ProtocolPotionContainerChangeRecipe(
+					$input,
+					$ingredient->getId(),
+					$output
+				);
 			}
 
 			$packets[$dictionaryProtocol] = CraftingDataPacket::create($recipesWithTypeIds, $potionTypeRecipes, $potionContainerChangeRecipes, [], true);
->>>>>>> b65dbcae
 		}
 
 		Timings::$craftingDataCacheRebuild->stopTiming();
