--- conflicted
+++ resolved
@@ -80,7 +80,6 @@
 		Timings::$craftingDataCacheRebuild->startTiming();
 		$packets = [];
 
-<<<<<<< HEAD
 		foreach(GlobalItemTypeDictionary::getInstance()->getDictionaries() as $dictionaryProtocol => $unused){
 			$counter = 0;
 			$nullUUID = Uuid::fromString(Uuid::NIL);
@@ -91,6 +90,8 @@
 					$typeTag = match($recipe->getType()->id()){
 						ShapelessRecipeType::CRAFTING()->id() => CraftingRecipeBlockName::CRAFTING_TABLE,
 						ShapelessRecipeType::STONECUTTER()->id() => CraftingRecipeBlockName::STONECUTTER,
+						ShapelessRecipeType::CARTOGRAPHY()->id() => CraftingRecipeBlockName::SMITHING_TABLE,
+						ShapelessRecipeType::SMITHING()->id() => CraftingRecipeBlockName::SMITHING_TABLE,
 						default => throw new AssumptionFailedError("Unreachable"),
 					};
 					$recipesWithTypeIds[] = new ProtocolShapelessRecipe(
@@ -108,35 +109,6 @@
 						$counter
 					);
 				}
-=======
-		$counter = 0;
-		$nullUUID = Uuid::fromString(Uuid::NIL);
-		$converter = TypeConverter::getInstance();
-		$recipesWithTypeIds = [];
-		foreach($manager->getShapelessRecipes() as $list){
-			foreach($list as $recipe){
-				$typeTag = match($recipe->getType()->id()){
-					ShapelessRecipeType::CRAFTING()->id() => CraftingRecipeBlockName::CRAFTING_TABLE,
-					ShapelessRecipeType::STONECUTTER()->id() => CraftingRecipeBlockName::STONECUTTER,
-					ShapelessRecipeType::CARTOGRAPHY()->id() => CraftingRecipeBlockName::SMITHING_TABLE,
-					ShapelessRecipeType::SMITHING()->id() => CraftingRecipeBlockName::SMITHING_TABLE,
-					default => throw new AssumptionFailedError("Unreachable"),
-				};
-				$recipesWithTypeIds[] = new ProtocolShapelessRecipe(
-					CraftingDataPacket::ENTRY_SHAPELESS,
-					Binary::writeInt(++$counter),
-					array_map(function(RecipeIngredient $item) use ($converter) : ProtocolRecipeIngredient{
-						return $converter->coreRecipeIngredientToNet($item);
-					}, $recipe->getIngredientList()),
-					array_map(function(Item $item) use ($converter) : ItemStack{
-						return $converter->coreItemStackToNet($item);
-					}, $recipe->getResults()),
-					$nullUUID,
-					$typeTag,
-					50,
-					$counter
-				);
->>>>>>> 4f2f9b43
 			}
 			foreach($manager->getShapedRecipes() as $list){
 				foreach($list as $recipe){
