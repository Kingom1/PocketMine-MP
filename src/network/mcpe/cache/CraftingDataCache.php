--- conflicted
+++ resolved
@@ -26,11 +26,8 @@
 use pocketmine\crafting\CraftingManager;
 use pocketmine\crafting\FurnaceType;
 use pocketmine\item\Item;
-<<<<<<< HEAD
 use pocketmine\network\mcpe\convert\GlobalItemTypeDictionary;
-=======
 use pocketmine\network\mcpe\convert\ItemTranslator;
->>>>>>> 6cbc14f2
 use pocketmine\network\mcpe\convert\TypeConverter;
 use pocketmine\network\mcpe\protocol\CraftingDataPacket;
 use pocketmine\network\mcpe\protocol\types\inventory\ItemStack;
@@ -149,46 +146,42 @@
 				}
 			}
 
-			$packets[$dictionaryProtocol] = CraftingDataPacket::create($recipesWithTypeIds, [], [], [], true);
-		}
+			$potionTypeRecipes = [];
+			foreach($manager->getPotionTypeRecipes() as $recipes){
+				foreach($recipes as $recipe){
+					$input = $converter->coreItemStackToNet($dictionaryProtocol, $recipe->getInput());
+					$ingredient = $converter->coreItemStackToNet($dictionaryProtocol, $recipe->getIngredient());
+					$output = $converter->coreItemStackToNet($dictionaryProtocol, $recipe->getOutput());
+					$potionTypeRecipes[] = new ProtocolPotionTypeRecipe(
+						$input->getId(),
+						$input->getMeta(),
+						$ingredient->getId(),
+						$ingredient->getMeta(),
+						$output->getId(),
+						$output->getMeta()
+					);
+				}
+			}
 
-		$potionTypeRecipes = [];
-		foreach($manager->getPotionTypeRecipes() as $recipes){
-			foreach($recipes as $recipe){
-				$input = $converter->coreItemStackToNet($recipe->getInput());
-				$ingredient = $converter->coreItemStackToNet($recipe->getIngredient());
-				$output = $converter->coreItemStackToNet($recipe->getOutput());
-				$potionTypeRecipes[] = new ProtocolPotionTypeRecipe(
-					$input->getId(),
-					$input->getMeta(),
-					$ingredient->getId(),
-					$ingredient->getMeta(),
-					$output->getId(),
-					$output->getMeta()
-				);
+			$potionContainerChangeRecipes = [];
+			$itemTranslator = ItemTranslator::getInstance();
+			foreach($manager->getPotionContainerChangeRecipes() as $recipes){
+				foreach($recipes as $recipe){
+					$input = $itemTranslator->toNetworkId($dictionaryProtocol, $recipe->getInputItemId(), 0);
+					$ingredient = $itemTranslator->toNetworkId($dictionaryProtocol, $recipe->getIngredient()->getId(), 0);
+					$output = $itemTranslator->toNetworkId($dictionaryProtocol, $recipe->getOutputItemId(), 0);
+					$potionContainerChangeRecipes[] = new ProtocolPotionContainerChangeRecipe(
+						$input[0],
+						$ingredient[0],
+						$output[0]
+					);
+				}
 			}
-		}
 
-		$potionContainerChangeRecipes = [];
-		$itemTranslator = ItemTranslator::getInstance();
-		foreach($manager->getPotionContainerChangeRecipes() as $recipes){
-			foreach($recipes as $recipe){
-				$input = $itemTranslator->toNetworkId($recipe->getInputItemId(), 0);
-				$ingredient = $itemTranslator->toNetworkId($recipe->getIngredient()->getId(), 0);
-				$output = $itemTranslator->toNetworkId($recipe->getOutputItemId(), 0);
-				$potionContainerChangeRecipes[] = new ProtocolPotionContainerChangeRecipe(
-					$input[0],
-					$ingredient[0],
-					$output[0]
-				);
-			}
+			$packets[$dictionaryProtocol] = CraftingDataPacket::create($recipesWithTypeIds, $potionTypeRecipes, $potionContainerChangeRecipes, [], true);
 		}
 
 		Timings::$craftingDataCacheRebuild->stopTiming();
-<<<<<<< HEAD
 		return $packets;
-=======
-		return CraftingDataPacket::create($recipesWithTypeIds, $potionTypeRecipes, $potionContainerChangeRecipes, [], true);
->>>>>>> 6cbc14f2
 	}
 }