--- conflicted
+++ resolved
@@ -379,15 +379,8 @@
 				}
 			}
 		}catch(PacketDecodeException $e){
-<<<<<<< HEAD
-			if(strpos($e->getMessage(), "Reached limit of $max packets in a single batch") === false){
-				$this->logger->logException($e);
-			}
-			throw BadPacketException::wrap($e, "Packet batch decode error");
-=======
 			$this->logger->logException($e);
 			throw PacketHandlingException::wrap($e, "Packet batch decode error");
->>>>>>> 1898d4b4
 		}
 	}
 
