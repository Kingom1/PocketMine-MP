<?php

/*
 *
 *  ____            _        _   __  __ _                  __  __ ____
 * |  _ \ ___   ___| | _____| |_|  \/  (_)_ __   ___      |  \/  |  _ \
 * | |_) / _ \ / __| |/ / _ \ __| |\/| | | '_ \ / _ \_____| |\/| | |_) |
 * |  __/ (_) | (__|   <  __/ |_| |  | | | | | |  __/_____| |  | |  __/
 * |_|   \___/ \___|_|\_\___|\__|_|  |_|_|_| |_|\___|     |_|  |_|_|
 *
 * This program is free software: you can redistribute it and/or modify
 * it under the terms of the GNU Lesser General Public License as published by
 * the Free Software Foundation, either version 3 of the License, or
 * (at your option) any later version.
 *
 * @author PocketMine Team
 * @link http://www.pocketmine.net/
 *
 *
*/

declare(strict_types=1);

namespace pocketmine\network\mcpe;

use pocketmine\block\inventory\AnvilInventory;
use pocketmine\block\inventory\BlockInventory;
use pocketmine\block\inventory\BrewingStandInventory;
use pocketmine\block\inventory\CraftingTableInventory;
use pocketmine\block\inventory\EnchantInventory;
use pocketmine\block\inventory\FurnaceInventory;
use pocketmine\block\inventory\HopperInventory;
use pocketmine\block\inventory\LoomInventory;
use pocketmine\block\inventory\StonecutterInventory;
use pocketmine\crafting\FurnaceType;
use pocketmine\inventory\CreativeInventory;
use pocketmine\inventory\Inventory;
use pocketmine\inventory\transaction\action\SlotChangeAction;
use pocketmine\inventory\transaction\InventoryTransaction;
use pocketmine\item\Item;
use pocketmine\network\mcpe\convert\TypeConversionException;
use pocketmine\network\mcpe\convert\TypeConverter;
use pocketmine\network\mcpe\protocol\ClientboundPacket;
use pocketmine\network\mcpe\protocol\ContainerClosePacket;
use pocketmine\network\mcpe\protocol\ContainerOpenPacket;
use pocketmine\network\mcpe\protocol\ContainerSetDataPacket;
use pocketmine\network\mcpe\protocol\CreativeContentPacket;
use pocketmine\network\mcpe\protocol\InventoryContentPacket;
use pocketmine\network\mcpe\protocol\InventorySlotPacket;
use pocketmine\network\mcpe\protocol\MobEquipmentPacket;
use pocketmine\network\mcpe\protocol\types\BlockPosition;
use pocketmine\network\mcpe\protocol\types\inventory\ContainerIds;
use pocketmine\network\mcpe\protocol\types\inventory\CreativeContentEntry;
use pocketmine\network\mcpe\protocol\types\inventory\ItemStackWrapper;
use pocketmine\network\mcpe\protocol\types\inventory\NetworkInventoryAction;
use pocketmine\network\mcpe\protocol\types\inventory\WindowTypes;
use pocketmine\network\PacketHandlingException;
use pocketmine\player\Player;
use pocketmine\utils\AssumptionFailedError;
use pocketmine\utils\ObjectSet;
use function array_map;
use function array_search;
use function get_class;
use function max;
use function spl_object_id;

/**
 * @phpstan-type ContainerOpenClosure \Closure(int $id, Inventory $inventory) : (list<ClientboundPacket>|null)
 */
class InventoryManager{
<<<<<<< HEAD

	//TODO: HACK!
	//these IDs are used for 1.16 to restore 1.14ish crafting & inventory behaviour; since they don't seem to have any
	//effect on the behaviour of inventory transactions I don't currently plan to integrate these into the main system.
	private const RESERVED_WINDOW_ID_RANGE_START = ContainerIds::LAST - 10;
	private const HARDCODED_INVENTORY_WINDOW_ID = self::RESERVED_WINDOW_ID_RANGE_START + 2;
=======
	/** @var Player */
	private $player;
	/** @var NetworkSession */
	private $session;
>>>>>>> 26df37e6

	/** @var Inventory[] */
	private array $windowMap = [];
	private int $lastInventoryNetworkId = ContainerIds::FIRST;

	/**
	 * @var Item[][]
	 * @phpstan-var array<int, array<int, Item>>
	 */
	private array $initiatedSlotChanges = [];
	private int $clientSelectedHotbarSlot = -1;

	/** @phpstan-var ObjectSet<ContainerOpenClosure> */
	private ObjectSet $containerOpenCallbacks;

<<<<<<< HEAD
	public function __construct(
		private Player $player,
		private NetworkSession $session
	){
=======
	private ?int $pendingCloseWindowId = null;
	/** @phpstan-var \Closure() : void */
	private ?\Closure $pendingOpenWindowCallback = null;

	public function __construct(Player $player, NetworkSession $session){
		$this->player = $player;
		$this->session = $session;

>>>>>>> 26df37e6
		$this->containerOpenCallbacks = new ObjectSet();
		$this->containerOpenCallbacks->add(\Closure::fromCallable([self::class, 'createContainerOpen']));

		$this->add(ContainerIds::INVENTORY, $this->player->getInventory());
		$this->add(ContainerIds::OFFHAND, $this->player->getOffHandInventory());
		$this->add(ContainerIds::ARMOR, $this->player->getArmorInventory());
		$this->add(ContainerIds::UI, $this->player->getCursorInventory());

		$this->player->getInventory()->getHeldItemIndexChangeListeners()->add(function() : void{
			$this->syncSelectedHotbarSlot();
		});
	}

	private function add(int $id, Inventory $inventory) : void{
		$this->windowMap[$id] = $inventory;
	}

	private function addDynamic(Inventory $inventory) : int{
		$this->lastInventoryNetworkId = max(ContainerIds::FIRST, ($this->lastInventoryNetworkId + 1) % ContainerIds::LAST);
		$this->add($this->lastInventoryNetworkId, $inventory);
		return $this->lastInventoryNetworkId;
	}

	private function remove(int $id) : void{
		unset($this->windowMap[$id], $this->initiatedSlotChanges[$id]);
	}

	public function getWindowId(Inventory $inventory) : ?int{
		return ($id = array_search($inventory, $this->windowMap, true)) !== false ? $id : null;
	}

	public function getCurrentWindowId() : int{
		return $this->lastInventoryNetworkId;
	}

	public function getWindow(int $windowId) : ?Inventory{
		return $this->windowMap[$windowId] ?? null;
	}

	public function onTransactionStart(InventoryTransaction $tx) : void{
		foreach($tx->getActions() as $action){
			if($action instanceof SlotChangeAction && ($windowId = $this->getWindowId($action->getInventory())) !== null){
				//in some cases the inventory might not have a window ID, but still be referenced by a transaction (e.g. crafting grid changes), so we can't unconditionally record the change here or we might leak things
				$this->initiatedSlotChanges[$windowId][$action->getSlot()] = $action->getTargetItem();
			}
		}
	}

	/**
	 * @param NetworkInventoryAction[] $networkInventoryActions
	 * @throws PacketHandlingException
	 */
	public function addPredictedSlotChanges(array $networkInventoryActions) : void{
		foreach($networkInventoryActions as $action){
			if($action->sourceType === NetworkInventoryAction::SOURCE_CONTAINER && isset($this->windowMap[$action->windowId])){
				//this won't cover stuff like crafting grid due to too much magic
				try{
					$item = TypeConverter::getInstance()->netItemStackToCore($action->newItem->getItemStack());
				}catch(TypeConversionException $e){
					throw new PacketHandlingException($e->getMessage(), 0, $e);
				}
				$this->initiatedSlotChanges[$action->windowId][$action->inventorySlot] = $item;
			}
		}
	}

	/**
	 * When the server initiates a window close, it does so by sending a ContainerClose to the client, which causes the
	 * client to behave as if it initiated the close itself. It responds by sending a ContainerClose back to the server,
	 * which the server is then expected to respond to.
	 *
	 * Sending the client a new window before sending this final response creates buggy behaviour on the client, which
	 * is problematic when switching windows. Therefore, we defer sending any new windows until after the client
	 * responds to our window close instruction, so that we can complete the window handshake correctly.
	 *
	 * This is a pile of complicated garbage that only exists because Mojang overengineered the process of opening and
	 * closing inventory windows.
	 *
	 * @phpstan-param \Closure() : void $func
	 */
	private function openWindowDeferred(\Closure $func) : void{
		if($this->pendingCloseWindowId !== null){
			$this->session->getLogger()->debug("Deferring opening of new window, waiting for close ack of window $this->pendingCloseWindowId");
			$this->pendingOpenWindowCallback = $func;
		}else{
			$func();
		}
	}

	public function onCurrentWindowChange(Inventory $inventory) : void{
		$this->onCurrentWindowRemove();

		$this->openWindowDeferred(function() use ($inventory) : void{
			$windowId = $this->addDynamic($inventory);

			foreach($this->containerOpenCallbacks as $callback){
				$pks = $callback($windowId, $inventory);
				if($pks !== null){
					foreach($pks as $pk){
						$this->session->sendDataPacket($pk);
					}
					$this->syncContents($inventory);
					return;
				}
			}
			throw new \LogicException("Unsupported inventory type");
		});
	}

	/** @phpstan-return ObjectSet<ContainerOpenClosure> */
	public function getContainerOpenCallbacks() : ObjectSet{ return $this->containerOpenCallbacks; }

	/**
	 * @return ClientboundPacket[]|null
	 * @phpstan-return list<ClientboundPacket>|null
	 */
	protected static function createContainerOpen(int $id, Inventory $inv) : ?array{
		//TODO: we should be using some kind of tagging system to identify the types. Instanceof is flaky especially
		//if the class isn't final, not to mention being inflexible.
		if($inv instanceof BlockInventory){
			$blockPosition = BlockPosition::fromVector3($inv->getHolder());
			$windowType = match(true){
				$inv instanceof LoomInventory => WindowTypes::LOOM,
				$inv instanceof FurnaceInventory => match($inv->getFurnaceType()->id()){
						FurnaceType::FURNACE()->id() => WindowTypes::FURNACE,
						FurnaceType::BLAST_FURNACE()->id() => WindowTypes::BLAST_FURNACE,
						FurnaceType::SMOKER()->id() => WindowTypes::SMOKER,
						default => throw new AssumptionFailedError("Unreachable")
					},
				$inv instanceof EnchantInventory => WindowTypes::ENCHANTMENT,
				$inv instanceof BrewingStandInventory => WindowTypes::BREWING_STAND,
				$inv instanceof AnvilInventory => WindowTypes::ANVIL,
				$inv instanceof HopperInventory => WindowTypes::HOPPER,
				$inv instanceof CraftingTableInventory => WindowTypes::WORKBENCH,
				$inv instanceof StonecutterInventory => WindowTypes::STONECUTTER,
				default => WindowTypes::CONTAINER
			};
			return [ContainerOpenPacket::blockInv($id, $windowType, $blockPosition)];
		}
		return null;
	}

	public function onClientOpenMainInventory() : void{
		$this->onCurrentWindowRemove();

		$this->openWindowDeferred(function() : void{
			$windowId = $this->addDynamic($this->player->getInventory());

			$this->session->sendDataPacket(ContainerOpenPacket::entityInv(
				$windowId,
				WindowTypes::INVENTORY,
				$this->player->getId()
			));
		});
	}

	public function onCurrentWindowRemove() : void{
		if(isset($this->windowMap[$this->lastInventoryNetworkId])){
			$this->remove($this->lastInventoryNetworkId);
			$this->session->sendDataPacket(ContainerClosePacket::create($this->lastInventoryNetworkId, true));
			if($this->pendingCloseWindowId !== null){
				throw new AssumptionFailedError("We should not have opened a new window while a window was waiting to be closed");
			}
			$this->pendingCloseWindowId = $this->lastInventoryNetworkId;
		}
	}

	public function onClientRemoveWindow(int $id) : void{
		if($id === $this->lastInventoryNetworkId){
			$this->remove($id);
			$this->player->removeCurrentWindow();
		}else{
			$this->session->getLogger()->debug("Attempted to close inventory with network ID $id, but current is $this->lastInventoryNetworkId");
		}

		//Always send this, even if no window matches. If we told the client to close a window, it will behave as if it
		//initiated the close and expect an ack.
		$this->session->sendDataPacket(ContainerClosePacket::create($id, false));

		if($this->pendingOpenWindowCallback !== null && $id === $this->pendingCloseWindowId){
			$this->session->getLogger()->debug("Opening deferred window after close ack of window $id");
			$this->pendingCloseWindowId = null;
			($this->pendingOpenWindowCallback)();
			$this->pendingOpenWindowCallback = null;
		}
	}

	public function syncSlot(Inventory $inventory, int $slot) : void{
		$windowId = $this->getWindowId($inventory);
		if($windowId !== null){
			$currentItem = $inventory->getItem($slot);
			$clientSideItem = $this->initiatedSlotChanges[$windowId][$slot] ?? null;
			if($clientSideItem === null || !$clientSideItem->equalsExact($currentItem)){
				$itemStackWrapper = ItemStackWrapper::legacy(TypeConverter::getInstance()->coreItemStackToNet($currentItem));
				if($windowId === ContainerIds::OFFHAND){
					//TODO: HACK!
					//The client may sometimes ignore the InventorySlotPacket for the offhand slot.
					//This can cause a lot of problems (totems, arrows, and more...).
					//The workaround is to send an InventoryContentPacket instead
					//BDS (Bedrock Dedicated Server) also seems to work this way.
					$this->session->sendDataPacket(InventoryContentPacket::create($windowId, [$itemStackWrapper]));
				}else{
					$this->session->sendDataPacket(InventorySlotPacket::create($windowId, $slot, $itemStackWrapper));
				}
			}
			unset($this->initiatedSlotChanges[$windowId][$slot]);
		}
	}

	public function syncContents(Inventory $inventory) : void{
		$windowId = $this->getWindowId($inventory);
		if($windowId !== null){
			unset($this->initiatedSlotChanges[$windowId]);
			$typeConverter = TypeConverter::getInstance();
			if($windowId === ContainerIds::UI){
				//TODO: HACK!
				//Since 1.13, cursor is now part of a larger "UI inventory", and sending contents for this larger inventory does
				//not work the way it's intended to. Even if it did, it would be necessary to send all 51 slots just to update
				//this one, which is just not worth it.
				//This workaround isn't great, but it's at least simple.
				$this->session->sendDataPacket(InventorySlotPacket::create(
					$windowId,
					0,
					ItemStackWrapper::legacy($typeConverter->coreItemStackToNet($inventory->getItem(0)))
				));
			}else{
				$this->session->sendDataPacket(InventoryContentPacket::create($windowId, array_map(function(Item $itemStack) use ($typeConverter) : ItemStackWrapper{
					return ItemStackWrapper::legacy($typeConverter->coreItemStackToNet($itemStack));
				}, $inventory->getContents(true))));
			}
		}
	}

	public function syncAll() : void{
		foreach($this->windowMap as $inventory){
			$this->syncContents($inventory);
		}
	}

	public function syncMismatchedPredictedSlotChanges() : void{
		foreach($this->initiatedSlotChanges as $windowId => $slots){
			if(!isset($this->windowMap[$windowId])){
				continue;
			}
			$inventory = $this->windowMap[$windowId];

			foreach($slots as $slot => $expectedItem){
				if(!$inventory->slotExists($slot)){
					continue; //TODO: size desync ???
				}
				$actualItem = $inventory->getItem($slot);
				if(!$actualItem->equalsExact($expectedItem)){
					$this->session->getLogger()->debug("Detected prediction mismatch in inventory " . get_class($inventory) . "#" . spl_object_id($inventory) . " slot $slot");
					$this->syncSlot($inventory, $slot);
				}
			}
		}

		$this->initiatedSlotChanges = [];
	}

	public function syncData(Inventory $inventory, int $propertyId, int $value) : void{
		$windowId = $this->getWindowId($inventory);
		if($windowId !== null){
			$this->session->sendDataPacket(ContainerSetDataPacket::create($windowId, $propertyId, $value));
		}
	}

	public function onClientSelectHotbarSlot(int $slot) : void{
		$this->clientSelectedHotbarSlot = $slot;
	}

	public function syncSelectedHotbarSlot() : void{
		$selected = $this->player->getInventory()->getHeldItemIndex();
		if($selected !== $this->clientSelectedHotbarSlot){
			$this->session->sendDataPacket(MobEquipmentPacket::create(
				$this->player->getId(),
				ItemStackWrapper::legacy(TypeConverter::getInstance()->coreItemStackToNet($this->player->getInventory()->getItemInHand())),
				$selected,
				$selected,
				ContainerIds::INVENTORY
			));
			$this->clientSelectedHotbarSlot = $selected;
		}
	}

	public function syncCreative() : void{
		$typeConverter = TypeConverter::getInstance();

		$nextEntryId = 1;
		$this->session->sendDataPacket(CreativeContentPacket::create(array_map(function(Item $item) use($typeConverter, &$nextEntryId) : CreativeContentEntry{
			return new CreativeContentEntry($nextEntryId++, $typeConverter->coreItemStackToNet($item));
		}, $this->player->isSpectator() ? [] : CreativeInventory::getInstance()->getAll())));
	}
}<|MERGE_RESOLUTION|>--- conflicted
+++ resolved
@@ -68,20 +68,6 @@
  * @phpstan-type ContainerOpenClosure \Closure(int $id, Inventory $inventory) : (list<ClientboundPacket>|null)
  */
 class InventoryManager{
-<<<<<<< HEAD
-
-	//TODO: HACK!
-	//these IDs are used for 1.16 to restore 1.14ish crafting & inventory behaviour; since they don't seem to have any
-	//effect on the behaviour of inventory transactions I don't currently plan to integrate these into the main system.
-	private const RESERVED_WINDOW_ID_RANGE_START = ContainerIds::LAST - 10;
-	private const HARDCODED_INVENTORY_WINDOW_ID = self::RESERVED_WINDOW_ID_RANGE_START + 2;
-=======
-	/** @var Player */
-	private $player;
-	/** @var NetworkSession */
-	private $session;
->>>>>>> 26df37e6
-
 	/** @var Inventory[] */
 	private array $windowMap = [];
 	private int $lastInventoryNetworkId = ContainerIds::FIRST;
@@ -96,21 +82,14 @@
 	/** @phpstan-var ObjectSet<ContainerOpenClosure> */
 	private ObjectSet $containerOpenCallbacks;
 
-<<<<<<< HEAD
+	private ?int $pendingCloseWindowId = null;
+	/** @phpstan-var \Closure() : void */
+	private ?\Closure $pendingOpenWindowCallback = null;
+
 	public function __construct(
 		private Player $player,
 		private NetworkSession $session
 	){
-=======
-	private ?int $pendingCloseWindowId = null;
-	/** @phpstan-var \Closure() : void */
-	private ?\Closure $pendingOpenWindowCallback = null;
-
-	public function __construct(Player $player, NetworkSession $session){
-		$this->player = $player;
-		$this->session = $session;
-
->>>>>>> 26df37e6
 		$this->containerOpenCallbacks = new ObjectSet();
 		$this->containerOpenCallbacks->add(\Closure::fromCallable([self::class, 'createContainerOpen']));
 
