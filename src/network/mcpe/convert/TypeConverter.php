<?php

/*
 *
 *  ____            _        _   __  __ _                  __  __ ____
 * |  _ \ ___   ___| | _____| |_|  \/  (_)_ __   ___      |  \/  |  _ \
 * | |_) / _ \ / __| |/ / _ \ __| |\/| | | '_ \ / _ \_____| |\/| | |_) |
 * |  __/ (_) | (__|   <  __/ |_| |  | | | | | |  __/_____| |  | |  __/
 * |_|   \___/ \___|_|\_\___|\__|_|  |_|_|_| |_|\___|     |_|  |_|_|
 *
 * This program is free software: you can redistribute it and/or modify
 * it under the terms of the GNU Lesser General Public License as published by
 * the Free Software Foundation, either version 3 of the License, or
 * (at your option) any later version.
 *
 * @author PocketMine Team
 * @link http://www.pocketmine.net/
 *
 *
 */

declare(strict_types=1);

namespace pocketmine\network\mcpe\convert;

<<<<<<< HEAD
use pocketmine\block\inventory\AnvilInventory;
use pocketmine\block\inventory\CartographyTableInventory;
use pocketmine\block\inventory\CraftingTableInventory;
use pocketmine\block\inventory\EnchantInventory;
use pocketmine\block\inventory\LoomInventory;
use pocketmine\block\inventory\SmithingTableInventory;
use pocketmine\block\inventory\StonecutterInventory;
use pocketmine\block\VanillaBlocks;
use pocketmine\crafting\ExactRecipeIngredient;
use pocketmine\crafting\MetaWildcardRecipeIngredient;
use pocketmine\crafting\RecipeIngredient;
use pocketmine\data\bedrock\item\BlockItemIdMap;
=======
use pocketmine\block\BlockLegacyIds;
>>>>>>> 5d5366a7
use pocketmine\inventory\transaction\action\CreateItemAction;
use pocketmine\inventory\transaction\action\DestroyItemAction;
use pocketmine\inventory\transaction\action\DropItemAction;
use pocketmine\inventory\transaction\action\InventoryAction;
use pocketmine\inventory\transaction\action\SlotChangeAction;
use pocketmine\item\Item;
use pocketmine\item\VanillaItems;
use pocketmine\nbt\NbtException;
use pocketmine\nbt\tag\CompoundTag;
use pocketmine\network\mcpe\InventoryManager;
use pocketmine\network\mcpe\protocol\types\GameMode as ProtocolGameMode;
use pocketmine\network\mcpe\protocol\types\inventory\ContainerIds;
use pocketmine\network\mcpe\protocol\types\inventory\ItemStack;
use pocketmine\network\mcpe\protocol\types\inventory\NetworkInventoryAction;
use pocketmine\network\mcpe\protocol\types\inventory\UIInventorySlotOffset;
use pocketmine\network\mcpe\protocol\types\recipe\RecipeIngredient as ProtocolRecipeIngredient;
use pocketmine\player\GameMode;
use pocketmine\player\Player;
use pocketmine\utils\AssumptionFailedError;
use pocketmine\utils\SingletonTrait;
use function get_class;
use function morton2d_encode;

class TypeConverter{
	use SingletonTrait;

	private const PM_ID_TAG = "___Id___";

	private const RECIPE_INPUT_WILDCARD_META = 0x7fff;

	private int $shieldRuntimeId;

	public function __construct(){
		//TODO: inject stuff via constructor
		$this->shieldRuntimeId = GlobalItemTypeDictionary::getInstance()->getDictionary()->fromStringId("minecraft:shield");
	}

	/**
	 * Returns a client-friendly gamemode of the specified real gamemode
	 * This function takes care of handling gamemodes known to MCPE (as of 1.1.0.3, that includes Survival, Creative and Adventure)
	 *
	 * @internal
	 */
	public function coreGameModeToProtocol(GameMode $gamemode) : int{
		switch($gamemode->id()){
			case GameMode::SURVIVAL()->id():
				return ProtocolGameMode::SURVIVAL;
			case GameMode::CREATIVE()->id():
			case GameMode::SPECTATOR()->id():
				return ProtocolGameMode::CREATIVE;
			case GameMode::ADVENTURE()->id():
				return ProtocolGameMode::ADVENTURE;
			default:
				throw new AssumptionFailedError("Unknown game mode");
		}
	}

	public function protocolGameModeName(GameMode $gameMode) : string{
		switch($gameMode->id()){
			case GameMode::SURVIVAL()->id(): return "Survival";
			case GameMode::ADVENTURE()->id(): return "Adventure";
			default: return "Creative";
		}
	}

	public function protocolGameModeToCore(int $gameMode) : ?GameMode{
		switch($gameMode){
			case ProtocolGameMode::SURVIVAL:
				return GameMode::SURVIVAL();
			case ProtocolGameMode::CREATIVE:
				return GameMode::CREATIVE();
			case ProtocolGameMode::ADVENTURE:
				return GameMode::ADVENTURE();
			case ProtocolGameMode::CREATIVE_VIEWER:
			case ProtocolGameMode::SURVIVAL_VIEWER:
				return GameMode::SPECTATOR();
			default:
				return null;
		}
	}

	public function coreRecipeIngredientToNet(?RecipeIngredient $ingredient) : ProtocolRecipeIngredient{
		if($ingredient === null){
			return new ProtocolRecipeIngredient(0, 0, 0);
		}
		if($ingredient instanceof MetaWildcardRecipeIngredient){
			$id = GlobalItemTypeDictionary::getInstance()->getDictionary()->fromStringId($ingredient->getItemId());
			$meta = self::RECIPE_INPUT_WILDCARD_META;
		}elseif($ingredient instanceof ExactRecipeIngredient){
			$item = $ingredient->getItem();
			[$id, $meta, $blockRuntimeId] = ItemTranslator::getInstance()->toNetworkId($item);
			if($blockRuntimeId !== ItemTranslator::NO_BLOCK_RUNTIME_ID){
				$meta = RuntimeBlockMapping::getInstance()->getBlockStateDictionary()->getMetaFromStateId($blockRuntimeId);
				if($meta === null){
					throw new AssumptionFailedError("Every block state should have an associated meta value");
				}
			}
		}else{
			throw new \LogicException("Unsupported recipe ingredient type " . get_class($ingredient) . ", only " . ExactRecipeIngredient::class . " and " . MetaWildcardRecipeIngredient::class . " are supported");
		}
		return new ProtocolRecipeIngredient($id, $meta, 1);
	}

	public function netRecipeIngredientToCore(ProtocolRecipeIngredient $ingredient) : ?RecipeIngredient{
		if($ingredient->getId() === 0){
			return null;
		}

		$itemId = GlobalItemTypeDictionary::getInstance()->getDictionary()->fromIntId($ingredient->getId());

		if($ingredient->getMeta() === self::RECIPE_INPUT_WILDCARD_META){
			return new MetaWildcardRecipeIngredient($itemId);
		}

		$meta = $ingredient->getMeta();
		$blockRuntimeId = null;
		if(($blockId = BlockItemIdMap::getInstance()->lookupBlockId($itemId)) !== null){
			$blockRuntimeId = RuntimeBlockMapping::getInstance()->getBlockStateDictionary()->lookupStateIdFromIdMeta($blockId, $meta);
			if($blockRuntimeId !== null){
				$meta = 0;
			}
		}
		$result = ItemTranslator::getInstance()->fromNetworkId($ingredient->getId(), $meta, $blockRuntimeId ?? ItemTranslator::NO_BLOCK_RUNTIME_ID);
		return new ExactRecipeIngredient($result);
	}

	public function coreItemStackToNet(Item $itemStack) : ItemStack{
		if($itemStack->isNull()){
			return ItemStack::null();
		}
		$nbt = null;
		if($itemStack->hasNamedTag()){
			$nbt = clone $itemStack->getNamedTag();
		}

		$idMeta = ItemTranslator::getInstance()->toNetworkIdQuiet($itemStack);
		if($idMeta === null){
			//Display unmapped items as INFO_UPDATE, but stick something in their NBT to make sure they don't stack with
			//other unmapped items.
			[$id, $meta, $blockRuntimeId] = ItemTranslator::getInstance()->toNetworkId(VanillaBlocks::INFO_UPDATE()->asItem());
			if($nbt === null){
				$nbt = new CompoundTag();
			}
			$nbt->setInt(self::PM_ID_TAG, morton2d_encode($itemStack->getTypeId(), $itemStack->computeTypeData()));
		}else{
			[$id, $meta, $blockRuntimeId] = $idMeta;
		}

		return new ItemStack(
			$id,
			$meta,
			$itemStack->getCount(),
			$blockRuntimeId,
			$nbt,
			[],
			[],
			$id === $this->shieldRuntimeId ? 0 : null
		);
	}

	/**
	 * @throws TypeConversionException
	 */
	public function netItemStackToCore(ItemStack $itemStack) : Item{
		if($itemStack->getId() === 0){
			return VanillaItems::AIR();
		}
		$compound = $itemStack->getNbt();

		$itemResult = ItemTranslator::getInstance()->fromNetworkId($itemStack->getId(), $itemStack->getMeta(), $itemStack->getBlockRuntimeId());

		if($compound !== null){
			$compound = clone $compound;
		}

		$itemResult->setCount($itemStack->getCount());
		if($compound !== null){
			try{
				$itemResult->setNamedTag($compound);
			}catch(NbtException $e){
				throw TypeConversionException::wrap($e, "Bad itemstack NBT data");
			}
		}

		return $itemResult;
	}

	/**
	 * @throws TypeConversionException
	 */
	public function createInventoryAction(NetworkInventoryAction $action, Player $player, InventoryManager $inventoryManager) : ?InventoryAction{
		if($action->oldItem->getItemStack()->equals($action->newItem->getItemStack())){
			//filter out useless noise in 1.13
			return null;
		}
		try{
			$old = $this->netItemStackToCore($action->oldItem->getItemStack());
		}catch(TypeConversionException $e){
			throw TypeConversionException::wrap($e, "Inventory action: oldItem");
		}
		try{
			$new = $this->netItemStackToCore($action->newItem->getItemStack());
		}catch(TypeConversionException $e){
			throw TypeConversionException::wrap($e, "Inventory action: newItem");
		}
		switch($action->sourceType){
			case NetworkInventoryAction::SOURCE_CONTAINER:
<<<<<<< HEAD
				$window = null;
				if($action->windowId === ContainerIds::UI && $action->inventorySlot > 0){
					if($action->inventorySlot === UIInventorySlotOffset::CREATED_ITEM_OUTPUT){
						return null; //useless noise
					}
					$pSlot = $action->inventorySlot;

					$slot = UIInventorySlotOffset::CRAFTING2X2_INPUT[$pSlot] ?? null;
					if($slot !== null){
						$window = $player->getCraftingGrid();
					}elseif(($current = $player->getCurrentWindow()) !== null){
						$slotMap = match(true){
							$current instanceof AnvilInventory => UIInventorySlotOffset::ANVIL,
							$current instanceof EnchantInventory => UIInventorySlotOffset::ENCHANTING_TABLE,
							$current instanceof LoomInventory => UIInventorySlotOffset::LOOM,
							$current instanceof StonecutterInventory => [UIInventorySlotOffset::STONE_CUTTER_INPUT => StonecutterInventory::SLOT_INPUT],
							$current instanceof CraftingTableInventory => UIInventorySlotOffset::CRAFTING3X3_INPUT,
							$current instanceof CartographyTableInventory => UIInventorySlotOffset::CARTOGRAPHY_TABLE,
							$current instanceof SmithingTableInventory => UIInventorySlotOffset::SMITHING_TABLE,
							default => null
						};
						if($slotMap !== null){
							$window = $current;
							$slot = $slotMap[$pSlot] ?? null;
						}
					}
					if($slot === null){
						throw new TypeConversionException("Unmatched UI inventory slot offset $pSlot");
					}
				}else{
					$window = $inventoryManager->getWindow($action->windowId);
					$slot = $action->inventorySlot;
=======
				if($action->windowId === ContainerIds::UI && $action->inventorySlot === UIInventorySlotOffset::CREATED_ITEM_OUTPUT){
					return null; //useless noise
>>>>>>> 5d5366a7
				}
				$located = $inventoryManager->locateWindowAndSlot($action->windowId, $action->inventorySlot);
				if($located !== null){
					[$window, $slot] = $located;
					return new SlotChangeAction($window, $slot, $old, $new);
				}

				throw new TypeConversionException("No open container with window ID $action->windowId");
			case NetworkInventoryAction::SOURCE_WORLD:
				if($action->inventorySlot !== NetworkInventoryAction::ACTION_MAGIC_SLOT_DROP_ITEM){
					throw new TypeConversionException("Only expecting drop-item world actions from the client!");
				}

				return new DropItemAction($new);
			case NetworkInventoryAction::SOURCE_CREATIVE:
				switch($action->inventorySlot){
					case NetworkInventoryAction::ACTION_MAGIC_SLOT_CREATIVE_DELETE_ITEM:
						return new DestroyItemAction($new);
					case NetworkInventoryAction::ACTION_MAGIC_SLOT_CREATIVE_CREATE_ITEM:
						return new CreateItemAction($old);
					default:
						throw new TypeConversionException("Unexpected creative action type $action->inventorySlot");

				}
			case NetworkInventoryAction::SOURCE_TODO:
				//These are used to balance a transaction that involves special actions, like crafting, enchanting, etc.
				//The vanilla server just accepted these without verifying them. We don't need to care about them since
				//we verify crafting by checking for imbalances anyway.
				return null;
			default:
				throw new TypeConversionException("Unknown inventory source type $action->sourceType");
		}
	}
}<|MERGE_RESOLUTION|>--- conflicted
+++ resolved
@@ -23,22 +23,11 @@
 
 namespace pocketmine\network\mcpe\convert;
 
-<<<<<<< HEAD
-use pocketmine\block\inventory\AnvilInventory;
-use pocketmine\block\inventory\CartographyTableInventory;
-use pocketmine\block\inventory\CraftingTableInventory;
-use pocketmine\block\inventory\EnchantInventory;
-use pocketmine\block\inventory\LoomInventory;
-use pocketmine\block\inventory\SmithingTableInventory;
-use pocketmine\block\inventory\StonecutterInventory;
 use pocketmine\block\VanillaBlocks;
 use pocketmine\crafting\ExactRecipeIngredient;
 use pocketmine\crafting\MetaWildcardRecipeIngredient;
 use pocketmine\crafting\RecipeIngredient;
 use pocketmine\data\bedrock\item\BlockItemIdMap;
-=======
-use pocketmine\block\BlockLegacyIds;
->>>>>>> 5d5366a7
 use pocketmine\inventory\transaction\action\CreateItemAction;
 use pocketmine\inventory\transaction\action\DestroyItemAction;
 use pocketmine\inventory\transaction\action\DropItemAction;
@@ -246,43 +235,8 @@
 		}
 		switch($action->sourceType){
 			case NetworkInventoryAction::SOURCE_CONTAINER:
-<<<<<<< HEAD
-				$window = null;
-				if($action->windowId === ContainerIds::UI && $action->inventorySlot > 0){
-					if($action->inventorySlot === UIInventorySlotOffset::CREATED_ITEM_OUTPUT){
-						return null; //useless noise
-					}
-					$pSlot = $action->inventorySlot;
-
-					$slot = UIInventorySlotOffset::CRAFTING2X2_INPUT[$pSlot] ?? null;
-					if($slot !== null){
-						$window = $player->getCraftingGrid();
-					}elseif(($current = $player->getCurrentWindow()) !== null){
-						$slotMap = match(true){
-							$current instanceof AnvilInventory => UIInventorySlotOffset::ANVIL,
-							$current instanceof EnchantInventory => UIInventorySlotOffset::ENCHANTING_TABLE,
-							$current instanceof LoomInventory => UIInventorySlotOffset::LOOM,
-							$current instanceof StonecutterInventory => [UIInventorySlotOffset::STONE_CUTTER_INPUT => StonecutterInventory::SLOT_INPUT],
-							$current instanceof CraftingTableInventory => UIInventorySlotOffset::CRAFTING3X3_INPUT,
-							$current instanceof CartographyTableInventory => UIInventorySlotOffset::CARTOGRAPHY_TABLE,
-							$current instanceof SmithingTableInventory => UIInventorySlotOffset::SMITHING_TABLE,
-							default => null
-						};
-						if($slotMap !== null){
-							$window = $current;
-							$slot = $slotMap[$pSlot] ?? null;
-						}
-					}
-					if($slot === null){
-						throw new TypeConversionException("Unmatched UI inventory slot offset $pSlot");
-					}
-				}else{
-					$window = $inventoryManager->getWindow($action->windowId);
-					$slot = $action->inventorySlot;
-=======
 				if($action->windowId === ContainerIds::UI && $action->inventorySlot === UIInventorySlotOffset::CREATED_ITEM_OUTPUT){
 					return null; //useless noise
->>>>>>> 5d5366a7
 				}
 				$located = $inventoryManager->locateWindowAndSlot($action->windowId, $action->inventorySlot);
 				if($located !== null){
