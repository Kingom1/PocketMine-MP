--- conflicted
+++ resolved
@@ -184,14 +184,10 @@
 		);
 	}
 
-<<<<<<< HEAD
-	public function netItemStackToCore(int $protocolId, ItemStack $itemStack) : Item{
-=======
 	/**
 	 * @throws TypeConversionException
 	 */
-	public function netItemStackToCore(ItemStack $itemStack) : Item{
->>>>>>> fec48003
+	public function netItemStackToCore(int $protocolId, ItemStack $itemStack) : Item{
 		if($itemStack->getId() === 0){
 			return ItemFactory::getInstance()->get(ItemIds::AIR, 0, 0);
 		}
@@ -258,21 +254,16 @@
 			//filter out useless noise in 1.13
 			return null;
 		}
-<<<<<<< HEAD
-		$old = $this->netItemStackToCore($protocolId, $action->oldItem->getItemStack());
-		$new = $this->netItemStackToCore($protocolId, $action->newItem->getItemStack());
-=======
 		try{
-			$old = $this->netItemStackToCore($action->oldItem->getItemStack());
+			$old = $this->netItemStackToCore($protocolId, $action->oldItem->getItemStack());
 		}catch(TypeConversionException $e){
 			throw TypeConversionException::wrap($e, "Inventory action: oldItem");
 		}
 		try{
-			$new = $this->netItemStackToCore($action->newItem->getItemStack());
+			$new = $this->netItemStackToCore($protocolId, $action->newItem->getItemStack());
 		}catch(TypeConversionException $e){
 			throw TypeConversionException::wrap($e, "Inventory action: newItem");
 		}
->>>>>>> fec48003
 		switch($action->sourceType){
 			case NetworkInventoryAction::SOURCE_CONTAINER:
 				if($action->windowId === ContainerIds::UI and $action->inventorySlot > 0){
