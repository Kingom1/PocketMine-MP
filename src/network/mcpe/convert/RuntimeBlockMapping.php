--- conflicted
+++ resolved
@@ -27,12 +27,8 @@
 use pocketmine\data\bedrock\block\BlockStateSerializeException;
 use pocketmine\data\bedrock\block\BlockStateSerializer;
 use pocketmine\data\bedrock\block\BlockTypeNames;
-<<<<<<< HEAD
-use pocketmine\nbt\tag\CompoundTag;
 use pocketmine\network\mcpe\protocol\ProtocolInfo;
 use pocketmine\player\Player;
-=======
->>>>>>> 4f2f9b43
 use pocketmine\utils\AssumptionFailedError;
 use pocketmine\utils\SingletonTrait;
 use pocketmine\utils\Utils;
@@ -52,8 +48,8 @@
 	 */
 	private array $networkIdCache = [];
 
-	/** Used when a blockstate can't be correctly serialized (e.g. because it's unknown) */
-	private BlockStateData $fallbackStateData;
+	/** @var BlockStateData[] Used when a blockstate can't be correctly serialized (e.g. because it's unknown) */
+	private array $fallbackStateData;
 	/** @var int[] */
 	private array $fallbackStateId;
 
@@ -121,19 +117,13 @@
 		private array $blockStateDictionaries,
 		private BlockStateSerializer $blockStateSerializer
 	){
-<<<<<<< HEAD
-		$this->fallbackStateData = new BlockStateData(BlockTypeNames::INFO_UPDATE, CompoundTag::create(), BlockStateData::CURRENT_VERSION);
-
 		foreach($this->blockStateDictionaries as $mappingProtocol => $blockStateDictionary){
-			$this->fallbackStateId[$mappingProtocol] = $blockStateDictionary->lookupStateIdFromData($this->fallbackStateData) ?? throw new AssumptionFailedError(BlockTypeNames::INFO_UPDATE . " should always exist");
+			$this->fallbackStateId[$mappingProtocol] = $blockStateDictionary->lookupStateIdFromData(
+					new BlockStateData(BlockTypeNames::INFO_UPDATE, [], BlockStateData::CURRENT_VERSION)
+				) ?? throw new AssumptionFailedError(BlockTypeNames::INFO_UPDATE . " should always exist");
+			//lookup the state data from the dictionary to avoid keeping two copies of the same data around
+			$this->fallbackStateData[$mappingProtocol] = $blockStateDictionary->getDataFromStateId($this->fallbackStateId[$mappingProtocol]) ?? throw new AssumptionFailedError("We just looked up this state data, so it must exist");
 		}
-=======
-		$this->fallbackStateId = $this->blockStateDictionary->lookupStateIdFromData(
-				new BlockStateData(BlockTypeNames::INFO_UPDATE, [], BlockStateData::CURRENT_VERSION)
-			) ?? throw new AssumptionFailedError(BlockTypeNames::INFO_UPDATE . " should always exist");
-		//lookup the state data from the dictionary to avoid keeping two copies of the same data around
-		$this->fallbackStateData = $this->blockStateDictionary->getDataFromStateId($this->fallbackStateId) ?? throw new AssumptionFailedError("We just looked up this state data, so it must exist");
->>>>>>> 4f2f9b43
 	}
 
 	public function toRuntimeId(int $internalStateId, int $mappingProtocol) : int{
@@ -159,7 +149,7 @@
 
 	public function getBlockStateDictionary(int $mappingProtocol) : BlockStateDictionary{ return $this->blockStateDictionaries[$mappingProtocol] ?? throw new AssumptionFailedError("Missing block state dictionary for protocol $mappingProtocol"); }
 
-	public function getFallbackStateData() : BlockStateData{ return $this->fallbackStateData; }
+	public function getFallbackStateData(int $mappingProtocol) : BlockStateData{ return $this->fallbackStateData[$mappingProtocol]; }
 
 	public static function getMappingProtocol(int $protocolId) : int{ return $protocolId; }
 
