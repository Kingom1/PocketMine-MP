--- conflicted
+++ resolved
@@ -41,24 +41,15 @@
 	use SingletonTrait;
 
 	private static function make() : self{
-<<<<<<< HEAD
 		$paths = [
 			ProtocolInfo::CURRENT_PROTOCOL => "",
 			ProtocolInfo::PROTOCOL_1_16_220 => "-1.16.220"
 		];
 
 		$dictionaries = [];
-=======
-		$data = file_get_contents(Path::join(\pocketmine\RESOURCE_PATH, 'vanilla', 'required_item_list.json'));
-		if($data === false) throw new AssumptionFailedError("Missing required resource file");
-		$table = json_decode($data, true);
-		if(!is_array($table)){
-			throw new AssumptionFailedError("Invalid item list format");
-		}
->>>>>>> 2312511b
 
 		foreach ($paths as $protocolId => $path){
-			$data = file_get_contents(\pocketmine\RESOURCE_PATH . '/vanilla/required_item_list' . $path . '.json');
+			$data = file_get_contents(Path::join(\pocketmine\RESOURCE_PATH, 'vanilla', 'required_item_list' . $path . '.json'));
 			if($data === false) throw new AssumptionFailedError("Missing required resource file");
 			$table = json_decode($data, true);
 			if(!is_array($table)){
