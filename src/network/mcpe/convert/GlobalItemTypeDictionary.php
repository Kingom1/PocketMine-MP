--- conflicted
+++ resolved
@@ -41,7 +41,6 @@
 	use SingletonTrait;
 
 	private static function make() : self{
-<<<<<<< HEAD
 		$paths = [
 			ProtocolInfo::CURRENT_PROTOCOL => "",
 			ProtocolInfo::PROTOCOL_1_17_30 => "-1.17.30",
@@ -51,17 +50,9 @@
 		];
 
 		$dictionaries = [];
-=======
-		$data = file_get_contents(Path::join(\pocketmine\BEDROCK_DATA_PATH, 'required_item_list.json'));
-		if($data === false) throw new AssumptionFailedError("Missing required resource file");
-		$table = json_decode($data, true);
-		if(!is_array($table)){
-			throw new AssumptionFailedError("Invalid item list format");
-		}
->>>>>>> 38f97bed
 
 		foreach ($paths as $protocolId => $path){
-			$data = file_get_contents(Path::join(\pocketmine\RESOURCE_PATH, 'vanilla', 'required_item_list' . $path . '.json'));
+			$data = file_get_contents(Path::join(\pocketmine\BEDROCK_DATA_PATH, 'required_item_list' . $path . '.json'));
 			if($data === false) throw new AssumptionFailedError("Missing required resource file");
 			$table = json_decode($data, true);
 			if(!is_array($table)){
