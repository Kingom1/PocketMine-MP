--- conflicted
+++ resolved
@@ -25,12 +25,7 @@
 
 use pocketmine\network\mcpe\protocol\ProtocolInfo;
 use pocketmine\network\mcpe\protocol\serializer\ItemTypeDictionary;
-<<<<<<< HEAD
-=======
-use pocketmine\network\mcpe\protocol\types\ItemTypeEntry;
 use pocketmine\player\Player;
-use pocketmine\utils\AssumptionFailedError;
->>>>>>> b65dbcae
 use pocketmine\utils\SingletonTrait;
 use pocketmine\utils\Utils;
 use Webmozart\PathUtil\Path;
@@ -40,11 +35,6 @@
 	use SingletonTrait;
 
 	private static function make() : self{
-<<<<<<< HEAD
-		$data = Utils::assumeNotFalse(file_get_contents(Path::join(\pocketmine\BEDROCK_DATA_PATH, 'required_item_list.json')), "Missing required resource file");
-		$dictionary = ItemTypeDictionaryFromDataHelper::loadFromString($data);
-		return new self($dictionary);
-=======
 		$protocolPaths = [
 			ProtocolInfo::CURRENT_PROTOCOL => "",
 			ProtocolInfo::PROTOCOL_1_18_30 => "-1.18.30",
@@ -59,21 +49,8 @@
 		$dictionaries = [];
 
 		foreach ($protocolPaths as $protocolId => $path){
-			$data = Utils::assumeNotFalse(file_get_contents(Path::join(\pocketmine\BEDROCK_DATA_PATH, 'required_item_list' . $path . '.json')), "Missing required resource file");
-			$table = json_decode($data, true);
-			if(!is_array($table)){
-				throw new AssumptionFailedError("Invalid item list format");
-			}
-
-			$params = [];
-			foreach($table as $name => $entry){
-				if(!is_array($entry) || !is_string($name) || !isset($entry["component_based"], $entry["runtime_id"]) || !is_bool($entry["component_based"]) || !is_int($entry["runtime_id"])){
-					throw new AssumptionFailedError("Invalid item list format");
-				}
-				$params[] = new ItemTypeEntry($name, $entry["runtime_id"], $entry["component_based"]);
-			}
-
-			$dictionaries[$protocolId] = new ItemTypeDictionary($params);
+			$data = Utils::assumeNotFalse(file_get_contents(Path::join(\pocketmine\BEDROCK_DATA_PATH, 'required_item_list-' . $path . '.json')), "Missing required resource file");
+			$dictionaries[$protocolId] =  ItemTypeDictionaryFromDataHelper::loadFromString($data);
 		}
 
 		return new self($dictionaries);
@@ -107,7 +84,6 @@
 		}
 
 		return $sortPlayers;
->>>>>>> b65dbcae
 	}
 
 	/**
@@ -115,5 +91,5 @@
 	 */
 	public function getDictionaries() : array{ return $this->dictionaries; }
 
-	public function getDictionary(int $dictionaryId = ProtocolInfo::CURRENT_PROTOCOL) : ItemTypeDictionary{ return $this->dictionaries[$dictionaryId] ?? $this->dictionaries[ProtocolInfo::CURRENT_PROTOCOL]; }
+	public function getDictionary(int $dictionaryId) : ItemTypeDictionary{ return $this->dictionaries[$dictionaryId] ?? $this->dictionaries[ProtocolInfo::CURRENT_PROTOCOL]; }
 }