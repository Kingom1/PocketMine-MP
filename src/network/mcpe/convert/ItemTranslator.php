<?php

/*
 *
 *  ____            _        _   __  __ _                  __  __ ____
 * |  _ \ ___   ___| | _____| |_|  \/  (_)_ __   ___      |  \/  |  _ \
 * | |_) / _ \ / __| |/ / _ \ __| |\/| | | '_ \ / _ \_____| |\/| | |_) |
 * |  __/ (_) | (__|   <  __/ |_| |  | | | | | |  __/_____| |  | |  __/
 * |_|   \___/ \___|_|\_\___|\__|_|  |_|_|_| |_|\___|     |_|  |_|_|
 *
 * This program is free software: you can redistribute it and/or modify
 * it under the terms of the GNU Lesser General Public License as published by
 * the Free Software Foundation, either version 3 of the License, or
 * (at your option) any later version.
 *
 * @author PocketMine Team
 * @link http://www.pocketmine.net/
 *
 *
*/

declare(strict_types=1);

namespace pocketmine\network\mcpe\convert;

<<<<<<< HEAD
=======
use pocketmine\data\bedrock\LegacyItemIdToStringIdMap;
use pocketmine\network\mcpe\protocol\serializer\ItemTypeDictionary;
>>>>>>> c70b80c2
use pocketmine\utils\AssumptionFailedError;
use pocketmine\utils\SingletonTrait;
use Webmozart\PathUtil\Path;
use function array_key_exists;
use function file_get_contents;
use function is_array;
use function is_numeric;
use function is_string;
use function json_decode;

/**
 * This class handles translation between network item ID+metadata to PocketMine-MP internal ID+metadata and vice versa.
 */
final class ItemTranslator{
	use SingletonTrait;

	/**
	 * @var int[][]
	 * @phpstan-var array<int, array<int, int>>
	 */
	private $simpleCoreToNetMapping = [];
	/**
	 * @var int[][]
	 * @phpstan-var array<int, array<int, int>>
	 */
	private $simpleNetToCoreMapping = [];

	/**
	 * runtimeId = array[internalId][metadata]
	 * @var int[][][]
	 * @phpstan-var array<int, array<int, array<int, int>>>
	 */
	private $complexCoreToNetMapping = [];
	/**
	 * [internalId, metadata] = array[runtimeId]
	 * @var int[][][]
	 * @phpstan-var array<int, array<int, array{int, int}>>
	 */
	private $complexNetToCoreMapping = [];

	private static function make() : self{
		$data = file_get_contents(Path::join(\pocketmine\RESOURCE_PATH, 'vanilla', 'r16_to_current_item_map.json'));
		if($data === false) throw new AssumptionFailedError("Missing required resource file");
		$json = json_decode($data, true);
		if(!is_array($json) or !isset($json["simple"], $json["complex"]) || !is_array($json["simple"]) || !is_array($json["complex"])){
			throw new AssumptionFailedError("Invalid item table format");
		}

		$legacyStringToIntMapRaw = file_get_contents(Path::join(\pocketmine\RESOURCE_PATH, 'vanilla', 'item_id_map.json'));
		if($legacyStringToIntMapRaw === false){
			throw new AssumptionFailedError("Missing required resource file");
		}
		$legacyStringToIntMap = LegacyItemIdToStringIdMap::getInstance();

		/** @phpstan-var array<string, int> $simpleMappings */
		$simpleMappings = [];
		foreach($json["simple"] as $oldId => $newId){
			if(!is_string($oldId) || !is_string($newId)){
				throw new AssumptionFailedError("Invalid item table format");
			}
			$intId = $legacyStringToIntMap->stringToLegacy($oldId);
			if($intId === null){
				//new item without a fixed legacy ID - we can't handle this right now
				continue;
			}
			$simpleMappings[$newId] = $intId;
		}
		foreach($legacyStringToIntMap->getStringToLegacyMap() as $stringId => $intId){
			if(isset($simpleMappings[$stringId])){
				throw new \UnexpectedValueException("Old ID $stringId collides with new ID");
			}
			$simpleMappings[$stringId] = $intId;
		}

		/** @phpstan-var array<string, array{int, int}> $complexMappings */
		$complexMappings = [];
		foreach($json["complex"] as $oldId => $map){
			if(!is_string($oldId) || !is_array($map)){
				throw new AssumptionFailedError("Invalid item table format");
			}
			foreach($map as $meta => $newId){
				if(!is_numeric($meta) || !is_string($newId)){
					throw new AssumptionFailedError("Invalid item table format");
				}
				$intId = $legacyStringToIntMap->stringToLegacy($oldId);
				if($intId === null){
					//new item without a fixed legacy ID - we can't handle this right now
					continue;
				}
				$complexMappings[$newId] = [$intId, (int) $meta];
			}
		}

		return new self(GlobalItemTypeDictionary::getInstance(), $simpleMappings, $complexMappings);
	}

	/**
	 * @param int[] $simpleMappings
	 * @param int[][] $complexMappings
	 * @phpstan-param array<string, int> $simpleMappings
	 * @phpstan-param array<string, array<int, int>> $complexMappings
	 */
	public function __construct(GlobalItemTypeDictionary $dictionaries, array $simpleMappings, array $complexMappings){
		foreach($dictionaries->getDictionaries() as $dictionaryProtocol => $dictionary){
			foreach($dictionary->getEntries() as $entry){
				$stringId = $entry->getStringId();
				$netId = $entry->getNumericId();
				if(isset($complexMappings[$stringId])){
					[$id, $meta] = $complexMappings[$stringId];
					$this->complexCoreToNetMapping[$dictionaryProtocol][$id][$meta] = $netId;
					$this->complexNetToCoreMapping[$dictionaryProtocol][$netId] = [$id, $meta];
				}elseif(isset($simpleMappings[$stringId])){
					$this->simpleCoreToNetMapping[$dictionaryProtocol][$simpleMappings[$stringId]] = $netId;
					$this->simpleNetToCoreMapping[$dictionaryProtocol][$netId] = $simpleMappings[$stringId];
				}else{
					//not all items have a legacy mapping - for now, we only support the ones that do
					continue;
				}
			}
		}
	}

	/**
	 * @return int[]|null
	 * @phpstan-return array{int, int}|null
	 */
<<<<<<< HEAD
	public function toNetworkId(int $dictionaryProtocol, int $internalId, int $internalMeta) : array{
=======
	public function toNetworkIdQuiet(int $internalId, int $internalMeta) : ?array{
>>>>>>> c70b80c2
		if($internalMeta === -1){
			$internalMeta = 0x7fff;
		}
		if(isset($this->complexCoreToNetMapping[$dictionaryProtocol][$internalId][$internalMeta])){
			return [$this->complexCoreToNetMapping[$dictionaryProtocol][$internalId][$internalMeta], 0];
		}
		if(array_key_exists($internalId, $this->simpleCoreToNetMapping[$dictionaryProtocol])){
			return [$this->simpleCoreToNetMapping[$dictionaryProtocol][$internalId], $internalMeta];
		}

		return null;
	}

	/**
	 * @return int[]
	 * @phpstan-return array{int, int}
	 */
	public function toNetworkId(int $internalId, int $internalMeta) : array{
		return $this->toNetworkIdQuiet($internalId, $internalMeta) ??
			throw new \InvalidArgumentException("Unmapped ID/metadata combination $internalId:$internalMeta");
	}

	/**
	 * @return int[]
	 * @phpstan-return array{int, int}
	 */
	public function fromNetworkId(int $dictionaryProtocol, int $networkId, int $networkMeta, ?bool &$isComplexMapping = null) : array{
		if(isset($this->complexNetToCoreMapping[$dictionaryProtocol][$networkId])){
			if($networkMeta !== 0){
				throw new \UnexpectedValueException("Unexpected non-zero network meta on complex item mapping");
			}
			$isComplexMapping = true;
			return $this->complexNetToCoreMapping[$dictionaryProtocol][$networkId];
		}
		$isComplexMapping = false;
		if(isset($this->simpleNetToCoreMapping[$dictionaryProtocol][$networkId])){
			return [$this->simpleNetToCoreMapping[$dictionaryProtocol][$networkId], $networkMeta];
		}
		throw new \UnexpectedValueException("Unmapped network ID/metadata combination $networkId:$networkMeta");
	}

	/**
	 * @return int[]
	 * @phpstan-return array{int, int}
	 */
	public function fromNetworkIdWithWildcardHandling(int $dictionaryProtocol, int $networkId, int $networkMeta) : array{
		$isComplexMapping = false;
		if($networkMeta !== 0x7fff){
			return $this->fromNetworkId($dictionaryProtocol, $networkId, $networkMeta);
		}
		[$id, $meta] = $this->fromNetworkId($dictionaryProtocol, $networkId, 0, $isComplexMapping);
		return [$id, $isComplexMapping ? $meta : -1];
	}
}<|MERGE_RESOLUTION|>--- conflicted
+++ resolved
@@ -23,11 +23,8 @@
 
 namespace pocketmine\network\mcpe\convert;
 
-<<<<<<< HEAD
-=======
 use pocketmine\data\bedrock\LegacyItemIdToStringIdMap;
 use pocketmine\network\mcpe\protocol\serializer\ItemTypeDictionary;
->>>>>>> c70b80c2
 use pocketmine\utils\AssumptionFailedError;
 use pocketmine\utils\SingletonTrait;
 use Webmozart\PathUtil\Path;
@@ -154,11 +151,7 @@
 	 * @return int[]|null
 	 * @phpstan-return array{int, int}|null
 	 */
-<<<<<<< HEAD
-	public function toNetworkId(int $dictionaryProtocol, int $internalId, int $internalMeta) : array{
-=======
-	public function toNetworkIdQuiet(int $internalId, int $internalMeta) : ?array{
->>>>>>> c70b80c2
+	public function toNetworkIdQuiet(int $dictionaryProtocol, int $internalId, int $internalMeta) : ?array{
 		if($internalMeta === -1){
 			$internalMeta = 0x7fff;
 		}
@@ -176,8 +169,8 @@
 	 * @return int[]
 	 * @phpstan-return array{int, int}
 	 */
-	public function toNetworkId(int $internalId, int $internalMeta) : array{
-		return $this->toNetworkIdQuiet($internalId, $internalMeta) ??
+	public function toNetworkId(int $dictionaryProtocol, int $internalId, int $internalMeta) : array{
+		return $this->toNetworkIdQuiet($dictionaryProtocol, $internalId, $internalMeta) ??
 			throw new \InvalidArgumentException("Unmapped ID/metadata combination $internalId:$internalMeta");
 	}
 
