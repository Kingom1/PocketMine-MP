--- conflicted
+++ resolved
@@ -23,17 +23,14 @@
 
 namespace pocketmine\network\mcpe\convert;
 
-<<<<<<< HEAD
 use pocketmine\data\bedrock\item\ItemDeserializer;
 use pocketmine\data\bedrock\item\ItemSerializer;
 use pocketmine\data\bedrock\item\ItemTypeDeserializeException;
 use pocketmine\data\bedrock\item\ItemTypeSerializeException;
 use pocketmine\data\bedrock\item\SavedItemData;
 use pocketmine\item\Item;
+use pocketmine\network\mcpe\protocol\ProtocolInfo;
 use pocketmine\network\mcpe\protocol\serializer\ItemTypeDictionary;
-=======
-use pocketmine\data\bedrock\LegacyItemIdToStringIdMap;
->>>>>>> b65dbcae
 use pocketmine\utils\AssumptionFailedError;
 use pocketmine\utils\SingletonTrait;
 use pocketmine\world\format\io\GlobalItemDataHandlers;
@@ -42,156 +39,56 @@
  * This class handles translation between network item ID+metadata to PocketMine-MP internal ID+metadata and vice versa.
  */
 final class ItemTranslator{
-<<<<<<< HEAD
 	public const NO_BLOCK_RUNTIME_ID = 0;
 
 	use SingletonTrait;
 
 	private static function make() : self{
+		$itemTypeDictionaries = [];
+		$blockStateDictionaries = [];
+
+		foreach(ProtocolInfo::ACCEPTED_PROTOCOL as $protocolId){
+			$itemTypeDictionaries[$protocolId] = GlobalItemTypeDictionary::getInstance()->getDictionary(GlobalItemTypeDictionary::getDictionaryProtocol($protocolId));
+			$blockStateDictionaries[$protocolId] = RuntimeBlockMapping::getInstance()->getBlockStateDictionary(RuntimeBlockMapping::getMappingProtocol($protocolId));
+		}
+
 		return new self(
-			GlobalItemTypeDictionary::getInstance()->getDictionary(),
-			RuntimeBlockMapping::getInstance()->getBlockStateDictionary(),
+			$itemTypeDictionaries,
+			$blockStateDictionaries,
 			GlobalItemDataHandlers::getSerializer(),
 			GlobalItemDataHandlers::getDeserializer()
 		);
 	}
 
+	/**
+	 * @param ItemTypeDictionary[] $itemTypeDictionary
+	 * @param BlockStateDictionary[] $blockStateDictionary
+	 */
 	public function __construct(
-		private ItemTypeDictionary $itemTypeDictionary,
-		private BlockStateDictionary $blockStateDictionary,
+		private array $itemTypeDictionary,
+		private array $blockStateDictionary,
 		private ItemSerializer $itemSerializer,
 		private ItemDeserializer $itemDeserializer
 	){}
-=======
-	use SingletonTrait;
-
-	/**
-	 * @var int[][]
-	 * @phpstan-var array<int, array<int, int>>
-	 */
-	private array $simpleCoreToNetMapping = [];
-	/**
-	 * @var int[][]
-	 * @phpstan-var array<int, array<int, int>>
-	 */
-	private array $simpleNetToCoreMapping = [];
-
-	/**
-	 * runtimeId = array[internalId][metadata]
-	 * @var int[][][]
-	 * @phpstan-var array<int, array<int, array<int, int>>>
-	 */
-	private array $complexCoreToNetMapping = [];
-	/**
-	 * [internalId, metadata] = array[runtimeId]
-	 * @var int[][][]
-	 * @phpstan-var array<int, array<int, array{int, int}>>
-	 */
-	private array $complexNetToCoreMapping = [];
-
-	private static function make() : self{
-		$data = Utils::assumeNotFalse(file_get_contents(Path::join(\pocketmine\BEDROCK_DATA_PATH, 'r16_to_current_item_map.json')), "Missing required resource file");
-		$json = json_decode($data, true);
-		if(!is_array($json) || !isset($json["simple"], $json["complex"]) || !is_array($json["simple"]) || !is_array($json["complex"])){
-			throw new AssumptionFailedError("Invalid item table format");
-		}
-
-		$legacyStringToIntMap = LegacyItemIdToStringIdMap::getInstance();
-
-		/** @phpstan-var array<string, int> $simpleMappings */
-		$simpleMappings = [];
-		foreach($json["simple"] as $oldId => $newId){
-			if(!is_string($oldId) || !is_string($newId)){
-				throw new AssumptionFailedError("Invalid item table format");
-			}
-			$intId = $legacyStringToIntMap->stringToLegacy($oldId);
-			if($intId === null){
-				//new item without a fixed legacy ID - we can't handle this right now
-				continue;
-			}
-			$simpleMappings[$newId] = $intId;
-		}
-		foreach(Utils::stringifyKeys($legacyStringToIntMap->getStringToLegacyMap()) as $stringId => $intId){
-			if(isset($simpleMappings[$stringId])){
-				throw new \UnexpectedValueException("Old ID $stringId collides with new ID");
-			}
-			$simpleMappings[$stringId] = $intId;
-		}
-
-		/** @phpstan-var array<string, array{int, int}> $complexMappings */
-		$complexMappings = [];
-		foreach($json["complex"] as $oldId => $map){
-			if(!is_string($oldId) || !is_array($map)){
-				throw new AssumptionFailedError("Invalid item table format");
-			}
-			foreach($map as $meta => $newId){
-				if(!is_numeric($meta) || !is_string($newId)){
-					throw new AssumptionFailedError("Invalid item table format");
-				}
-				$intId = $legacyStringToIntMap->stringToLegacy($oldId);
-				if($intId === null){
-					//new item without a fixed legacy ID - we can't handle this right now
-					continue;
-				}
-				$complexMappings[$newId] = [$intId, (int) $meta];
-			}
-		}
-
-		return new self(GlobalItemTypeDictionary::getInstance(), $simpleMappings, $complexMappings);
-	}
-
-	/**
-	 * @param int[] $simpleMappings
-	 * @param int[][] $complexMappings
-	 * @phpstan-param array<string, int> $simpleMappings
-	 * @phpstan-param array<string, array<int, int>> $complexMappings
-	 */
-	public function __construct(GlobalItemTypeDictionary $dictionaries, array $simpleMappings, array $complexMappings){
-		foreach($dictionaries->getDictionaries() as $dictionaryProtocol => $dictionary){
-			foreach($dictionary->getEntries() as $entry){
-				$stringId = $entry->getStringId();
-				$netId = $entry->getNumericId();
-				if(isset($complexMappings[$stringId])){
-					[$id, $meta] = $complexMappings[$stringId];
-					$this->complexCoreToNetMapping[$dictionaryProtocol][$id][$meta] = $netId;
-					$this->complexNetToCoreMapping[$dictionaryProtocol][$netId] = [$id, $meta];
-				}elseif(isset($simpleMappings[$stringId])){
-					$this->simpleCoreToNetMapping[$dictionaryProtocol][$simpleMappings[$stringId]] = $netId;
-					$this->simpleNetToCoreMapping[$dictionaryProtocol][$netId] = $simpleMappings[$stringId];
-				}else{
-					//not all items have a legacy mapping - for now, we only support the ones that do
-					continue;
-				}
-			}
-		}
-	}
->>>>>>> b65dbcae
 
 	/**
 	 * @return int[]|null
 	 * @phpstan-return array{int, int, int}|null
 	 */
-<<<<<<< HEAD
-	public function toNetworkIdQuiet(Item $item) : ?array{
+	public function toNetworkIdQuiet(Item $item, int $dictionaryProtocol) : ?array{
 		try{
-			return $this->toNetworkId($item);
+			return $this->toNetworkId($item, $dictionaryProtocol);
 		}catch(ItemTypeSerializeException){
 			return null;
 		}
-=======
-	public function toNetworkIdQuiet(int $dictionaryProtocol, int $internalId, int $internalMeta) : ?array{
-		if($internalMeta === -1){
-			$internalMeta = 0x7fff;
-		}
-		if(isset($this->complexCoreToNetMapping[$dictionaryProtocol][$internalId][$internalMeta])){
-			return [$this->complexCoreToNetMapping[$dictionaryProtocol][$internalId][$internalMeta], 0];
-		}
-		if(array_key_exists($internalId, $this->simpleCoreToNetMapping[$dictionaryProtocol])){
-			return [$this->simpleCoreToNetMapping[$dictionaryProtocol][$internalId], $internalMeta];
-		}
+	}
 
-		return null;
->>>>>>> b65dbcae
+	private function getItemTypeDictionary(int $dictionaryProtocol) : ItemTypeDictionary{
+		return $this->itemTypeDictionary[$dictionaryProtocol] ?? throw new AssumptionFailedError("No item type dictionary for protocol $dictionaryProtocol");
+	}
+
+	private function getBlockStateDictionary(int $dictionaryProtocol) : BlockStateDictionary{
+		return $this->blockStateDictionary[$dictionaryProtocol] ?? throw new AssumptionFailedError("No block state dictionary for protocol $dictionaryProtocol");
 	}
 
 	/**
@@ -200,17 +97,16 @@
 	 *
 	 * @throws ItemTypeSerializeException
 	 */
-<<<<<<< HEAD
-	public function toNetworkId(Item $item) : array{
+	public function toNetworkId(Item $item, int $dictionaryProtocol) : array{
 		//TODO: we should probably come up with a cache for this
 
 		$itemData = $this->itemSerializer->serializeType($item);
 
-		$numericId = $this->itemTypeDictionary->fromStringId($itemData->getName());
+		$numericId = $this->getItemTypeDictionary($dictionaryProtocol)->fromStringId($itemData->getName());
 		$blockStateData = $itemData->getBlock();
 
 		if($blockStateData !== null){
-			$blockRuntimeId = $this->blockStateDictionary->lookupStateIdFromData($blockStateData);
+			$blockRuntimeId = $this->getBlockStateDictionary($dictionaryProtocol)->lookupStateIdFromData($blockStateData);
 			if($blockRuntimeId === null){
 				throw new AssumptionFailedError("Unmapped blockstate returned by blockstate serializer: " . $blockStateData->toNbt());
 			}
@@ -219,40 +115,14 @@
 		}
 
 		return [$numericId, $itemData->getMeta(), $blockRuntimeId];
-=======
-	public function toNetworkId(int $dictionaryProtocol, int $internalId, int $internalMeta) : array{
-		return $this->toNetworkIdQuiet($dictionaryProtocol, $internalId, $internalMeta) ??
-			throw new \InvalidArgumentException("Unmapped ID/metadata combination $internalId:$internalMeta");
-	}
-
-	/**
-	 * @return int[]
-	 * @phpstan-return array{int, int}
-	 * @throws TypeConversionException
-	 */
-	public function fromNetworkId(int $dictionaryProtocol, int $networkId, int $networkMeta, ?bool &$isComplexMapping = null) : array{
-		if(isset($this->complexNetToCoreMapping[$dictionaryProtocol][$networkId])){
-			if($networkMeta !== 0){
-				throw new TypeConversionException("Unexpected non-zero network meta on complex item mapping");
-			}
-			$isComplexMapping = true;
-			return $this->complexNetToCoreMapping[$dictionaryProtocol][$networkId];
-		}
-		$isComplexMapping = false;
-		if(isset($this->simpleNetToCoreMapping[$dictionaryProtocol][$networkId])){
-			return [$this->simpleNetToCoreMapping[$dictionaryProtocol][$networkId], $networkMeta];
-		}
-		throw new TypeConversionException("Unmapped network ID/metadata combination $networkId:$networkMeta");
->>>>>>> b65dbcae
 	}
 
 	/**
 	 * @throws TypeConversionException
 	 */
-<<<<<<< HEAD
-	public function fromNetworkId(int $networkId, int $networkMeta, int $networkBlockRuntimeId) : Item{
+	public function fromNetworkId(int $networkId, int $networkMeta, int $networkBlockRuntimeId, int $dictionaryProtocol) : Item{
 		try{
-			$stringId = $this->itemTypeDictionary->fromIntId($networkId);
+			$stringId = $this->getItemTypeDictionary($dictionaryProtocol)->fromIntId($networkId);
 		}catch(\InvalidArgumentException $e){
 			//TODO: a quiet version of fromIntId() would be better than catching InvalidArgumentException
 			throw TypeConversionException::wrap($e, "Invalid network itemstack ID $networkId");
@@ -260,7 +130,7 @@
 
 		$blockStateData = null;
 		if($networkBlockRuntimeId !== self::NO_BLOCK_RUNTIME_ID){
-			$blockStateData = $this->blockStateDictionary->getDataFromStateId($networkBlockRuntimeId);
+			$blockStateData = $this->getBlockStateDictionary($dictionaryProtocol)->getDataFromStateId($networkBlockRuntimeId);
 			if($blockStateData === null){
 				throw new TypeConversionException("Blockstate runtimeID $networkBlockRuntimeId does not correspond to any known blockstate");
 			}
@@ -271,14 +141,5 @@
 		}catch(ItemTypeDeserializeException $e){
 			throw TypeConversionException::wrap($e, "Invalid network itemstack data");
 		}
-=======
-	public function fromNetworkIdWithWildcardHandling(int $dictionaryProtocol, int $networkId, int $networkMeta) : array{
-		$isComplexMapping = false;
-		if($networkMeta !== 0x7fff){
-			return $this->fromNetworkId($dictionaryProtocol, $networkId, $networkMeta);
-		}
-		[$id, $meta] = $this->fromNetworkId($dictionaryProtocol, $networkId, 0, $isComplexMapping);
-		return [$id, $isComplexMapping ? $meta : -1];
->>>>>>> b65dbcae
 	}
 }