<?php

/*
 *
 *  ____            _        _   __  __ _                  __  __ ____
 * |  _ \ ___   ___| | _____| |_|  \/  (_)_ __   ___      |  \/  |  _ \
 * | |_) / _ \ / __| |/ / _ \ __| |\/| | | '_ \ / _ \_____| |\/| | |_) |
 * |  __/ (_) | (__|   <  __/ |_| |  | | | | | |  __/_____| |  | |  __/
 * |_|   \___/ \___|_|\_\___|\__|_|  |_|_|_| |_|\___|     |_|  |_|_|
 *
 * This program is free software: you can redistribute it and/or modify
 * it under the terms of the GNU Lesser General Public License as published by
 * the Free Software Foundation, either version 3 of the License, or
 * (at your option) any later version.
 *
 * @author PocketMine Team
 * @link http://www.pocketmine.net/
 *
 *
*/

declare(strict_types=1);

namespace pocketmine\network\mcpe\protocol\serializer;

use pocketmine\network\mcpe\protocol\Packet;
use pocketmine\network\mcpe\protocol\PacketDecodeException;
use pocketmine\network\mcpe\protocol\PacketPool;
use pocketmine\utils\BinaryDataException;

class PacketBatch{

	/** @var string */
	private $buffer;

	public function __construct(string $buffer){
		$this->buffer = $buffer;
	}

	/**
	 * @return \Generator|Packet[]
	 * @phpstan-return \Generator<int, array{Packet, string}, void, void>
	 * @throws PacketDecodeException
	 */
	public function getPackets(int $protocolId, PacketPool $packetPool, int $max) : \Generator{
		$serializer = new PacketSerializer($this->buffer);
		for($c = 0; $c < $max and !$serializer->feof(); ++$c){
			try{
<<<<<<< HEAD
				yield $c => $packetPool->getPacket($protocolId, $serializer->getString());
=======
				$buffer = $serializer->getString();
				yield $c => [$packetPool->getPacket($buffer), $buffer];
>>>>>>> 0312b62c
			}catch(BinaryDataException $e){
				throw new PacketDecodeException("Error decoding packet $c of batch: " . $e->getMessage(), 0, $e);
			}
		}
		if(!$serializer->feof()){
			throw new PacketDecodeException("Reached limit of $max packets in a single batch");
		}
	}

    /**
     * Constructs a packet batch from the given list of packets.
     *
     * @param int $protocolId
     * @param Packet ...$packets
     *
     * @return PacketBatch
     */
	public static function fromPackets(int $protocolId, Packet ...$packets) : self{
		$serializer = new PacketSerializer();
		$serializer->setProtocolId($protocolId);
		foreach($packets as $packet){
<<<<<<< HEAD
			$packet->encode($protocolId);
			$serializer->putString($packet->getSerializer()->getBuffer());
=======
			$subSerializer = new PacketSerializer();
			$packet->encode($subSerializer);
			$serializer->putString($subSerializer->getBuffer());
>>>>>>> 0312b62c
		}
		return new self($serializer->getBuffer());
	}

	public function getBuffer() : string{
		return $this->buffer;
	}
}<|MERGE_RESOLUTION|>--- conflicted
+++ resolved
@@ -42,16 +42,12 @@
 	 * @phpstan-return \Generator<int, array{Packet, string}, void, void>
 	 * @throws PacketDecodeException
 	 */
-	public function getPackets(int $protocolId, PacketPool $packetPool, int $max) : \Generator{
+	public function getPackets(PacketPool $packetPool, int $max) : \Generator{
 		$serializer = new PacketSerializer($this->buffer);
 		for($c = 0; $c < $max and !$serializer->feof(); ++$c){
 			try{
-<<<<<<< HEAD
-				yield $c => $packetPool->getPacket($protocolId, $serializer->getString());
-=======
 				$buffer = $serializer->getString();
 				yield $c => [$packetPool->getPacket($buffer), $buffer];
->>>>>>> 0312b62c
 			}catch(BinaryDataException $e){
 				throw new PacketDecodeException("Error decoding packet $c of batch: " . $e->getMessage(), 0, $e);
 			}
@@ -73,14 +69,10 @@
 		$serializer = new PacketSerializer();
 		$serializer->setProtocolId($protocolId);
 		foreach($packets as $packet){
-<<<<<<< HEAD
-			$packet->encode($protocolId);
-			$serializer->putString($packet->getSerializer()->getBuffer());
-=======
 			$subSerializer = new PacketSerializer();
+			$subSerializer->setProtocolId($protocolId);
 			$packet->encode($subSerializer);
 			$serializer->putString($subSerializer->getBuffer());
->>>>>>> 0312b62c
 		}
 		return new self($serializer->getBuffer());
 	}
