<?php

/*
 *
 *  ____            _        _   __  __ _                  __  __ ____
 * |  _ \ ___   ___| | _____| |_|  \/  (_)_ __   ___      |  \/  |  _ \
 * | |_) / _ \ / __| |/ / _ \ __| |\/| | | '_ \ / _ \_____| |\/| | |_) |
 * |  __/ (_) | (__|   <  __/ |_| |  | | | | | |  __/_____| |  | |  __/
 * |_|   \___/ \___|_|\_\___|\__|_|  |_|_|_| |_|\___|     |_|  |_|_|
 *
 * This program is free software: you can redistribute it and/or modify
 * it under the terms of the GNU Lesser General Public License as published by
 * the Free Software Foundation, either version 3 of the License, or
 * (at your option) any later version.
 *
 * @author PocketMine Team
 * @link http://www.pocketmine.net/
 *
 *
*/

declare(strict_types=1);

namespace pocketmine\network\mcpe\protocol;

#include <rules/DataPacket.h>

use pocketmine\network\mcpe\protocol\serializer\PacketSerializer;
use pocketmine\utils\BinaryDataException;
use function get_class;

abstract class DataPacket implements Packet{

	public const NETWORK_ID = 0;

	public const PID_MASK = 0x3ff; //10 bits

	private const SUBCLIENT_ID_MASK = 0x03; //2 bits
	private const SENDER_SUBCLIENT_ID_SHIFT = 10;
	private const RECIPIENT_SUBCLIENT_ID_SHIFT = 12;

	/** @var int */
	public $senderSubId = 0;
	/** @var int */
	public $recipientSubId = 0;

	public function pid() : int{
		return $this::NETWORK_ID;
	}

	public function getName() : string{
		return (new \ReflectionClass($this))->getShortName();
	}

	public function canBeSentBeforeLogin() : bool{
		return false;
	}

	/**
	 * @throws PacketDecodeException
	 */
	final public function decode(PacketSerializer $in) : void{
		try{
			$this->decodeHeader($in);
			$this->decodePayload($in);
		}catch(BinaryDataException | PacketDecodeException $e){
			throw PacketDecodeException::wrap($e, $this->getName());
		}
	}

	/**
	 * @throws BinaryDataException
	 * @throws \UnexpectedValueException
	 */
	protected function decodeHeader(PacketSerializer $in) : void{
		$header = $in->getUnsignedVarInt();
		$pid = $header & self::PID_MASK;
		if($pid !== static::NETWORK_ID){
			//TODO: this means a logical error in the code, but how to prevent it from happening?
			throw new \UnexpectedValueException("Expected " . static::NETWORK_ID . " for packet ID, got $pid");
		}
		$this->senderSubId = ($header >> self::SENDER_SUBCLIENT_ID_SHIFT) & self::SUBCLIENT_ID_MASK;
		$this->recipientSubId = ($header >> self::RECIPIENT_SUBCLIENT_ID_SHIFT) & self::SUBCLIENT_ID_MASK;

	}

	/**
	 * Decodes the packet body, without the packet ID or other generic header fields.
	 *
	 * @throws PacketDecodeException
	 * @throws BinaryDataException
	 */
	abstract protected function decodePayload(PacketSerializer $in) : void;

<<<<<<< HEAD
	final public function encode(?int $protocolId = null) : void{
		$this->buf = new PacketSerializer();
		$this->buf->setProtocolId($protocolId);

		$this->encodeHeader($this->buf);
		$this->encodePayload($this->buf);
=======
	final public function encode(PacketSerializer $out) : void{
		$this->encodeHeader($out);
		$this->encodePayload($out);
>>>>>>> 0312b62c
	}

	protected function encodeHeader(PacketSerializer $out) : void{
		$out->putUnsignedVarInt(
			static::NETWORK_ID |
			($this->senderSubId << self::SENDER_SUBCLIENT_ID_SHIFT) |
			($this->recipientSubId << self::RECIPIENT_SUBCLIENT_ID_SHIFT)
		);
	}

	/**
	 * Encodes the packet body, without the packet ID or other generic header fields.
	 */
	abstract protected function encodePayload(PacketSerializer $out) : void;

	/**
	 * @param string $name
	 *
	 * @return mixed
	 */
	public function __get($name){
		throw new \Error("Undefined property: " . get_class($this) . "::\$" . $name);
	}

	/**
	 * @param string $name
	 * @param mixed  $value
	 */
	public function __set($name, $value) : void{
		throw new \Error("Undefined property: " . get_class($this) . "::\$" . $name);
	}
}<|MERGE_RESOLUTION|>--- conflicted
+++ resolved
@@ -92,18 +92,9 @@
 	 */
 	abstract protected function decodePayload(PacketSerializer $in) : void;
 
-<<<<<<< HEAD
-	final public function encode(?int $protocolId = null) : void{
-		$this->buf = new PacketSerializer();
-		$this->buf->setProtocolId($protocolId);
-
-		$this->encodeHeader($this->buf);
-		$this->encodePayload($this->buf);
-=======
 	final public function encode(PacketSerializer $out) : void{
 		$this->encodeHeader($out);
 		$this->encodePayload($out);
->>>>>>> 0312b62c
 	}
 
 	protected function encodeHeader(PacketSerializer $out) : void{
