<?php

/*
 *
 *  ____            _        _   __  __ _                  __  __ ____
 * |  _ \ ___   ___| | _____| |_|  \/  (_)_ __   ___      |  \/  |  _ \
 * | |_) / _ \ / __| |/ / _ \ __| |\/| | | '_ \ / _ \_____| |\/| | |_) |
 * |  __/ (_) | (__|   <  __/ |_| |  | | | | | |  __/_____| |  | |  __/
 * |_|   \___/ \___|_|\_\___|\__|_|  |_|_|_| |_|\___|     |_|  |_|_|
 *
 * This program is free software: you can redistribute it and/or modify
 * it under the terms of the GNU Lesser General Public License as published by
 * the Free Software Foundation, either version 3 of the License, or
 * (at your option) any later version.
 *
 * @author PocketMine Team
 * @link http://www.pocketmine.net/
 *
 *
*/

declare(strict_types=1);

namespace pocketmine\network\mcpe\protocol;

use pocketmine\network\mcpe\protocol\serializer\PacketSerializer;

interface Packet{

	public function pid() : int;

	public function getName() : string;

	public function canBeSentBeforeLogin() : bool;

	/**
	 * @throws PacketDecodeException
	 */
	public function decode(PacketSerializer $in) : void;

<<<<<<< HEAD
	public function encode(?int $protocolId = null) : void;
=======
	public function encode(PacketSerializer $out) : void;
>>>>>>> 0312b62c

	/**
	 * Performs handling for this packet. Usually you'll want an appropriately named method in the session handler for
	 * this.
	 *
	 * This method returns a bool to indicate whether the packet was handled or not. If the packet was unhandled, a
	 * debug message will be logged with a hexdump of the packet.
	 *
	 * Typically this method returns the return value of the handler in the supplied PacketHandler. See other packets
	 * for examples how to implement this.
	 *
	 * @return bool true if the packet was handled successfully, false if not.
	 * @throws PacketDecodeException if broken data was found in the packet
	 */
	public function handle(PacketHandlerInterface $handler) : bool;
}<|MERGE_RESOLUTION|>--- conflicted
+++ resolved
@@ -38,11 +38,7 @@
 	 */
 	public function decode(PacketSerializer $in) : void;
 
-<<<<<<< HEAD
-	public function encode(?int $protocolId = null) : void;
-=======
 	public function encode(PacketSerializer $out) : void;
->>>>>>> 0312b62c
 
 	/**
 	 * Performs handling for this packet. Usually you'll want an appropriately named method in the session handler for
