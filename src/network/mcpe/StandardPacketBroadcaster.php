--- conflicted
+++ resolved
@@ -28,20 +28,7 @@
 use function spl_object_id;
 
 final class StandardPacketBroadcaster implements PacketBroadcaster{
-<<<<<<< HEAD
-
-	/** @var Server */
-	private $server;
-	/** @var int */
-	private $protocolId;
-
-	public function __construct(Server $server, int $protocolId){
-		$this->server = $server;
-		$this->protocolId = $protocolId;
-	}
-=======
-	public function __construct(private Server $server){}
->>>>>>> c87a3b05
+	public function __construct(private Server $server, private int $protocolId){}
 
 	public function broadcastPackets(array $recipients, array $packets) : void{
 		$buffers = [];
