--- conflicted
+++ resolved
@@ -76,12 +76,8 @@
 
 	private SleeperNotifier $sleeper;
 
-<<<<<<< HEAD
 	/** @var PacketBroadcaster[] */
-	private static $broadcasters = [];
-=======
-	private PacketBroadcaster $broadcaster;
->>>>>>> c87a3b05
+	private static array $broadcasters;
 
 	public function __construct(Server $server, string $ip, int $port, bool $ipV6){
 		$this->server = $server;
