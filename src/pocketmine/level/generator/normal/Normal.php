<?php

/*
 *
 *  ____            _        _   __  __ _                  __  __ ____
 * |  _ \ ___   ___| | _____| |_|  \/  (_)_ __   ___      |  \/  |  _ \
 * | |_) / _ \ / __| |/ / _ \ __| |\/| | | '_ \ / _ \_____| |\/| | |_) |
 * |  __/ (_) | (__|   <  __/ |_| |  | | | | | |  __/_____| |  | |  __/
 * |_|   \___/ \___|_|\_\___|\__|_|  |_|_|_| |_|\___|     |_|  |_|_|
 *
 * This program is free software: you can redistribute it and/or modify
 * it under the terms of the GNU Lesser General Public License as published by
 * the Free Software Foundation, either version 3 of the License, or
 * (at your option) any later version.
 *
 * @author PocketMine Team
 * @link http://www.pocketmine.net/
 *
 *
*/

declare(strict_types=1);

namespace pocketmine\level\generator\normal;

use pocketmine\block\Block;
use pocketmine\block\BlockFactory;
use pocketmine\level\biome\Biome;
use pocketmine\level\ChunkManager;
use pocketmine\level\generator\biome\BiomeSelector;
use pocketmine\level\generator\Generator;
use pocketmine\level\generator\InvalidGeneratorOptionsException;
use pocketmine\level\generator\noise\Simplex;
use pocketmine\level\generator\object\OreType;
use pocketmine\level\generator\populator\GroundCover;
use pocketmine\level\generator\populator\Ore;
use pocketmine\level\generator\populator\Populator;
use pocketmine\level\Level;
use pocketmine\math\Vector3;
use function exp;

class Normal extends Generator{

	/** @var Populator[] */
	private $populators = [];
	/** @var int */
	private $waterHeight = 62;

	/** @var Populator[] */
	private $generationPopulators = [];
	/** @var Simplex */
	private $noiseBase;

	/** @var BiomeSelector */
	private $selector;

	private static $GAUSSIAN_KERNEL = null;
	private static $SMOOTH_SIZE = 2;

<<<<<<< HEAD
	public function __construct(ChunkManager $level, int $seed, array $options = []){
		parent::__construct($level, $seed, $options);
=======
	/**
	 * @param array $options
	 *
	 * @throws InvalidGeneratorOptionsException
	 */
	public function __construct(array $options = []){
>>>>>>> d3704bfa
		if(self::$GAUSSIAN_KERNEL === null){
			self::generateKernel();
		}

		$this->noiseBase = new Simplex($this->random, 4, 1 / 4, 1 / 32);
		$this->random->setSeed($this->seed);

		$this->selector = new class($this->random) extends BiomeSelector{
			protected function lookup(float $temperature, float $rainfall) : int{
				if($rainfall < 0.25){
					if($temperature < 0.7){
						return Biome::OCEAN;
					}elseif($temperature < 0.85){
						return Biome::RIVER;
					}else{
						return Biome::SWAMP;
					}
				}elseif($rainfall < 0.60){
					if($temperature < 0.25){
						return Biome::ICE_PLAINS;
					}elseif($temperature < 0.75){
						return Biome::PLAINS;
					}else{
						return Biome::DESERT;
					}
				}elseif($rainfall < 0.80){
					if($temperature < 0.25){
						return Biome::TAIGA;
					}elseif($temperature < 0.75){
						return Biome::FOREST;
					}else{
						return Biome::BIRCH_FOREST;
					}
				}else{
					//FIXME: This will always cause River to be used since the rainfall is always greater than 0.8 if we
					//reached this branch. However I don't think that substituting temperature for rainfall is correct given
					//that mountain biomes are supposed to be pretty cold.
					if($rainfall < 0.25){
						return Biome::MOUNTAINS;
					}elseif($rainfall < 0.70){
						return Biome::SMALL_MOUNTAINS;
					}else{
						return Biome::RIVER;
					}
				}
			}
		};

		$this->selector->recalculate();

		$cover = new GroundCover();
		$this->generationPopulators[] = $cover;

		$ores = new Ore();
		$ores->setOreTypes([
			new OreType(BlockFactory::get(Block::COAL_ORE), 20, 16, 0, 128),
			new OreType(BlockFactory::get(Block::IRON_ORE), 20, 8, 0, 64),
			new OreType(BlockFactory::get(Block::REDSTONE_ORE), 8, 7, 0, 16),
			new OreType(BlockFactory::get(Block::LAPIS_ORE), 1, 6, 0, 32),
			new OreType(BlockFactory::get(Block::GOLD_ORE), 2, 8, 0, 32),
			new OreType(BlockFactory::get(Block::DIAMOND_ORE), 1, 7, 0, 16),
			new OreType(BlockFactory::get(Block::DIRT), 20, 32, 0, 128),
			new OreType(BlockFactory::get(Block::GRAVEL), 10, 16, 0, 128)
		]);
		$this->populators[] = $ores;
	}

	private static function generateKernel() : void{
		self::$GAUSSIAN_KERNEL = [];

		$bellSize = 1 / self::$SMOOTH_SIZE;
		$bellHeight = 2 * self::$SMOOTH_SIZE;

		for($sx = -self::$SMOOTH_SIZE; $sx <= self::$SMOOTH_SIZE; ++$sx){
			self::$GAUSSIAN_KERNEL[$sx + self::$SMOOTH_SIZE] = [];

			for($sz = -self::$SMOOTH_SIZE; $sz <= self::$SMOOTH_SIZE; ++$sz){
				$bx = $bellSize * $sx;
				$bz = $bellSize * $sz;
				self::$GAUSSIAN_KERNEL[$sx + self::$SMOOTH_SIZE][$sz + self::$SMOOTH_SIZE] = $bellHeight * exp(-($bx * $bx + $bz * $bz) / 2);
			}
		}
	}

	public function getName() : string{
		return "normal";
	}

	private function pickBiome(int $x, int $z) : Biome{
		$hash = $x * 2345803 ^ $z * 9236449 ^ $this->seed;
		$hash *= $hash + 223;
		$xNoise = $hash >> 20 & 3;
		$zNoise = $hash >> 22 & 3;
		if($xNoise == 3){
			$xNoise = 1;
		}
		if($zNoise == 3){
			$zNoise = 1;
		}

		return $this->selector->pickBiome($x + $xNoise - 1, $z + $zNoise - 1);
	}

	public function generateChunk(int $chunkX, int $chunkZ) : void{
		$this->random->setSeed(0xdeadbeef ^ ($chunkX << 8) ^ $chunkZ ^ $this->seed);

		$noise = $this->noiseBase->getFastNoise3D(16, 128, 16, 4, 8, 4, $chunkX * 16, 0, $chunkZ * 16);

		$chunk = $this->level->getChunk($chunkX, $chunkZ);

		$biomeCache = [];

		for($x = 0; $x < 16; ++$x){
			for($z = 0; $z < 16; ++$z){
				$minSum = 0;
				$maxSum = 0;
				$weightSum = 0;

				$biome = $this->pickBiome($chunkX * 16 + $x, $chunkZ * 16 + $z);
				$chunk->setBiomeId($x, $z, $biome->getId());

				for($sx = -self::$SMOOTH_SIZE; $sx <= self::$SMOOTH_SIZE; ++$sx){
					for($sz = -self::$SMOOTH_SIZE; $sz <= self::$SMOOTH_SIZE; ++$sz){

						$weight = self::$GAUSSIAN_KERNEL[$sx + self::$SMOOTH_SIZE][$sz + self::$SMOOTH_SIZE];

						if($sx === 0 and $sz === 0){
							$adjacent = $biome;
						}else{
							$index = Level::chunkHash($chunkX * 16 + $x + $sx, $chunkZ * 16 + $z + $sz);
							if(isset($biomeCache[$index])){
								$adjacent = $biomeCache[$index];
							}else{
								$biomeCache[$index] = $adjacent = $this->pickBiome($chunkX * 16 + $x + $sx, $chunkZ * 16 + $z + $sz);
							}
						}

						$minSum += ($adjacent->getMinElevation() - 1) * $weight;
						$maxSum += $adjacent->getMaxElevation() * $weight;

						$weightSum += $weight;
					}
				}

				$minSum /= $weightSum;
				$maxSum /= $weightSum;

				$smoothHeight = ($maxSum - $minSum) / 2;

				for($y = 0; $y < 128; ++$y){
					if($y === 0){
						$chunk->setBlock($x, $y, $z, Block::BEDROCK, 0);
						continue;
					}
					$noiseValue = $noise[$x][$z][$y] - 1 / $smoothHeight * ($y - $smoothHeight - $minSum);

					if($noiseValue > 0){
						$chunk->setBlock($x, $y, $z, Block::STONE, 0);
					}elseif($y <= $this->waterHeight){
						$chunk->setBlock($x, $y, $z, Block::STILL_WATER, 0);
					}
				}
			}
		}

		foreach($this->generationPopulators as $populator){
			$populator->populate($this->level, $chunkX, $chunkZ, $this->random);
		}
	}

	public function populateChunk(int $chunkX, int $chunkZ) : void{
		$this->random->setSeed(0xdeadbeef ^ ($chunkX << 8) ^ $chunkZ ^ $this->seed);
		foreach($this->populators as $populator){
			$populator->populate($this->level, $chunkX, $chunkZ, $this->random);
		}

		$chunk = $this->level->getChunk($chunkX, $chunkZ);
		$biome = Biome::getBiome($chunk->getBiomeId(7, 7));
		$biome->populateChunk($this->level, $chunkX, $chunkZ, $this->random);
	}

	public function getSpawn() : Vector3{
		return new Vector3(127.5, 128, 127.5);
	}
}<|MERGE_RESOLUTION|>--- conflicted
+++ resolved
@@ -57,17 +57,15 @@
 	private static $GAUSSIAN_KERNEL = null;
 	private static $SMOOTH_SIZE = 2;
 
-<<<<<<< HEAD
-	public function __construct(ChunkManager $level, int $seed, array $options = []){
-		parent::__construct($level, $seed, $options);
-=======
 	/**
-	 * @param array $options
+	 * @param ChunkManager $level
+	 * @param int          $seed
+	 * @param array        $options
 	 *
 	 * @throws InvalidGeneratorOptionsException
 	 */
-	public function __construct(array $options = []){
->>>>>>> d3704bfa
+	public function __construct(ChunkManager $level, int $seed, array $options = []){
+		parent::__construct($level, $seed, $options);
 		if(self::$GAUSSIAN_KERNEL === null){
 			self::generateKernel();
 		}
