--- conflicted
+++ resolved
@@ -108,15 +108,7 @@
 		}
 
 
-<<<<<<< HEAD
-		$chunk = $this->level->getChunk(0, 0);
-		if($chunk === null){
-			return;
-		}
-		$this->chunk = clone $chunk;
-=======
 		$this->chunk = clone $this->level->getChunk($chunkX, $chunkZ);
->>>>>>> 6836e4fe
 		$this->chunk->setGenerated();
 
 		for($Z = 0; $Z < 16; ++$Z){
