--- conflicted
+++ resolved
@@ -63,19 +63,14 @@
 	/** @var Random */
 	protected $random;
 
-<<<<<<< HEAD
-	public function __construct(ChunkManager $level, int $seed, array $options = []){
-=======
 	/**
-	 * @param array $settings
+	 * @param ChunkManager $level
+	 * @param int          $seed
+	 * @param array        $options
 	 *
 	 * @throws InvalidGeneratorOptionsException
 	 */
-	abstract public function __construct(array $settings = []);
-
-
-	public function init(ChunkManager $level, Random $random) : void{
->>>>>>> d3704bfa
+	public function __construct(ChunkManager $level, int $seed, array $options = []){
 		$this->level = $level;
 		$this->seed = $seed;
 		$this->options = $options;
