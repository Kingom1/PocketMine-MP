--- conflicted
+++ resolved
@@ -33,7 +33,6 @@
 use pocketmine\utils\Random;
 
 abstract class Tree{
-<<<<<<< HEAD
 	/** @var Block */
 	protected $trunkBlock;
 	/** @var Block */
@@ -50,22 +49,6 @@
 	}
 
 	public static function growTree(ChunkManager $level, int $x, int $y, int $z, Random $random, int $type = WoodType::OAK) : void{
-=======
-	public $overridable = [
-		Block::AIR => true,
-		Block::SAPLING => true,
-		Block::LEAVES => true,
-		Block::SNOW_LAYER => true,
-		Block::LEAVES2 => true
-	];
-
-	public $type = 0;
-	public $trunkBlock = Block::LOG;
-	public $leafBlock = Block::LEAVES;
-	public $treeHeight = 7;
-
-	public static function growTree(ChunkManager $level, int $x, int $y, int $z, Random $random, int $type = 0){
->>>>>>> f7040616
 		switch($type){
 			case WoodType::SPRUCE:
 				$tree = new SpruceTree();
@@ -149,6 +132,6 @@
 	}
 
 	protected function canOverride(Block $block) : bool{
-		return $block->canBeReplaced() or $block instanceof Wood or $block instanceof Sapling or $block instanceof Leaves;
+		return $block->canBeReplaced() or $block instanceof Sapling or $block instanceof Leaves;
 	}
 }