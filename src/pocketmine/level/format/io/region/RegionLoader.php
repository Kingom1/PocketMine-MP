--- conflicted
+++ resolved
@@ -143,11 +143,7 @@
 		}
 
 		if($length > ($this->locationTable[$index][1] << 12)){ //Invalid chunk, bigger than defined number of sectors
-<<<<<<< HEAD
-			\GlobalLogger::get()->error("Corrupted bigger chunk detected (bigger than number of sectors given in header)");
-=======
-			MainLogger::getLogger()->error("Chunk x=$x,z=$z length mismatch (expected " . ($this->locationTable[$index][1] << 12) . " sectors, got $length sectors)");
->>>>>>> 55994e08
+			\GlobalLogger::get()->error("Chunk x=$x,z=$z length mismatch (expected " . ($this->locationTable[$index][1] << 12) . " sectors, got $length sectors)");
 			$this->locationTable[$index][1] = $length >> 12;
 			$this->writeLocationIndex($index);
 		}
@@ -176,9 +172,6 @@
 		return $this->isChunkGenerated(self::getChunkOffset($x, $z));
 	}
 
-<<<<<<< HEAD
-	public function writeChunk(int $x, int $z, string $chunkData) : void{
-=======
 	/**
 	 * @param int    $x
 	 * @param int    $z
@@ -187,8 +180,7 @@
 	 * @throws ChunkException
 	 * @throws \InvalidArgumentException
 	 */
-	public function writeChunk(int $x, int $z, string $chunkData){
->>>>>>> 55994e08
+	public function writeChunk(int $x, int $z, string $chunkData) : void{
 		$this->lastUsed = time();
 
 		$length = strlen($chunkData) + 1;
@@ -217,17 +209,13 @@
 		}
 	}
 
-<<<<<<< HEAD
-	public function removeChunk(int $x, int $z) : void{
-=======
 	/**
 	 * @param int $x
 	 * @param int $z
 	 *
 	 * @throws \InvalidArgumentException
 	 */
-	public function removeChunk(int $x, int $z){
->>>>>>> 55994e08
+	public function removeChunk(int $x, int $z) : void{
 		$index = self::getChunkOffset($x, $z);
 		$this->locationTable[$index][0] = 0;
 		$this->locationTable[$index][1] = 0;
