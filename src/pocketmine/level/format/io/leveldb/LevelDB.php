<?php

/*
 *
 *  ____            _        _   __  __ _                  __  __ ____
 * |  _ \ ___   ___| | _____| |_|  \/  (_)_ __   ___      |  \/  |  _ \
 * | |_) / _ \ / __| |/ / _ \ __| |\/| | | '_ \ / _ \_____| |\/| | |_) |
 * |  __/ (_) | (__|   <  __/ |_| |  | | | | | |  __/_____| |  | |  __/
 * |_|   \___/ \___|_|\_\___|\__|_|  |_|_|_| |_|\___|     |_|  |_|_|
 *
 * This program is free software: you can redistribute it and/or modify
 * it under the terms of the GNU Lesser General Public License as published by
 * the Free Software Foundation, either version 3 of the License, or
 * (at your option) any later version.
 *
 * @author PocketMine Team
 * @link http://www.pocketmine.net/
 *
 *
*/

declare(strict_types=1);

namespace pocketmine\level\format\io\leveldb;

use pocketmine\level\format\Chunk;
use pocketmine\level\format\io\BaseLevelProvider;
use pocketmine\level\format\io\ChunkUtils;
use pocketmine\level\format\io\data\BedrockLevelData;
use pocketmine\level\format\io\exception\CorruptedChunkException;
use pocketmine\level\format\io\exception\UnsupportedChunkFormatException;
use pocketmine\level\format\io\exception\UnsupportedLevelFormatException;
use pocketmine\level\format\io\LevelData;
use pocketmine\level\format\SubChunk;
use pocketmine\level\generator\Generator;
use pocketmine\nbt\LittleEndianNbtSerializer;
use pocketmine\nbt\NbtDataException;
use pocketmine\nbt\tag\CompoundTag;
use pocketmine\utils\Binary;
use pocketmine\utils\BinaryDataException;
use pocketmine\utils\BinaryStream;
use pocketmine\utils\Utils;
use function array_values;
use function chr;
use function defined;
use function extension_loaded;
use function file_exists;
use function is_dir;
use function mkdir;
use function ord;
use function str_repeat;
use function strlen;
use function substr;
use function unpack;
use const LEVELDB_ZLIB_RAW_COMPRESSION;

class LevelDB extends BaseLevelProvider{

	//According to Tomasso, these aren't supposed to be readable anymore. Thankfully he didn't change the readable ones...
	protected const TAG_DATA_2D = "\x2d";
	protected const TAG_DATA_2D_LEGACY = "\x2e";
	protected const TAG_SUBCHUNK_PREFIX = "\x2f";
	protected const TAG_LEGACY_TERRAIN = "0";
	protected const TAG_BLOCK_ENTITY = "1";
	protected const TAG_ENTITY = "2";
	protected const TAG_PENDING_TICK = "3";
	protected const TAG_BLOCK_EXTRA_DATA = "4";
	protected const TAG_BIOME_STATE = "5";
	protected const TAG_STATE_FINALISATION = "6";

	protected const TAG_BORDER_BLOCKS = "8";
	protected const TAG_HARDCODED_SPAWNERS = "9";

	protected const FINALISATION_NEEDS_INSTATICKING = 0;
	protected const FINALISATION_NEEDS_POPULATION = 1;
	protected const FINALISATION_DONE = 2;

	protected const TAG_VERSION = "v";

	protected const ENTRY_FLAT_WORLD_LAYERS = "game_flatworldlayers";

	protected const CURRENT_LEVEL_CHUNK_VERSION = 7;
	protected const CURRENT_LEVEL_SUBCHUNK_VERSION = 0;

	/** @var \LevelDB */
	protected $db;

	private static function checkForLevelDBExtension() : void{
		if(!extension_loaded('leveldb')){
			throw new UnsupportedLevelFormatException("The leveldb PHP extension is required to use this world format");
		}

		if(!defined('LEVELDB_ZLIB_RAW_COMPRESSION')){
			throw new UnsupportedLevelFormatException("Given version of php-leveldb doesn't support zlib raw compression");
		}
	}

	private static function createDB(string $path) : \LevelDB{
		return new \LevelDB($path . "/db", [
			"compression" => LEVELDB_ZLIB_RAW_COMPRESSION
		]);
	}

	public function __construct(string $path){
		self::checkForLevelDBExtension();
		parent::__construct($path);

		$this->db = self::createDB($path);
	}

	protected function loadLevelData() : LevelData{
		return new BedrockLevelData($this->getPath() . "level.dat");
	}

	public function getWorldHeight() : int{
		return 256;
	}

	public static function isValid(string $path) : bool{
		return file_exists($path . "/level.dat") and is_dir($path . "/db/");
	}

	public static function generate(string $path, string $name, int $seed, string $generator, array $options = []) : void{
		Utils::testValidInstance($generator, Generator::class);
		self::checkForLevelDBExtension();

		if(!file_exists($path . "/db")){
			mkdir($path . "/db", 0777, true);
		}

		BedrockLevelData::generate($path, $name, $seed, $generator, $options);
	}

	/**
	 * @param int $chunkX
	 * @param int $chunkZ
	 *
	 * @return Chunk|null
	 * @throws CorruptedChunkException
	 * @throws UnsupportedChunkFormatException
	 */
	protected function readChunk(int $chunkX, int $chunkZ) : ?Chunk{
		$index = LevelDB::chunkIndex($chunkX, $chunkZ);

		if(!$this->chunkExists($chunkX, $chunkZ)){
			return null;
		}

		/** @var SubChunk[] $subChunks */
		$subChunks = [];

		/** @var string $biomeIds */
		$biomeIds = "";

		$chunkVersion = ord($this->db->get($index . self::TAG_VERSION));
		$hasBeenUpgraded = $chunkVersion < self::CURRENT_LEVEL_CHUNK_VERSION;

		$binaryStream = new BinaryStream();

		switch($chunkVersion){
			case 7: //MCPE 1.2 (???)
			case 4: //MCPE 1.1
				//TODO: check beds
			case 3: //MCPE 1.0
				for($y = 0; $y < Chunk::MAX_SUBCHUNKS; ++$y){
					if(($data = $this->db->get($index . self::TAG_SUBCHUNK_PREFIX . chr($y))) === false){
						continue;
					}

					$binaryStream->setBuffer($data);
					if($binaryStream->feof()){
						throw new CorruptedChunkException("Unexpected empty data for subchunk $y");
					}
					$subChunkVersion = $binaryStream->getByte();
					if($subChunkVersion < self::CURRENT_LEVEL_SUBCHUNK_VERSION){
						$hasBeenUpgraded = true;
					}

					switch($subChunkVersion){
						case 0:
<<<<<<< HEAD
							try{
								$blocks = $binaryStream->get(4096);
								$blockData = $binaryStream->get(2048);

								if($chunkVersion < 4){
									$binaryStream->get(4096); //legacy light info, discard it
								}
							}catch(BinaryDataException $e){
								throw new CorruptedChunkException($e->getMessage(), 0, $e);
=======
							$blocks = $binaryStream->get(4096);
							$blockData = $binaryStream->get(2048);
							if($chunkVersion < 4){
								$blockSkyLight = $binaryStream->get(2048);
								$blockLight = $binaryStream->get(2048);
								$hasBeenUpgraded = true; //drop saved light
							}else{
								//Mojang didn't bother changing the subchunk version when they stopped saving sky light -_-
								$blockSkyLight = "";
								$blockLight = "";
								$lightPopulated = false;
>>>>>>> c68ee1d9
							}

							$subChunks[$y] = new SubChunk($blocks, $blockData);
							break;
						default:
							//TODO: set chunks read-only so the version on disk doesn't get overwritten
							throw new UnsupportedChunkFormatException("don't know how to decode LevelDB subchunk format version $subChunkVersion");
					}
				}

				if(($maps2d = $this->db->get($index . self::TAG_DATA_2D)) !== false){
					$binaryStream->setBuffer($maps2d);

					try{
						$binaryStream->get(512); //heightmap, discard it
						$biomeIds = $binaryStream->get(256);
					}catch(BinaryDataException $e){
						throw new CorruptedChunkException($e->getMessage(), 0, $e);
					}
				}
				break;
			case 2: // < MCPE 1.0
				$legacyTerrain = $this->db->get($index . self::TAG_LEGACY_TERRAIN);
				if($legacyTerrain === false){
					throw new CorruptedChunkException("Missing expected LEGACY_TERRAIN tag for format version $chunkVersion");
				}
				$binaryStream->setBuffer($legacyTerrain);
				try{
					$fullIds = $binaryStream->get(32768);
					$fullData = $binaryStream->get(16384);
					$binaryStream->get(32768); //legacy light info, discard it
				}catch(BinaryDataException $e){
					throw new CorruptedChunkException($e->getMessage(), 0, $e);
				}

				for($yy = 0; $yy < 8; ++$yy){
					$subOffset = ($yy << 4);
					$ids = "";
					for($i = 0; $i < 256; ++$i){
						$ids .= substr($fullIds, $subOffset, 16);
						$subOffset += 128;
					}
					$data = "";
					$subOffset = ($yy << 3);
					for($i = 0; $i < 256; ++$i){
						$data .= substr($fullData, $subOffset, 8);
						$subOffset += 64;
					}

					$subChunks[$yy] = new SubChunk($ids, $data);
				}

				try{
					$binaryStream->get(256); //heightmap, discard it
					$biomeIds = ChunkUtils::convertBiomeColors(array_values(unpack("N*", $binaryStream->get(1024))));
				}catch(BinaryDataException $e){
					throw new CorruptedChunkException($e->getMessage(), 0, $e);
				}
				break;
			default:
				//TODO: set chunks read-only so the version on disk doesn't get overwritten
				throw new UnsupportedChunkFormatException("don't know how to decode chunk format version $chunkVersion");
		}

		$nbt = new LittleEndianNbtSerializer();

		/** @var CompoundTag[] $entities */
		$entities = [];
		if(($entityData = $this->db->get($index . self::TAG_ENTITY)) !== false and $entityData !== ""){
			try{
				$entities = $nbt->readMultiple($entityData);
			}catch(NbtDataException $e){
				throw new CorruptedChunkException($e->getMessage(), 0, $e);
			}
		}

		/** @var CompoundTag[] $tiles */
		$tiles = [];
		if(($tileData = $this->db->get($index . self::TAG_BLOCK_ENTITY)) !== false and $tileData !== ""){
			try{
				$tiles = $nbt->readMultiple($tileData);
			}catch(NbtDataException $e){
				throw new CorruptedChunkException($e->getMessage(), 0, $e);
			}
		}

		//TODO: extra data should be converted into blockstorage layers (first they need to be implemented!)
		/*
		$extraData = [];
		if(($extraRawData = $this->db->get($index . self::TAG_BLOCK_EXTRA_DATA)) !== false and $extraRawData !== ""){
			$binaryStream->setBuffer($extraRawData, 0);
			$count = $binaryStream->getLInt();
			for($i = 0; $i < $count; ++$i){
				$key = $binaryStream->getLInt();
				$value = $binaryStream->getLShort();
				$extraData[$key] = $value;
			}
		}*/

		$chunk = new Chunk(
			$chunkX,
			$chunkZ,
			$subChunks,
			$entities,
			$tiles,
			$biomeIds
		);

		//TODO: tile ticks, biome states (?)

<<<<<<< HEAD
		$chunk->setGenerated();
		$chunk->setPopulated();
=======
		$chunk->setGenerated(true);
		$chunk->setPopulated(true);
		$chunk->setLightPopulated($lightPopulated);
		$chunk->setChanged($hasBeenUpgraded); //trigger rewriting chunk to disk if it was converted from an older format
>>>>>>> c68ee1d9

		return $chunk;
	}

	protected function writeChunk(Chunk $chunk) : void{
		$index = LevelDB::chunkIndex($chunk->getX(), $chunk->getZ());
		$this->db->put($index . self::TAG_VERSION, chr(self::CURRENT_LEVEL_CHUNK_VERSION));

		$subChunks = $chunk->getSubChunks();
		foreach($subChunks as $y => $subChunk){
			$key = $index . self::TAG_SUBCHUNK_PREFIX . chr($y);
			if($subChunk->isEmpty(false)){ //MCPE doesn't save light anymore as of 1.1
				$this->db->delete($key);
			}else{
				$this->db->put($key,
					chr(self::CURRENT_LEVEL_SUBCHUNK_VERSION) .
					$subChunk->getBlockIdArray() .
					$subChunk->getBlockDataArray()
				);
			}
		}

		$this->db->put($index . self::TAG_DATA_2D, str_repeat("\x00", 512) . $chunk->getBiomeIdArray());

		//TODO: use this properly
		$this->db->put($index . self::TAG_STATE_FINALISATION, chr(self::FINALISATION_DONE));

		$this->writeTags($chunk->getNBTtiles(), $index . self::TAG_BLOCK_ENTITY);
		$this->writeTags($chunk->getNBTentities(), $index . self::TAG_ENTITY);

		$this->db->delete($index . self::TAG_DATA_2D_LEGACY);
		$this->db->delete($index . self::TAG_LEGACY_TERRAIN);
	}

	/**
	 * @param CompoundTag[] $targets
	 * @param string        $index
	 */
	private function writeTags(array $targets, string $index) : void{
		if(!empty($targets)){
			$nbt = new LittleEndianNbtSerializer();
			$this->db->put($index, $nbt->writeMultiple($targets));
		}else{
			$this->db->delete($index);
		}
	}

	/**
	 * @return \LevelDB
	 */
	public function getDatabase() : \LevelDB{
		return $this->db;
	}

	public static function chunkIndex(int $chunkX, int $chunkZ) : string{
		return Binary::writeLInt($chunkX) . Binary::writeLInt($chunkZ);
	}

	private function chunkExists(int $chunkX, int $chunkZ) : bool{
		return $this->db->get(LevelDB::chunkIndex($chunkX, $chunkZ) . self::TAG_VERSION) !== false;
	}

	public function doGarbageCollection() : void{

	}

	public function close() : void{
		$this->db->close();
	}

	public function getAllChunks() : \Generator{
		foreach($this->db->getIterator() as $key => $_){
			if(strlen($key) === 9 and substr($key, -1) === self::TAG_VERSION){
				$chunkX = Binary::readLInt(substr($key, 0, 4));
				$chunkZ = Binary::readLInt(substr($key, 4, 4));
				if(($chunk = $this->loadChunk($chunkX, $chunkZ)) !== null){
					yield $chunk;
				}
			}
		}
	}

	public function calculateChunkCount() : int{
		$count = 0;
		foreach($this->db->getIterator() as $key => $_){
			if(strlen($key) === 9 and substr($key, -1) === self::TAG_VERSION){
				$count++;
			}
		}
		return $count;
	}
}<|MERGE_RESOLUTION|>--- conflicted
+++ resolved
@@ -178,29 +178,16 @@
 
 					switch($subChunkVersion){
 						case 0:
-<<<<<<< HEAD
 							try{
 								$blocks = $binaryStream->get(4096);
 								$blockData = $binaryStream->get(2048);
 
 								if($chunkVersion < 4){
 									$binaryStream->get(4096); //legacy light info, discard it
+									$hasBeenUpgraded = true;
 								}
 							}catch(BinaryDataException $e){
 								throw new CorruptedChunkException($e->getMessage(), 0, $e);
-=======
-							$blocks = $binaryStream->get(4096);
-							$blockData = $binaryStream->get(2048);
-							if($chunkVersion < 4){
-								$blockSkyLight = $binaryStream->get(2048);
-								$blockLight = $binaryStream->get(2048);
-								$hasBeenUpgraded = true; //drop saved light
-							}else{
-								//Mojang didn't bother changing the subchunk version when they stopped saving sky light -_-
-								$blockSkyLight = "";
-								$blockLight = "";
-								$lightPopulated = false;
->>>>>>> c68ee1d9
 							}
 
 							$subChunks[$y] = new SubChunk($blocks, $blockData);
@@ -311,15 +298,9 @@
 
 		//TODO: tile ticks, biome states (?)
 
-<<<<<<< HEAD
 		$chunk->setGenerated();
 		$chunk->setPopulated();
-=======
-		$chunk->setGenerated(true);
-		$chunk->setPopulated(true);
-		$chunk->setLightPopulated($lightPopulated);
 		$chunk->setChanged($hasBeenUpgraded); //trigger rewriting chunk to disk if it was converted from an older format
->>>>>>> c68ee1d9
 
 		return $chunk;
 	}
