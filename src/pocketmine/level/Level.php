--- conflicted
+++ resolved
@@ -801,15 +801,10 @@
 			$this->checkSleep();
 		}
 
-<<<<<<< HEAD
-		if(!empty($this->players) and !empty($this->globalPackets)){
-			$this->server->broadcastPackets($this->players, $this->globalPackets);
-=======
 		if(!empty($this->globalPackets)){
 			if(!empty($this->players)){
-				$this->server->batchPackets($this->players, $this->globalPackets);
-			}
->>>>>>> 09dadc72
+				$this->server->broadcastPackets($this->players, $this->globalPackets);
+			}
 			$this->globalPackets = [];
 		}
 
