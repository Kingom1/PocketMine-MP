<?php

/*
 *
 *  ____            _        _   __  __ _                  __  __ ____
 * |  _ \ ___   ___| | _____| |_|  \/  (_)_ __   ___      |  \/  |  _ \
 * | |_) / _ \ / __| |/ / _ \ __| |\/| | | '_ \ / _ \_____| |\/| | |_) |
 * |  __/ (_) | (__|   <  __/ |_| |  | | | | | |  __/_____| |  | |  __/
 * |_|   \___/ \___|_|\_\___|\__|_|  |_|_|_| |_|\___|     |_|  |_|_|
 *
 * This program is free software: you can redistribute it and/or modify
 * it under the terms of the GNU Lesser General Public License as published by
 * the Free Software Foundation, either version 3 of the License, or
 * (at your option) any later version.
 *
 * @author PocketMine Team
 * @link http://www.pocketmine.net/
 *
 *
*/

declare(strict_types=1);

/**
 * All Level related classes are here, like Generators, Populators, Noise, ...
 */
namespace pocketmine\level;

use pocketmine\block\Block;
use pocketmine\block\BlockFactory;
use pocketmine\block\UnknownBlock;
use pocketmine\entity\Entity;
use pocketmine\entity\object\ExperienceOrb;
use pocketmine\entity\object\ItemEntity;
use pocketmine\event\block\BlockBreakEvent;
use pocketmine\event\block\BlockPlaceEvent;
use pocketmine\event\block\BlockUpdateEvent;
use pocketmine\event\level\ChunkLoadEvent;
use pocketmine\event\level\ChunkPopulateEvent;
use pocketmine\event\level\ChunkUnloadEvent;
use pocketmine\event\level\LevelSaveEvent;
use pocketmine\event\level\LevelUnloadEvent;
use pocketmine\event\level\SpawnChangeEvent;
use pocketmine\event\player\PlayerInteractEvent;
use pocketmine\item\Item;
use pocketmine\item\ItemFactory;
use pocketmine\level\biome\Biome;
use pocketmine\level\format\Chunk;
use pocketmine\level\format\ChunkException;
use pocketmine\level\format\EmptySubChunk;
use pocketmine\level\format\io\LevelProvider;
use pocketmine\level\generator\Generator;
use pocketmine\level\generator\GeneratorManager;
use pocketmine\level\generator\GeneratorRegisterTask;
use pocketmine\level\generator\GeneratorUnregisterTask;
use pocketmine\level\generator\PopulationTask;
use pocketmine\level\light\BlockLightUpdate;
use pocketmine\level\light\LightPopulationTask;
use pocketmine\level\light\SkyLightUpdate;
use pocketmine\level\particle\DestroyBlockParticle;
use pocketmine\level\particle\Particle;
use pocketmine\level\sound\Sound;
use pocketmine\math\AxisAlignedBB;
use pocketmine\math\Facing;
use pocketmine\math\Vector2;
use pocketmine\math\Vector3;
use pocketmine\metadata\BlockMetadataStore;
use pocketmine\metadata\Metadatable;
use pocketmine\metadata\MetadataValue;
use pocketmine\nbt\tag\ListTag;
use pocketmine\nbt\tag\StringTag;
use pocketmine\network\mcpe\ChunkRequestTask;
use pocketmine\network\mcpe\CompressBatchPromise;
use pocketmine\network\mcpe\protocol\AddEntityPacket;
use pocketmine\network\mcpe\protocol\DataPacket;
use pocketmine\network\mcpe\protocol\LevelEventPacket;
use pocketmine\network\mcpe\protocol\LevelSoundEventPacket;
use pocketmine\network\mcpe\protocol\SetDifficultyPacket;
use pocketmine\network\mcpe\protocol\SetTimePacket;
use pocketmine\network\mcpe\protocol\UpdateBlockPacket;
use pocketmine\Player;
use pocketmine\plugin\Plugin;
use pocketmine\Server;
use pocketmine\tile\Chest;
use pocketmine\tile\Container;
use pocketmine\tile\Spawnable;
use pocketmine\tile\Tile;
use pocketmine\timings\Timings;
use pocketmine\utils\ReversePriorityQueue;

#include <rules/Level.h>

class Level implements ChunkManager, Metadatable{

	private static $levelIdCounter = 1;
	private static $chunkLoaderCounter = 1;

	public const Y_MASK = 0xFF;
	public const Y_MAX = 0x100; //256

	public const TIME_DAY = 0;
	public const TIME_SUNSET = 12000;
	public const TIME_NIGHT = 14000;
	public const TIME_SUNRISE = 23000;

	public const TIME_FULL = 24000;

	public const DIFFICULTY_PEACEFUL = 0;
	public const DIFFICULTY_EASY = 1;
	public const DIFFICULTY_NORMAL = 2;
	public const DIFFICULTY_HARD = 3;

	/** @var Tile[] */
	private $tiles = [];

	/** @var Player[] */
	private $players = [];

	/** @var Entity[] */
	private $entities = [];

	/** @var Entity[] */
	public $updateEntities = [];
	/** @var Tile[] */
	public $updateTiles = [];
	/** @var Block[][] */
	private $blockCache = [];

	/** @var CompressBatchPromise[] */
	private $chunkCache = [];

	/** @var int */
	private $sendTimeTicker = 0;

	/** @var Server */
	private $server;

	/** @var int */
	private $levelId;

	/** @var LevelProvider */
	private $provider;
	/** @var int */
	private $providerGarbageCollectionTicker = 0;

	/** @var int */
	private $worldHeight;

	/** @var ChunkLoader[] */
	private $loaders = [];
	/** @var int[] */
	private $loaderCounter = [];
	/** @var ChunkLoader[][] */
	private $chunkLoaders = [];
	/** @var Player[][] */
	private $playerLoaders = [];

	/** @var DataPacket[][] */
	private $chunkPackets = [];
	/** @var DataPacket[] */
	private $globalPackets = [];

	/** @var float[] */
	private $unloadQueue = [];

	/** @var int */
	private $time;
	/** @var bool */
	public $stopTime = false;

	/** @var float */
	private $sunAnglePercentage = 0.0;
	/** @var int */
	private $skyLightReduction = 0;

	/** @var string */
	private $folderName;
	/** @var string */
	private $displayName;

	/** @var Chunk[] */
	private $chunks = [];

	/** @var Vector3[][] */
	private $changedBlocks = [];

	/** @var ReversePriorityQueue */
	private $scheduledBlockUpdateQueue;
	/** @var int[] */
	private $scheduledBlockUpdateQueueIndex = [];

	/** @var \SplQueue */
	private $neighbourBlockUpdateQueue;

	/** @var Player[][] */
	private $chunkSendQueue = [];
	/** @var ChunkRequestTask[] */
	private $chunkSendTasks = [];

	/** @var bool[] */
	private $chunkPopulationQueue = [];
	/** @var bool[] */
	private $chunkLock = [];
	/** @var int */
	private $chunkPopulationQueueSize = 2;
	/** @var bool[] */
	private $generatorRegisteredWorkers = [];

	/** @var bool */
	private $autoSave = true;

	/** @var BlockMetadataStore */
	private $blockMetadata;

	/** @var Position */
	private $temporalPosition;
	/** @var Vector3 */
	private $temporalVector;

	/** @var int */
	private $sleepTicks = 0;

	/** @var int */
	private $chunkTickRadius;
	/** @var int[] */
	private $chunkTickList = [];
	/** @var int */
	private $chunksPerTick;
	/** @var bool */
	private $clearChunksOnTick;
	/** @var \SplFixedArray<bool> */
	private $randomTickBlocks = null;

	/** @var LevelTimings */
	public $timings;

	/** @var int */
	private $tickRate;
	/** @var int */
	public $tickRateTime = 0;
	/** @var int */
	public $tickRateCounter = 0;

	/** @var bool */
	private $doingTick = false;

	/** @var string|Generator */
	private $generator;

	/** @var bool */
	private $closed = false;

	/** @var BlockLightUpdate|null */
	private $blockLightUpdate = null;
	/** @var SkyLightUpdate|null */
	private $skyLightUpdate = null;

	public static function chunkHash(int $x, int $z) : int{
		return (($x & 0xFFFFFFFF) << 32) | ($z & 0xFFFFFFFF);
	}

	public static function blockHash(int $x, int $y, int $z) : int{
		if($y < 0 or $y >= Level::Y_MAX){
			throw new \InvalidArgumentException("Y coordinate $y is out of range!");
		}
		return (($x & 0xFFFFFFF) << 36) | (($y & Level::Y_MASK) << 28) | ($z & 0xFFFFFFF);
	}

	public static function getBlockXYZ(int $hash, ?int &$x, ?int &$y, ?int &$z) : void{
		$x = $hash >> 36;
		$y = ($hash >> 28) & Level::Y_MASK; //it's always positive
		$z = ($hash & 0xFFFFFFF) << 36 >> 36;
	}

	/**
	 * @param int      $hash
	 * @param int|null $x
	 * @param int|null $z
	 */
	public static function getXZ(int $hash, ?int &$x, ?int &$z) : void{
		$x = $hash >> 32;
		$z = ($hash & 0xFFFFFFFF) << 32 >> 32;
	}

	public static function generateChunkLoaderId(ChunkLoader $loader) : int{
		if($loader->getLoaderId() === 0){
			return self::$chunkLoaderCounter++;
		}else{
			throw new \InvalidStateException("ChunkLoader has a loader id already assigned: " . $loader->getLoaderId());
		}
	}

	/**
	 * @param string $str
	 *
	 * @return int
	 */
	public static function getDifficultyFromString(string $str) : int{
		switch(strtolower(trim($str))){
			case "0":
			case "peaceful":
			case "p":
				return Level::DIFFICULTY_PEACEFUL;

			case "1":
			case "easy":
			case "e":
				return Level::DIFFICULTY_EASY;

			case "2":
			case "normal":
			case "n":
				return Level::DIFFICULTY_NORMAL;

			case "3":
			case "hard":
			case "h":
				return Level::DIFFICULTY_HARD;
		}

		return -1;
	}

	/**
	 * Init the default level data
	 *
	 * @param Server        $server
	 * @param string        $name
	 * @param LevelProvider $provider
	 */
	public function __construct(Server $server, string $name, LevelProvider $provider){
		$this->levelId = static::$levelIdCounter++;
		$this->blockMetadata = new BlockMetadataStore($this);
		$this->server = $server;
		$this->autoSave = $server->getAutoSave();

		$this->provider = $provider;

		$this->displayName = $this->provider->getLevelData()->getName();
		$this->worldHeight = $this->provider->getWorldHeight();

		$this->server->getLogger()->info($this->server->getLanguage()->translateString("pocketmine.level.preparing", [$this->displayName]));
		$this->generator = GeneratorManager::getGenerator($this->provider->getLevelData()->getGenerator());

		$this->folderName = $name;

		$this->scheduledBlockUpdateQueue = new ReversePriorityQueue();
		$this->scheduledBlockUpdateQueue->setExtractFlags(\SplPriorityQueue::EXTR_BOTH);

		$this->neighbourBlockUpdateQueue = new \SplQueue();

		$this->time = $this->provider->getLevelData()->getTime();

		$this->chunkTickRadius = min($this->server->getViewDistance(), max(1, (int) $this->server->getProperty("chunk-ticking.tick-radius", 4)));
		$this->chunksPerTick = (int) $this->server->getProperty("chunk-ticking.per-tick", 40);
		$this->chunkPopulationQueueSize = (int) $this->server->getProperty("chunk-generation.population-queue-size", 2);
		$this->clearChunksOnTick = (bool) $this->server->getProperty("chunk-ticking.clear-tick-list", true);

		$dontTickBlocks = array_fill_keys($this->server->getProperty("chunk-ticking.disable-block-ticking", []), true);

		$this->randomTickBlocks = new \SplFixedArray(4096);
		foreach($this->randomTickBlocks as $i => $null){
			$id = $i >> 4;
			$meta = $i & 0xf;
			try{
				$block = BlockFactory::get($id, $meta); //Make sure it's a copy
			}catch(\InvalidArgumentException $e){
				continue;
			}
			if(!isset($dontTickBlocks[$id]) and $block->ticksRandomly()){
				$this->randomTickBlocks[($id << 4) | $meta] = true;
			}
		}

		$this->timings = new LevelTimings($this);
		$this->temporalPosition = new Position(0, 0, 0, $this);
		$this->temporalVector = new Vector3(0, 0, 0);
		$this->tickRate = 1;
	}

	public function getTickRate() : int{
		return $this->tickRate;
	}

	public function getTickRateTime() : float{
		return $this->tickRateTime;
	}

	public function setTickRate(int $tickRate){
		$this->tickRate = $tickRate;
	}

	public function registerGeneratorToWorker(int $worker) : void{
		$this->generatorRegisteredWorkers[$worker] = true;
		$this->server->getAsyncPool()->submitTaskToWorker(new GeneratorRegisterTask($this, $this->generator, $this->provider->getLevelData()->getGeneratorOptions()), $worker);
	}

	public function unregisterGenerator(){
		$pool = $this->server->getAsyncPool();
		foreach($pool->getRunningWorkers() as $i){
			if(isset($this->generatorRegisteredWorkers[$i])){
				$pool->submitTaskToWorker(new GeneratorUnregisterTask($this), $i);
			}
		}
		$this->generatorRegisteredWorkers = [];
	}

	public function getBlockMetadata() : BlockMetadataStore{
		return $this->blockMetadata;
	}

	public function getServer() : Server{
		return $this->server;
	}

	final public function getProvider() : LevelProvider{
		return $this->provider;
	}

	/**
	 * Returns the unique level identifier
	 */
	final public function getId() : int{
		return $this->levelId;
	}

	public function isClosed() : bool{
		return $this->closed;
	}

	public function close(){
		if($this->closed){
			throw new \InvalidStateException("Tried to close a level which is already closed");
		}

		foreach($this->chunks as $chunk){
			$this->unloadChunk($chunk->getX(), $chunk->getZ(), false);
		}

		$this->save();

		$this->unregisterGenerator();

		$this->provider->close();
		$this->provider = null;
		$this->blockMetadata = null;
		$this->blockCache = [];
		$this->temporalPosition = null;

		$this->closed = true;
	}

	public function addSound(Sound $sound, array $players = null){
		$pk = $sound->encode();
		if(!is_array($pk)){
			$pk = [$pk];
		}
		if(!empty($pk)){
			if($players === null){
				foreach($pk as $e){
					$this->broadcastPacketToViewers($sound, $e);
				}
			}else{
				$this->server->batchPackets($players, $pk, false);
			}
<<<<<<< HEAD
		}else{
			$this->server->broadcastPackets($players, $pk);
=======
>>>>>>> 5934399a
		}
	}

	public function addParticle(Particle $particle, array $players = null){
		$pk = $particle->encode();
		if(!is_array($pk)){
			$pk = [$pk];
		}
		if(!empty($pk)){
			if($players === null){
				foreach($pk as $e){
					$this->broadcastPacketToViewers($particle, $e);
				}
			}else{
				$this->server->batchPackets($players, $pk, false);
			}
<<<<<<< HEAD
		}else{
			$this->server->broadcastPackets($players, $pk);
=======
>>>>>>> 5934399a
		}
	}

	/**
	 * Broadcasts a LevelEvent to players in the area. This could be sound, particles, weather changes, etc.
	 *
	 * @param Vector3|null $pos If null, broadcasts to every player in the Level
	 * @param int          $evid
	 * @param int          $data
	 */
	public function broadcastLevelEvent(?Vector3 $pos, int $evid, int $data = 0){
		$pk = new LevelEventPacket();
		$pk->evid = $evid;
		$pk->data = $data;
		if($pos !== null){
			$pk->position = $pos->asVector3();
			$this->broadcastPacketToViewers($pos, $pk);
		}else{
			$pk->position = null;
			$this->broadcastGlobalPacket($pk);
		}
	}

	/**
	 * Broadcasts a LevelSoundEvent to players in the area.
	 *
	 * @param Vector3 $pos
	 * @param int     $soundId
	 * @param int     $extraData
	 * @param int     $entityTypeId
	 * @param bool    $isBabyMob
	 * @param bool    $disableRelativeVolume If true, all players receiving this sound-event will hear the sound at full volume regardless of distance
	 */
	public function broadcastLevelSoundEvent(Vector3 $pos, int $soundId, int $extraData = -1, int $entityTypeId = -1, bool $isBabyMob = false, bool $disableRelativeVolume = false){
		$pk = new LevelSoundEventPacket();
		$pk->sound = $soundId;
		$pk->extraData = $extraData;
		$pk->entityType = AddEntityPacket::LEGACY_ID_MAP_BC[$entityTypeId] ?? ":";
		$pk->isBabyMob = $isBabyMob;
		$pk->disableRelativeVolume = $disableRelativeVolume;
		$pk->position = $pos->asVector3();
		$this->broadcastPacketToViewers($pos, $pk);
	}

	public function getAutoSave() : bool{
		return $this->autoSave;
	}

	public function setAutoSave(bool $value){
		$this->autoSave = $value;
	}

	/**
	 * @internal DO NOT use this from plugins, it's for internal use only. Use Server->unloadLevel() instead.
	 *
	 * @param bool $force default false, force unload of default level
	 *
	 * @return bool
	 * @throws \InvalidStateException if trying to unload a level during level tick
	 */
	public function onUnload(bool $force = false) : bool{
		if($this->doingTick and !$force){
			throw new \InvalidStateException("Cannot unload a level during level tick");
		}

		$ev = new LevelUnloadEvent($this);

		if($this === $this->server->getDefaultLevel() and !$force){
			$ev->setCancelled(true);
		}

		$ev->call();

		if(!$force and $ev->isCancelled()){
			return false;
		}

		$this->server->getLogger()->info($this->server->getLanguage()->translateString("pocketmine.level.unloading", [$this->getName()]));
		$defaultLevel = $this->server->getDefaultLevel();
		foreach($this->getPlayers() as $player){
			if($this === $defaultLevel or $defaultLevel === null){
				$player->close($player->getLeaveMessage(), "Forced default level unload");
			}elseif($defaultLevel instanceof Level){
				$player->teleport($this->server->getDefaultLevel()->getSafeSpawn());
			}
		}

		if($this === $defaultLevel){
			$this->server->setDefaultLevel(null);
		}

		$this->server->removeLevel($this);

		$this->close();

		return true;
	}

	/**
	 * Gets the players being used in a specific chunk
	 *
	 * @param int $chunkX
	 * @param int $chunkZ
	 *
	 * @return Player[]
	 */
	public function getChunkPlayers(int $chunkX, int $chunkZ) : array{
		return $this->playerLoaders[Level::chunkHash($chunkX, $chunkZ)] ?? [];
	}

	/**
	 * Gets the chunk loaders being used in a specific chunk
	 *
	 * @param int $chunkX
	 * @param int $chunkZ
	 *
	 * @return ChunkLoader[]
	 */
	public function getChunkLoaders(int $chunkX, int $chunkZ) : array{
		return $this->chunkLoaders[Level::chunkHash($chunkX, $chunkZ)] ?? [];
	}

	/**
	 * Returns an array of players who have the target position within their view distance.
	 * @param Vector3 $pos
	 *
	 * @return Player[]
	 */
	public function getViewersForPosition(Vector3 $pos) : array{
		return $this->getChunkPlayers($pos->getFloorX() >> 4, $pos->getFloorZ() >> 4);
	}

	/**
	 * Queues a DataPacket to be sent to all players using the chunk at the specified X/Z coordinates at the end of the
	 * current tick.
	 *
	 * @param int        $chunkX
	 * @param int        $chunkZ
	 * @param DataPacket $packet
	 */
	public function addChunkPacket(int $chunkX, int $chunkZ, DataPacket $packet){
		if(!isset($this->chunkPackets[$index = Level::chunkHash($chunkX, $chunkZ)])){
			$this->chunkPackets[$index] = [$packet];
		}else{
			$this->chunkPackets[$index][] = $packet;
		}
	}

	/**
	 * Broadcasts a packet to every player who has the target position within their view distance.
	 *
	 * @param Vector3    $pos
	 * @param DataPacket $packet
	 */
	public function broadcastPacketToViewers(Vector3 $pos, DataPacket $packet) : void{
		$this->addChunkPacket($pos->getFloorX() >> 4, $pos->getFloorZ() >> 4, $packet);
	}

	/**
	 * Broadcasts a packet to every player in the level.
	 *
	 * @param DataPacket $packet
	 */
	public function broadcastGlobalPacket(DataPacket $packet) : void{
		$this->globalPackets[] = $packet;
	}

	public function registerChunkLoader(ChunkLoader $loader, int $chunkX, int $chunkZ, bool $autoLoad = true){
		$hash = $loader->getLoaderId();

		if(!isset($this->chunkLoaders[$index = Level::chunkHash($chunkX, $chunkZ)])){
			$this->chunkLoaders[$index] = [];
			$this->playerLoaders[$index] = [];
		}elseif(isset($this->chunkLoaders[$index][$hash])){
			return;
		}

		$this->chunkLoaders[$index][$hash] = $loader;
		if($loader instanceof Player){
			$this->playerLoaders[$index][$hash] = $loader;
		}

		if(!isset($this->loaders[$hash])){
			$this->loaderCounter[$hash] = 1;
			$this->loaders[$hash] = $loader;
		}else{
			++$this->loaderCounter[$hash];
		}

		$this->cancelUnloadChunkRequest($chunkX, $chunkZ);

		if($autoLoad){
			$this->loadChunk($chunkX, $chunkZ);
		}
	}

	public function unregisterChunkLoader(ChunkLoader $loader, int $chunkX, int $chunkZ){
		if(isset($this->chunkLoaders[$index = Level::chunkHash($chunkX, $chunkZ)][$hash = $loader->getLoaderId()])){
			unset($this->chunkLoaders[$index][$hash]);
			unset($this->playerLoaders[$index][$hash]);
			if(count($this->chunkLoaders[$index]) === 0){
				unset($this->chunkLoaders[$index]);
				unset($this->playerLoaders[$index]);
				$this->unloadChunkRequest($chunkX, $chunkZ, true);
			}

			if(--$this->loaderCounter[$hash] === 0){
				unset($this->loaderCounter[$hash]);
				unset($this->loaders[$hash]);
			}
		}
	}

	/**
	 * WARNING: Do not use this, it's only for internal use.
	 * Changes to this function won't be recorded on the version.
	 *
	 * @param Player ...$targets If empty, will send to all players in the level.
	 */
	public function sendTime(Player ...$targets){
		$pk = new SetTimePacket();
		$pk->time = $this->time;

		if(empty($targets)){
			$this->broadcastGlobalPacket($pk);
		}else{
			$this->server->broadcastPacket($targets, $pk);
		}
	}

	/**
	 * WARNING: Do not use this, it's only for internal use.
	 * Changes to this function won't be recorded on the version.
	 *
	 * @param int $currentTick
	 *
	 */
	public function doTick(int $currentTick){
		if($this->closed){
			throw new \InvalidStateException("Attempted to tick a Level which has been closed");
		}

		$this->timings->doTick->startTiming();
		$this->doingTick = true;
		try{
			$this->actuallyDoTick($currentTick);
		}finally{
			$this->doingTick = false;
			$this->timings->doTick->stopTiming();
		}
	}

	protected function actuallyDoTick(int $currentTick) : void{
		if(!$this->stopTime){
			$this->time++;
		}

		$this->sunAnglePercentage = $this->computeSunAnglePercentage(); //Sun angle depends on the current time
		$this->skyLightReduction = $this->computeSkyLightReduction(); //Sky light reduction depends on the sun angle

		if(++$this->sendTimeTicker === 200){
			$this->sendTime();
			$this->sendTimeTicker = 0;
		}

		$this->unloadChunks();
		if(++$this->providerGarbageCollectionTicker >= 6000){
			$this->provider->doGarbageCollection();
			$this->providerGarbageCollectionTicker = 0;
		}

		//Do block updates
		$this->timings->doTickPending->startTiming();

		//Delayed updates
		while($this->scheduledBlockUpdateQueue->count() > 0 and $this->scheduledBlockUpdateQueue->current()["priority"] <= $currentTick){
			$block = $this->getBlock($this->scheduledBlockUpdateQueue->extract()["data"]);
			unset($this->scheduledBlockUpdateQueueIndex[Level::blockHash($block->x, $block->y, $block->z)]);
			$block->onScheduledUpdate();
		}

		//Normal updates
		while($this->neighbourBlockUpdateQueue->count() > 0){
			$index = $this->neighbourBlockUpdateQueue->dequeue();
			Level::getBlockXYZ($index, $x, $y, $z);

			$block = $this->getBlockAt($x, $y, $z);
			$block->readStateFromWorld(); //for blocks like fences, force recalculation of connected AABBs

			$ev = new BlockUpdateEvent($block);
			$ev->call();
			if(!$ev->isCancelled()){
				$block->onNearbyBlockChange();
			}
		}

		$this->timings->doTickPending->stopTiming();

		$this->timings->entityTick->startTiming();
		//Update entities that need update
		Timings::$tickEntityTimer->startTiming();
		foreach($this->updateEntities as $id => $entity){
			if($entity->isClosed() or !$entity->onUpdate($currentTick)){
				unset($this->updateEntities[$id]);
			}
			if($entity->isFlaggedForDespawn()){
				$entity->close();
			}
		}
		Timings::$tickEntityTimer->stopTiming();
		$this->timings->entityTick->stopTiming();

		$this->timings->tileEntityTick->startTiming();
		Timings::$tickTileEntityTimer->startTiming();
		//Update tiles that need update
		foreach($this->updateTiles as $blockHash => $tile){
			if(!$tile->onUpdate()){
				unset($this->updateTiles[$blockHash]);
			}
		}
		Timings::$tickTileEntityTimer->stopTiming();
		$this->timings->tileEntityTick->stopTiming();

		$this->timings->doTickTiles->startTiming();
		$this->tickChunks();
		$this->timings->doTickTiles->stopTiming();

		$this->executeQueuedLightUpdates();

		if(count($this->changedBlocks) > 0){
			if(count($this->players) > 0){
				foreach($this->changedBlocks as $index => $blocks){
					if(empty($blocks)){ //blocks can be set normally and then later re-set with direct send
						continue;
					}
					unset($this->chunkCache[$index]);
					Level::getXZ($index, $chunkX, $chunkZ);
					if(count($blocks) > 512){
						$chunk = $this->getChunk($chunkX, $chunkZ);
						foreach($this->getChunkPlayers($chunkX, $chunkZ) as $p){
							$p->onChunkChanged($chunk);
						}
					}else{
						$this->sendBlocks($this->getChunkPlayers($chunkX, $chunkZ), $blocks);
					}
				}
			}else{
				$this->chunkCache = [];
			}

			$this->changedBlocks = [];

		}

		foreach($this->players as $p){
			$p->doChunkRequests();
		}
		$this->processChunkRequests();

		if($this->sleepTicks > 0 and --$this->sleepTicks <= 0){
			$this->checkSleep();
		}

		if(!empty($this->globalPackets)){
			if(!empty($this->players)){
				$this->server->broadcastPackets($this->players, $this->globalPackets);
			}
			$this->globalPackets = [];
		}

		foreach($this->chunkPackets as $index => $entries){
			Level::getXZ($index, $chunkX, $chunkZ);
			$chunkPlayers = $this->getChunkPlayers($chunkX, $chunkZ);
			if(count($chunkPlayers) > 0){
				$this->server->broadcastPackets($chunkPlayers, $entries);
			}
		}

		$this->chunkPackets = [];
	}

	public function checkSleep(){
		if(count($this->players) === 0){
			return;
		}

		$resetTime = true;
		foreach($this->getPlayers() as $p){
			if(!$p->isSleeping()){
				$resetTime = false;
				break;
			}
		}

		if($resetTime){
			$time = $this->getTime() % Level::TIME_FULL;

			if($time >= Level::TIME_NIGHT and $time < Level::TIME_SUNRISE){
				$this->setTime($this->getTime() + Level::TIME_FULL - $time);

				foreach($this->getPlayers() as $p){
					$p->stopSleep();
				}
			}
		}
	}

	public function setSleepTicks(int $ticks) : void{
		$this->sleepTicks = $ticks;
	}

	/**
	 * @param Player[]  $target
	 * @param Vector3[] $blocks
	 */
	public function sendBlocks(array $target, array $blocks){
		$packets = [];

		foreach($blocks as $b){
			if(!($b instanceof Vector3)){
				throw new \TypeError("Expected Vector3 in blocks array, got " . (is_object($b) ? get_class($b) : gettype($b)));
			}
			$pk = new UpdateBlockPacket();

			$pk->x = $b->x;
			$pk->y = $b->y;
			$pk->z = $b->z;

			if($b instanceof Block){
				$pk->blockRuntimeId = $b->getRuntimeId();
			}else{
				$fullBlock = $this->getFullBlock($b->x, $b->y, $b->z);
				$pk->blockRuntimeId = BlockFactory::toStaticRuntimeId($fullBlock >> 4, $fullBlock & 0xf);
			}

			$packets[] = $pk;
		}

		$this->server->broadcastPackets($target, $packets);
	}

	public function clearCache(bool $force = false){
		if($force){
			$this->chunkCache = [];
			$this->blockCache = [];
		}else{
			$count = 0;
			foreach($this->blockCache as $list){
				$count += count($list);
				if($count > 2048){
					$this->blockCache = [];
					break;
				}
			}
		}
	}

	public function clearChunkCache(int $chunkX, int $chunkZ){
		unset($this->chunkCache[Level::chunkHash($chunkX, $chunkZ)]);
	}

	public function getRandomTickedBlocks() : \SplFixedArray{
		return $this->randomTickBlocks;
	}

	public function addRandomTickedBlock(int $id, int $variant = 0){
		$block = BlockFactory::get($id, $variant);
		if($block instanceof UnknownBlock){
			throw new \InvalidArgumentException("ID $id variant $variant is unknown, cannot do random-tick");
		}
		$this->randomTickBlocks[($id << 4) | $variant] = true;
	}

	public function removeRandomTickedBlock(int $id, int $variant = 0){
		$this->randomTickBlocks[($id << 4) | $variant] = null;
	}

	private function tickChunks(){
		if($this->chunksPerTick <= 0 or count($this->loaders) === 0){
			$this->chunkTickList = [];
			return;
		}

		$chunksPerLoader = min(200, max(1, (int) ((($this->chunksPerTick - count($this->loaders)) / count($this->loaders)) + 0.5)));
		$randRange = 3 + $chunksPerLoader / 30;
		$randRange = (int) ($randRange > $this->chunkTickRadius ? $this->chunkTickRadius : $randRange);

		foreach($this->loaders as $loader){
			$chunkX = (int) floor($loader->getX()) >> 4;
			$chunkZ = (int) floor($loader->getZ()) >> 4;

			$index = Level::chunkHash($chunkX, $chunkZ);
			$existingLoaders = max(0, $this->chunkTickList[$index] ?? 0);
			$this->chunkTickList[$index] = $existingLoaders + 1;
			for($chunk = 0; $chunk < $chunksPerLoader; ++$chunk){
				$dx = mt_rand(-$randRange, $randRange);
				$dz = mt_rand(-$randRange, $randRange);
				$hash = Level::chunkHash($dx + $chunkX, $dz + $chunkZ);
				if(!isset($this->chunkTickList[$hash]) and isset($this->chunks[$hash])){
					$this->chunkTickList[$hash] = -1;
				}
			}
		}

		foreach($this->chunkTickList as $index => $loaders){
			Level::getXZ($index, $chunkX, $chunkZ);

			for($cx = -1; $cx <= 1; ++$cx){
				for($cz = -1; $cz <= 1; ++$cz){
					if(!isset($this->chunks[Level::chunkHash($chunkX + $cx, $chunkZ + $cz)])){
						unset($this->chunkTickList[$index]);
						goto skip_to_next; //no "continue 3" thanks!
					}
				}
			}

			if($loaders <= 0){
				unset($this->chunkTickList[$index]);
			}

			$chunk = $this->chunks[$index];
			foreach($chunk->getEntities() as $entity){
				$entity->scheduleUpdate();
			}


			foreach($chunk->getSubChunks() as $Y => $subChunk){
				if(!($subChunk instanceof EmptySubChunk)){
					for($i = 0; $i < 3; ++$i){
						$k = mt_rand(0, 0xfff);
						$x = $k & 0x0f;
						$y = ($k >> 4) & 0x0f;
						$z = ($k >> 8) & 0x0f;

						$state = $subChunk->getFullBlock($x, $y, $z);

						if($this->randomTickBlocks[$state & ~BlockFactory::getStateMask($state >> 4)]){
							/** @var Block $block */
							$block = BlockFactory::fromFullBlock($state, $this->temporalPosition->setComponents(
								$chunkX * 16 + $x,
								($Y << 4) + $y,
								$chunkZ * 16 + $z
							));
							$block->onRandomTick();
						}
					}
				}
			}

			skip_to_next: //dummy label to break out of nested loops
		}

		if($this->clearChunksOnTick){
			$this->chunkTickList = [];
		}
	}

	public function __debugInfo() : array{
		return [];
	}

	/**
	 * @param bool $force
	 *
	 * @return bool
	 */
	public function save(bool $force = false) : bool{

		if(!$this->getAutoSave() and !$force){
			return false;
		}

		(new LevelSaveEvent($this))->call();

		$this->provider->getLevelData()->setTime($this->time);
		$this->saveChunks();
		$this->provider->getLevelData()->save();

		return true;
	}

	public function saveChunks(){
		foreach($this->chunks as $chunk){
			if(($chunk->hasChanged() or count($chunk->getTiles()) > 0 or count($chunk->getSavableEntities()) > 0) and $chunk->isGenerated()){
				$this->provider->saveChunk($chunk);
				$chunk->setChanged(false);
			}
		}
	}

	/**
	 * Schedules a block update to be executed after the specified number of ticks.
	 * Blocks will be updated with the scheduled update type.
	 *
	 * @param Vector3 $pos
	 * @param int     $delay
	 */
	public function scheduleDelayedBlockUpdate(Vector3 $pos, int $delay){
		if(
			!$this->isInWorld($pos->x, $pos->y, $pos->z) or
			(isset($this->scheduledBlockUpdateQueueIndex[$index = Level::blockHash($pos->x, $pos->y, $pos->z)]) and $this->scheduledBlockUpdateQueueIndex[$index] <= $delay)
		){
			return;
		}
		$this->scheduledBlockUpdateQueueIndex[$index] = $delay;
		$this->scheduledBlockUpdateQueue->insert(new Vector3((int) $pos->x, (int) $pos->y, (int) $pos->z), $delay + $this->server->getTick());
	}

	/**
	 * Schedules the blocks around the specified position to be updated at the end of this tick.
	 * Blocks will be updated with the normal update type.
	 *
	 * @param Vector3 $pos
	 */
	public function scheduleNeighbourBlockUpdates(Vector3 $pos){
		$pos = $pos->floor();

		foreach(Facing::ALL as $face){
			$side = $pos->getSide($face);
			if($this->isInWorld($side->x, $side->y, $side->z)){
				$this->neighbourBlockUpdateQueue->enqueue(Level::blockHash($side->x, $side->y, $side->z));
			}
		}
	}

	/**
	 * @param AxisAlignedBB $bb
	 * @param bool          $targetFirst
	 *
	 * @return Block[]
	 */
	public function getCollisionBlocks(AxisAlignedBB $bb, bool $targetFirst = false) : array{
		$minX = (int) floor($bb->minX - 1);
		$minY = (int) floor($bb->minY - 1);
		$minZ = (int) floor($bb->minZ - 1);
		$maxX = (int) floor($bb->maxX + 1);
		$maxY = (int) floor($bb->maxY + 1);
		$maxZ = (int) floor($bb->maxZ + 1);

		$collides = [];

		if($targetFirst){
			for($z = $minZ; $z <= $maxZ; ++$z){
				for($x = $minX; $x <= $maxX; ++$x){
					for($y = $minY; $y <= $maxY; ++$y){
						$block = $this->getBlockAt($x, $y, $z);
						if($block->collidesWithBB($bb)){
							return [$block];
						}
					}
				}
			}
		}else{
			for($z = $minZ; $z <= $maxZ; ++$z){
				for($x = $minX; $x <= $maxX; ++$x){
					for($y = $minY; $y <= $maxY; ++$y){
						$block = $this->getBlockAt($x, $y, $z);
						if($block->collidesWithBB($bb)){
							$collides[] = $block;
						}
					}
				}
			}
		}


		return $collides;
	}

	/**
	 * @param Vector3 $pos
	 *
	 * @return bool
	 */
	public function isFullBlock(Vector3 $pos) : bool{
		if($pos instanceof Block){
			if($pos->isSolid()){
				return true;
			}
			$bb = $pos->getBoundingBox();
		}else{
			$bb = $this->getBlock($pos)->getBoundingBox();
		}

		return $bb !== null and $bb->getAverageEdgeLength() >= 1;
	}

	/**
	 * @param Entity        $entity
	 * @param AxisAlignedBB $bb
	 * @param bool          $entities
	 *
	 * @return AxisAlignedBB[]
	 */
	public function getCollisionCubes(Entity $entity, AxisAlignedBB $bb, bool $entities = true) : array{
		$minX = (int) floor($bb->minX - 1);
		$minY = (int) floor($bb->minY - 1);
		$minZ = (int) floor($bb->minZ - 1);
		$maxX = (int) floor($bb->maxX + 1);
		$maxY = (int) floor($bb->maxY + 1);
		$maxZ = (int) floor($bb->maxZ + 1);

		$collides = [];

		for($z = $minZ; $z <= $maxZ; ++$z){
			for($x = $minX; $x <= $maxX; ++$x){
				for($y = $minY; $y <= $maxY; ++$y){
					$block = $this->getBlockAt($x, $y, $z);
					foreach($block->getCollisionBoxes() as $blockBB){
						if($blockBB->intersectsWith($bb)){
							$collides[] = $blockBB;
						}
					}
				}
			}
		}

		if($entities){
			foreach($this->getCollidingEntities($bb->expandedCopy(0.25, 0.25, 0.25), $entity) as $ent){
				$collides[] = clone $ent->boundingBox;
			}
		}

		return $collides;
	}

	public function getFullLight(Vector3 $pos) : int{
		return $this->getFullLightAt($pos->x, $pos->y, $pos->z);
	}

	public function getFullLightAt(int $x, int $y, int $z) : int{
		$skyLight = $this->getRealBlockSkyLightAt($x, $y, $z);
		if($skyLight < 15){
			return max($skyLight, $this->getBlockLightAt($x, $y, $z));
		}else{
			return $skyLight;
		}
	}

	/**
	 * Computes the percentage of a circle away from noon the sun is currently at. This can be multiplied by 2 * M_PI to
	 * get an angle in radians, or by 360 to get an angle in degrees.
	 *
	 * @return float
	 */
	public function computeSunAnglePercentage() : float{
		$timeProgress = ($this->time % 24000) / 24000;

		//0.0 needs to be high noon, not dusk
		$sunProgress = $timeProgress + ($timeProgress < 0.25 ? 0.75 : -0.25);

		//Offset the sun progress to be above the horizon longer at dusk and dawn
		//this is roughly an inverted sine curve, which pushes the sun progress back at dusk and forwards at dawn
		$diff = (((1 - ((cos($sunProgress * M_PI) + 1) / 2)) - $sunProgress) / 3);

		return $sunProgress + $diff;
	}

	/**
	 * Returns the percentage of a circle away from noon the sun is currently at.
	 * @return float
	 */
	public function getSunAnglePercentage() : float{
		return $this->sunAnglePercentage;
	}

	/**
	 * Returns the current sun angle in radians.
	 * @return float
	 */
	public function getSunAngleRadians() : float{
		return $this->sunAnglePercentage * 2 * M_PI;
	}

	/**
	 * Returns the current sun angle in degrees.
	 * @return float
	 */
	public function getSunAngleDegrees() : float{
		return $this->sunAnglePercentage * 360.0;
	}

	/**
	 * Computes how many points of sky light is subtracted based on the current time. Used to offset raw chunk sky light
	 * to get a real light value.
	 *
	 * @return int
	 */
	public function computeSkyLightReduction() : int{
		$percentage = max(0, min(1, -(cos($this->getSunAngleRadians()) * 2 - 0.5)));

		//TODO: check rain and thunder level

		return (int) ($percentage * 11);
	}

	/**
	 * Returns how many points of sky light is subtracted based on the current time.
	 * @return int
	 */
	public function getSkyLightReduction() : int{
		return $this->skyLightReduction;
	}

	/**
	 * Returns the sky light level at the specified coordinates, offset by the current time and weather.
	 *
	 * @param int $x
	 * @param int $y
	 * @param int $z
	 *
	 * @return int 0-15
	 */
	public function getRealBlockSkyLightAt(int $x, int $y, int $z) : int{
		$light = $this->getBlockSkyLightAt($x, $y, $z) - $this->skyLightReduction;
		return $light < 0 ? 0 : $light;
	}

	/**
	 * @param $x
	 * @param $y
	 * @param $z
	 *
	 * @return int bitmap, (id << 4) | data
	 */
	public function getFullBlock(int $x, int $y, int $z) : int{
		return $this->getChunk($x >> 4, $z >> 4, false)->getFullBlock($x & 0x0f, $y, $z & 0x0f);
	}

	public function isInWorld(int $x, int $y, int $z) : bool{
		return (
			$x <= INT32_MAX and $x >= INT32_MIN and
			$y < $this->worldHeight and $y >= 0 and
			$z <= INT32_MAX and $z >= INT32_MIN
		);
	}

	/**
	 * Gets the Block object at the Vector3 location. This method wraps around {@link getBlockAt}, converting the
	 * vector components to integers.
	 *
	 * Note: If you're using this for performance-sensitive code, and you're guaranteed to be supplying ints in the
	 * specified vector, consider using {@link getBlockAt} instead for better performance.
	 *
	 * @param Vector3 $pos
	 * @param bool    $cached Whether to use the block cache for getting the block (faster, but may be inaccurate)
	 * @param bool    $addToCache Whether to cache the block object created by this method call.
	 *
	 * @return Block
	 */
	public function getBlock(Vector3 $pos, bool $cached = true, bool $addToCache = true) : Block{
		return $this->getBlockAt((int) floor($pos->x), (int) floor($pos->y), (int) floor($pos->z), $cached, $addToCache);
	}

	/**
	 * Gets the Block object at the specified coordinates.
	 *
	 * Note for plugin developers: If you are using this method a lot (thousands of times for many positions for
	 * example), you may want to set addToCache to false to avoid using excessive amounts of memory.
	 *
	 * @param int  $x
	 * @param int  $y
	 * @param int  $z
	 * @param bool $cached Whether to use the block cache for getting the block (faster, but may be inaccurate)
	 * @param bool $addToCache Whether to cache the block object created by this method call.
	 *
	 * @return Block
	 */
	public function getBlockAt(int $x, int $y, int $z, bool $cached = true, bool $addToCache = true) : Block{
		$fullState = 0;
		$blockHash = null;
		$chunkHash = Level::chunkHash($x >> 4, $z >> 4);

		if($this->isInWorld($x, $y, $z)){
			$blockHash = Level::blockHash($x, $y, $z);

			if($cached and isset($this->blockCache[$chunkHash][$blockHash])){
				return $this->blockCache[$chunkHash][$blockHash];
			}

			$chunk = $this->chunks[$chunkHash] ?? null;
			if($chunk !== null){
				$fullState = $chunk->getFullBlock($x & 0x0f, $y, $z & 0x0f);
			}else{
				$addToCache = false;
			}
		}

		$block = BlockFactory::fromFullBlock($fullState);
		$block->position($this, $x, $y, $z);

		static $dynamicStateRead = false;

		if($dynamicStateRead){
			//this call was generated by a parent getBlock() call calculating dynamic stateinfo
			//don't calculate dynamic state and don't add to block cache (since it won't have dynamic state calculated).
			//this ensures that it's impossible for dynamic state properties to recursively depend on each other.
			$addToCache = false;
		}else{
			$dynamicStateRead = true;
			$block->readStateFromWorld();
			$dynamicStateRead = false;
		}

		if($addToCache and $blockHash !== null){
			$this->blockCache[$chunkHash][$blockHash] = $block;
		}

		return $block;
	}

	public function updateAllLight(Vector3 $pos){
		$this->updateBlockSkyLight($pos->x, $pos->y, $pos->z);
		$this->updateBlockLight($pos->x, $pos->y, $pos->z);
	}

	/**
	 * Returns the highest block light level available in the positions adjacent to the specified block coordinates.
	 *
	 * @param int $x
	 * @param int $y
	 * @param int $z
	 *
	 * @return int
	 */
	public function getHighestAdjacentBlockSkyLight(int $x, int $y, int $z) : int{
		return max([
			$this->getBlockSkyLightAt($x + 1, $y, $z),
			$this->getBlockSkyLightAt($x - 1, $y, $z),
			$this->getBlockSkyLightAt($x, $y + 1, $z),
			$this->getBlockSkyLightAt($x, $y - 1, $z),
			$this->getBlockSkyLightAt($x, $y, $z + 1),
			$this->getBlockSkyLightAt($x, $y, $z - 1)
		]);
	}

	public function updateBlockSkyLight(int $x, int $y, int $z){
		$this->timings->doBlockSkyLightUpdates->startTiming();

		$oldHeightMap = $this->getHeightMap($x, $z);
		$source = $this->getBlockAt($x, $y, $z);

		$yPlusOne = $y + 1;

		if($yPlusOne === $oldHeightMap){ //Block changed directly beneath the heightmap. Check if a block was removed or changed to a different light-filter.
			$newHeightMap = $this->getChunk($x >> 4, $z >> 4)->recalculateHeightMapColumn($x & 0x0f, $z & 0x0f);
		}elseif($yPlusOne > $oldHeightMap){ //Block changed above the heightmap.
			if($source->getLightFilter() > 0 or $source->diffusesSkyLight()){
				$this->setHeightMap($x, $z, $yPlusOne);
				$newHeightMap = $yPlusOne;
			}else{ //Block changed which has no effect on direct sky light, for example placing or removing glass.
				$this->timings->doBlockSkyLightUpdates->stopTiming();
				return;
			}
		}else{ //Block changed below heightmap
			$newHeightMap = $oldHeightMap;
		}

		if($this->skyLightUpdate === null){
			$this->skyLightUpdate = new SkyLightUpdate($this);
		}
		if($newHeightMap > $oldHeightMap){ //Heightmap increase, block placed, remove sky light
			for($i = $y; $i >= $oldHeightMap; --$i){
				$this->skyLightUpdate->setAndUpdateLight($x, $i, $z, 0); //Remove all light beneath, adjacent recalculation will handle the rest.
			}
		}elseif($newHeightMap < $oldHeightMap){ //Heightmap decrease, block changed or removed, add sky light
			for($i = $y; $i >= $newHeightMap; --$i){
				$this->skyLightUpdate->setAndUpdateLight($x, $i, $z, 15);
			}
		}else{ //No heightmap change, block changed "underground"
			$this->skyLightUpdate->setAndUpdateLight($x, $y, $z, max(0, $this->getHighestAdjacentBlockSkyLight($x, $y, $z) - BlockFactory::$lightFilter[($source->getId() << 4) | $source->getDamage()]));
		}

		$this->timings->doBlockSkyLightUpdates->stopTiming();
	}

	/**
	 * Returns the highest block light level available in the positions adjacent to the specified block coordinates.
	 *
	 * @param int $x
	 * @param int $y
	 * @param int $z
	 *
	 * @return int
	 */
	public function getHighestAdjacentBlockLight(int $x, int $y, int $z) : int{
		return max([
			$this->getBlockLightAt($x + 1, $y, $z),
			$this->getBlockLightAt($x - 1, $y, $z),
			$this->getBlockLightAt($x, $y + 1, $z),
			$this->getBlockLightAt($x, $y - 1, $z),
			$this->getBlockLightAt($x, $y, $z + 1),
			$this->getBlockLightAt($x, $y, $z - 1)
		]);
	}

	public function updateBlockLight(int $x, int $y, int $z){
		$this->timings->doBlockLightUpdates->startTiming();

		$block = $this->getBlockAt($x, $y, $z);
		$newLevel = max($block->getLightLevel(), $this->getHighestAdjacentBlockLight($x, $y, $z) - BlockFactory::$lightFilter[($block->getId() << 4) | $block->getDamage()]);

		if($this->blockLightUpdate === null){
			$this->blockLightUpdate = new BlockLightUpdate($this);
		}
		$this->blockLightUpdate->setAndUpdateLight($x, $y, $z, $newLevel);

		$this->timings->doBlockLightUpdates->stopTiming();
	}

	public function executeQueuedLightUpdates() : void{
		if($this->blockLightUpdate !== null){
			$this->timings->doBlockLightUpdates->startTiming();
			$this->blockLightUpdate->execute();
			$this->blockLightUpdate = null;
			$this->timings->doBlockLightUpdates->stopTiming();
		}

		if($this->skyLightUpdate !== null){
			$this->timings->doBlockSkyLightUpdates->startTiming();
			$this->skyLightUpdate->execute();
			$this->skyLightUpdate = null;
			$this->timings->doBlockSkyLightUpdates->stopTiming();
		}
	}

	/**
	 * Sets the block at the given Vector3 coordinates.
	 * @see Level::setBlockAt()
	 *
	 * @param Vector3 $pos
	 * @param Block   $block
	 * @param bool    $update
	 *
	 * @return bool Whether the block has been updated or not
	 *
	 * @throws \InvalidArgumentException if the position is out of the world bounds
	 */
	public function setBlock(Vector3 $pos, Block $block, bool $update = true) : bool{
		return $this->setBlockAt((int) floor($pos->x), (int) floor($pos->y), (int) floor($pos->z), $block, $update);
	}

	/**
	 * Sets the block at the given coordinates.
	 *
	 * If $update is true, it'll get the neighbour blocks (6 sides) and update them, and also update local lighting.
	 * If you are doing big changes, you might want to set this to false, then update manually.
	 *
	 * @param int   $x
	 * @param int   $y
	 * @param int   $z
	 * @param Block $block
	 * @param bool  $update
	 *
	 * @return bool Whether the block has been updated or not
	 *
	 * @throws \InvalidArgumentException if the position is out of the world bounds
	 */
	public function setBlockAt(int $x, int $y, int $z, Block $block, bool $update = true) : bool{
		if(!$this->isInWorld($x, $y, $z)){
			throw new \InvalidArgumentException("Pos x=$x,y=$y,z=$z is outside of the world bounds");
		}

		$this->timings->setBlock->startTiming();

		$block = clone $block;

		$block->position($this, $x, $y, $z);
		$block->writeStateToWorld();

		$chunkHash = Level::chunkHash($x >> 4, $z >> 4);
		$blockHash = Level::blockHash($x, $y, $z);

		unset($this->blockCache[$chunkHash][$blockHash]);

		if(!isset($this->changedBlocks[$chunkHash])){
			$this->changedBlocks[$chunkHash] = [];
		}
		$this->changedBlocks[$chunkHash][$blockHash] = $block;

		foreach($this->getChunkLoaders($x >> 4, $z >> 4) as $loader){
			$loader->onBlockChanged($block);
		}

		if($update){
			$this->updateAllLight($block);

			$ev = new BlockUpdateEvent($block);
			$ev->call();
			if(!$ev->isCancelled()){
				foreach($this->getNearbyEntities(AxisAlignedBB::one()->offset($block->x, $block->y, $block->z)->expand(1, 1, 1)) as $entity){
					$entity->onNearbyBlockChange();
				}
				$ev->getBlock()->onNearbyBlockChange();
				$this->scheduleNeighbourBlockUpdates($block);
			}
		}

		$this->timings->setBlock->stopTiming();

		return true;
	}

	/**
	 * @param Vector3 $source
	 * @param Item    $item
	 * @param Vector3 $motion
	 * @param int     $delay
	 *
	 * @return ItemEntity|null
	 */
	public function dropItem(Vector3 $source, Item $item, Vector3 $motion = null, int $delay = 10){
		$motion = $motion ?? new Vector3(lcg_value() * 0.2 - 0.1, 0.2, lcg_value() * 0.2 - 0.1);
		$itemTag = $item->nbtSerialize();
		$itemTag->setName("Item");

		if(!$item->isNull()){
			$nbt = Entity::createBaseNBT($source, $motion, lcg_value() * 360, 0);
			$nbt->setShort("Health", 5);
			$nbt->setShort("PickupDelay", $delay);
			$nbt->setTag($itemTag);
			$itemEntity = Entity::createEntity("Item", $this, $nbt);

			if($itemEntity instanceof ItemEntity){
				$itemEntity->spawnToAll();

				return $itemEntity;
			}
		}
		return null;
	}

	/**
	 * Drops XP orbs into the world for the specified amount, splitting the amount into several orbs if necessary.
	 *
	 * @param Vector3 $pos
	 * @param int     $amount
	 *
	 * @return ExperienceOrb[]
	 */
	public function dropExperience(Vector3 $pos, int $amount) : array{
		/** @var ExperienceOrb[] $orbs */
		$orbs = [];

		foreach(ExperienceOrb::splitIntoOrbSizes($amount) as $split){
			$nbt = Entity::createBaseNBT(
				$pos,
				$this->temporalVector->setComponents((lcg_value() * 0.2 - 0.1) * 2, lcg_value() * 0.4, (lcg_value() * 0.2 - 0.1) * 2),
				lcg_value() * 360,
				0
			);
			$nbt->setShort(ExperienceOrb::TAG_VALUE_PC, $split);

			$orb = Entity::createEntity("XPOrb", $this, $nbt);
			if($orb === null){
				continue;
			}

			$orb->spawnToAll();
			if($orb instanceof ExperienceOrb){
				$orbs[] = $orb;
			}
		}

		return $orbs;
	}

	/**
	 * Checks if the level spawn protection radius will prevent the player from using items or building at the specified
	 * Vector3 position.
	 *
	 * @param Player  $player
	 * @param Vector3 $vector
	 *
	 * @return bool true if spawn protection cancelled the action, false if not.
	 */
	public function checkSpawnProtection(Player $player, Vector3 $vector) : bool{
		if(!$player->hasPermission("pocketmine.spawnprotect.bypass") and ($distance = $this->server->getSpawnRadius()) > -1){
			$t = new Vector2($vector->x, $vector->z);

			$spawnLocation = $this->getSpawnLocation();
			$s = new Vector2($spawnLocation->x, $spawnLocation->z);
			if($t->distance($s) <= $distance){
				return true;
			}
		}

		return false;
	}

	/**
	 * Tries to break a block using a item, including Player time checks if available
	 * It'll try to lower the durability if Item is a tool, and set it to Air if broken.
	 *
	 * @param Vector3 $vector
	 * @param Item    &$item (if null, can break anything)
	 * @param Player  $player
	 * @param bool    $createParticles
	 *
	 * @return bool
	 */
	public function useBreakOn(Vector3 $vector, Item &$item = null, Player $player = null, bool $createParticles = false) : bool{
		$target = $this->getBlock($vector);
		$affectedBlocks = $target->getAffectedBlocks();

		if($item === null){
			$item = ItemFactory::get(Item::AIR, 0, 0);
		}

		$drops = [];
		if($player === null or !$player->isCreative()){
			$drops = array_merge(...array_map(function(Block $block) use ($item) : array{ return $block->getDrops($item); }, $affectedBlocks));
		}

		$xpDrop = 0;
		if($player !== null and !$player->isCreative()){
			$xpDrop = array_sum(array_map(function(Block $block) use ($item) : int{ return $block->getXpDropForTool($item); }, $affectedBlocks));
		}

		if($player !== null){
			$ev = new BlockBreakEvent($player, $target, $item, $player->isCreative(), $drops, $xpDrop);

			if(($player->isSurvival() and !$target->isBreakable($item)) or $player->isSpectator()){
				$ev->setCancelled();
			}elseif($this->checkSpawnProtection($player, $target)){
				$ev->setCancelled(); //set it to cancelled so plugins can bypass this
			}

			if($player->isAdventure(true) and !$ev->isCancelled()){
				$tag = $item->getNamedTagEntry("CanDestroy");
				$canBreak = false;
				if($tag instanceof ListTag){
					foreach($tag as $v){
						if($v instanceof StringTag){
							$entry = ItemFactory::fromString($v->getValue());
							if($entry->getBlock()->isSameType($target)){
								$canBreak = true;
								break;
							}
						}
					}
				}

				$ev->setCancelled(!$canBreak);
			}

			$ev->call();
			if($ev->isCancelled()){
				return false;
			}

			$drops = $ev->getDrops();
			$xpDrop = $ev->getXpDropAmount();

		}elseif(!$target->isBreakable($item)){
			return false;
		}

		foreach($affectedBlocks as $t){
			$this->destroyBlockInternal($t, $item, $player, $createParticles);
		}

		$item->onDestroyBlock($target);

		if(!empty($drops)){
			$dropPos = $target->add(0.5, 0.5, 0.5);
			foreach($drops as $drop){
				if(!$drop->isNull()){
					$this->dropItem($dropPos, $drop);
				}
			}
		}

		if($xpDrop > 0){
			$this->dropExperience($target->add(0.5, 0.5, 0.5), $xpDrop);
		}

		return true;
	}

	private function destroyBlockInternal(Block $target, Item $item, ?Player $player = null, bool $createParticles = false) : void{
		if($createParticles){
			$this->addParticle(new DestroyBlockParticle($target->add(0.5, 0.5, 0.5), $target));
		}

		$target->onBreak($item, $player);

		$tile = $this->getTile($target);
		if($tile !== null){
			if($tile instanceof Container){
				if($tile instanceof Chest){
					$tile->unpair();
				}

				$tile->getInventory()->dropContents($this, $target);
			}

			$tile->close();
		}
	}

	/**
	 * Uses a item on a position and face, placing it or activating the block
	 *
	 * @param Vector3      $vector
	 * @param Item         $item
	 * @param int          $face
	 * @param Vector3|null $clickVector
	 * @param Player|null  $player default null
	 * @param bool         $playSound Whether to play a block-place sound if the block was placed successfully.
	 *
	 * @return bool
	 */
	public function useItemOn(Vector3 $vector, Item &$item, int $face, Vector3 $clickVector = null, Player $player = null, bool $playSound = false) : bool{
		$blockClicked = $this->getBlock($vector);
		$blockReplace = $blockClicked->getSide($face);

		if($clickVector === null){
			$clickVector = new Vector3(0.0, 0.0, 0.0);
		}

		if(!$this->isInWorld($blockReplace->x, $blockReplace->y, $blockReplace->z)){
			//TODO: build height limit messages for custom world heights and mcregion cap
			return false;
		}

		if($blockClicked->getId() === Block::AIR){
			return false;
		}

		if($player !== null){
			$ev = new PlayerInteractEvent($player, $item, $blockClicked, $clickVector, $face, PlayerInteractEvent::RIGHT_CLICK_BLOCK);
			if($this->checkSpawnProtection($player, $blockClicked)){
				$ev->setCancelled(); //set it to cancelled so plugins can bypass this
			}

			$ev->call();
			if(!$ev->isCancelled()){
				if(!$player->isSneaking() and $blockClicked->onActivate($item, $player)){
					return true;
				}

				if(!$player->isSneaking() and $item->onActivate($player, $blockReplace, $blockClicked, $face, $clickVector)){
					return true;
				}
			}else{
				return false;
			}
		}elseif($blockClicked->onActivate($item, $player)){
			return true;
		}

		if($item->canBePlaced()){
			$hand = $item->getBlock();
			$hand->position($this, $blockReplace->x, $blockReplace->y, $blockReplace->z);
		}else{
			return false;
		}

		if($hand->canBePlacedAt($blockClicked, $clickVector, $face, true)){
			$blockReplace = $blockClicked;
			$hand->position($this, $blockReplace->x, $blockReplace->y, $blockReplace->z);
		}elseif(!$hand->canBePlacedAt($blockReplace, $clickVector, $face, false)){
			return false;
		}

		if($hand->isSolid()){
			foreach($hand->getCollisionBoxes() as $collisionBox){
				if(!empty($this->getCollidingEntities($collisionBox))){
					return false;  //Entity in block
				}

				if($player !== null){
					if(($diff = $player->getNextPosition()->subtract($player->getPosition())) and $diff->lengthSquared() > 0.00001){
						$bb = $player->getBoundingBox()->offsetCopy($diff->x, $diff->y, $diff->z);
						if($collisionBox->intersectsWith($bb)){
							return false; //Inside player BB
						}
					}
				}
			}
		}


		if($player !== null){
			$ev = new BlockPlaceEvent($player, $hand, $blockReplace, $blockClicked, $item);
			if($this->checkSpawnProtection($player, $blockClicked)){
				$ev->setCancelled();
			}

			if($player->isAdventure(true) and !$ev->isCancelled()){
				$canPlace = false;
				$tag = $item->getNamedTagEntry("CanPlaceOn");
				if($tag instanceof ListTag){
					foreach($tag as $v){
						if($v instanceof StringTag){
							$entry = ItemFactory::fromString($v->getValue());
							if($entry->getBlock()->isSameType($blockClicked)){
								$canPlace = true;
								break;
							}
						}
					}
				}

				$ev->setCancelled(!$canPlace);
			}

			$ev->call();
			if($ev->isCancelled()){
				return false;
			}
		}

		if(!$hand->place($item, $blockReplace, $blockClicked, $face, $clickVector, $player)){
			return false;
		}

		if($playSound){
			$this->broadcastLevelSoundEvent($hand, LevelSoundEventPacket::SOUND_PLACE, $hand->getRuntimeId());
		}

		$item->pop();

		return true;
	}

	/**
	 * @param int $entityId
	 *
	 * @return Entity|null
	 */
	public function getEntity(int $entityId){
		return $this->entities[$entityId] ?? null;
	}

	/**
	 * Gets the list of all the entities in this level
	 *
	 * @return Entity[]
	 */
	public function getEntities() : array{
		return $this->entities;
	}

	/**
	 * Returns the entities colliding the current one inside the AxisAlignedBB
	 *
	 * @param AxisAlignedBB $bb
	 * @param Entity|null   $entity
	 *
	 * @return Entity[]
	 */
	public function getCollidingEntities(AxisAlignedBB $bb, Entity $entity = null) : array{
		$nearby = [];

		if($entity === null or $entity->canCollide){
			$minX = ((int) floor($bb->minX - 2)) >> 4;
			$maxX = ((int) floor($bb->maxX + 2)) >> 4;
			$minZ = ((int) floor($bb->minZ - 2)) >> 4;
			$maxZ = ((int) floor($bb->maxZ + 2)) >> 4;

			for($x = $minX; $x <= $maxX; ++$x){
				for($z = $minZ; $z <= $maxZ; ++$z){
					foreach($this->getChunkEntities($x, $z) as $ent){
						/** @var Entity|null $entity */
						if($ent->canBeCollidedWith() and ($entity === null or ($ent !== $entity and $entity->canCollideWith($ent))) and $ent->boundingBox->intersectsWith($bb)){
							$nearby[] = $ent;
						}
					}
				}
			}
		}

		return $nearby;
	}

	/**
	 * Returns the entities near the current one inside the AxisAlignedBB
	 *
	 * @param AxisAlignedBB $bb
	 * @param Entity        $entity
	 *
	 * @return Entity[]
	 */
	public function getNearbyEntities(AxisAlignedBB $bb, Entity $entity = null) : array{
		$nearby = [];

		$minX = ((int) floor($bb->minX - 2)) >> 4;
		$maxX = ((int) floor($bb->maxX + 2)) >> 4;
		$minZ = ((int) floor($bb->minZ - 2)) >> 4;
		$maxZ = ((int) floor($bb->maxZ + 2)) >> 4;

		for($x = $minX; $x <= $maxX; ++$x){
			for($z = $minZ; $z <= $maxZ; ++$z){
				foreach($this->getChunkEntities($x, $z) as $ent){
					if($ent !== $entity and $ent->boundingBox->intersectsWith($bb)){
						$nearby[] = $ent;
					}
				}
			}
		}

		return $nearby;
	}

	/**
	 * Returns the closest Entity to the specified position, within the given radius.
	 *
	 * @param Vector3 $pos
	 * @param float   $maxDistance
	 * @param string  $entityType Class of entity to use for instanceof
	 * @param bool    $includeDead Whether to include entitites which are dead
	 *
	 * @return Entity|null an entity of type $entityType, or null if not found
	 */
	public function getNearestEntity(Vector3 $pos, float $maxDistance, string $entityType = Entity::class, bool $includeDead = false) : ?Entity{
		assert(is_a($entityType, Entity::class, true));

		$minX = ((int) floor($pos->x - $maxDistance)) >> 4;
		$maxX = ((int) floor($pos->x + $maxDistance)) >> 4;
		$minZ = ((int) floor($pos->z - $maxDistance)) >> 4;
		$maxZ = ((int) floor($pos->z + $maxDistance)) >> 4;

		$currentTargetDistSq = $maxDistance ** 2;

		/** @var Entity|null $currentTarget */
		$currentTarget = null;

		for($x = $minX; $x <= $maxX; ++$x){
			for($z = $minZ; $z <= $maxZ; ++$z){
				foreach($this->getChunkEntities($x, $z) as $entity){
					if(!($entity instanceof $entityType) or $entity->isClosed() or $entity->isFlaggedForDespawn() or (!$includeDead and !$entity->isAlive())){
						continue;
					}
					$distSq = $entity->distanceSquared($pos);
					if($distSq < $currentTargetDistSq){
						$currentTargetDistSq = $distSq;
						$currentTarget = $entity;
					}
				}
			}
		}

		return $currentTarget;
	}


	/**
	 * Returns a list of the Tile entities in this level
	 *
	 * @return Tile[]
	 */
	public function getTiles() : array{
		return $this->tiles;
	}

	/**
	 * Returns a list of the players in this level
	 *
	 * @return Player[]
	 */
	public function getPlayers() : array{
		return $this->players;
	}

	/**
	 * @return ChunkLoader[]
	 */
	public function getLoaders() : array{
		return $this->loaders;
	}

	/**
	 * Returns the Tile in a position, or null if not found.
	 *
	 * Note: This method wraps getTileAt(). If you're guaranteed to be passing integers, and you're using this method
	 * in performance-sensitive code, consider using getTileAt() instead of this method for better performance.
	 *
	 * @param Vector3 $pos
	 *
	 * @return Tile|null
	 */
	public function getTile(Vector3 $pos) : ?Tile{
		return $this->getTileAt((int) floor($pos->x), (int) floor($pos->y), (int) floor($pos->z));
	}

	/**
	 * Returns the tile at the specified x,y,z coordinates, or null if it does not exist.
	 *
	 * @param int $x
	 * @param int $y
	 * @param int $z
	 *
	 * @return Tile|null
	 */
	public function getTileAt(int $x, int $y, int $z) : ?Tile{
		return ($chunk = $this->getChunk($x >> 4, $z >> 4)) !== null ? $chunk->getTile($x & 0x0f, $y, $z & 0x0f) : null;
	}

	/**
	 * Returns a list of the entities on a given chunk
	 *
	 * @param int $X
	 * @param int $Z
	 *
	 * @return Entity[]
	 */
	public function getChunkEntities(int $X, int $Z) : array{
		return ($chunk = $this->getChunk($X, $Z)) !== null ? $chunk->getEntities() : [];
	}

	/**
	 * Gives a list of the Tile entities on a given chunk
	 *
	 * @param int $X
	 * @param int $Z
	 *
	 * @return Tile[]
	 */
	public function getChunkTiles(int $X, int $Z) : array{
		return ($chunk = $this->getChunk($X, $Z)) !== null ? $chunk->getTiles() : [];
	}

	/**
	 * Gets the raw block skylight level
	 *
	 * @param int $x
	 * @param int $y
	 * @param int $z
	 *
	 * @return int 0-15
	 */
	public function getBlockSkyLightAt(int $x, int $y, int $z) : int{
		return $this->getChunk($x >> 4, $z >> 4, true)->getBlockSkyLight($x & 0x0f, $y, $z & 0x0f);
	}

	/**
	 * Sets the raw block skylight level.
	 *
	 * @param int $x
	 * @param int $y
	 * @param int $z
	 * @param int $level 0-15
	 */
	public function setBlockSkyLightAt(int $x, int $y, int $z, int $level){
		$this->getChunk($x >> 4, $z >> 4, true)->setBlockSkyLight($x & 0x0f, $y, $z & 0x0f, $level & 0x0f);
	}

	/**
	 * Gets the raw block light level
	 *
	 * @param int $x
	 * @param int $y
	 * @param int $z
	 *
	 * @return int 0-15
	 */
	public function getBlockLightAt(int $x, int $y, int $z) : int{
		return $this->getChunk($x >> 4, $z >> 4, true)->getBlockLight($x & 0x0f, $y, $z & 0x0f);
	}

	/**
	 * Sets the raw block light level.
	 *
	 * @param int $x
	 * @param int $y
	 * @param int $z
	 * @param int $level 0-15
	 */
	public function setBlockLightAt(int $x, int $y, int $z, int $level){
		$this->getChunk($x >> 4, $z >> 4, true)->setBlockLight($x & 0x0f, $y, $z & 0x0f, $level & 0x0f);
	}

	/**
	 * @param int $x
	 * @param int $z
	 *
	 * @return int
	 */
	public function getBiomeId(int $x, int $z) : int{
		return $this->getChunk($x >> 4, $z >> 4, true)->getBiomeId($x & 0x0f, $z & 0x0f);
	}

	/**
	 * @param int $x
	 * @param int $z
	 *
	 * @return Biome
	 */
	public function getBiome(int $x, int $z) : Biome{
		return Biome::getBiome($this->getBiomeId($x, $z));
	}

	/**
	 * @param int $x
	 * @param int $z
	 * @param int $biomeId
	 */
	public function setBiomeId(int $x, int $z, int $biomeId){
		$this->getChunk($x >> 4, $z >> 4, true)->setBiomeId($x & 0x0f, $z & 0x0f, $biomeId);
	}

	/**
	 * @param int $x
	 * @param int $z
	 *
	 * @return int
	 */
	public function getHeightMap(int $x, int $z) : int{
		return $this->getChunk($x >> 4, $z >> 4, true)->getHeightMap($x & 0x0f, $z & 0x0f);
	}

	/**
	 * @param int $x
	 * @param int $z
	 * @param int $value
	 */
	public function setHeightMap(int $x, int $z, int $value){
		$this->getChunk($x >> 4, $z >> 4, true)->setHeightMap($x & 0x0f, $z & 0x0f, $value);
	}

	/**
	 * @return Chunk[]
	 */
	public function getChunks() : array{
		return $this->chunks;
	}

	/**
	 * Returns the chunk at the specified X/Z coordinates. If the chunk is not loaded, attempts to (synchronously!!!)
	 * load it.
	 *
	 * @param int  $x
	 * @param int  $z
	 * @param bool $create Whether to create an empty chunk as a placeholder if the chunk does not exist
	 *
	 * @return Chunk|null
	 */
	public function getChunk(int $x, int $z, bool $create = false){
		if(isset($this->chunks[$index = Level::chunkHash($x, $z)])){
			return $this->chunks[$index];
		}elseif($this->loadChunk($x, $z, $create)){
			return $this->chunks[$index];
		}

		return null;
	}

	/**
	 * Returns the chunk containing the given Vector3 position.
	 *
	 * @param Vector3 $pos
	 * @param bool    $create
	 *
	 * @return null|Chunk
	 */
	public function getChunkAtPosition(Vector3 $pos, bool $create = false) : ?Chunk{
		return $this->getChunk($pos->getFloorX() >> 4, $pos->getFloorZ() >> 4, $create);
	}

	/**
	 * Returns the chunks adjacent to the specified chunk.
	 *
	 * @param int $x
	 * @param int $z
	 *
	 * @return Chunk[]
	 */
	public function getAdjacentChunks(int $x, int $z) : array{
		$result = [];
		for($xx = 0; $xx <= 2; ++$xx){
			for($zz = 0; $zz <= 2; ++$zz){
				$i = $zz * 3 + $xx;
				if($i === 4){
					continue; //center chunk
				}
				$result[$i] = $this->getChunk($x + $xx - 1, $z + $zz - 1, false);
			}
		}

		return $result;
	}

	public function lockChunk(int $chunkX, int $chunkZ) : void{
		$chunkHash = Level::chunkHash($chunkX, $chunkZ);
		if(isset($this->chunkLock[$chunkHash])){
			throw new \InvalidArgumentException("Chunk $chunkX $chunkZ is already locked");
		}
		$this->chunkLock[$chunkHash] = true;
	}

	public function unlockChunk(int $chunkX, int $chunkZ) : void{
		unset($this->chunkLock[Level::chunkHash($chunkX, $chunkZ)]);
	}

	public function isChunkLocked(int $chunkX, int $chunkZ) : bool{
		return isset($this->chunkLock[Level::chunkHash($chunkX, $chunkZ)]);
	}

	public function generateChunkCallback(int $x, int $z, ?Chunk $chunk){
		Timings::$generationCallbackTimer->startTiming();
		if(isset($this->chunkPopulationQueue[$index = Level::chunkHash($x, $z)])){
			for($xx = -1; $xx <= 1; ++$xx){
				for($zz = -1; $zz <= 1; ++$zz){
					$this->unlockChunk($x + $xx, $z + $zz);
				}
			}
			unset($this->chunkPopulationQueue[$index]);

			if($chunk !== null){
				$oldChunk = $this->getChunk($x, $z, false);
				$this->setChunk($x, $z, $chunk, false);
				if(($oldChunk === null or !$oldChunk->isPopulated()) and $chunk->isPopulated()){
					(new ChunkPopulateEvent($this, $chunk))->call();

					foreach($this->getChunkLoaders($x, $z) as $loader){
						$loader->onChunkPopulated($chunk);
					}
				}
			}
		}elseif($this->isChunkLocked($x, $z)){
			$this->unlockChunk($x, $z);
			if($chunk !== null){
				$this->setChunk($x, $z, $chunk, false);
			}
		}elseif($chunk !== null){
			$this->setChunk($x, $z, $chunk, false);
		}
		Timings::$generationCallbackTimer->stopTiming();
	}

	/**
	 * @param int        $chunkX
	 * @param int        $chunkZ
	 * @param Chunk|null $chunk
	 * @param bool       $unload
	 */
	public function setChunk(int $chunkX, int $chunkZ, Chunk $chunk = null, bool $unload = true){
		if($chunk === null){
			return;
		}

		$chunk->setX($chunkX);
		$chunk->setZ($chunkZ);

		$chunkHash = Level::chunkHash($chunkX, $chunkZ);
		$oldChunk = $this->getChunk($chunkX, $chunkZ, false);
		if($oldChunk !== null){
			if($unload){
				$this->unloadChunk($chunkX, $chunkZ, false, false);
			}else{
				foreach($oldChunk->getEntities() as $entity){
					$chunk->addEntity($entity);
					$oldChunk->removeEntity($entity);
					$entity->chunk = $chunk;
				}

				foreach($oldChunk->getTiles() as $tile){
					$chunk->addTile($tile);
					$oldChunk->removeTile($tile);
				}
			}
		}

		$this->chunks[$chunkHash] = $chunk;

		unset($this->blockCache[$chunkHash]);
		unset($this->chunkCache[$chunkHash]);
		unset($this->changedBlocks[$chunkHash]);
		$chunk->setChanged();

		if(!$this->isChunkInUse($chunkX, $chunkZ)){
			$this->unloadChunkRequest($chunkX, $chunkZ);
		}else{
			foreach($this->getChunkLoaders($chunkX, $chunkZ) as $loader){
				$loader->onChunkChanged($chunk);
			}
		}
	}

	/**
	 * Gets the highest block Y value at a specific $x and $z
	 *
	 * @param int $x
	 * @param int $z
	 *
	 * @return int 0-255
	 */
	public function getHighestBlockAt(int $x, int $z) : int{
		return $this->getChunk($x >> 4, $z >> 4, true)->getHighestBlockAt($x & 0x0f, $z & 0x0f);
	}

	/**
	 * Returns whether the given position is in a loaded area of terrain.
	 *
	 * @param Vector3 $pos
	 *
	 * @return bool
	 */
	public function isInLoadedTerrain(Vector3 $pos) : bool{
		return $this->isChunkLoaded($pos->getFloorX() >> 4, $pos->getFloorZ() >> 4);
	}

	/**
	 * @param int $x
	 * @param int $z
	 *
	 * @return bool
	 */
	public function isChunkLoaded(int $x, int $z) : bool{
		return isset($this->chunks[Level::chunkHash($x, $z)]);
	}

	/**
	 * @param int $x
	 * @param int $z
	 *
	 * @return bool
	 */
	public function isChunkGenerated(int $x, int $z) : bool{
		$chunk = $this->getChunk($x, $z);
		return $chunk !== null ? $chunk->isGenerated() : false;
	}

	/**
	 * @param int $x
	 * @param int $z
	 *
	 * @return bool
	 */
	public function isChunkPopulated(int $x, int $z) : bool{
		$chunk = $this->getChunk($x, $z);
		return $chunk !== null ? $chunk->isPopulated() : false;
	}

	/**
	 * Returns a Position pointing to the spawn
	 *
	 * @return Position
	 */
	public function getSpawnLocation() : Position{
		return Position::fromObject($this->provider->getLevelData()->getSpawn(), $this);
	}

	/**
	 * Sets the level spawn location
	 *
	 * @param Vector3 $pos
	 */
	public function setSpawnLocation(Vector3 $pos){
		$previousSpawn = $this->getSpawnLocation();
		$this->provider->getLevelData()->setSpawn($pos);
		(new SpawnChangeEvent($this, $previousSpawn))->call();
	}

	public function requestChunk(int $x, int $z, Player $player){
		$index = Level::chunkHash($x, $z);
		if(!isset($this->chunkSendQueue[$index])){
			$this->chunkSendQueue[$index] = [];
		}

		$this->chunkSendQueue[$index][$player->getLoaderId()] = $player;
	}

	private function sendCachedChunk(int $x, int $z){
		if(isset($this->chunkSendQueue[$index = Level::chunkHash($x, $z)])){
			foreach($this->chunkSendQueue[$index] as $player){
				/** @var Player $player */
				if($player->isConnected() and isset($player->usedChunks[$index])){
					$player->sendChunk($x, $z, $this->chunkCache[$index]);
				}
			}
			unset($this->chunkSendQueue[$index]);
		}
	}

	private function processChunkRequests(){
		if(count($this->chunkSendQueue) > 0){
			$this->timings->syncChunkSendTimer->startTiming();

			foreach($this->chunkSendQueue as $index => $players){
				Level::getXZ($index, $x, $z);

				if(isset($this->chunkSendTasks[$index])){
					if($this->chunkSendTasks[$index]->isCrashed()){
						unset($this->chunkSendTasks[$index]);
						$this->server->getLogger()->error("Failed to prepare chunk $x $z for sending, retrying");
					}else{
						//Not ready for sending yet
						continue;
					}
				}

				if(isset($this->chunkCache[$index])){
					$this->sendCachedChunk($x, $z);
					continue;
				}

				$this->timings->syncChunkSendPrepareTimer->startTiming();

				$chunk = $this->chunks[$index] ?? null;
				if(!($chunk instanceof Chunk)){
					throw new ChunkException("Invalid Chunk sent");
				}
				assert($chunk->getX() === $x and $chunk->getZ() === $z, "Chunk coordinate mismatch: expected $x $z, but chunk has coordinates " . $chunk->getX() . " " . $chunk->getZ() . ", did you forget to clone a chunk before setting?");

				/*
				 * we don't send promises directly to the players here because unresolved promises of chunk sending
				 * would slow down the sending of other packets, especially if a chunk takes a long time to prepare.
				 */

				$promise = new CompressBatchPromise();
				$promise->onResolve(function(CompressBatchPromise $promise) use ($x, $z, $index): void{
					if(!$this->closed){
						$this->timings->syncChunkSendTimer->startTiming();

						unset($this->chunkSendTasks[$index]);

						$this->chunkCache[$index] = $promise;
						$this->sendCachedChunk($x, $z);
						if(!$this->server->getMemoryManager()->canUseChunkCache()){
							unset($this->chunkCache[$index]);
						}

						$this->timings->syncChunkSendTimer->stopTiming();
					}else{
						$this->server->getLogger()->debug("Dropped prepared chunk $x $z due to level not loaded");
					}
				});
				$this->server->getAsyncPool()->submitTask($task = new ChunkRequestTask($x, $z, $chunk, $promise));
				$this->chunkSendTasks[$index] = $task;

				$this->timings->syncChunkSendPrepareTimer->stopTiming();
			}

			$this->timings->syncChunkSendTimer->stopTiming();
		}
	}

	/**
	 * @param Entity $entity
	 *
	 * @throws LevelException
	 */
	public function addEntity(Entity $entity){
		if($entity->isClosed()){
			throw new \InvalidArgumentException("Attempted to add a garbage closed Entity to Level");
		}
		if($entity->getLevel() !== $this){
			throw new LevelException("Invalid Entity level");
		}

		if($entity instanceof Player){
			$this->players[$entity->getId()] = $entity;
		}
		$this->entities[$entity->getId()] = $entity;
	}

	/**
	 * Removes the entity from the level index
	 *
	 * @param Entity $entity
	 *
	 * @throws LevelException
	 */
	public function removeEntity(Entity $entity){
		if($entity->getLevel() !== $this){
			throw new LevelException("Invalid Entity level");
		}

		if($entity instanceof Player){
			unset($this->players[$entity->getId()]);
			$this->checkSleep();
		}

		unset($this->entities[$entity->getId()]);
		unset($this->updateEntities[$entity->getId()]);
	}

	/**
	 * @param Tile $tile
	 *
	 * @throws LevelException
	 */
	public function addTile(Tile $tile){
		if($tile->isClosed()){
			throw new \InvalidArgumentException("Attempted to add a garbage closed Tile to Level");
		}
		if($tile->getLevel() !== $this){
			throw new LevelException("Invalid Tile level");
		}

		$chunkX = $tile->getFloorX() >> 4;
		$chunkZ = $tile->getFloorZ() >> 4;

		if(isset($this->chunks[$hash = Level::chunkHash($chunkX, $chunkZ)])){
			$this->chunks[$hash]->addTile($tile);
		}else{
			throw new \InvalidStateException("Attempted to create tile " . get_class($tile) . " in unloaded chunk $chunkX $chunkZ");
		}

		$this->tiles[Level::blockHash($tile->x, $tile->y, $tile->z)] = $tile;
		$tile->scheduleUpdate();
		if($tile instanceof Spawnable){
			$this->clearChunkCache($chunkX, $chunkZ);
			$tile->spawnToAll();
		}
	}

	/**
	 * @param Tile $tile
	 *
	 * @throws LevelException
	 */
	public function removeTile(Tile $tile){
		if($tile->getLevel() !== $this){
			throw new LevelException("Invalid Tile level");
		}

		unset($this->tiles[$blockHash = Level::blockHash($tile->x, $tile->y, $tile->z)], $this->updateTiles[$blockHash]);

		$chunkX = $tile->getFloorX() >> 4;
		$chunkZ = $tile->getFloorZ() >> 4;

		if(isset($this->chunks[$hash = Level::chunkHash($chunkX, $chunkZ)])){
			$this->chunks[$hash]->removeTile($tile);
		}
		$this->clearChunkCache($chunkX, $chunkZ);
	}

	/**
	 * @param int $x
	 * @param int $z
	 *
	 * @return bool
	 */
	public function isChunkInUse(int $x, int $z) : bool{
		return isset($this->chunkLoaders[$index = Level::chunkHash($x, $z)]) and count($this->chunkLoaders[$index]) > 0;
	}

	/**
	 * Attempts to load a chunk from the level provider (if not already loaded).
	 *
	 * @param int  $x
	 * @param int  $z
	 * @param bool $create Whether to create an empty chunk to load if the chunk cannot be loaded from disk.
	 *
	 * @return bool if loading the chunk was successful
	 *
	 * @throws \InvalidStateException
	 */
	public function loadChunk(int $x, int $z, bool $create = true) : bool{
		if(isset($this->chunks[$chunkHash = Level::chunkHash($x, $z)])){
			return true;
		}

		$this->timings->syncChunkLoadTimer->startTiming();

		$this->cancelUnloadChunkRequest($x, $z);

		$this->timings->syncChunkLoadDataTimer->startTiming();

		$chunk = null;

		try{
			$chunk = $this->provider->loadChunk($x, $z);
		}catch(\Exception $e){
			$logger = $this->server->getLogger();
			$logger->critical("An error occurred while loading chunk x=$x z=$z: " . $e->getMessage());
			$logger->logException($e);
		}

		if($chunk === null and $create){
			$chunk = new Chunk($x, $z);
		}

		$this->timings->syncChunkLoadDataTimer->stopTiming();

		if($chunk === null){
			$this->timings->syncChunkLoadTimer->stopTiming();
			return false;
		}

		$this->chunks[$chunkHash] = $chunk;
		unset($this->blockCache[$chunkHash]);

		$chunk->initChunk($this);

		(new ChunkLoadEvent($this, $chunk, !$chunk->isGenerated()))->call();

		if(!$chunk->isLightPopulated() and $chunk->isPopulated() and $this->getServer()->getProperty("chunk-ticking.light-updates", false)){
			$this->getServer()->getAsyncPool()->submitTask(new LightPopulationTask($this, $chunk));
		}

		if($this->isChunkInUse($x, $z)){
			foreach($this->getChunkLoaders($x, $z) as $loader){
				$loader->onChunkLoaded($chunk);
			}
		}else{
			$this->unloadChunkRequest($x, $z);
		}

		$this->timings->syncChunkLoadTimer->stopTiming();

		return true;
	}

	private function queueUnloadChunk(int $x, int $z){
		$this->unloadQueue[$index = Level::chunkHash($x, $z)] = microtime(true);
		unset($this->chunkTickList[$index]);
	}

	public function unloadChunkRequest(int $x, int $z, bool $safe = true){
		if(($safe and $this->isChunkInUse($x, $z)) or $this->isSpawnChunk($x, $z)){
			return false;
		}

		$this->queueUnloadChunk($x, $z);

		return true;
	}

	public function cancelUnloadChunkRequest(int $x, int $z){
		unset($this->unloadQueue[Level::chunkHash($x, $z)]);
	}

	public function unloadChunk(int $x, int $z, bool $safe = true, bool $trySave = true) : bool{
		if($safe and $this->isChunkInUse($x, $z)){
			return false;
		}

		if(!$this->isChunkLoaded($x, $z)){
			return true;
		}

		$this->timings->doChunkUnload->startTiming();

		$chunkHash = Level::chunkHash($x, $z);

		$chunk = $this->chunks[$chunkHash] ?? null;

		if($chunk !== null){
			$ev = new ChunkUnloadEvent($this, $chunk);
			$ev->call();
			if($ev->isCancelled()){
				$this->timings->doChunkUnload->stopTiming();

				return false;
			}

			try{
				if($trySave and $this->getAutoSave() and $chunk->isGenerated()){
					if($chunk->hasChanged() or count($chunk->getTiles()) > 0 or count($chunk->getSavableEntities()) > 0){
						$this->provider->saveChunk($chunk);
					}
				}

				foreach($this->getChunkLoaders($x, $z) as $loader){
					$loader->onChunkUnloaded($chunk);
				}

				$chunk->onUnload();
			}catch(\Throwable $e){
				$logger = $this->server->getLogger();
				$logger->error($this->server->getLanguage()->translateString("pocketmine.level.chunkUnloadError", [$e->getMessage()]));
				$logger->logException($e);
			}
		}

		unset($this->chunks[$chunkHash]);
		unset($this->chunkTickList[$chunkHash]);
		unset($this->chunkCache[$chunkHash]);
		unset($this->blockCache[$chunkHash]);
		unset($this->changedBlocks[$chunkHash]);
		unset($this->chunkSendQueue[$chunkHash]);
		unset($this->chunkSendTasks[$chunkHash]);

		$this->timings->doChunkUnload->stopTiming();

		return true;
	}

	/**
	 * Returns whether the chunk at the specified coordinates is a spawn chunk
	 *
	 * @param int $X
	 * @param int $Z
	 *
	 * @return bool
	 */
	public function isSpawnChunk(int $X, int $Z) : bool{
		$spawn = $this->getSpawnLocation();
		$spawnX = $spawn->x >> 4;
		$spawnZ = $spawn->z >> 4;

		return abs($X - $spawnX) <= 1 and abs($Z - $spawnZ) <= 1;
	}

	/**
	 * @param Vector3|null $spawn
	 *
	 * @return Position
	 */
	public function getSafeSpawn(?Vector3 $spawn = null) : Position{
		if(!($spawn instanceof Vector3) or $spawn->y < 1){
			$spawn = $this->getSpawnLocation();
		}

		$max = $this->worldHeight;
		$v = $spawn->floor();
		$chunk = $this->getChunkAtPosition($v, false);
		$x = (int) $v->x;
		$z = (int) $v->z;
		if($chunk !== null and $chunk->isGenerated()){
			$y = (int) min($max - 2, $v->y);
			$wasAir = ($chunk->getBlockId($x & 0x0f, $y - 1, $z & 0x0f) === 0);
			for(; $y > 0; --$y){
				if($this->isFullBlock($this->getBlockAt($x, $y, $z))){
					if($wasAir){
						$y++;
						break;
					}
				}else{
					$wasAir = true;
				}
			}

			for(; $y >= 0 and $y < $max; ++$y){
				if(!$this->isFullBlock($this->getBlockAt($x, $y + 1, $z))){
					if(!$this->isFullBlock($this->getBlockAt($x, $y, $z))){
						return new Position($spawn->x, $y === (int) $spawn->y ? $spawn->y : $y, $spawn->z, $this);
					}
				}else{
					++$y;
				}
			}

			$v->y = $y;
		}

		return new Position($spawn->x, $v->y, $spawn->z, $this);
	}

	/**
	 * Gets the current time
	 *
	 * @return int
	 */
	public function getTime() : int{
		return $this->time;
	}

	/**
	 * Returns the Level name
	 *
	 * @return string
	 */
	public function getName() : string{
		return $this->displayName;
	}

	/**
	 * Returns the Level folder name
	 *
	 * @return string
	 */
	public function getFolderName() : string{
		return $this->folderName;
	}

	/**
	 * Sets the current time on the level
	 *
	 * @param int $time
	 */
	public function setTime(int $time){
		$this->time = $time;
		$this->sendTime();
	}

	/**
	 * Stops the time for the level, will not save the lock state to disk
	 */
	public function stopTime(){
		$this->stopTime = true;
		$this->sendTime();
	}

	/**
	 * Start the time again, if it was stopped
	 */
	public function startTime(){
		$this->stopTime = false;
		$this->sendTime();
	}

	/**
	 * Gets the level seed
	 *
	 * @return int
	 */
	public function getSeed() : int{
		return $this->provider->getLevelData()->getSeed();
	}

	public function getWorldHeight() : int{
		return $this->worldHeight;
	}

	/**
	 * @return int
	 */
	public function getDifficulty() : int{
		return $this->provider->getLevelData()->getDifficulty();
	}

	/**
	 * @param int $difficulty
	 */
	public function setDifficulty(int $difficulty){
		if($difficulty < 0 or $difficulty > 3){
			throw new \InvalidArgumentException("Invalid difficulty level $difficulty");
		}
		$this->provider->getLevelData()->setDifficulty($difficulty);

		$this->sendDifficulty();
	}

	/**
	 * @param Player ...$targets
	 */
	public function sendDifficulty(Player ...$targets){
		$pk = new SetDifficultyPacket();
		$pk->difficulty = $this->getDifficulty();
		if(empty($targets)){
			$this->broadcastGlobalPacket($pk);
		}else{
			$this->server->broadcastPacket($targets, $pk);
		}
	}

	public function populateChunk(int $x, int $z, bool $force = false) : bool{
		if(isset($this->chunkPopulationQueue[$index = Level::chunkHash($x, $z)]) or (count($this->chunkPopulationQueue) >= $this->chunkPopulationQueueSize and !$force)){
			return false;
		}
		for($xx = -1; $xx <= 1; ++$xx){
			for($zz = -1; $zz <= 1; ++$zz){
				if($this->isChunkLocked($x + $xx, $z + $zz)){
					return false;
				}
			}
		}

		$chunk = $this->getChunk($x, $z, true);
		if(!$chunk->isPopulated()){
			Timings::$populationTimer->startTiming();

			$this->chunkPopulationQueue[$index] = true;
			for($xx = -1; $xx <= 1; ++$xx){
				for($zz = -1; $zz <= 1; ++$zz){
					$this->lockChunk($x + $xx, $z + $zz);
				}
			}

			$task = new PopulationTask($this, $chunk);
			$workerId = $this->server->getAsyncPool()->selectWorker();
			if(!isset($this->generatorRegisteredWorkers[$workerId])){
				$this->registerGeneratorToWorker($workerId);
			}
			$this->server->getAsyncPool()->submitTaskToWorker($task, $workerId);

			Timings::$populationTimer->stopTiming();
			return false;
		}

		return true;
	}

	public function doChunkGarbageCollection(){
		$this->timings->doChunkGC->startTiming();

		foreach($this->chunks as $index => $chunk){
			if(!isset($this->unloadQueue[$index])){
				Level::getXZ($index, $X, $Z);
				if(!$this->isSpawnChunk($X, $Z)){
					$this->unloadChunkRequest($X, $Z, true);
				}
			}
			$chunk->collectGarbage();
		}

		$this->provider->doGarbageCollection();

		$this->timings->doChunkGC->stopTiming();
	}

	public function unloadChunks(bool $force = false){
		if(count($this->unloadQueue) > 0){
			$maxUnload = 96;
			$now = microtime(true);
			foreach($this->unloadQueue as $index => $time){
				Level::getXZ($index, $X, $Z);

				if(!$force){
					if($maxUnload <= 0){
						break;
					}elseif($time > ($now - 30)){
						continue;
					}
				}

				//If the chunk can't be unloaded, it stays on the queue
				if($this->unloadChunk($X, $Z, true)){
					unset($this->unloadQueue[$index]);
					--$maxUnload;
				}
			}
		}
	}

	public function setMetadata(string $metadataKey, MetadataValue $newMetadataValue){
		$this->server->getLevelMetadata()->setMetadata($this, $metadataKey, $newMetadataValue);
	}

	public function getMetadata(string $metadataKey){
		return $this->server->getLevelMetadata()->getMetadata($this, $metadataKey);
	}

	public function hasMetadata(string $metadataKey) : bool{
		return $this->server->getLevelMetadata()->hasMetadata($this, $metadataKey);
	}

	public function removeMetadata(string $metadataKey, Plugin $owningPlugin){
		$this->server->getLevelMetadata()->removeMetadata($this, $metadataKey, $owningPlugin);
	}
}<|MERGE_RESOLUTION|>--- conflicted
+++ resolved
@@ -461,13 +461,8 @@
 					$this->broadcastPacketToViewers($sound, $e);
 				}
 			}else{
-				$this->server->batchPackets($players, $pk, false);
-			}
-<<<<<<< HEAD
-		}else{
-			$this->server->broadcastPackets($players, $pk);
-=======
->>>>>>> 5934399a
+				$this->server->broadcastPackets($players, $pk);
+			}
 		}
 	}
 
@@ -482,13 +477,8 @@
 					$this->broadcastPacketToViewers($particle, $e);
 				}
 			}else{
-				$this->server->batchPackets($players, $pk, false);
-			}
-<<<<<<< HEAD
-		}else{
-			$this->server->broadcastPackets($players, $pk);
-=======
->>>>>>> 5934399a
+				$this->server->broadcastPackets($players, $pk);
+			}
 		}
 	}
 
