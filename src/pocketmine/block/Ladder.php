<?php

/*
 *
 *  ____            _        _   __  __ _                  __  __ ____
 * |  _ \ ___   ___| | _____| |_|  \/  (_)_ __   ___      |  \/  |  _ \
 * | |_) / _ \ / __| |/ / _ \ __| |\/| | | '_ \ / _ \_____| |\/| | |_) |
 * |  __/ (_) | (__|   <  __/ |_| |  | | | | | |  __/_____| |  | |  __/
 * |_|   \___/ \___|_|\_\___|\__|_|  |_|_|_| |_|\___|     |_|  |_|_|
 *
 * This program is free software: you can redistribute it and/or modify
 * it under the terms of the GNU Lesser General Public License as published by
 * the Free Software Foundation, either version 3 of the License, or
 * (at your option) any later version.
 *
 * @author PocketMine Team
 * @link http://www.pocketmine.net/
 *
 *
*/

declare(strict_types=1);

namespace pocketmine\block;

use pocketmine\block\utils\BlockDataValidator;
use pocketmine\entity\Entity;
use pocketmine\item\Item;
use pocketmine\math\AxisAlignedBB;
use pocketmine\math\Facing;
use pocketmine\math\Vector3;
use pocketmine\Player;

class Ladder extends Transparent{

	/** @var int */
	protected $facing = Facing::NORTH;

	protected function writeStateToMeta() : int{
		return $this->facing;
	}

	public function readStateFromData(int $id, int $stateMeta) : void{
		$this->facing = BlockDataValidator::readHorizontalFacing($stateMeta);
	}

	public function getStateBitmask() : int{
		return 0b111;
	}

	public function hasEntityCollision() : bool{
		return true;
	}

	public function isSolid() : bool{
		return false;
	}

	public function getHardness() : float{
		return 0.4;
	}

	public function canClimb() : bool{
		return true;
	}

<<<<<<< HEAD
	public function onEntityInside(Entity $entity) : void{
		$entity->resetFallDistance();
		$entity->onGround = true;
=======
	public function onEntityCollide(Entity $entity) : void{
		if($entity->asVector3()->floor()->distanceSquared($this) < 1){ //entity coordinates must be inside block
			$entity->resetFallDistance();
			$entity->onGround = true;
		}
>>>>>>> 2164dbae
	}

	protected function recalculateBoundingBox() : ?AxisAlignedBB{
		return AxisAlignedBB::one()->trim($this->facing, 13 / 16);
	}


	public function place(Item $item, Block $blockReplace, Block $blockClicked, int $face, Vector3 $clickVector, ?Player $player = null) : bool{
		if(!$blockClicked->isTransparent() and Facing::axis($face) !== Facing::AXIS_Y){
			$this->facing = $face;
			return parent::place($item, $blockReplace, $blockClicked, $face, $clickVector, $player);
		}

		return false;
	}

	public function onNearbyBlockChange() : void{
		if(!$this->getSide(Facing::opposite($this->facing))->isSolid()){ //Replace with common break method
			$this->level->useBreakOn($this);
		}
	}

	public function getToolType() : int{
		return BlockToolType::TYPE_AXE;
	}
}<|MERGE_RESOLUTION|>--- conflicted
+++ resolved
@@ -64,17 +64,11 @@
 		return true;
 	}
 
-<<<<<<< HEAD
 	public function onEntityInside(Entity $entity) : void{
-		$entity->resetFallDistance();
-		$entity->onGround = true;
-=======
-	public function onEntityCollide(Entity $entity) : void{
 		if($entity->asVector3()->floor()->distanceSquared($this) < 1){ //entity coordinates must be inside block
 			$entity->resetFallDistance();
 			$entity->onGround = true;
 		}
->>>>>>> 2164dbae
 	}
 
 	protected function recalculateBoundingBox() : ?AxisAlignedBB{
