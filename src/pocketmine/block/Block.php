--- conflicted
+++ resolved
@@ -125,11 +125,7 @@
 	 * @return int
 	 */
 	public function getRuntimeId() : int{
-<<<<<<< HEAD
-		return BlockFactory::toStaticRuntimeId($this->getId(), $this->getMeta());
-=======
-		return RuntimeBlockMapping::toStaticRuntimeId($this->getId(), $this->getDamage());
->>>>>>> c09e2301
+		return RuntimeBlockMapping::toStaticRuntimeId($this->getId(), $this->getMeta());
 	}
 
 	/**
