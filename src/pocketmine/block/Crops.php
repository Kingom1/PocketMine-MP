<?php

/*
 *
 *  ____            _        _   __  __ _                  __  __ ____
 * |  _ \ ___   ___| | _____| |_|  \/  (_)_ __   ___      |  \/  |  _ \
 * | |_) / _ \ / __| |/ / _ \ __| |\/| | | '_ \ / _ \_____| |\/| | |_) |
 * |  __/ (_) | (__|   <  __/ |_| |  | | | | | |  __/_____| |  | |  __/
 * |_|   \___/ \___|_|\_\___|\__|_|  |_|_|_| |_|\___|     |_|  |_|_|
 *
 * This program is free software: you can redistribute it and/or modify
 * it under the terms of the GNU Lesser General Public License as published by
 * the Free Software Foundation, either version 3 of the License, or
 * (at your option) any later version.
 *
 * @author PocketMine Team
 * @link http://www.pocketmine.net/
 *
 *
*/

declare(strict_types=1);

namespace pocketmine\block;

use pocketmine\event\block\BlockGrowEvent;
use pocketmine\item\Item;
use pocketmine\math\Facing;
use pocketmine\math\Vector3;
use pocketmine\Player;

abstract class Crops extends Flowable{
	/** @var int */
	protected $age = 0;

	public function __construct(){

	}

	protected function writeStateToMeta() : int{
		return $this->age;
	}

	public function readStateFromMeta(int $meta) : void{
		$this->age = $meta;
	}

	public function getStateBitmask() : int{
		return 0b111;
	}

	public function place(Item $item, Block $blockReplace, Block $blockClicked, int $face, Vector3 $clickVector, Player $player = null) : bool{
		if($blockReplace->getSide(Facing::DOWN)->getId() === Block::FARMLAND){
			return parent::place($item, $blockReplace, $blockClicked, $face, $clickVector, $player);
		}

		return false;
	}


	public function onActivate(Item $item, Player $player = null) : bool{
		if($item->getId() === Item::DYE and $item->getDamage() === 0x0F){ //Bonemeal
			$block = clone $this;
			$block->age += mt_rand(2, 5);
			if($block->age > 7){
				$block->age = 7;
			}

			$ev = new BlockGrowEvent($this, $block);
			$ev->call();
			if(!$ev->isCancelled()){
				$this->getLevel()->setBlock($this, $ev->getNewState());
			}

			$item->count--;

			return true;
		}

		return false;
	}

	public function onNearbyBlockChange() : void{
		if($this->getSide(Facing::DOWN)->getId() !== Block::FARMLAND){
			$this->getLevel()->useBreakOn($this);
		}
	}

	public function ticksRandomly() : bool{
		return true;
	}

	public function onRandomTick() : void{
<<<<<<< HEAD
		if($this->age < 7 and mt_rand(0, 2) === 1){
			$block = clone $this;
			++$block->age;
			Server::getInstance()->getPluginManager()->callEvent($ev = new BlockGrowEvent($this, $block));

			if(!$ev->isCancelled()){
				$this->getLevel()->setBlock($this, $ev->getNewState());
=======
		if(mt_rand(0, 2) === 1){
			if($this->meta < 0x07){
				$block = clone $this;
				++$block->meta;
				$ev = new BlockGrowEvent($this, $block);
				$ev->call();
				if(!$ev->isCancelled()){
					$this->getLevel()->setBlock($this, $ev->getNewState(), true, true);
				}
>>>>>>> 495fdbd1
			}
		}
	}

	public function isAffectedBySilkTouch() : bool{
		return false;
	}
}<|MERGE_RESOLUTION|>--- conflicted
+++ resolved
@@ -91,25 +91,13 @@
 	}
 
 	public function onRandomTick() : void{
-<<<<<<< HEAD
 		if($this->age < 7 and mt_rand(0, 2) === 1){
 			$block = clone $this;
 			++$block->age;
-			Server::getInstance()->getPluginManager()->callEvent($ev = new BlockGrowEvent($this, $block));
-
+			$ev = new BlockGrowEvent($this, $block);
+			$ev->call();
 			if(!$ev->isCancelled()){
 				$this->getLevel()->setBlock($this, $ev->getNewState());
-=======
-		if(mt_rand(0, 2) === 1){
-			if($this->meta < 0x07){
-				$block = clone $this;
-				++$block->meta;
-				$ev = new BlockGrowEvent($this, $block);
-				$ev->call();
-				if(!$ev->isCancelled()){
-					$this->getLevel()->setBlock($this, $ev->getNewState(), true, true);
-				}
->>>>>>> 495fdbd1
 			}
 		}
 	}
