--- conflicted
+++ resolved
@@ -107,22 +107,11 @@
 	}
 
 	public function onRandomTick() : void{
-<<<<<<< HEAD
 		if(!$this->noDecay and $this->checkDecay){
-			$this->getLevel()->getServer()->getPluginManager()->callEvent($ev = new LeavesDecayEvent($this));
-
+			$ev = new LeavesDecayEvent($this);
+			$ev->call();
 			if($ev->isCancelled() or $this->findLog($this)){
 				$this->getLevel()->setBlock($this, $this, false);
-=======
-		if(($this->meta & 0b00001100) === 0x08){
-			$this->meta &= 0x03;
-			$visited = [];
-
-			$ev = new LeavesDecayEvent($this);
-			$ev->call();
-			if($ev->isCancelled() or $this->findLog($this, $visited, 0)){
-				$this->getLevel()->setBlock($this, $this, false, false);
->>>>>>> 495fdbd1
 			}else{
 				$this->getLevel()->useBreakOn($this);
 			}
