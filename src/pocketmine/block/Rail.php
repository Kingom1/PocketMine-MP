--- conflicted
+++ resolved
@@ -23,12 +23,7 @@
 
 namespace pocketmine\block;
 
-<<<<<<< HEAD
-use pocketmine\item\Item;
 use pocketmine\math\Facing;
-=======
->>>>>>> 0aa63d26
-use pocketmine\math\Vector3;
 
 class Rail extends BaseRail{
 
@@ -40,20 +35,20 @@
 
 	private const CURVE_CONNECTIONS = [
 		self::CURVE_SOUTHEAST => [
-			Vector3::SIDE_SOUTH,
-			Vector3::SIDE_EAST
+			Facing::SOUTH,
+			Facing::EAST
 		],
 		self::CURVE_SOUTHWEST => [
-			Vector3::SIDE_SOUTH,
-			Vector3::SIDE_WEST
+			Facing::SOUTH,
+			Facing::WEST
 		],
 		self::CURVE_NORTHWEST => [
-			Vector3::SIDE_NORTH,
-			Vector3::SIDE_WEST
+			Facing::NORTH,
+			Facing::WEST
 		],
 		self::CURVE_NORTHEAST => [
-			Vector3::SIDE_NORTH,
-			Vector3::SIDE_EAST
+			Facing::NORTH,
+			Facing::EAST
 		]
 	];
 
@@ -63,21 +58,11 @@
 		return "Rail";
 	}
 
-<<<<<<< HEAD
-	public function getHardness() : float{
-		return 0.7;
-	}
-
-	public function place(Item $item, Block $blockReplace, Block $blockClicked, int $face, Vector3 $clickVector, Player $player = null) : bool{
-		if(!$blockReplace->getSide(Facing::DOWN)->isTransparent()){
-			return $this->getLevel()->setBlock($blockReplace, $this, true, true);
-=======
 	protected function getMetaForState(array $connections) : int{
 		try{
 			return self::searchState($connections, self::CURVE_CONNECTIONS);
 		}catch(\InvalidArgumentException $e){
 			return parent::getMetaForState($connections);
->>>>>>> 0aa63d26
 		}
 	}
 
@@ -85,19 +70,12 @@
 		return self::CURVE_CONNECTIONS[$this->meta] ?? self::CONNECTIONS[$this->meta];
 	}
 
-<<<<<<< HEAD
-	public function onNearbyBlockChange() : void{
-		if($this->getSide(Facing::DOWN)->isTransparent()){
-			$this->getLevel()->useBreakOn($this);
-		}else{
-			//TODO: Update rail connectivity
-=======
 	protected function getPossibleConnectionDirectionsOneConstraint(int $constraint) : array{
 		static $horizontal = [
-			Vector3::SIDE_NORTH,
-			Vector3::SIDE_SOUTH,
-			Vector3::SIDE_WEST,
-			Vector3::SIDE_EAST
+			Facing::NORTH,
+			Facing::SOUTH,
+			Facing::WEST,
+			Facing::EAST
 		];
 
 		$possible = parent::getPossibleConnectionDirectionsOneConstraint($constraint);
@@ -108,7 +86,6 @@
 					$possible[$d] = true;
 				}
 			}
->>>>>>> 0aa63d26
 		}
 
 		return $possible;
