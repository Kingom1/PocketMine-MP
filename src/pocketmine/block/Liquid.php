--- conflicted
+++ resolved
@@ -333,16 +333,11 @@
 					$this->level->useBreakOn($block);
 				}
 
-<<<<<<< HEAD
-			$new = clone $this;
-			$new->falling = $falling;
-			$new->decay = $falling ? 0 : $newFlowDecay;
-			$this->level->setBlock($block, $new);
-=======
-				$this->level->setBlock($block, $ev->getNewState(), true, true);
-				$this->level->scheduleDelayedBlockUpdate($block, $this->tickRate());
-			}
->>>>>>> e3f46987
+				$new = clone $this;
+				$new->falling = $falling;
+				$new->decay = $falling ? 0 : $newFlowDecay;
+				$this->level->setBlock($block, $new);
+			}
 		}
 	}
 
@@ -470,19 +465,12 @@
 	}
 
 	protected function liquidCollide(Block $cause, Block $result) : bool{
-<<<<<<< HEAD
-		//TODO: add events
-
-		$this->level->setBlock($this, $result);
-		$this->level->broadcastLevelSoundEvent($this->add(0.5, 0.5, 0.5), LevelSoundEventPacket::SOUND_FIZZ, (int) ((2.6 + (lcg_value() - lcg_value()) * 0.8) * 1000));
-=======
 		$ev = new BlockFormEvent($this, $result);
 		$ev->call();
 		if(!$ev->isCancelled()){
-			$this->level->setBlock($this, $ev->getNewState(), true, true);
+			$this->level->setBlock($this, $ev->getNewState());
 			$this->level->broadcastLevelSoundEvent($this->add(0.5, 0.5, 0.5), LevelSoundEventPacket::SOUND_FIZZ, (int) ((2.6 + (lcg_value() - lcg_value()) * 0.8) * 1000));
 		}
->>>>>>> e3f46987
 		return true;
 	}
 
