--- conflicted
+++ resolved
@@ -42,68 +42,44 @@
 		$this->entityType = $entity::NETWORK_ID;
 	}
 
-<<<<<<< HEAD
 	/**
 	 * @deprecated
-	 * @return int
 	 */
-=======
->>>>>>> 12573781
 	public function getType() : int{
 		return $this->entityType;
 	}
 
-<<<<<<< HEAD
 	/**
 	 * @deprecated
-	 * @return bool
 	 */
-=======
->>>>>>> 12573781
 	public function isCreature() : bool{
 		return $this->entity instanceof Creature;
 	}
 
-<<<<<<< HEAD
 	/**
 	 * @deprecated
-	 * @return bool
 	 */
-=======
->>>>>>> 12573781
 	public function isHuman() : bool{
 		return $this->entity instanceof Human;
 	}
 
-<<<<<<< HEAD
 	/**
 	 * @deprecated
-	 * @return bool
 	 */
-=======
->>>>>>> 12573781
 	public function isProjectile() : bool{
 		return $this->entity instanceof Projectile;
 	}
 
-<<<<<<< HEAD
 	/**
 	 * @deprecated
-	 * @return bool
 	 */
-=======
->>>>>>> 12573781
 	public function isVehicle() : bool{
 		return $this->entity instanceof Vehicle;
 	}
 
-<<<<<<< HEAD
 	/**
 	 * @deprecated
-	 * @return bool
 	 */
-=======
->>>>>>> 12573781
 	public function isItem() : bool{
 		return $this->entity instanceof ItemEntity;
 	}
