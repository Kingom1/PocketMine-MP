<?php

/*
 *
 *  ____            _        _   __  __ _                  __  __ ____
 * |  _ \ ___   ___| | _____| |_|  \/  (_)_ __   ___      |  \/  |  _ \
 * | |_) / _ \ / __| |/ / _ \ __| |\/| | | '_ \ / _ \_____| |\/| | |_) |
 * |  __/ (_) | (__|   <  __/ |_| |  | | | | | |  __/_____| |  | |  __/
 * |_|   \___/ \___|_|\_\___|\__|_|  |_|_|_| |_|\___|     |_|  |_|_|
 *
 * This program is free software: you can redistribute it and/or modify
 * it under the terms of the GNU Lesser General Public License as published by
 * the Free Software Foundation, either version 3 of the License, or
 * (at your option) any later version.
 *
 * @author PocketMine Team
 * @link http://www.pocketmine.net/
 *
 *
*/

declare(strict_types=1);

namespace pocketmine;

use pocketmine\block\Bed;
use pocketmine\block\Block;
use pocketmine\block\BlockFactory;
use pocketmine\command\Command;
use pocketmine\command\CommandSender;
use pocketmine\entity\Arrow;
use pocketmine\entity\Effect;
use pocketmine\entity\Entity;
use pocketmine\entity\Human;
use pocketmine\entity\Item as DroppedItem;
use pocketmine\entity\Living;
use pocketmine\entity\Projectile;
use pocketmine\event\entity\EntityDamageByBlockEvent;
use pocketmine\event\entity\EntityDamageByEntityEvent;
use pocketmine\event\entity\EntityDamageEvent;
use pocketmine\event\entity\EntityShootBowEvent;
use pocketmine\event\entity\ProjectileLaunchEvent;
use pocketmine\event\inventory\CraftItemEvent;
use pocketmine\event\inventory\InventoryCloseEvent;
use pocketmine\event\inventory\InventoryPickupArrowEvent;
use pocketmine\event\inventory\InventoryPickupItemEvent;
use pocketmine\event\player\cheat\PlayerIllegalMoveEvent;
use pocketmine\event\player\PlayerAchievementAwardedEvent;
use pocketmine\event\player\PlayerAnimationEvent;
use pocketmine\event\player\PlayerBedEnterEvent;
use pocketmine\event\player\PlayerBedLeaveEvent;
use pocketmine\event\player\PlayerChatEvent;
use pocketmine\event\player\PlayerCommandPreprocessEvent;
use pocketmine\event\player\PlayerDeathEvent;
use pocketmine\event\player\PlayerDropItemEvent;
use pocketmine\event\player\PlayerExhaustEvent;
use pocketmine\event\player\PlayerGameModeChangeEvent;
use pocketmine\event\player\PlayerInteractEvent;
use pocketmine\event\player\PlayerItemConsumeEvent;
use pocketmine\event\player\PlayerJoinEvent;
use pocketmine\event\player\PlayerJumpEvent;
use pocketmine\event\player\PlayerKickEvent;
use pocketmine\event\player\PlayerLoginEvent;
use pocketmine\event\player\PlayerMoveEvent;
use pocketmine\event\player\PlayerPreLoginEvent;
use pocketmine\event\player\PlayerQuitEvent;
use pocketmine\event\player\PlayerRespawnEvent;
use pocketmine\event\player\PlayerToggleFlightEvent;
use pocketmine\event\player\PlayerToggleSneakEvent;
use pocketmine\event\player\PlayerToggleSprintEvent;
use pocketmine\event\player\PlayerTransferEvent;
use pocketmine\event\server\DataPacketSendEvent;
use pocketmine\event\TextContainer;
use pocketmine\event\Timings;
use pocketmine\event\TranslationContainer;
use pocketmine\inventory\BigShapedRecipe;
use pocketmine\inventory\BigShapelessRecipe;
use pocketmine\inventory\FurnaceInventory;
use pocketmine\inventory\Inventory;
use pocketmine\inventory\PlayerCursorInventory;
use pocketmine\inventory\PlayerInventory;
use pocketmine\inventory\ShapedRecipe;
use pocketmine\inventory\ShapelessRecipe;
use pocketmine\inventory\transaction\SimpleInventoryTransaction;
use pocketmine\item\Item;
use pocketmine\item\ItemFactory;
use pocketmine\level\ChunkLoader;
use pocketmine\level\format\Chunk;
use pocketmine\level\Level;
use pocketmine\level\Location;
use pocketmine\level\Position;
use pocketmine\level\sound\LaunchSound;
use pocketmine\level\WeakPosition;
use pocketmine\math\AxisAlignedBB;
use pocketmine\math\Vector2;
use pocketmine\math\Vector3;
use pocketmine\metadata\MetadataValue;
use pocketmine\nbt\NBT;
use pocketmine\nbt\tag\ByteTag;
use pocketmine\nbt\tag\CompoundTag;
use pocketmine\nbt\tag\DoubleTag;
use pocketmine\nbt\tag\FloatTag;
use pocketmine\nbt\tag\IntTag;
use pocketmine\nbt\tag\ListTag;
use pocketmine\nbt\tag\LongTag;
use pocketmine\nbt\tag\ShortTag;
use pocketmine\nbt\tag\StringTag;
use pocketmine\network\mcpe\PlayerNetworkSessionAdapter;
use pocketmine\network\mcpe\protocol\AdventureSettingsPacket;
use pocketmine\network\mcpe\protocol\AnimatePacket;
use pocketmine\network\mcpe\protocol\AvailableCommandsPacket;
use pocketmine\network\mcpe\protocol\BatchPacket;
use pocketmine\network\mcpe\protocol\BlockEntityDataPacket;
use pocketmine\network\mcpe\protocol\BlockPickRequestPacket;
use pocketmine\network\mcpe\protocol\BossEventPacket;
use pocketmine\network\mcpe\protocol\ChunkRadiusUpdatedPacket;
use pocketmine\network\mcpe\protocol\ClientToServerHandshakePacket;
use pocketmine\network\mcpe\protocol\CommandBlockUpdatePacket;
use pocketmine\network\mcpe\protocol\ContainerClosePacket;
use pocketmine\network\mcpe\protocol\CraftingEventPacket;
use pocketmine\network\mcpe\protocol\DataPacket;
use pocketmine\network\mcpe\protocol\DisconnectPacket;
use pocketmine\network\mcpe\protocol\EntityEventPacket;
use pocketmine\network\mcpe\protocol\InteractPacket;
use pocketmine\network\mcpe\protocol\InventoryTransactionPacket;
use pocketmine\network\mcpe\protocol\ItemFrameDropItemPacket;
use pocketmine\network\mcpe\protocol\LevelEventPacket;
use pocketmine\network\mcpe\protocol\LevelSoundEventPacket;
use pocketmine\network\mcpe\protocol\LoginPacket;
use pocketmine\network\mcpe\protocol\MapInfoRequestPacket;
use pocketmine\network\mcpe\protocol\MobEquipmentPacket;
use pocketmine\network\mcpe\protocol\MovePlayerPacket;
use pocketmine\network\mcpe\protocol\PlayerActionPacket;
use pocketmine\network\mcpe\protocol\PlayerHotbarPacket;
use pocketmine\network\mcpe\protocol\PlayerInputPacket;
use pocketmine\network\mcpe\protocol\PlayStatusPacket;
use pocketmine\network\mcpe\protocol\ProtocolInfo;
use pocketmine\network\mcpe\protocol\RequestChunkRadiusPacket;
use pocketmine\network\mcpe\protocol\ResourcePackChunkDataPacket;
use pocketmine\network\mcpe\protocol\ResourcePackChunkRequestPacket;
use pocketmine\network\mcpe\protocol\ResourcePackClientResponsePacket;
use pocketmine\network\mcpe\protocol\ResourcePackDataInfoPacket;
use pocketmine\network\mcpe\protocol\ResourcePacksInfoPacket;
use pocketmine\network\mcpe\protocol\ResourcePackStackPacket;
use pocketmine\network\mcpe\protocol\RespawnPacket;
use pocketmine\network\mcpe\protocol\SetPlayerGameTypePacket;
use pocketmine\network\mcpe\protocol\SetSpawnPositionPacket;
use pocketmine\network\mcpe\protocol\SetTitlePacket;
use pocketmine\network\mcpe\protocol\ShowCreditsPacket;
use pocketmine\network\mcpe\protocol\SpawnExperienceOrbPacket;
use pocketmine\network\mcpe\protocol\StartGamePacket;
use pocketmine\network\mcpe\protocol\TakeItemEntityPacket;
use pocketmine\network\mcpe\protocol\TextPacket;
use pocketmine\network\mcpe\protocol\TransferPacket;
use pocketmine\network\mcpe\protocol\types\ContainerIds;
use pocketmine\network\mcpe\protocol\types\DimensionIds;
use pocketmine\network\mcpe\protocol\types\PlayerPermissions;
use pocketmine\network\mcpe\protocol\UpdateAttributesPacket;
use pocketmine\network\mcpe\protocol\UpdateBlockPacket;
use pocketmine\network\SourceInterface;
use pocketmine\permission\PermissibleBase;
use pocketmine\permission\PermissionAttachment;
use pocketmine\permission\PermissionAttachmentInfo;
use pocketmine\plugin\Plugin;
use pocketmine\resourcepacks\ResourcePack;
use pocketmine\tile\ItemFrame;
use pocketmine\tile\Spawnable;
use pocketmine\tile\Tile;
use pocketmine\utils\TextFormat;
use pocketmine\utils\UUID;


/**
 * Main class that handles networking, recovery, and packet sending to the server part
 */
class Player extends Human implements CommandSender, ChunkLoader, IPlayer{

	const SURVIVAL = 0;
	const CREATIVE = 1;
	const ADVENTURE = 2;
	const SPECTATOR = 3;
	const VIEW = Player::SPECTATOR;

	/**
	 * Checks a supplied username and checks it is valid.
	 * @param string $name
	 *
	 * @return bool
	 */
	public static function isValidUserName(string $name) : bool{
		$lname = strtolower($name);
		$len = strlen($name);
		return $lname !== "rcon" and $lname !== "console" and $len >= 1 and $len <= 16 and preg_match("/[^A-Za-z0-9_]/", $name) === 0;
	}

	/**
	 * Checks the length of a supplied skin bitmap and returns whether the length is valid.
	 * @param string $skin
	 *
	 * @return bool
	 */
	public static function isValidSkin(string $skin) : bool{
		return strlen($skin) === 64 * 64 * 4 or strlen($skin) === 64 * 32 * 4;
	}

	/** @var SourceInterface */
	protected $interface;

	/**
	 * @var PlayerNetworkSessionAdapter
	 * TODO: remove this once player and network are divorced properly
	 */
	protected $sessionAdapter;

	/** @var bool */
	public $playedBefore;
	public $spawned = false;
	public $loggedIn = false;
	public $joined = false;
	public $gamemode;
	public $lastBreak;

	protected $windowCnt = 2;
	/** @var \SplObjectStorage<Inventory> */
	protected $windows;
	/** @var Inventory[] */
	protected $windowIndex = [];
	/** @var bool[] */
	protected $permanentWindows = [];

	protected $messageCounter = 2;

	private $clientSecret;

	/** @var Vector3 */
	public $speed = null;

	public $achievements = [];

	public $craftingType = 0; //0 = 2x2 crafting, 1 = 3x3 crafting, 2 = stonecutter

	/** @var PlayerCursorInventory */
	protected $cursorInventory;

	public $creationTime = 0;

	protected $randomClientId;

	protected $connected = true;
	protected $ip;
	protected $removeFormat = true;
	protected $port;
	protected $username = "";
	protected $iusername = "";
	protected $displayName = "";
	protected $startAction = -1;
	/** @var Vector3|null */
	protected $sleeping = null;
	protected $clientID = null;

	private $loaderId = 0;

	protected $stepHeight = 0.6;

	public $usedChunks = [];
	protected $chunkLoadCount = 0;
	protected $loadQueue = [];
	protected $nextChunkOrderRun = 5;

	/** @var Player[] */
	protected $hiddenPlayers = [];

	/** @var Vector3|null */
	protected $newPosition;

	/** @var bool */
	protected $isTeleporting = false;

	protected $viewDistance = -1;
	protected $chunksPerTick;
	protected $spawnThreshold;
	/** @var null|WeakPosition */
	private $spawnPosition = null;

	protected $inAirTicks = 0;
	protected $startAirTicks = 5;

	//TODO: Abilities
	protected $autoJump = true;
	protected $allowFlight = false;
	protected $flying = false;

	protected $allowMovementCheats = false;
	protected $allowInstaBreak = false;

	private $needACK = [];

	private $batchedPackets = [];

	/** @var PermissibleBase */
	private $perm = null;

	/** @var int|null */
	protected $lineHeight = null;

	/**
	 * @return TranslationContainer|string
	 */
	public function getLeaveMessage(){
		if($this->joined){
			return new TranslationContainer(TextFormat::YELLOW . "%multiplayer.player.left", [
				$this->getDisplayName()
			]);
		}

		return "";
	}

	/**
	 * This might disappear in the future.
	 * Please use getUniqueId() instead (IP + clientId + name combo, in the future it'll change to real UUID for online
	 * auth)
	 *
	 * @deprecated
	 *
	 */
	public function getClientId(){
		return $this->randomClientId;
	}

	public function getClientSecret(){
		return $this->clientSecret;
	}

	public function isBanned() : bool{
		return $this->server->getNameBans()->isBanned($this->iusername);
	}

	public function setBanned(bool $value){
		if($value === true){
			$this->server->getNameBans()->addBan($this->getName(), null, null, null);
			$this->kick("You have been banned");
		}else{
			$this->server->getNameBans()->remove($this->getName());
		}
	}

	public function isWhitelisted() : bool{
		return $this->server->isWhitelisted($this->iusername);
	}

	public function setWhitelisted(bool $value){
		if($value === true){
			$this->server->addWhitelist($this->iusername);
		}else{
			$this->server->removeWhitelist($this->iusername);
		}
	}

	public function getPlayer(){
		return $this;
	}

	public function getFirstPlayed(){
		return $this->namedtag instanceof CompoundTag ? $this->namedtag["firstPlayed"] : null;
	}

	public function getLastPlayed(){
		return $this->namedtag instanceof CompoundTag ? $this->namedtag["lastPlayed"] : null;
	}

	public function hasPlayedBefore() : bool{
		return $this->playedBefore;
	}

	public function setAllowFlight(bool $value){
		$this->allowFlight = $value;
		$this->sendSettings();
	}

	public function getAllowFlight() : bool{
		return $this->allowFlight;
	}

	public function setFlying(bool $value){
		$this->flying = $value;
		$this->sendSettings();
	}

	public function isFlying() : bool{
		return $this->flying;
	}

	public function setAutoJump(bool $value){
		$this->autoJump = $value;
		$this->sendSettings();
	}

	public function hasAutoJump() : bool{
		return $this->autoJump;
	}

	public function allowMovementCheats() : bool{
		return $this->allowMovementCheats;
	}

	public function setAllowMovementCheats(bool $value = false){
		$this->allowMovementCheats = $value;
	}

	public function allowInstaBreak() : bool{
		return $this->allowInstaBreak;
	}

	public function setAllowInstaBreak(bool $value = false){
		$this->allowInstaBreak = $value;
	}

	/**
	 * @param Player $player
	 */
	public function spawnTo(Player $player){
		if($this->spawned and $player->spawned and $this->isAlive() and $player->isAlive() and $player->getLevel() === $this->level and $player->canSee($this) and !$this->isSpectator()){
			parent::spawnTo($player);
		}
	}

	/**
	 * @return Server
	 */
	public function getServer(){
		return $this->server;
	}

	/**
	 * @return bool
	 */
	public function getRemoveFormat() : bool{
		return $this->removeFormat;
	}

	/**
	 * @param bool $remove
	 */
	public function setRemoveFormat(bool $remove = true){
		$this->removeFormat = $remove;
	}

	public function getScreenLineHeight() : int{
		return $this->lineHeight ?? 7;
	}

	public function setScreenLineHeight(int $height = null){
		if($height !== null and $height < 1){
			throw new \InvalidArgumentException("Line height must be at least 1");
		}
		$this->lineHeight = $height;
	}

	/**
	 * @param Player $player
	 *
	 * @return bool
	 */
	public function canSee(Player $player) : bool{
		return !isset($this->hiddenPlayers[$player->getRawUniqueId()]);
	}

	/**
	 * @param Player $player
	 */
	public function hidePlayer(Player $player){
		if($player === $this){
			return;
		}
		$this->hiddenPlayers[$player->getRawUniqueId()] = $player;
		$player->despawnFrom($this);
	}

	/**
	 * @param Player $player
	 */
	public function showPlayer(Player $player){
		if($player === $this){
			return;
		}
		unset($this->hiddenPlayers[$player->getRawUniqueId()]);
		if($player->isOnline()){
			$player->spawnTo($this);
		}
	}

	public function canCollideWith(Entity $entity) : bool{
		return false;
	}

	public function resetFallDistance(){
		parent::resetFallDistance();
		if($this->inAirTicks !== 0){
			$this->startAirTicks = 5;
		}
		$this->inAirTicks = 0;
	}

	public function getViewDistance() : int{
		return $this->viewDistance;
	}

	public function setViewDistance(int $distance){
		$this->viewDistance = $this->server->getAllowedViewDistance($distance);

		$this->spawnThreshold = (int) (min($this->viewDistance, $this->server->getProperty("chunk-sending.spawn-radius", 4)) ** 2 * M_PI);

		$pk = new ChunkRadiusUpdatedPacket();
		$pk->radius = $this->viewDistance;
		$this->dataPacket($pk);

		$this->server->getLogger()->debug("Setting view distance for " . $this->getName() . " to " . $this->viewDistance . " (requested " . $distance . ")");
	}

	/**
	 * @return bool
	 */
	public function isOnline() : bool{
		return $this->connected === true and $this->loggedIn === true;
	}

	/**
	 * @return bool
	 */
	public function isOp() : bool{
		return $this->server->isOp($this->getName());
	}

	/**
	 * @param bool $value
	 */
	public function setOp(bool $value){
		if($value === $this->isOp()){
			return;
		}

		if($value === true){
			$this->server->addOp($this->getName());
		}else{
			$this->server->removeOp($this->getName());
		}

		$this->sendSettings();
	}

	/**
	 * @param permission\Permission|string $name
	 *
	 * @return bool
	 */
	public function isPermissionSet($name) : bool{
		return $this->perm->isPermissionSet($name);
	}

	/**
	 * @param permission\Permission|string $name
	 *
	 * @return bool
	 *
	 * @throws \InvalidStateException if the player is closed
	 */
	public function hasPermission($name) : bool{
		if($this->closed){
			throw new \InvalidStateException("Trying to get permissions of closed player");
		}
		return $this->perm->hasPermission($name);
	}

	/**
	 * @param Plugin $plugin
	 * @param string $name
	 * @param bool $value
	 *
	 * @return PermissionAttachment
	 */
	public function addAttachment(Plugin $plugin, string $name = null, bool $value = null) : PermissionAttachment{
		return $this->perm->addAttachment($plugin, $name, $value);
	}

	/**
	 * @param PermissionAttachment $attachment
	 */
	public function removeAttachment(PermissionAttachment $attachment){
		$this->perm->removeAttachment($attachment);
	}

	public function recalculatePermissions(){
		$this->server->getPluginManager()->unsubscribeFromPermission(Server::BROADCAST_CHANNEL_USERS, $this);
		$this->server->getPluginManager()->unsubscribeFromPermission(Server::BROADCAST_CHANNEL_ADMINISTRATIVE, $this);

		if($this->perm === null){
			return;
		}

		$this->perm->recalculatePermissions();

		if($this->hasPermission(Server::BROADCAST_CHANNEL_USERS)){
			$this->server->getPluginManager()->subscribeToPermission(Server::BROADCAST_CHANNEL_USERS, $this);
		}
		if($this->hasPermission(Server::BROADCAST_CHANNEL_ADMINISTRATIVE)){
			$this->server->getPluginManager()->subscribeToPermission(Server::BROADCAST_CHANNEL_ADMINISTRATIVE, $this);
		}

		$this->sendCommandData();
	}

	/**
	 * @return PermissionAttachmentInfo[]
	 */
	public function getEffectivePermissions() : array{
		return $this->perm->getEffectivePermissions();
	}

	public function sendCommandData(){
		//TODO: this needs fixing
		/*
		$data = [];
		foreach($this->server->getCommandMap()->getCommands() as $command){
			if(count($cmdData = $command->generateCustomCommandData($this)) > 0){
				$data[$command->getName()]["versions"][0] = $cmdData;
			}
		}

		if(count($data) > 0){
			//TODO: structure checking
			$pk = new AvailableCommandsPacket();
			$pk->commands = json_encode($data);
			$this->dataPacket($pk);
		}*/

	}

	/**
	 * @param SourceInterface $interface
	 * @param null            $clientID
	 * @param string          $ip
	 * @param int             $port
	 */
	public function __construct(SourceInterface $interface, $clientID, string $ip, int $port){
		$this->interface = $interface;
		$this->windows = new \SplObjectStorage();
		$this->perm = new PermissibleBase($this);
		$this->namedtag = new CompoundTag();
		$this->server = Server::getInstance();
		$this->lastBreak = PHP_INT_MAX;
		$this->ip = $ip;
		$this->port = $port;
		$this->clientID = $clientID;
		$this->loaderId = Level::generateChunkLoaderId($this);
		$this->chunksPerTick = (int) $this->server->getProperty("chunk-sending.per-tick", 4);
		$this->spawnThreshold = (int) (($this->server->getProperty("chunk-sending.spawn-radius", 4) ** 2) * M_PI);
		$this->spawnPosition = null;
		$this->gamemode = $this->server->getGamemode();
		$this->setLevel($this->server->getDefaultLevel());
		$this->boundingBox = new AxisAlignedBB(0, 0, 0, 0, 0, 0);

		$this->uuid = null;
		$this->rawUUID = null;

		$this->creationTime = microtime(true);

		$this->allowMovementCheats = (bool) $this->server->getProperty("player.anti-cheat.allow-movement-cheats", false);
		$this->allowInstaBreak = (bool) $this->server->getProperty("player.anti-cheat.allow-instabreak", false);

		$this->sessionAdapter = new PlayerNetworkSessionAdapter($this->server, $this);
	}

	/**
	 * @param string $achievementId
	 */
	public function removeAchievement(string $achievementId){
		if($this->hasAchievement($achievementId)){
			$this->achievements[$achievementId] = false;
		}
	}

	/**
	 * @param string $achievementId
	 *
	 * @return bool
	 */
	public function hasAchievement(string $achievementId) : bool{
		if(!isset(Achievement::$list[$achievementId])){
			return false;
		}

		return isset($this->achievements[$achievementId]) and $this->achievements[$achievementId] !== false;
	}

	/**
	 * @return bool
	 */
	public function isConnected() : bool{
		return $this->connected === true;
	}

	/**
	 * Gets the "friendly" name to display of this player to use in the chat.
	 *
	 * @return string
	 */
	public function getDisplayName() : string{
		return $this->displayName;
	}

	/**
	 * @param string $name
	 */
	public function setDisplayName(string $name){
		$this->displayName = $name;
		if($this->spawned){
			$this->server->updatePlayerListData($this->getUniqueId(), $this->getId(), $this->getDisplayName(), $this->getSkinId(), $this->getSkinData());
		}
	}

	public function setSkin(string $str, string $skinId){
		parent::setSkin($str, $skinId);
		if($this->spawned){
			$this->server->updatePlayerListData($this->getUniqueId(), $this->getId(), $this->getDisplayName(), $skinId, $str);
		}
	}

	public function jump(){
		$this->server->getPluginManager()->callEvent(new PlayerJumpEvent($this));
		parent::jump();
	}

	/**
	 * Gets the player IP address
	 *
	 * @return string
	 */
	public function getAddress() : string{
		return $this->ip;
	}

	/**
	 * @return int
	 */
	public function getPort() : int{
		return $this->port;
	}

	/**
	 * @return Position
	 */
	public function getNextPosition() : Position{
		return $this->newPosition !== null ? Position::fromObject($this->newPosition, $this->level) : $this->getPosition();
	}

	/**
	 * @return bool
	 */
	public function isSleeping() : bool{
		return $this->sleeping !== null;
	}

	public function getInAirTicks() : int{
		return $this->inAirTicks;
	}

	protected function switchLevel(Level $targetLevel) : bool{
		$oldLevel = $this->level;
		if(parent::switchLevel($targetLevel)){
			foreach($this->usedChunks as $index => $d){
				Level::getXZ($index, $X, $Z);
				$this->unloadChunk($X, $Z, $oldLevel);
			}

			$this->usedChunks = [];
			$this->level->sendTime($this);

			return true;
		}

		return false;
	}

	private function unloadChunk(int $x, int $z, Level $level = null){
		$level = $level ?? $this->level;
		$index = Level::chunkHash($x, $z);
		if(isset($this->usedChunks[$index])){
			foreach($level->getChunkEntities($x, $z) as $entity){
				if($entity !== $this){
					$entity->despawnFrom($this);
				}
			}

			unset($this->usedChunks[$index]);
		}
		$level->unregisterChunkLoader($this, $x, $z);
		unset($this->loadQueue[$index]);
	}

	/**
	 * @return Position
	 */
	public function getSpawn(){
		if($this->hasValidSpawnPosition()){
			return $this->spawnPosition;
		}else{
			$level = $this->server->getDefaultLevel();

			return $level->getSafeSpawn();
		}
	}

	/**
	 * @return bool
	 */
	public function hasValidSpawnPosition() : bool{
		return $this->spawnPosition instanceof WeakPosition and $this->spawnPosition->isValid();
	}

	public function sendChunk(int $x, int $z, BatchPacket $payload){
		if($this->connected === false){
			return;
		}

		$this->usedChunks[Level::chunkHash($x, $z)] = true;
		$this->chunkLoadCount++;

		$this->dataPacket($payload);

		if($this->spawned){
			foreach($this->level->getChunkEntities($x, $z) as $entity){
				if($entity !== $this and !$entity->isClosed() and $entity->isAlive()){
					$entity->spawnTo($this);
				}
			}
		}

		if($this->chunkLoadCount >= $this->spawnThreshold and $this->spawned === false){
			$this->doFirstSpawn();
		}
	}

	protected function sendNextChunk(){
		if($this->connected === false){
			return;
		}

		Timings::$playerChunkSendTimer->startTiming();

		$count = 0;
		foreach($this->loadQueue as $index => $distance){
			if($count >= $this->chunksPerTick){
				break;
			}

			$X = null;
			$Z = null;
			Level::getXZ($index, $X, $Z);
			assert(is_int($X) and is_int($Z));

			++$count;

			$this->usedChunks[$index] = false;
			$this->level->registerChunkLoader($this, $X, $Z, false);

			if(!$this->level->populateChunk($X, $Z)){
				continue;
			}

			unset($this->loadQueue[$index]);
			$this->level->requestChunk($X, $Z, $this);
		}

		Timings::$playerChunkSendTimer->stopTiming();
	}

	protected function doFirstSpawn(){
		$this->spawned = true;

		$this->sendSettings();
		$this->sendPotionEffects($this);

		$this->sendData($this);
		$this->inventory->sendContents($this);
		$this->inventory->sendArmorContents($this);
		$this->inventory->sendHeldItem($this);

		$this->sendPlayStatus(PlayStatusPacket::PLAYER_SPAWN);

		if($this->hasPermission(Server::BROADCAST_CHANNEL_USERS)){
			$this->server->getPluginManager()->subscribeToPermission(Server::BROADCAST_CHANNEL_USERS, $this);
		}
		if($this->hasPermission(Server::BROADCAST_CHANNEL_ADMINISTRATIVE)){
			$this->server->getPluginManager()->subscribeToPermission(Server::BROADCAST_CHANNEL_ADMINISTRATIVE, $this);
		}

		$this->server->getPluginManager()->callEvent($ev = new PlayerJoinEvent($this,
			new TranslationContainer(TextFormat::YELLOW . "%multiplayer.player.joined", [
				$this->getDisplayName()
			])
		));
		if(strlen(trim((string) $ev->getJoinMessage())) > 0){
			$this->server->broadcastMessage($ev->getJoinMessage());
		}

		$this->noDamageTicks = 60;

		foreach($this->usedChunks as $index => $c){
			Level::getXZ($index, $chunkX, $chunkZ);
			foreach($this->level->getChunkEntities($chunkX, $chunkZ) as $entity){
				if($entity !== $this and !$entity->isClosed() and $entity->isAlive()){
					$entity->spawnTo($this);
				}
			}
		}

		$this->spawnToAll();

		if($this->server->getUpdater()->hasUpdate() and $this->hasPermission(Server::BROADCAST_CHANNEL_ADMINISTRATIVE) and $this->server->getProperty("auto-updater.on-update.warn-ops", true)){
			$this->server->getUpdater()->showPlayerUpdate($this);
		}

		if($this->getHealth() <= 0){
			$this->sendRespawnPacket($this->getSpawn());
		}

		$this->joined = true;
	}

	protected function sendRespawnPacket(Vector3 $pos){
		$pk = new RespawnPacket();
		$pk->position = $pos->add(0, $this->baseOffset, 0);

		$this->dataPacket($pk);
	}

	protected function orderChunks(){
		if($this->connected === false or $this->viewDistance === -1){
			return false;
		}

		Timings::$playerChunkOrderTimer->startTiming();

		$this->nextChunkOrderRun = 200;

		$radius = $this->server->getAllowedViewDistance($this->viewDistance);
		$radiusSquared = $radius ** 2;

		$newOrder = [];
		$unloadChunks = $this->usedChunks;

		$centerX = $this->x >> 4;
		$centerZ = $this->z >> 4;

		for($x = 0; $x < $radius; ++$x){
			for($z = 0; $z <= $x; ++$z){
				if(($x ** 2 + $z ** 2) > $radiusSquared){
					break; //skip to next band
				}

				//If the chunk is in the radius, others at the same offsets in different quadrants are also guaranteed to be.

				/* Top right quadrant */
				if(!isset($this->usedChunks[$index = Level::chunkHash($centerX + $x, $centerZ + $z)]) or $this->usedChunks[$index] === false){
					$newOrder[$index] = true;
				}
				unset($unloadChunks[$index]);

				/* Top left quadrant */
				if(!isset($this->usedChunks[$index = Level::chunkHash($centerX - $x - 1, $centerZ + $z)]) or $this->usedChunks[$index] === false){
					$newOrder[$index] = true;
				}
				unset($unloadChunks[$index]);

				/* Bottom right quadrant */
				if(!isset($this->usedChunks[$index = Level::chunkHash($centerX + $x, $centerZ - $z - 1)]) or $this->usedChunks[$index] === false){
					$newOrder[$index] = true;
				}
				unset($unloadChunks[$index]);


				/* Bottom left quadrant */
				if(!isset($this->usedChunks[$index = Level::chunkHash($centerX - $x - 1, $centerZ - $z - 1)]) or $this->usedChunks[$index] === false){
					$newOrder[$index] = true;
				}
				unset($unloadChunks[$index]);

				if($x !== $z){
					/* Top right quadrant mirror */
					if(!isset($this->usedChunks[$index = Level::chunkHash($centerX + $z, $centerZ + $x)]) or $this->usedChunks[$index] === false){
						$newOrder[$index] = true;
					}
					unset($unloadChunks[$index]);

					/* Top left quadrant mirror */
					if(!isset($this->usedChunks[$index = Level::chunkHash($centerX - $z - 1, $centerZ + $x)]) or $this->usedChunks[$index] === false){
						$newOrder[$index] = true;
					}
					unset($unloadChunks[$index]);

					/* Bottom right quadrant mirror */
					if(!isset($this->usedChunks[$index = Level::chunkHash($centerX + $z, $centerZ - $x - 1)]) or $this->usedChunks[$index] === false){
						$newOrder[$index] = true;
					}
					unset($unloadChunks[$index]);

					/* Bottom left quadrant mirror */
					if(!isset($this->usedChunks[$index = Level::chunkHash($centerX - $z - 1, $centerZ - $x - 1)]) or $this->usedChunks[$index] === false){
						$newOrder[$index] = true;
					}
					unset($unloadChunks[$index]);
				}
			}
		}

		foreach($unloadChunks as $index => $bool){
			Level::getXZ($index, $X, $Z);
			$this->unloadChunk($X, $Z);
		}

		$this->loadQueue = $newOrder;

		Timings::$playerChunkOrderTimer->stopTiming();

		return true;
	}

	/**
	 * Batch a Data packet into the channel list to send at the end of the tick
	 *
	 * @param DataPacket $packet
	 *
	 * @return bool
	 */
	public function batchDataPacket(DataPacket $packet) : bool{
		if($this->connected === false){
			return false;
		}

		$timings = Timings::getSendDataPacketTimings($packet);
		$timings->startTiming();
		$this->server->getPluginManager()->callEvent($ev = new DataPacketSendEvent($this, $packet));
		if($ev->isCancelled()){
			$timings->stopTiming();
			return false;
		}

		$this->batchedPackets[] = clone $packet;
		$timings->stopTiming();
		return true;
	}

	/**
	 * @param DataPacket $packet
	 * @param bool       $needACK
	 *
	 * @return bool|int
	 */
	public function dataPacket(DataPacket $packet, bool $needACK = false){
		return $this->sendDataPacket($packet, $needACK, false);
	}

	/**
	 * @param DataPacket $packet
	 * @param bool       $needACK
	 *
	 * @return bool|int
	 */
	public function directDataPacket(DataPacket $packet, bool $needACK = false){
		return $this->sendDataPacket($packet, $needACK, true);
	}

	/**
	 * @param DataPacket $packet
	 * @param bool       $needACK
	 * @param bool       $immediate
	 *
	 * @return bool|int
	 */
	public function sendDataPacket(DataPacket $packet, bool $needACK = false, bool $immediate = false){
		if($this->connected === false){
			return false;
		}

		//Basic safety restriction. TODO: improve this
		if(!$this->loggedIn and !$packet->canBeSentBeforeLogin()){
			throw new \InvalidArgumentException("Attempted to send " . get_class($packet) . " to " . $this->getName() . " too early");
		}

		$timings = Timings::getSendDataPacketTimings($packet);
		$timings->startTiming();
		$this->server->getPluginManager()->callEvent($ev = new DataPacketSendEvent($this, $packet));
		if($ev->isCancelled()){
			$timings->stopTiming();
			return false;
		}

		$identifier = $this->interface->putPacket($this, $packet, $needACK, $immediate);

		if($needACK and $identifier !== null){
			$this->needACK[$identifier] = false;

			$timings->stopTiming();
			return $identifier;
		}

		$timings->stopTiming();
		return true;
	}

	/**
	 * @param Vector3 $pos
	 *
	 * @return bool
	 */
	public function sleepOn(Vector3 $pos) : bool{
		if(!$this->isOnline()){
			return false;
		}

		$b = $this->level->getBlock($pos);

		$this->server->getPluginManager()->callEvent($ev = new PlayerBedEnterEvent($this, $b));
		if($ev->isCancelled()){
			return false;
		}

		if($b instanceof Bed){
			$b->setOccupied();
		}

		$this->sleeping = clone $pos;

		$this->setDataProperty(self::DATA_PLAYER_BED_POSITION, self::DATA_TYPE_POS, [$pos->x, $pos->y, $pos->z]);
		$this->setPlayerFlag(self::DATA_PLAYER_FLAG_SLEEP, true);

		$this->setSpawn($pos);

		$this->level->sleepTicks = 60;

		return true;
	}

	/**
	 * Sets the spawnpoint of the player (and the compass direction) to a Vector3, or set it on another world with a
	 * Position object
	 *
	 * @param Vector3|Position $pos
	 */
	public function setSpawn(Vector3 $pos){
		if(!($pos instanceof Position)){
			$level = $this->level;
		}else{
			$level = $pos->getLevel();
		}
		$this->spawnPosition = new WeakPosition($pos->x, $pos->y, $pos->z, $level);
		$pk = new SetSpawnPositionPacket();
		$pk->x = (int) $this->spawnPosition->x;
		$pk->y = (int) $this->spawnPosition->y;
		$pk->z = (int) $this->spawnPosition->z;
		$pk->spawnType = SetSpawnPositionPacket::TYPE_PLAYER_SPAWN;
		$pk->spawnForced = false;
		$this->dataPacket($pk);
	}

	public function stopSleep(){
		if($this->sleeping instanceof Vector3){
			$b = $this->level->getBlock($this->sleeping);
			if($b instanceof Bed){
				$b->setOccupied(false);
			}
			$this->server->getPluginManager()->callEvent($ev = new PlayerBedLeaveEvent($this, $b));

			$this->sleeping = null;
			$this->setDataProperty(self::DATA_PLAYER_BED_POSITION, self::DATA_TYPE_POS, [0, 0, 0]);
			$this->setPlayerFlag(self::DATA_PLAYER_FLAG_SLEEP, false);

			$this->level->sleepTicks = 0;

			$pk = new AnimatePacket();
			$pk->entityRuntimeId = $this->id;
			$pk->action = AnimatePacket::ACTION_STOP_SLEEP;
			$this->dataPacket($pk);
		}
	}

	/**
	 * @param string $achievementId
	 *
	 * @return bool
	 */
	public function awardAchievement(string $achievementId) : bool{
		if(isset(Achievement::$list[$achievementId]) and !$this->hasAchievement($achievementId)){
			foreach(Achievement::$list[$achievementId]["requires"] as $requirementId){
				if(!$this->hasAchievement($requirementId)){
					return false;
				}
			}
			$this->server->getPluginManager()->callEvent($ev = new PlayerAchievementAwardedEvent($this, $achievementId));
			if(!$ev->isCancelled()){
				$this->achievements[$achievementId] = true;
				Achievement::broadcast($this, $achievementId);

				return true;
			}else{
				return false;
			}
		}

		return false;
	}

	/**
	 * @return int
	 */
	public function getGamemode() : int{
		return $this->gamemode;
	}

	/**
	 * @internal
	 *
	 * Returns a client-friendly gamemode of the specified real gamemode
	 * This function takes care of handling gamemodes known to MCPE (as of 1.1.0.3, that includes Survival, Creative and Adventure)
	 *
	 * TODO: remove this when Spectator Mode gets added properly to MCPE
	 *
	 * @param int $gamemode
	 * @return int
	 */
	public static function getClientFriendlyGamemode(int $gamemode) : int{
		$gamemode &= 0x03;
		if($gamemode === Player::SPECTATOR){
			return Player::CREATIVE;
		}

		return $gamemode;
	}

	/**
	 * Sets the gamemode, and if needed, kicks the Player.
	 *
	 * @param int  $gm
	 * @param bool $client if the client made this change in their GUI
	 *
	 * @return bool
	 */
	public function setGamemode(int $gm, bool $client = false) : bool{
		if($gm < 0 or $gm > 3 or $this->gamemode === $gm){
			return false;
		}

		$this->server->getPluginManager()->callEvent($ev = new PlayerGameModeChangeEvent($this, $gm));
		if($ev->isCancelled()){
			if($client){ //gamemode change by client in the GUI
				$this->sendGamemode();
			}
			return false;
		}

		$this->gamemode = $gm;

		$this->allowFlight = $this->isCreative();
		if($this->isSpectator()){
			$this->flying = true;
			$this->despawnFromAll();

			// Client automatically turns off flight controls when on the ground.
			// A combination of this hack and a new AdventureSettings flag FINALLY
			// fixes spectator flight controls. Thank @robske110 for this hack.
			$this->teleport($this->temporalVector->setComponents($this->x, $this->y + 0.1, $this->z));
		}else{
			if($this->isSurvival()){
				$this->flying = false;
			}
			$this->spawnToAll();
		}

		$this->resetFallDistance();

		$this->namedtag->playerGameType = new IntTag("playerGameType", $this->gamemode);
		if(!$client){ //Gamemode changed by server, do not send for client changes
			$this->sendGamemode();
		}else{
			Command::broadcastCommandMessage($this, new TranslationContainer("commands.gamemode.success.self", [Server::getGamemodeString($gm)]));
		}

		$this->sendSettings();

		$this->inventory->sendContents($this);
		$this->inventory->sendContents($this->getViewers());
		$this->inventory->sendHeldItem($this->hasSpawned);
		if($this->isCreative()){
			$this->inventory->sendCreativeContents();
		}

		return true;
	}

	/**
	 * @internal
	 * Sends the player's gamemode to the client.
	 */
	public function sendGamemode(){
		$pk = new SetPlayerGameTypePacket();
		$pk->gamemode = Player::getClientFriendlyGamemode($this->gamemode);
		$this->dataPacket($pk);
	}

	/**
	 * Sends all the option flags
	 */
	public function sendSettings(){
		$pk = new AdventureSettingsPacket();

		$pk->setFlag(AdventureSettingsPacket::WORLD_IMMUTABLE, $this->isSpectator());
		$pk->setFlag(AdventureSettingsPacket::NO_PVP, $this->isSpectator());
		$pk->setFlag(AdventureSettingsPacket::AUTO_JUMP, $this->autoJump);
		$pk->setFlag(AdventureSettingsPacket::ALLOW_FLIGHT, $this->allowFlight);
		$pk->setFlag(AdventureSettingsPacket::NO_CLIP, $this->isSpectator());
		$pk->setFlag(AdventureSettingsPacket::FLYING, $this->flying);

		$pk->commandPermission = ($this->isOp() ? AdventureSettingsPacket::PERMISSION_OPERATOR : AdventureSettingsPacket::PERMISSION_NORMAL);
		$pk->playerPermission = ($this->isOp() ? PlayerPermissions::OPERATOR : PlayerPermissions::MEMBER);
		$pk->entityUniqueId = $this->getId();

		$this->dataPacket($pk);
	}

	/**
	 * NOTE: Because Survival and Adventure Mode share some similar behaviour, this method will also return true if the player is
	 * in Adventure Mode. Supply the $literal parameter as true to force a literal Survival Mode check.
	 *
	 * @param bool $literal whether a literal check should be performed
	 *
	 * @return bool
	 */
	public function isSurvival(bool $literal = false) : bool{
		if($literal){
			return $this->gamemode === Player::SURVIVAL;
		}else{
			return ($this->gamemode & 0x01) === 0;
		}
	}

	/**
	 * NOTE: Because Creative and Spectator Mode share some similar behaviour, this method will also return true if the player is
	 * in Spectator Mode. Supply the $literal parameter as true to force a literal Creative Mode check.
	 *
	 * @param bool $literal whether a literal check should be performed
	 *
	 * @return bool
	 */
	public function isCreative(bool $literal = false) : bool{
		if($literal){
			return $this->gamemode === Player::CREATIVE;
		}else{
			return ($this->gamemode & 0x01) === 1;
		}
	}

	/**
	 * NOTE: Because Adventure and Spectator Mode share some similar behaviour, this method will also return true if the player is
	 * in Spectator Mode. Supply the $literal parameter as true to force a literal Adventure Mode check.
	 *
	 * @param bool $literal whether a literal check should be performed
	 *
	 * @return bool
	 */
	public function isAdventure(bool $literal = false) : bool{
		if($literal){
			return $this->gamemode === Player::ADVENTURE;
		}else{
			return ($this->gamemode & 0x02) > 0;
		}
	}

	/**
	 * @return bool
	 */
	public function isSpectator() : bool{
		return $this->gamemode === Player::SPECTATOR;
	}

	public function isFireProof() : bool{
		return $this->isCreative();
	}

	public function getDrops() : array{
		if(!$this->isCreative()){
			return parent::getDrops();
		}

		return [];
	}

	protected function checkGroundState(float $movX, float $movY, float $movZ, float $dx, float $dy, float $dz){
		if(!$this->onGround or $movY != 0){
			$bb = clone $this->boundingBox;
			$bb->minY = $this->y - 0.01;
			$bb->maxY = $this->y + 0.01;

			if(count($this->level->getCollisionBlocks($bb, true)) > 0){
				$this->onGround = true;
			}else{
				$this->onGround = false;
			}
		}
		$this->isCollided = $this->onGround;
	}

	protected function checkBlockCollision(){
		foreach($this->getBlocksAround() as $block){
			$block->onEntityCollide($this);
		}
	}

	protected function checkNearEntities(int $tickDiff){
		foreach($this->level->getNearbyEntities($this->boundingBox->grow(1, 0.5, 1), $this) as $entity){
			$entity->scheduleUpdate();

			if(!$entity->isAlive()){
				continue;
			}

			if($entity instanceof Arrow and $entity->hadCollision){
				$item = ItemFactory::get(Item::ARROW, 0, 1);
				if($this->isSurvival() and !$this->inventory->canAddItem($item)){
					continue;
				}

				$this->server->getPluginManager()->callEvent($ev = new InventoryPickupArrowEvent($this->inventory, $entity));
				if($ev->isCancelled()){
					continue;
				}

				$pk = new TakeItemEntityPacket();
				$pk->eid = $this->id;
				$pk->target = $entity->getId();
				$this->server->broadcastPacket($entity->getViewers(), $pk);

				$this->inventory->addItem(clone $item);
				$entity->kill();
			}elseif($entity instanceof DroppedItem){
				if($entity->getPickupDelay() <= 0){
					$item = $entity->getItem();

					if($item instanceof Item){
						if($this->isSurvival() and !$this->inventory->canAddItem($item)){
							continue;
						}

						$this->server->getPluginManager()->callEvent($ev = new InventoryPickupItemEvent($this->inventory, $entity));
						if($ev->isCancelled()){
							continue;
						}

						switch($item->getId()){
							case Item::WOOD:
								$this->awardAchievement("mineWood");
								break;
							case Item::DIAMOND:
								$this->awardAchievement("diamond");
								break;
						}

						$pk = new TakeItemEntityPacket();
						$pk->eid = $this->id;
						$pk->target = $entity->getId();
						$this->server->broadcastPacket($entity->getViewers(), $pk);

						$this->inventory->addItem(clone $item);
						$entity->kill();
					}
				}
			}
		}
	}

	protected function processMovement(int $tickDiff){
		if(!$this->isAlive() or !$this->spawned or $this->newPosition === null or $this->isSleeping()){
			return;
		}

		assert($this->x !== null and $this->y !== null and $this->z !== null);
		assert($this->newPosition->x !== null and $this->newPosition->y !== null and $this->newPosition->z !== null);

		$newPos = $this->newPosition;
		$distanceSquared = $newPos->distanceSquared($this);

		$revert = false;

		if(($distanceSquared / ($tickDiff ** 2)) > 100){
			$this->server->getLogger()->warning($this->getName() . " moved too fast, reverting movement");
			$this->server->getLogger()->debug("Old position: " . $this->asVector3() . ", new position: " . $this->newPosition);
			$revert = true;
		}else{
			if($this->chunk === null or !$this->chunk->isGenerated()){
				$chunk = $this->level->getChunk($newPos->x >> 4, $newPos->z >> 4, false);
				if($chunk === null or !$chunk->isGenerated()){
					$revert = true;
					$this->nextChunkOrderRun = 0;
				}else{
					if($this->chunk !== null){
						$this->chunk->removeEntity($this);
					}
					$this->chunk = $chunk;
				}
			}
		}

		if(!$revert and $distanceSquared != 0){
			$dx = $newPos->x - $this->x;
			$dy = $newPos->y - $this->y;
			$dz = $newPos->z - $this->z;

			$this->move($dx, $dy, $dz);

			$diffX = $this->x - $newPos->x;
			$diffY = $this->y - $newPos->y;
			$diffZ = $this->z - $newPos->z;

			$diff = ($diffX ** 2 + $diffY ** 2 + $diffZ ** 2) / ($tickDiff ** 2);

			if($this->isSurvival() and !$revert and $diff > 0.0625){
				$ev = new PlayerIllegalMoveEvent($this, $newPos);
				$ev->setCancelled($this->allowMovementCheats);

				$this->server->getPluginManager()->callEvent($ev);

				if(!$ev->isCancelled()){
					$revert = true;
					$this->server->getLogger()->warning($this->getServer()->getLanguage()->translateString("pocketmine.player.invalidMove", [$this->getName()]));
					$this->server->getLogger()->debug("Old position: " . $this->asVector3() . ", new position: " . $this->newPosition);
				}
			}

			if($diff > 0){
				$this->x = $newPos->x;
				$this->y = $newPos->y;
				$this->z = $newPos->z;
				$radius = $this->width / 2;
				$this->boundingBox->setBounds($this->x - $radius, $this->y, $this->z - $radius, $this->x + $radius, $this->y + $this->height, $this->z + $radius);
			}
		}

		$from = new Location($this->lastX, $this->lastY, $this->lastZ, $this->lastYaw, $this->lastPitch, $this->level);
		$to = $this->getLocation();

		$delta = (($this->lastX - $to->x) ** 2) + (($this->lastY - $to->y) ** 2) + (($this->lastZ - $to->z) ** 2);
		$deltaAngle = abs($this->lastYaw - $to->yaw) + abs($this->lastPitch - $to->pitch);

		if(!$revert and ($delta > 0.0001 or $deltaAngle > 1.0)){

			$isFirst = ($this->lastX === null or $this->lastY === null or $this->lastZ === null);

			$this->lastX = $to->x;
			$this->lastY = $to->y;
			$this->lastZ = $to->z;

			$this->lastYaw = $to->yaw;
			$this->lastPitch = $to->pitch;

			if(!$isFirst){
				$ev = new PlayerMoveEvent($this, $from, $to);

				$this->server->getPluginManager()->callEvent($ev);

				if(!($revert = $ev->isCancelled())){ //Yes, this is intended
					if($to->distanceSquared($ev->getTo()) > 0.01){ //If plugins modify the destination
						$this->teleport($ev->getTo());
					}else{
						$this->broadcastMovement();

						$distance = $from->distance($to);
						//TODO: check swimming (adds 0.015 exhaustion in MCPE)
						if($this->isSprinting()){
							$this->exhaust(0.1 * $distance, PlayerExhaustEvent::CAUSE_SPRINTING);
						}else{
							$this->exhaust(0.01 * $distance, PlayerExhaustEvent::CAUSE_WALKING);
						}
					}
				}
			}

			$this->speed = $to->subtract($from)->divide($tickDiff);
		}elseif($distanceSquared == 0){
			$this->speed = new Vector3(0, 0, 0);
		}

		if($revert){

			$this->lastX = $from->x;
			$this->lastY = $from->y;
			$this->lastZ = $from->z;

			$this->lastYaw = $from->yaw;
			$this->lastPitch = $from->pitch;

			$this->sendPosition($from, $from->yaw, $from->pitch, MovePlayerPacket::MODE_RESET);
		}else{
			if($distanceSquared != 0 and $this->nextChunkOrderRun > 20){
				$this->nextChunkOrderRun = 20;
			}
		}

		$this->newPosition = null;
	}

	public function setMotion(Vector3 $mot){
		if(parent::setMotion($mot)){
			if($this->chunk !== null){
				$this->broadcastMotion();
			}

			if($this->motionY > 0){
				$this->startAirTicks = (-(log($this->gravity / ($this->gravity + $this->drag * $this->motionY))) / $this->drag) * 2 + 5;
			}

			return true;
		}
		return false;
	}

	protected function updateMovement(){

	}

	protected function tryChangeMovement(){

	}

	public function sendAttributes(bool $sendAll = false){
		$entries = $sendAll ? $this->attributeMap->getAll() : $this->attributeMap->needSend();
		if(count($entries) > 0){
			$pk = new UpdateAttributesPacket();
			$pk->entityRuntimeId = $this->id;
			$pk->entries = $entries;
			$this->dataPacket($pk);
			foreach($entries as $entry){
				$entry->markSynchronized();
			}
		}
	}

	public function onUpdate(int $currentTick) : bool{
		if(!$this->loggedIn){
			return false;
		}

		$tickDiff = $currentTick - $this->lastUpdate;

		if($tickDiff <= 0){
			return true;
		}

		$this->messageCounter = 2;

		$this->lastUpdate = $currentTick;

		$this->sendAttributes();

		if(!$this->isAlive() and $this->spawned){
			$this->deadTicks += $tickDiff;
			if($this->deadTicks >= 10){
				$this->despawnFromAll();
			}
			return true;
		}

		$this->timings->startTiming();

		if($this->spawned){
			$this->processMovement($tickDiff);
			$this->entityBaseTick($tickDiff);

			if(!$this->isSpectator() and $this->isAlive()){
				$this->checkNearEntities($tickDiff);

				if($this->speed !== null){
					if($this->onGround){
						if($this->inAirTicks !== 0){
							$this->startAirTicks = 5;
						}
						$this->inAirTicks = 0;
					}else{
						if(!$this->allowFlight and $this->inAirTicks > 10 and !$this->isSleeping() and !$this->isImmobile()){
							$expectedVelocity = (-$this->gravity) / $this->drag - ((-$this->gravity) / $this->drag) * exp(-$this->drag * ($this->inAirTicks - $this->startAirTicks));
							$diff = ($this->speed->y - $expectedVelocity) ** 2;

							if(!$this->hasEffect(Effect::JUMP) and $diff > 0.6 and $expectedVelocity < $this->speed->y and !$this->server->getAllowFlight()){
								if($this->inAirTicks < 100){
									$this->setMotion(new Vector3(0, $expectedVelocity, 0));
								}elseif($this->kick("Flying is not enabled on this server")){
									$this->timings->stopTiming();

									return false;
								}
							}
						}

						$this->inAirTicks += $tickDiff;
					}
				}
			}
		}

		$this->timings->stopTiming();

		return true;
	}

	public function doFoodTick(int $tickDiff = 1){
		if($this->isSurvival()){
			parent::doFoodTick($tickDiff);
		}
	}

	public function exhaust(float $amount, int $cause = PlayerExhaustEvent::CAUSE_CUSTOM) : float{
		if($this->isSurvival()){
			return parent::exhaust($amount, $cause);
		}

		return 0.0;
	}

	public function checkNetwork(){
		if(!$this->isOnline()){
			return;
		}

		if($this->nextChunkOrderRun-- <= 0 or $this->chunk === null){
			$this->orderChunks();
		}

		if(count($this->loadQueue) > 0 or !$this->spawned){
			$this->sendNextChunk();
		}

		if(count($this->batchedPackets) > 0){
			$this->server->batchPackets([$this], $this->batchedPackets, false);
			$this->batchedPackets = [];
		}
	}

	/**
	 * Returns whether the player can interact with the specified position. This checks distance and direction.
	 *
	 * @param Vector3 $pos
	 * @param         $maxDistance
	 * @param float   $maxDiff
	 *
	 * @return bool
	 */
	public function canInteract(Vector3 $pos, $maxDistance, float $maxDiff = 0.5) : bool{
		$eyePos = $this->getPosition()->add(0, $this->getEyeHeight(), 0);
		if($eyePos->distanceSquared($pos) > $maxDistance ** 2){
			return false;
		}

		$dV = $this->getDirectionPlane();
		$dot = $dV->dot(new Vector2($eyePos->x, $eyePos->z));
		$dot1 = $dV->dot(new Vector2($pos->x, $pos->z));
		return ($dot1 - $dot) >= -$maxDiff;
	}

	protected function initHumanData(){
		//No need to do anything here, this data will be set from the login.
	}

	protected function initEntity(){
		parent::initEntity();
		$this->addDefaultWindows();
	}


	protected function processLogin(){
		if(!$this->server->isWhitelisted($this->iusername)){
			$this->close($this->getLeaveMessage(), "Server is white-listed");

			return;
		}elseif($this->server->getNameBans()->isBanned($this->iusername) or $this->server->getIPBans()->isBanned($this->getAddress())){
			$this->close($this->getLeaveMessage(), "You are banned");

			return;
		}

		foreach($this->server->getOnlinePlayers() as $p){
			if($p !== $this and $p->iusername === $this->iusername){
				if($p->kick("logged in from another location") === false){
					$this->close($this->getLeaveMessage(), "Logged in from another location");

					return;
				}
			}elseif($p->loggedIn and $this->getUniqueId()->equals($p->getUniqueId())){
				if($p->kick("logged in from another location") === false){
					$this->close($this->getLeaveMessage(), "Logged in from another location");

					return;
				}
			}
		}

		$this->namedtag = $this->server->getOfflinePlayerData($this->username);

		$this->playedBefore = ($this->namedtag["lastPlayed"] - $this->namedtag["firstPlayed"]) > 1; // microtime(true) - microtime(true) may have less than one millisecond difference
		if(!isset($this->namedtag->NameTag)){
			$this->namedtag->NameTag = new StringTag("NameTag", $this->username);
		}else{
			$this->namedtag["NameTag"] = $this->username;
		}
		$this->gamemode = $this->namedtag["playerGameType"] & 0x03;
		if($this->server->getForceGamemode()){
			$this->gamemode = $this->server->getGamemode();
			$this->namedtag->playerGameType = new IntTag("playerGameType", $this->gamemode);
		}

		$this->allowFlight = (bool) ($this->gamemode & 0x01);

		if(($level = $this->server->getLevelByName((string) $this->namedtag["Level"])) === null){
			$this->setLevel($this->server->getDefaultLevel());
			$this->namedtag["Level"] = $this->level->getName();
			$this->namedtag["Pos"][0] = $this->level->getSpawnLocation()->x;
			$this->namedtag["Pos"][1] = $this->level->getSpawnLocation()->y;
			$this->namedtag["Pos"][2] = $this->level->getSpawnLocation()->z;
		}else{
			$this->setLevel($level);
		}

		$this->achievements = [];

		/** @var ByteTag $achievement */
		foreach($this->namedtag->Achievements as $achievement){
			$this->achievements[$achievement->getName()] = $achievement->getValue() !== 0;
		}

		$this->namedtag->lastPlayed = new LongTag("lastPlayed", (int) floor(microtime(true) * 1000));
		if($this->server->getAutoSave()){
			$this->server->saveOfflinePlayerData($this->username, $this->namedtag, true);
		}

		$this->sendPlayStatus(PlayStatusPacket::LOGIN_SUCCESS);

		$this->loggedIn = true;

		$pk = new ResourcePacksInfoPacket();
		$manager = $this->server->getResourceManager();
		$pk->resourcePackEntries = $manager->getResourceStack();
		$pk->mustAccept = $manager->resourcePacksRequired();
		$this->dataPacket($pk);
	}

	protected function completeLoginSequence(){
		parent::__construct($this->level, $this->namedtag);

		if(!$this->hasValidSpawnPosition()){
			if(isset($this->namedtag->SpawnLevel) and ($level = $this->server->getLevelByName((string) $this->namedtag["SpawnLevel"])) instanceof Level){
				$this->spawnPosition = new WeakPosition($this->namedtag["SpawnX"], $this->namedtag["SpawnY"], $this->namedtag["SpawnZ"], $level);
			}else{
				$this->spawnPosition = WeakPosition::fromObject($this->level->getSafeSpawn());
			}
		}

		$spawnPosition = $this->getSpawn();

		$pk = new StartGamePacket();
		$pk->entityUniqueId = $this->id;
		$pk->entityRuntimeId = $this->id;
		$pk->playerGamemode = Player::getClientFriendlyGamemode($this->gamemode);

		$pk->playerPosition = $this->getOffsetPosition();

		$pk->pitch = $this->pitch;
		$pk->yaw = $this->yaw;
		$pk->seed = -1;
		$pk->dimension = DimensionIds::OVERWORLD; //TODO: implement this properly
		$pk->worldGamemode = Player::getClientFriendlyGamemode($this->server->getGamemode());
		$pk->difficulty = $this->server->getDifficulty();
		$pk->spawnX = $spawnPosition->getFloorX();
		$pk->spawnY = $spawnPosition->getFloorY();
		$pk->spawnZ = $spawnPosition->getFloorZ();
		$pk->hasAchievementsDisabled = true;
		$pk->time = $this->level->getTime();
		$pk->eduMode = false;
		$pk->rainLevel = 0; //TODO: implement these properly
		$pk->lightningLevel = 0;
		$pk->commandsEnabled = true;
		$pk->levelId = "";
		$pk->worldName = $this->server->getMotd();
		$this->dataPacket($pk);

		$this->server->getPluginManager()->callEvent($ev = new PlayerLoginEvent($this, "Plugin reason"));
		if($ev->isCancelled()){
			$this->close($this->getLeaveMessage(), $ev->getKickMessage());

			return;
		}

		$this->level->sendTime($this);

		$this->sendAttributes(true);
		$this->setNameTagVisible(true);
		$this->setNameTagAlwaysVisible(true);
		$this->setCanClimb(true);

		$this->server->getLogger()->info($this->getServer()->getLanguage()->translateString("pocketmine.player.logIn", [
			TextFormat::AQUA . $this->username . TextFormat::WHITE,
			$this->ip,
			$this->port,
			$this->id,
			$this->level->getName(),
			round($this->x, 4),
			round($this->y, 4),
			round($this->z, 4)
		]));

		if($this->isOp()){
			$this->setRemoveFormat(false);
		}

		$this->sendCommandData();

		if($this->isCreative()){
			$this->inventory->sendCreativeContents();
		}

		$this->server->addOnlinePlayer($this);

		$this->server->onPlayerLogin($this);
	}

	public function handleLogin(LoginPacket $packet) : bool{
		if($this->loggedIn){
			return false;
		}

		if($packet->protocol !== ProtocolInfo::CURRENT_PROTOCOL){
			if($packet->protocol < ProtocolInfo::CURRENT_PROTOCOL){
				$message = "disconnectionScreen.outdatedClient";
				$this->sendPlayStatus(PlayStatusPacket::LOGIN_FAILED_CLIENT, true);
			}else{
				$message = "disconnectionScreen.outdatedServer";
				$this->sendPlayStatus(PlayStatusPacket::LOGIN_FAILED_SERVER, true);
			}
			$this->close("", $message, false);

			return true;
		}

		$this->username = TextFormat::clean($packet->username);
		$this->displayName = $this->username;
		$this->iusername = strtolower($this->username);
		$this->setDataProperty(self::DATA_NAMETAG, self::DATA_TYPE_STRING, $this->username, false);

		if(count($this->server->getOnlinePlayers()) >= $this->server->getMaxPlayers() and $this->kick("disconnectionScreen.serverFull", false)){
			return true;
		}

		$this->randomClientId = $packet->clientId;

		$this->uuid = UUID::fromString($packet->clientUUID);
		$this->rawUUID = $this->uuid->toBinary();

		if(!Player::isValidUserName($packet->username)){
			$this->close("", "disconnectionScreen.invalidName");
			return true;
		}

		if(!Player::isValidSkin($packet->skin)){
			$this->close("", "disconnectionScreen.invalidSkin");
			return true;
		}

		$this->setSkin($packet->skin, $packet->skinId);

		$this->server->getPluginManager()->callEvent($ev = new PlayerPreLoginEvent($this, "Plugin reason"));
		if($ev->isCancelled()){
			$this->close("", $ev->getKickMessage());

			return true;
		}

		//TODO: add JWT verification, add encryption

		$this->processLogin();

		return true;
	}

	public function sendPlayStatus(int $status, bool $immediate = false){
		$pk = new PlayStatusPacket();
		$pk->status = $status;
		if($immediate){
			$this->directDataPacket($pk);
		}else{
			$this->dataPacket($pk);
		}
	}

	public function handleClientToServerHandshake(ClientToServerHandshakePacket $packet) : bool{
		return false; //TODO
	}

	public function handleResourcePackClientResponse(ResourcePackClientResponsePacket $packet) : bool{
		switch($packet->status){
			case ResourcePackClientResponsePacket::STATUS_REFUSED:
				//TODO: add lang strings for this
				$this->close("", "You must accept resource packs to join this server.", true);
				break;
			case ResourcePackClientResponsePacket::STATUS_SEND_PACKS:
				$manager = $this->server->getResourceManager();
				foreach($packet->packIds as $uuid){
					$pack = $manager->getPackById($uuid);
					if(!($pack instanceof ResourcePack)){
						//Client requested a resource pack but we don't have it available on the server
						$this->close("", "disconnectionScreen.resourcePack", true);
						$this->server->getLogger()->debug("Got a resource pack request for unknown pack with UUID " . $uuid . ", available packs: " . implode(", ", $manager->getPackIdList()));
						return false;
					}

					$pk = new ResourcePackDataInfoPacket();
					$pk->packId = $pack->getPackId();
					$pk->maxChunkSize = 1048576; //1MB
					$pk->chunkCount = (int) ceil($pack->getPackSize() / $pk->maxChunkSize);
					$pk->compressedPackSize = $pack->getPackSize();
					$pk->sha256 = $pack->getSha256();
					$this->dataPacket($pk);
				}

				break;
			case ResourcePackClientResponsePacket::STATUS_HAVE_ALL_PACKS:
				$pk = new ResourcePackStackPacket();
				$manager = $this->server->getResourceManager();
				$pk->resourcePackStack = $manager->getResourceStack();
				$pk->mustAccept = $manager->resourcePacksRequired();
				$this->dataPacket($pk);
				break;
			case ResourcePackClientResponsePacket::STATUS_COMPLETED:
				$this->completeLoginSequence();
				break;
			default:
				return false;
		}

		return true;
	}

	/**
	 * Sends a chat message as this player. If the message begins with a / (forward-slash) it will be treated
	 * as a command.
	 *
	 * @param string $message
	 *
	 * @return bool
	 */
	public function chat(string $message) : bool{
		if($this->spawned === false or !$this->isAlive()){
			return false;
		}

		$this->craftingType = 0;

		$message = TextFormat::clean($message, $this->removeFormat);
		foreach(explode("\n", $message) as $messagePart){
			if(trim($messagePart) !== "" and strlen($messagePart) <= 255 and $this->messageCounter-- > 0){
				$ev = new PlayerCommandPreprocessEvent($this, $messagePart);

				$this->server->getPluginManager()->callEvent($ev);

				if($ev->isCancelled()){
					break;
				}

				if(strpos($ev->getMessage(), "/") === 0){
					Timings::$playerCommandTimer->startTiming();
					$this->server->dispatchCommand($ev->getPlayer(), substr($ev->getMessage(), 1));
					Timings::$playerCommandTimer->stopTiming();
				}else{
					$this->server->getPluginManager()->callEvent($ev = new PlayerChatEvent($this, $ev->getMessage()));
					if(!$ev->isCancelled()){
						$this->server->broadcastMessage($this->getServer()->getLanguage()->translateString($ev->getFormat(), [$ev->getPlayer()->getDisplayName(), $ev->getMessage()]), $ev->getRecipients());
					}
				}
			}
		}

		return true;
	}

	public function handleMovePlayer(MovePlayerPacket $packet) : bool{
		$newPos = $packet->position->subtract(0, $this->baseOffset, 0);

		if($this->isTeleporting and $newPos->distanceSquared($this) > 1){  //Tolerate up to 1 block to avoid problems with client-sided physics when spawning in blocks
			$this->server->getLogger()->debug("Ignoring outdated pre-teleport movement from " . $this->getName() . ", received " . $newPos . ", expected " . $this->asVector3());
			//Still getting movements from before teleport, ignore them
		}elseif((!$this->isAlive() or $this->spawned !== true) and $newPos->distanceSquared($this) > 0.01){
			$this->sendPosition($this, null, null, MovePlayerPacket::MODE_RESET);
			$this->server->getLogger()->debug("Reverted movement of " . $this->getName() . " due to not alive or not spawned, received " . $newPos . ", locked at " . $this->asVector3());
		}else{
			// Once we get a movement within a reasonable distance, treat it as a teleport ACK and remove position lock
			if($this->isTeleporting){
				$this->isTeleporting = false;
			}

			$packet->yaw %= 360;
			$packet->pitch %= 360;

			if($packet->yaw < 0){
				$packet->yaw += 360;
			}

			$this->setRotation($packet->yaw, $packet->pitch);
			$this->newPosition = $newPos;
		}

		return true;
	}

	public function handleLevelSoundEvent(LevelSoundEventPacket $packet) : bool{
		//TODO: add events so plugins can change this
		$this->getLevel()->addChunkPacket($this->chunk->getX(), $this->chunk->getZ(), $packet);
		return true;
	}

	public function handleEntityEvent(EntityEventPacket $packet) : bool{
		if($this->spawned === false or !$this->isAlive()){
			return true;
		}
		$this->craftingType = 0;

		switch($packet->event){
			default:
				return false;
		}

		return true;
	}

	protected function sendAllInventories(){
		foreach($this->windowIndex as $id => $inventory){
			$inventory->sendContents($this);
			if($inventory instanceof PlayerInventory){
				$inventory->sendArmorContents($this);
				$inventory->sendHotbar();
			}
		}
	}

	/**
	 * Don't expect much from this handler. Most of it is roughly hacked and duct-taped together.
	 *
	 * @param InventoryTransactionPacket $packet
	 * @return bool
	 */
	public function handleInventoryTransaction(InventoryTransactionPacket $packet) : bool{
		switch($packet->transactionData->transactionType){
			case InventoryTransactionPacket::TYPE_NORMAL:
				$transaction = new SimpleInventoryTransaction($this);

				foreach($packet->actions as $action){
					try{
						$transaction->addAction($action);
					}catch(\InvalidStateException $e){
						$this->server->getLogger()->debug($e->getMessage());
						$this->sendAllInventories();
						return false;
					}
				}

				if(!$transaction->execute()){
					foreach($transaction->getInventories() as $inventory){
						$inventory->sendContents($this);
						if($inventory instanceof PlayerInventory){
							$inventory->sendArmorContents($this);
						}
					}

					//TODO: check more stuff that might need reversion
					return false; //oops!
				}

				//TODO: fix achievement for getting iron from furnace

				return true;
			case InventoryTransactionPacket::TYPE_MISMATCH:
				if(count($packet->actions) > 0){
					$this->server->getLogger()->debug("Expected 0 actions for mismatch, got " . count($packet->actions) . ", " . json_encode($packet->actions));
				}
				$this->sendAllInventories();

				return true;
			case InventoryTransactionPacket::TYPE_USE_ITEM:
				$blockVector = new Vector3($packet->transactionData->x, $packet->transactionData->y, $packet->transactionData->z);
				$face = $packet->transactionData->face;

				$type = $packet->transactionData->useItemActionType;
				switch($type){
					case InventoryTransactionPacket::USE_ITEM_ACTION_CLICK_BLOCK:
						$this->setGenericFlag(self::DATA_FLAG_ACTION, false);

						if(!$this->canInteract($blockVector->add(0.5, 0.5, 0.5), 13) or $this->isSpectator()){
						}elseif($this->isCreative()){
							$item = $this->inventory->getItemInHand();
							if($this->level->useItemOn($blockVector, $item, $face, $packet->transactionData->clickPos, $this, true) === true){
								return true;
							}
						}elseif(!$this->inventory->getItemInHand()->equals($packet->transactionData->itemInHand)){
							$this->inventory->sendHeldItem($this);
						}else{
							$item = $this->inventory->getItemInHand();
							$oldItem = clone $item;
							if($this->level->useItemOn($blockVector, $item, $face, $packet->transactionData->clickPos, $this, true)){
								if(!$item->equals($oldItem) or $item->getCount() !== $oldItem->getCount()){
									$this->inventory->setItemInHand($item);
									$this->inventory->sendHeldItem($this->hasSpawned);
								}

								return true;
							}
						}

						$this->inventory->sendHeldItem($this);

						if($blockVector->distanceSquared($this) > 10000){
							return true;
						}
						$target = $this->level->getBlock($blockVector);
						$block = $target->getSide($face);

						$this->level->sendBlocks([$this], [$target, $block], UpdateBlockPacket::FLAG_ALL_PRIORITY);

						return true;
					case InventoryTransactionPacket::USE_ITEM_ACTION_BREAK_BLOCK:
						if($this->spawned === false or !$this->isAlive()){
							return true;
						}

						$this->craftingType = 0;

						$item = $this->inventory->getItemInHand();
						$oldItem = clone $item;

						if($this->canInteract($blockVector->add(0.5, 0.5, 0.5), $this->isCreative() ? 13 : 6) and $this->level->useBreakOn($blockVector, $item, $this, true)){
							if($this->isSurvival()){
								if(!$item->equals($oldItem) or $item->getCount() !== $oldItem->getCount()){
									$this->inventory->setItemInHand($item);
									$this->inventory->sendHeldItem($this->hasSpawned);
								}

								$this->exhaust(0.025, PlayerExhaustEvent::CAUSE_MINING);
							}
							return true;
						}

						$this->inventory->sendContents($this);
						$target = $this->level->getBlock($blockVector);
						$tile = $this->level->getTile($blockVector);

						$this->level->sendBlocks([$this], [$target], UpdateBlockPacket::FLAG_ALL_PRIORITY);

						$this->inventory->sendHeldItem($this);

						if($tile instanceof Spawnable){
							$tile->spawnTo($this);
						}

						return true;
					case InventoryTransactionPacket::USE_ITEM_ACTION_CLICK_AIR:
						$aimPos = new Vector3(
							-sin($this->yaw / 180 * M_PI) * cos($this->pitch / 180 * M_PI),
							-sin($this->pitch / 180 * M_PI),
							cos($this->yaw / 180 * M_PI) * cos($this->pitch / 180 * M_PI)
						);

						if($this->isCreative()){
							$item = $this->inventory->getItemInHand();
						}elseif(!$this->inventory->getItemInHand()->equals($packet->transactionData->itemInHand)){
							$this->inventory->sendHeldItem($this);
							return true;
						}else{
							$item = $this->inventory->getItemInHand();
						}

						$ev = new PlayerInteractEvent($this, $item, $aimPos, $face, PlayerInteractEvent::RIGHT_CLICK_AIR);

						$this->server->getPluginManager()->callEvent($ev);

						if($ev->isCancelled()){
							$this->inventory->sendHeldItem($this);
							return true;
						}

						if($item->getId() === Item::SNOWBALL){
							$nbt = new CompoundTag("", [
								new ListTag("Pos", [
									new DoubleTag("", $this->x),
									new DoubleTag("", $this->y + $this->getEyeHeight()),
									new DoubleTag("", $this->z)
								]),
								new ListTag("Motion", [
									new DoubleTag("", $aimPos->x),
									new DoubleTag("", $aimPos->y),
									new DoubleTag("", $aimPos->z)
								]),
								new ListTag("Rotation", [
									new FloatTag("", $this->yaw),
									new FloatTag("", $this->pitch)
								]),
							]);

							$f = 1.5;
							$snowball = Entity::createEntity("Snowball", $this->getLevel(), $nbt, $this);
							$snowball->setMotion($snowball->getMotion()->multiply($f));
							if($this->isSurvival()){
								$item->setCount($item->getCount() - 1);
								$this->inventory->setItemInHand($item->getCount() > 0 ? $item : Item::get(Item::AIR));
							}
							if($snowball instanceof Projectile){
								$this->server->getPluginManager()->callEvent($projectileEv = new ProjectileLaunchEvent($snowball));
								if($projectileEv->isCancelled()){
									$snowball->kill();
								}else{
									$snowball->spawnToAll();
									$this->level->addSound(new LaunchSound($this), $this->getViewers());
								}
							}else{
								$snowball->spawnToAll();
							}
						}

						$this->setGenericFlag(self::DATA_FLAG_ACTION, true);
						$this->startAction = $this->server->getTick();

						return true;
					default:
						//unknown
						break;
				}
				break;
			case InventoryTransactionPacket::TYPE_USE_ITEM_ON_ENTITY:
				$target = $this->level->getEntity($packet->transactionData->entityRuntimeId);
				if($target === null){
					return false;
				}

				$type = $packet->transactionData->actionType;

				switch($type){
					case InventoryTransactionPacket::USE_ITEM_ON_ENTITY_ACTION_INTERACT:
						break; //TODO
					case InventoryTransactionPacket::USE_ITEM_ON_ENTITY_ACTION_ATTACK:
						$cancelled = false;
						if($target instanceof Player and $this->server->getConfigBoolean("pvp", true) === false){
							$cancelled = true;
						}

						if($target instanceof Entity and $this->getGamemode() !== Player::VIEW and $this->isAlive() and $target->isAlive()){
							if($target instanceof DroppedItem or $target instanceof Arrow){
								$this->kick("Attempting to attack an invalid entity");
								$this->server->getLogger()->warning($this->getServer()->getLanguage()->translateString("pocketmine.player.invalidEntity", [$this->getName()]));
								return false;
							}

							$item = $this->inventory->getItemInHand();
							$damageTable = [
								Item::WOODEN_SWORD => 4,
								Item::GOLDEN_SWORD => 4,
								Item::STONE_SWORD => 5,
								Item::IRON_SWORD => 6,
								Item::DIAMOND_SWORD => 7,

								Item::WOODEN_AXE => 3,
								Item::GOLDEN_AXE => 3,
								Item::STONE_AXE => 3,
								Item::IRON_AXE => 5,
								Item::DIAMOND_AXE => 6,

								Item::WOODEN_PICKAXE => 2,
								Item::GOLDEN_PICKAXE => 2,
								Item::STONE_PICKAXE => 3,
								Item::IRON_PICKAXE => 4,
								Item::DIAMOND_PICKAXE => 5,

								Item::WOODEN_SHOVEL => 1,
								Item::GOLDEN_SHOVEL => 1,
								Item::STONE_SHOVEL => 2,
								Item::IRON_SHOVEL => 3,
								Item::DIAMOND_SHOVEL => 4,
							];

							$damage = [
								EntityDamageEvent::MODIFIER_BASE => $damageTable[$item->getId()] ?? 1,
							];

							if(!$this->canInteract($target, 8)){
								$cancelled = true;
							}elseif($target instanceof Player){
								if(($target->getGamemode() & 0x01) > 0){
									return true;
								}elseif($this->server->getConfigBoolean("pvp") !== true or $this->server->getDifficulty() === 0){
									$cancelled = true;
								}

								$armorValues = [
									Item::LEATHER_CAP => 1,
									Item::LEATHER_TUNIC => 3,
									Item::LEATHER_PANTS => 2,
									Item::LEATHER_BOOTS => 1,
									Item::CHAINMAIL_HELMET => 1,
									Item::CHAINMAIL_CHESTPLATE => 5,
									Item::CHAINMAIL_LEGGINGS => 4,
									Item::CHAINMAIL_BOOTS => 1,
									Item::GOLDEN_HELMET => 1,
									Item::GOLDEN_CHESTPLATE => 5,
									Item::GOLDEN_LEGGINGS => 3,
									Item::GOLDEN_BOOTS => 1,
									Item::IRON_HELMET => 2,
									Item::IRON_CHESTPLATE => 6,
									Item::IRON_LEGGINGS => 5,
									Item::IRON_BOOTS => 2,
									Item::DIAMOND_HELMET => 3,
									Item::DIAMOND_CHESTPLATE => 8,
									Item::DIAMOND_LEGGINGS => 6,
									Item::DIAMOND_BOOTS => 3,
								];
								$points = 0;
								foreach($target->getInventory()->getArmorContents() as $index => $i){
									if(isset($armorValues[$i->getId()])){
										$points += $armorValues[$i->getId()];
									}
								}

								$damage[EntityDamageEvent::MODIFIER_ARMOR] = -floor($damage[EntityDamageEvent::MODIFIER_BASE] * $points * 0.04);
							}

							$ev = new EntityDamageByEntityEvent($this, $target, EntityDamageEvent::CAUSE_ENTITY_ATTACK, $damage);
							if($cancelled){
								$ev->setCancelled();
							}

							$target->attack($ev->getFinalDamage(), $ev);

							if($ev->isCancelled()){
								if($item->isTool() and $this->isSurvival()){
									$this->inventory->sendContents($this);
								}
								return true;
							}

							if($this->isSurvival()){
								if($item->isTool()){
									if($item->useOn($target) and $item->getDamage() >= $item->getMaxDurability()){
										$this->inventory->setItemInHand(Item::get(Item::AIR, 0, 1));
									}else{
										$this->inventory->setItemInHand($item);
									}
								}

								$this->exhaust(0.3, PlayerExhaustEvent::CAUSE_ATTACK);
							}
						}
						return true;
					default:
						break; //unknown
				}

				break;
			case InventoryTransactionPacket::TYPE_RELEASE_ITEM:
				$type = $packet->transactionData->releaseItemActionType;
				switch($type){
					case InventoryTransactionPacket::RELEASE_ITEM_ACTION_RELEASE:
						if($this->startAction > -1 and $this->getGenericFlag(self::DATA_FLAG_ACTION)){
							if($this->inventory->getItemInHand()->getId() === Item::BOW){
								$bow = $this->inventory->getItemInHand();
								if($this->isSurvival() and !$this->inventory->contains(Item::get(Item::ARROW, 0, 1))){
									$this->inventory->sendContents($this);
									return false;
								}

								$nbt = new CompoundTag("", [
									new ListTag("Pos", [
										new DoubleTag("", $this->x),
										new DoubleTag("", $this->y + $this->getEyeHeight()),
										new DoubleTag("", $this->z)
									]),
									new ListTag("Motion", [
										new DoubleTag("", -sin($this->yaw / 180 * M_PI) * cos($this->pitch / 180 * M_PI)),
										new DoubleTag("", -sin($this->pitch / 180 * M_PI)),
										new DoubleTag("", cos($this->yaw / 180 * M_PI) * cos($this->pitch / 180 * M_PI))
									]),
									new ListTag("Rotation", [
										//yaw/pitch for arrows taken crosswise, not along the arrow shaft.
										new FloatTag("", ($this->yaw > 180 ? 360 : 0) - $this->yaw), //arrow yaw must range from -180 to +180
										new FloatTag("", -$this->pitch)
									]),
									new ShortTag("Fire", $this->isOnFire() ? 45 * 60 : 0)
								]);

								$diff = ($this->server->getTick() - $this->startAction);
								$p = $diff / 20;
								$f = min((($p ** 2) + $p * 2) / 3, 1) * 2;
								$ev = new EntityShootBowEvent($this, $bow, Entity::createEntity("Arrow", $this->getLevel(), $nbt, $this, $f == 2), $f);

								if($f < 0.1 or $diff < 5){
									$ev->setCancelled();
								}

								$this->server->getPluginManager()->callEvent($ev);

								if($ev->isCancelled()){
									$ev->getProjectile()->kill();
									$this->inventory->sendContents($this);
								}else{
									$ev->getProjectile()->setMotion($ev->getProjectile()->getMotion()->multiply($ev->getForce()));
									if($this->isSurvival()){
										$this->inventory->removeItem(Item::get(Item::ARROW, 0, 1));
										$bow->setDamage($bow->getDamage() + 1);
										if($bow->getDamage() >= 385){
											$this->inventory->setItemInHand(Item::get(Item::AIR, 0, 0));
										}else{
											$this->inventory->setItemInHand($bow);
										}
									}
									if($ev->getProjectile() instanceof Projectile){
										$this->server->getPluginManager()->callEvent($projectileEv = new ProjectileLaunchEvent($ev->getProjectile()));
										if($projectileEv->isCancelled()){
											$ev->getProjectile()->kill();
										}else{
											$ev->getProjectile()->spawnToAll();
											$this->level->addSound(new LaunchSound($this), $this->getViewers());
										}
									}else{
										$ev->getProjectile()->spawnToAll();
									}
								}
							}
						}else{
							$this->inventory->sendContents($this);
						}

						$this->setGenericFlag(self::DATA_FLAG_ACTION, false);
						return true;
					case InventoryTransactionPacket::RELEASE_ITEM_ACTION_CONSUME:
						$slot = $this->inventory->getItemInHand();

						if($slot->canBeConsumed()){
							$ev = new PlayerItemConsumeEvent($this, $slot);
							if(!$slot->canBeConsumedBy($this)){
								$ev->setCancelled();
							}
							$this->server->getPluginManager()->callEvent($ev);
							if(!$ev->isCancelled()){
								$slot->onConsume($this);
							}else{
								$this->inventory->sendContents($this);
							}

							return true;
						}elseif($this->inventory->getItemInHand()->getId() === Item::BUCKET and $this->inventory->getItemInHand()->getDamage() === 1){ //Milk!
							$this->server->getPluginManager()->callEvent($ev = new PlayerItemConsumeEvent($this, $this->inventory->getItemInHand()));
							if($ev->isCancelled()){
								$this->inventory->sendContents($this);
								return true;
							}

							$pk = new EntityEventPacket();
							$pk->entityRuntimeId = $this->getId();
							$pk->event = EntityEventPacket::USE_ITEM;
							$this->dataPacket($pk);
							$this->server->broadcastPacket($this->getViewers(), $pk);

							if($this->isSurvival()){
								$slot = $this->inventory->getItemInHand();
								--$slot->count;
								$this->inventory->setItemInHand($slot);
								$this->inventory->addItem(Item::get(Item::BUCKET, 0, 1));
							}

							$this->removeAllEffects();

							return true;
						}

						return false;
					default:
						break;
				}
				break;
			default:
				$this->inventory->sendContents($this);
				break;

		}

		return false; //TODO
	}

	public function handleMobEquipment(MobEquipmentPacket $packet) : bool{
		if($this->spawned === false or !$this->isAlive()){
			return true;
		}

		if($packet->inventorySlot === 255){
			$packet->inventorySlot = -1; //Cleared slot
		}else{
			if($packet->inventorySlot < 9){
				$this->server->getLogger()->debug("Tried to equip a slot that does not exist (index " . $packet->inventorySlot . ")");
				$this->inventory->sendContents($this);
				return false;
			}
			$packet->inventorySlot -= 9; //Get real inventory slot

			$item = $this->inventory->getItem($packet->inventorySlot);

			if(!$item->equals($packet->item)){
				$this->server->getLogger()->debug("Tried to equip " . $packet->item . " but have " . $item . " in target slot");
				$this->inventory->sendContents($this);
				return false;
			}
		}

		$this->inventory->equipItem($packet->hotbarSlot, $packet->inventorySlot);

		$this->setGenericFlag(self::DATA_FLAG_ACTION, false);

		return true;
	}

	public function handleInteract(InteractPacket $packet) : bool{
		if($this->spawned === false or !$this->isAlive()){
			return true;
		}

		$this->craftingType = 0;

		$target = $this->level->getEntity($packet->target);
		if($target === null){
			return false;
		}

		switch($packet->action){
<<<<<<< HEAD
=======
			case InteractPacket::ACTION_LEFT_CLICK: //Attack
				if($target instanceof Player and $this->server->getConfigBoolean("pvp", true) === false){
					$cancelled = true;
				}

				if($target instanceof Entity and $this->getGamemode() !== Player::VIEW and $this->isAlive() and $target->isAlive()){
					if($target instanceof DroppedItem or $target instanceof Arrow){
						$this->kick("Attempting to attack an invalid entity");
						$this->server->getLogger()->warning($this->getServer()->getLanguage()->translateString("pocketmine.player.invalidEntity", [$this->getName()]));
						break;
					}

					$item = $this->inventory->getItemInHand();
					$damageTable = [
						Item::WOODEN_SWORD => 4,
						Item::GOLDEN_SWORD => 4,
						Item::STONE_SWORD => 5,
						Item::IRON_SWORD => 6,
						Item::DIAMOND_SWORD => 7,

						Item::WOODEN_AXE => 3,
						Item::GOLDEN_AXE => 3,
						Item::STONE_AXE => 3,
						Item::IRON_AXE => 5,
						Item::DIAMOND_AXE => 6,

						Item::WOODEN_PICKAXE => 2,
						Item::GOLDEN_PICKAXE => 2,
						Item::STONE_PICKAXE => 3,
						Item::IRON_PICKAXE => 4,
						Item::DIAMOND_PICKAXE => 5,

						Item::WOODEN_SHOVEL => 1,
						Item::GOLDEN_SHOVEL => 1,
						Item::STONE_SHOVEL => 2,
						Item::IRON_SHOVEL => 3,
						Item::DIAMOND_SHOVEL => 4,
					];

					$damage = [
						EntityDamageEvent::MODIFIER_BASE => $damageTable[$item->getId()] ?? 1,
					];

					if(!$this->canInteract($target, 8)){
						$cancelled = true;
					}elseif($target instanceof Player){
						if(($target->getGamemode() & 0x01) > 0){
							break;
						}elseif($this->server->getConfigBoolean("pvp") !== true or $this->server->getDifficulty() === 0){
							$cancelled = true;
						}

						$armorValues = [
							Item::LEATHER_CAP => 1,
							Item::LEATHER_TUNIC => 3,
							Item::LEATHER_PANTS => 2,
							Item::LEATHER_BOOTS => 1,
							Item::CHAINMAIL_HELMET => 1,
							Item::CHAINMAIL_CHESTPLATE => 5,
							Item::CHAINMAIL_LEGGINGS => 4,
							Item::CHAINMAIL_BOOTS => 1,
							Item::GOLDEN_HELMET => 1,
							Item::GOLDEN_CHESTPLATE => 5,
							Item::GOLDEN_LEGGINGS => 3,
							Item::GOLDEN_BOOTS => 1,
							Item::IRON_HELMET => 2,
							Item::IRON_CHESTPLATE => 6,
							Item::IRON_LEGGINGS => 5,
							Item::IRON_BOOTS => 2,
							Item::DIAMOND_HELMET => 3,
							Item::DIAMOND_CHESTPLATE => 8,
							Item::DIAMOND_LEGGINGS => 6,
							Item::DIAMOND_BOOTS => 3,
						];
						$points = 0;
						foreach($target->getInventory()->getArmorContents() as $index => $i){
							if(isset($armorValues[$i->getId()])){
								$points += $armorValues[$i->getId()];
							}
						}

						$damage[EntityDamageEvent::MODIFIER_ARMOR] = -floor($damage[EntityDamageEvent::MODIFIER_BASE] * $points * 0.04);
					}

					$ev = new EntityDamageByEntityEvent($this, $target, EntityDamageEvent::CAUSE_ENTITY_ATTACK, $damage);
					if($cancelled){
						$ev->setCancelled();
					}

					$target->attack($ev);

					if($ev->isCancelled()){
						if($item->isTool() and $this->isSurvival()){
							$this->inventory->sendContents($this);
						}
						break;
					}

					if($this->isSurvival()){
						if($item->isTool()){
							if($item->useOn($target) and $item->getDamage() >= $item->getMaxDurability()){
								$this->inventory->setItemInHand(ItemFactory::get(Item::AIR, 0, 1));
							}else{
								$this->inventory->setItemInHand($item);
							}
						}

						$this->exhaust(0.3, PlayerExhaustEvent::CAUSE_ATTACK);
					}
				}
				break;
			case InteractPacket::ACTION_RIGHT_CLICK:
>>>>>>> 50580f44
			case InteractPacket::ACTION_LEAVE_VEHICLE:
			case InteractPacket::ACTION_MOUSEOVER:
				break; //TODO: handle these
			default:
				$this->server->getLogger()->debug("Unhandled/unknown interaction type " . $packet->action . "received from " . $this->getName());

				return false;
		}

		return true;
	}

	public function handleBlockPickRequest(BlockPickRequestPacket $packet) : bool{
		if($this->isCreative()){
			$tile = $this->getLevel()->getTile($this->temporalVector->setComponents($packet->tileX, $packet->tileY, $packet->tileZ));
			if($tile instanceof Tile){ //TODO: check if the held item matches the target tile
				$nbt = $tile->getCleanedNBT();
				if($nbt instanceof CompoundTag){
					$item = $this->inventory->getItemInHand();
					$item->setCustomBlockData($nbt);
					$item->setLore(["+(DATA)"]);
					$this->inventory->setItemInHand($item);
				}

				return true;
			}
		}

		return false;
	}

<<<<<<< HEAD
=======
	public function handleUseItem(UseItemPacket $packet) : bool{
		if($this->spawned === false or !$this->isAlive()){
			return true;
		}

		$blockVector = new Vector3($packet->x, $packet->y, $packet->z);
		$facePos = new Vector3($packet->fx, $packet->fy, $packet->fz);

		$this->craftingType = 0;

		if($packet->face >= 0 and $packet->face <= 5){ //Use Block, place
			$this->setGenericFlag(self::DATA_FLAG_ACTION, false);

			if(!$this->canInteract($blockVector->add(0.5, 0.5, 0.5), 13) or $this->isSpectator()){
			}elseif($this->isCreative()){
				$item = $this->inventory->getItemInHand();
				if($this->level->useItemOn($blockVector, $item, $packet->face, $facePos, $this, true) === true){
					return true;
				}
			}elseif(!$this->inventory->getItemInHand()->equals($packet->item)){
				$this->inventory->sendHeldItem($this);
			}else{
				$item = $this->inventory->getItemInHand();
				$oldItem = clone $item;
				if($this->level->useItemOn($blockVector, $item, $packet->face, $facePos, $this, true)){
					if(!$item->equals($oldItem) or $item->getCount() !== $oldItem->getCount()){
						$this->inventory->setItemInHand($item);
						$this->inventory->sendHeldItem($this->hasSpawned);
					}
					return true;
				}
			}

			$this->inventory->sendHeldItem($this);

			if($blockVector->distanceSquared($this) > 10000){
				return true;
			}
			$target = $this->level->getBlock($blockVector);
			$block = $target->getSide($packet->face);

			$this->level->sendBlocks([$this], [$target, $block], UpdateBlockPacket::FLAG_ALL_PRIORITY);
			return true;
		}elseif($packet->face === -1){
			$aimPos = new Vector3(
				-sin($this->yaw / 180 * M_PI) * cos($this->pitch / 180 * M_PI),
				-sin($this->pitch / 180 * M_PI),
				cos($this->yaw / 180 * M_PI) * cos($this->pitch / 180 * M_PI)
			);

			if($this->isCreative()){
				$item = $this->inventory->getItemInHand();
			}elseif(!$this->inventory->getItemInHand()->equals($packet->item)){
				$this->inventory->sendHeldItem($this);
				return true;
			}else{
				$item = $this->inventory->getItemInHand();
			}

			$ev = new PlayerInteractEvent($this, $item, $aimPos, $packet->face, PlayerInteractEvent::RIGHT_CLICK_AIR);

			$this->server->getPluginManager()->callEvent($ev);

			if($ev->isCancelled()){
				$this->inventory->sendHeldItem($this);
				return true;
			}

			if($item->getId() === Item::SNOWBALL){
				$nbt = new CompoundTag("", [
					new ListTag("Pos", [
						new DoubleTag("", $this->x),
						new DoubleTag("", $this->y + $this->getEyeHeight()),
						new DoubleTag("", $this->z)
					]),
					new ListTag("Motion", [
						new DoubleTag("", $aimPos->x),
						new DoubleTag("", $aimPos->y),
						new DoubleTag("", $aimPos->z)
					]),
					new ListTag("Rotation", [
						new FloatTag("", $this->yaw),
						new FloatTag("", $this->pitch)
					]),
				]);

				$f = 1.5;
				$snowball = Entity::createEntity("Snowball", $this->getLevel(), $nbt, $this);
				$snowball->setMotion($snowball->getMotion()->multiply($f));
				if($this->isSurvival()){
					$item->setCount($item->getCount() - 1);
					$this->inventory->setItemInHand($item->getCount() > 0 ? $item : ItemFactory::get(Item::AIR));
				}
				if($snowball instanceof Projectile){
					$this->server->getPluginManager()->callEvent($projectileEv = new ProjectileLaunchEvent($snowball));
					if($projectileEv->isCancelled()){
						$snowball->kill();
					}else{
						$snowball->spawnToAll();
						$this->level->addSound(new LaunchSound($this), $this->getViewers());
					}
				}else{
					$snowball->spawnToAll();
				}
			}

			$this->setGenericFlag(self::DATA_FLAG_ACTION, true);
			$this->startAction = $this->server->getTick();
		}

		return true;
	}

>>>>>>> 50580f44
	public function handlePlayerAction(PlayerActionPacket $packet) : bool{
		if($this->spawned === false or (!$this->isAlive() and $packet->action !== PlayerActionPacket::ACTION_RESPAWN and $packet->action !== PlayerActionPacket::ACTION_DIMENSION_CHANGE_REQUEST)){
			return true;
		}

		$packet->entityRuntimeId = $this->id;
		$pos = new Vector3($packet->x, $packet->y, $packet->z);

		switch($packet->action){
			case PlayerActionPacket::ACTION_START_BREAK:
				if($this->lastBreak !== PHP_INT_MAX or $pos->distanceSquared($this) > 10000){
					break;
				}
				$target = $this->level->getBlock($pos);
				$ev = new PlayerInteractEvent($this, $this->inventory->getItemInHand(), $target, $packet->face, $target->getId() === 0 ? PlayerInteractEvent::LEFT_CLICK_AIR : PlayerInteractEvent::LEFT_CLICK_BLOCK);
				$this->getServer()->getPluginManager()->callEvent($ev);
				if($ev->isCancelled()){
					$this->inventory->sendHeldItem($this);
					break;
				}
				$block = $target->getSide($packet->face);
				if($block->getId() === Block::FIRE){
					$this->level->setBlock($block, BlockFactory::get(Block::AIR));
					break;
				}

				if(!$this->isCreative()){
					//TODO: improve this to take stuff like swimming, ladders, enchanted tools into account, fix wrong tool break time calculations for bad tools (pmmp/PocketMine-MP#211)
					$breakTime = ceil($target->getBreakTime($this->inventory->getItemInHand()) * 20);
					if($breakTime > 0){
						$this->level->broadcastLevelEvent($pos, LevelEventPacket::EVENT_BLOCK_START_BREAK, (int) (65535 / $breakTime));
					}
				}
				$this->lastBreak = microtime(true);
				break;

			/** @noinspection PhpMissingBreakStatementInspection */
			case PlayerActionPacket::ACTION_ABORT_BREAK:
				$this->lastBreak = PHP_INT_MAX;
			case PlayerActionPacket::ACTION_STOP_BREAK:
				$this->level->broadcastLevelEvent($pos, LevelEventPacket::EVENT_BLOCK_STOP_BREAK);
				break;
<<<<<<< HEAD
=======
			case PlayerActionPacket::ACTION_RELEASE_ITEM:
				if($this->startAction > -1 and $this->getGenericFlag(self::DATA_FLAG_ACTION)){
					if($this->inventory->getItemInHand()->getId() === Item::BOW){
						$bow = $this->inventory->getItemInHand();
						if($this->isSurvival() and !$this->inventory->contains(ItemFactory::get(Item::ARROW, 0, 1))){
							$this->inventory->sendContents($this);
							break;
						}

						$nbt = new CompoundTag("", [
							new ListTag("Pos", [
								new DoubleTag("", $this->x),
								new DoubleTag("", $this->y + $this->getEyeHeight()),
								new DoubleTag("", $this->z)
							]),
							new ListTag("Motion", [
								new DoubleTag("", -sin($this->yaw / 180 * M_PI) * cos($this->pitch / 180 * M_PI)),
								new DoubleTag("", -sin($this->pitch / 180 * M_PI)),
								new DoubleTag("", cos($this->yaw / 180 * M_PI) * cos($this->pitch / 180 * M_PI))
							]),
							new ListTag("Rotation", [
								//yaw/pitch for arrows taken crosswise, not along the arrow shaft.
								new FloatTag("", ($this->yaw > 180 ? 360 : 0) - $this->yaw), //arrow yaw must range from -180 to +180
								new FloatTag("", -$this->pitch)
							]),
							new ShortTag("Fire", $this->isOnFire() ? 45 * 60 : 0)
						]);

						$diff = ($this->server->getTick() - $this->startAction);
						$p = $diff / 20;
						$f = min((($p ** 2) + $p * 2) / 3, 1) * 2;
						$ev = new EntityShootBowEvent($this, $bow, Entity::createEntity("Arrow", $this->getLevel(), $nbt, $this, $f == 2), $f);

						if($f < 0.1 or $diff < 5){
							$ev->setCancelled();
						}

						$this->server->getPluginManager()->callEvent($ev);

						if($ev->isCancelled()){
							$ev->getProjectile()->kill();
							$this->inventory->sendContents($this);
						}else{
							$ev->getProjectile()->setMotion($ev->getProjectile()->getMotion()->multiply($ev->getForce()));
							if($this->isSurvival()){
								$this->inventory->removeItem(ItemFactory::get(Item::ARROW, 0, 1));
								$bow->setDamage($bow->getDamage() + 1);
								if($bow->getDamage() >= 385){
									$this->inventory->setItemInHand(ItemFactory::get(Item::AIR, 0, 0));
								}else{
									$this->inventory->setItemInHand($bow);
								}
							}

							$projectile = $ev->getProjectile();
							if($projectile instanceof Projectile){
								$this->server->getPluginManager()->callEvent($projectileEv = new ProjectileLaunchEvent($projectile));
								if($projectileEv->isCancelled()){
									$ev->getProjectile()->kill();
								}else{
									$ev->getProjectile()->spawnToAll();
									$this->level->addSound(new LaunchSound($this), $this->getViewers());
								}
							}else{
								$ev->getProjectile()->spawnToAll();
							}
						}
					}
				}elseif($this->inventory->getItemInHand()->getId() === Item::BUCKET and $this->inventory->getItemInHand()->getDamage() === 1){ //Milk!
					$this->server->getPluginManager()->callEvent($ev = new PlayerItemConsumeEvent($this, $this->inventory->getItemInHand()));
					if($ev->isCancelled()){
						$this->inventory->sendContents($this);
						break;
					}

					$pk = new EntityEventPacket();
					$pk->entityRuntimeId = $this->getId();
					$pk->event = EntityEventPacket::USE_ITEM;
					$this->dataPacket($pk);
					$this->server->broadcastPacket($this->getViewers(), $pk);

					if($this->isSurvival()){
						$slot = $this->inventory->getItemInHand();
						--$slot->count;
						$this->inventory->setItemInHand($slot);
						$this->inventory->addItem(ItemFactory::get(Item::BUCKET, 0, 1));
					}

					$this->removeAllEffects();
				}else{
					$this->inventory->sendContents($this);
				}
				break;
>>>>>>> 50580f44
			case PlayerActionPacket::ACTION_STOP_SLEEPING:
				$this->stopSleep();
				break;
			case PlayerActionPacket::ACTION_RESPAWN:
				if($this->spawned === false or $this->isAlive() or !$this->isOnline()){
					break;
				}

				if($this->server->isHardcore()){
					$this->setBanned(true);
					break;
				}

				$this->craftingType = 0;

				$this->server->getPluginManager()->callEvent($ev = new PlayerRespawnEvent($this, $this->getSpawn()));

				$realSpawn = $ev->getRespawnPosition()->add(0.5, 0, 0.5);

				if($realSpawn->distanceSquared($this->getSpawn()->add(0.5, 0, 0.5)) > 0.01){
					$this->teleport($realSpawn); //If the destination was modified by plugins
				}else{
					$this->setPosition($realSpawn); //The client will move to the position of its own accord once chunks are sent
					$this->nextChunkOrderRun = 0;
					$this->isTeleporting = true;
					$this->newPosition = null;
				}

				$this->resetLastMovements();

				$this->setSprinting(false);
				$this->setSneaking(false);

				$this->extinguish();
				$this->setDataProperty(self::DATA_AIR, self::DATA_TYPE_SHORT, 400);
				$this->deadTicks = 0;
				$this->noDamageTicks = 60;

				$this->removeAllEffects();
				$this->setHealth($this->getMaxHealth());

				foreach($this->attributeMap->getAll() as $attr){
					$attr->resetToDefault();
				}

				$this->sendData($this);

				$this->sendSettings();
				$this->inventory->sendContents($this);
				$this->inventory->sendArmorContents($this);

				$this->spawnToAll();
				$this->scheduleUpdate();
				break;
			case PlayerActionPacket::ACTION_JUMP:
				$this->jump();
				return true;
			case PlayerActionPacket::ACTION_START_SPRINT:
				$ev = new PlayerToggleSprintEvent($this, true);
				$this->server->getPluginManager()->callEvent($ev);
				if($ev->isCancelled()){
					$this->sendData($this);
				}else{
					$this->setSprinting(true);
				}
				return true;
			case PlayerActionPacket::ACTION_STOP_SPRINT:
				$ev = new PlayerToggleSprintEvent($this, false);
				$this->server->getPluginManager()->callEvent($ev);
				if($ev->isCancelled()){
					$this->sendData($this);
				}else{
					$this->setSprinting(false);
				}
				return true;
			case PlayerActionPacket::ACTION_START_SNEAK:
				$ev = new PlayerToggleSneakEvent($this, true);
				$this->server->getPluginManager()->callEvent($ev);
				if($ev->isCancelled()){
					$this->sendData($this);
				}else{
					$this->setSneaking(true);
				}
				return true;
			case PlayerActionPacket::ACTION_STOP_SNEAK:
				$ev = new PlayerToggleSneakEvent($this, false);
				$this->server->getPluginManager()->callEvent($ev);
				if($ev->isCancelled()){
					$this->sendData($this);
				}else{
					$this->setSneaking(false);
				}
				return true;
			case PlayerActionPacket::ACTION_START_GLIDE:
			case PlayerActionPacket::ACTION_STOP_GLIDE:
				break; //TODO
			case PlayerActionPacket::ACTION_CONTINUE_BREAK:
				$block = $this->level->getBlock($pos);
				$this->level->broadcastLevelEvent($pos, LevelEventPacket::EVENT_PARTICLE_PUNCH_BLOCK, $block->getId() | ($block->getDamage() << 8) | ($packet->face << 16));
				break;
			default:
				$this->server->getLogger()->debug("Unhandled/unknown player action type " . $packet->action . " from " . $this->getName());
				return false;
		}

		$this->startAction = -1;
		$this->setGenericFlag(self::DATA_FLAG_ACTION, false);

		return true;
	}

	public function handleAnimate(AnimatePacket $packet) : bool{
		if($this->spawned === false or !$this->isAlive()){
			return true;
		}

		$this->server->getPluginManager()->callEvent($ev = new PlayerAnimationEvent($this, $packet->action));
		if($ev->isCancelled()){
			return true;
		}

		$pk = new AnimatePacket();
		$pk->entityRuntimeId = $this->getId();
		$pk->action = $ev->getAnimationType();
		$this->server->broadcastPacket($this->getViewers(), $pk);

		return true;
	}

	/**
	 * Drops an item on the ground in front of the player. Returns if the item drop was successful.
	 *
	 * @param Item $item
	 * @return bool if the item was dropped or if the item was null
	 */
	public function dropItem(Item $item){
		if(!$this->spawned or !$this->isAlive()){
			return false;
		}

		if($item->isNull()){
			$this->server->getLogger()->debug($this->getName() . " attempted to drop a null item (" . $item . ")");
			return true;
		}

		$this->server->getPluginManager()->callEvent($ev = new PlayerDropItemEvent($this, $item));
		if($ev->isCancelled()){
			return false;
		}

<<<<<<< HEAD
=======
		$this->inventory->setItemInHand(ItemFactory::get(Item::AIR, 0, 1));
>>>>>>> 50580f44
		$motion = $this->getDirectionVector()->multiply(0.4);

		$this->level->dropItem($this->add(0, 1.3, 0), $item, $motion, 40);

		$this->setGenericFlag(self::DATA_FLAG_ACTION, false);

		return true;
	}

	public function handleContainerClose(ContainerClosePacket $packet) : bool{
		if($this->spawned === false or $packet->windowId === 0){
			return true;
		}

		$this->craftingType = 0;

		if(isset($this->windowIndex[$packet->windowId])){
			$this->server->getPluginManager()->callEvent(new InventoryCloseEvent($this->windowIndex[$packet->windowId], $this));
			$this->removeWindow($this->windowIndex[$packet->windowId]);
			return true;
		}

		return false;
	}

	public function handlePlayerHotbar(PlayerHotbarPacket $packet){
		if($packet->windowId !== ContainerIds::INVENTORY){
			return false; //In PE this should never happen
		}

		foreach($packet->slots as $hotbarSlot => $slotLink){
			$this->inventory->setHotbarSlotIndex($hotbarSlot, $slotLink === -1 ? $slotLink : $slotLink - 9);
		}

		$this->inventory->equipItem($packet->selectedSlot);

		return true;
	}

	public function handleCraftingEvent(CraftingEventPacket $packet) : bool{
		if($this->spawned === false or !$this->isAlive()){
			return true;
		}

		$recipe = $this->server->getCraftingManager()->getRecipe($packet->id);

		if($recipe === null or (($recipe instanceof BigShapelessRecipe or $recipe instanceof BigShapedRecipe) and $this->craftingType === 0) or count($packet->input) === 0){
			$this->inventory->sendContents($this);
			return false;
		}

		$canCraft = true;

		if($recipe instanceof ShapedRecipe){
			for($x = 0; $x < 3 and $canCraft; ++$x){
				for($y = 0; $y < 3; ++$y){
					/** @var Item $item */
					$item = $packet->input[$y * 3 + $x];
					$ingredient = $recipe->getIngredient($x, $y);
					if($item->getCount() > 0){
						if($ingredient === null or !$ingredient->equals($item, !$ingredient->hasAnyDamageValue(), $ingredient->hasCompoundTag())){
							$canCraft = false;
							break;
						}
					}
				}
			}
		}elseif($recipe instanceof ShapelessRecipe){
			$needed = $recipe->getIngredientList();

			for($x = 0; $x < 3 and $canCraft; ++$x){
				for($y = 0; $y < 3; ++$y){
					/** @var Item $item */
					$item = clone $packet->input[$y * 3 + $x];

					foreach($needed as $k => $n){
						if($n->equals($item, !$n->hasAnyDamageValue(), $n->hasCompoundTag())){
							$remove = min($n->getCount(), $item->getCount());
							$n->setCount($n->getCount() - $remove);
							$item->setCount($item->getCount() - $remove);

							if($n->getCount() === 0){
								unset($needed[$k]);
							}
						}
					}

					if($item->getCount() > 0){
						$canCraft = false;
						break;
					}
				}
			}

			if(count($needed) > 0){
				$canCraft = false;
			}
		}else{
			$canCraft = false;
		}

		/** @var Item[] $ingredients */
		$ingredients = $packet->input;
		$result = $packet->output[0];

		if(!$canCraft or !$recipe->getResult()->equals($result)){
			$this->server->getLogger()->debug("Unmatched recipe " . $recipe->getId() . " from player " . $this->getName() . ": expected " . $recipe->getResult() . ", got " . $result . ", using: " . implode(", ", $ingredients));
			$this->inventory->sendContents($this);
			return false;
		}

		$used = array_fill(0, $this->inventory->getSize(), 0);

		foreach($ingredients as $ingredient){
			$slot = -1;
			foreach($this->inventory->getContents() as $index => $item){
				if($ingredient->getId() !== 0 and $ingredient->equals($item, !$ingredient->hasAnyDamageValue(), $ingredient->hasCompoundTag()) and ($item->getCount() - $used[$index]) >= 1){
					$slot = $index;
					$used[$index]++;
					break;
				}
			}

			if($ingredient->getId() !== 0 and $slot === -1){
				$canCraft = false;
				break;
			}
		}

		if(!$canCraft){
			$this->server->getLogger()->debug("Unmatched recipe " . $recipe->getId() . " from player " . $this->getName() . ": client does not have enough items, using: " . implode(", ", $ingredients));
			$this->inventory->sendContents($this);
			return false;
		}

		$this->server->getPluginManager()->callEvent($ev = new CraftItemEvent($this, $ingredients, $recipe));

		if($ev->isCancelled()){
			$this->inventory->sendContents($this);
			return true;
		}

		foreach($used as $slot => $count){
			if($count === 0){
				continue;
			}

			$item = $this->inventory->getItem($slot);

			if($item->getCount() > $count){
				$newItem = clone $item;
				$newItem->setCount($item->getCount() - $count);
			}else{
				$newItem = ItemFactory::get(Item::AIR, 0, 0);
			}

			$this->inventory->setItem($slot, $newItem);
		}

		$extraItem = $this->inventory->addItem($recipe->getResult());
		if(count($extraItem) > 0){
			foreach($extraItem as $item){
				$this->level->dropItem($this, $item);
			}
		}

		switch($recipe->getResult()->getId()){
			case Item::CRAFTING_TABLE:
				$this->awardAchievement("buildWorkBench");
				break;
			case Item::WOODEN_PICKAXE:
				$this->awardAchievement("buildPickaxe");
				break;
			case Item::FURNACE:
				$this->awardAchievement("buildFurnace");
				break;
			case Item::WOODEN_HOE:
				$this->awardAchievement("buildHoe");
				break;
			case Item::BREAD:
				$this->awardAchievement("makeBread");
				break;
			case Item::CAKE:
				//TODO: detect complex recipes like cake that leave remains
				$this->awardAchievement("bakeCake");
				$this->inventory->addItem(ItemFactory::get(Item::BUCKET, 0, 3));
				break;
			case Item::STONE_PICKAXE:
			case Item::GOLDEN_PICKAXE:
			case Item::IRON_PICKAXE:
			case Item::DIAMOND_PICKAXE:
				$this->awardAchievement("buildBetterPickaxe");
				break;
			case Item::WOODEN_SWORD:
				$this->awardAchievement("buildSword");
				break;
			case Item::DIAMOND:
				$this->awardAchievement("diamond");
				break;
		}


		return true;
	}

	public function handleAdventureSettings(AdventureSettingsPacket $packet) : bool{
		if($packet->entityUniqueId !== $this->getId()){
			return false; //TODO
		}

		$handled = false;

		$isFlying = $packet->getFlag(AdventureSettingsPacket::FLYING);
		if($isFlying and !$this->allowFlight and !$this->server->getAllowFlight()){
			$this->kick($this->server->getLanguage()->translateString("kick.reason.cheat", ["%ability.flight"]));
			return true;
		}elseif($isFlying !== $this->isFlying()){
			$this->server->getPluginManager()->callEvent($ev = new PlayerToggleFlightEvent($this, $isFlying));
			if($ev->isCancelled()){
				$this->sendSettings();
			}else{
				$this->flying = $ev->isFlying();
			}

			$handled = true;
		}

		if($packet->getFlag(AdventureSettingsPacket::NO_CLIP) and !$this->allowMovementCheats and !$this->isSpectator()){
			$this->kick($this->server->getLanguage()->translateString("kick.reason.cheat", ["%ability.noclip"]));
			return true;
		}

		//TODO: check other changes

		return $handled;
	}

	public function handleBlockEntityData(BlockEntityDataPacket $packet) : bool{
		if($this->spawned === false or !$this->isAlive()){
			return true;
		}
		$this->craftingType = 0;

		$pos = new Vector3($packet->x, $packet->y, $packet->z);
		if($pos->distanceSquared($this) > 10000){
			return true;
		}

		$t = $this->level->getTile($pos);
		if($t instanceof Spawnable){
			$nbt = new NBT(NBT::LITTLE_ENDIAN);
			$nbt->read($packet->namedtag, false, true);
			$nbt = $nbt->getData();
			if(!$t->updateCompoundTag($nbt, $this)){
				$t->spawnTo($this);
			}
		}

		return true;
	}

	public function handlePlayerInput(PlayerInputPacket $packet) : bool{
		return false; //TODO
	}

	public function handleSetPlayerGameType(SetPlayerGameTypePacket $packet) : bool{
		if($packet->gamemode !== $this->gamemode){
			//Set this back to default. TODO: handle this properly
			$this->sendGamemode();
			$this->sendSettings();
		}
		return true;
	}

	public function handleSpawnExperienceOrb(SpawnExperienceOrbPacket $packet) : bool{
		return false; //TODO
	}

	public function handleMapInfoRequest(MapInfoRequestPacket $packet) : bool{
		return false; //TODO
	}

	public function handleRequestChunkRadius(RequestChunkRadiusPacket $packet) : bool{
		$this->setViewDistance($packet->radius);

		return true;
	}

	public function handleItemFrameDropItem(ItemFrameDropItemPacket $packet) : bool{
		if($this->spawned === false or !$this->isAlive()){
			return true;
		}

		$tile = $this->level->getTile($this->temporalVector->setComponents($packet->x, $packet->y, $packet->z));
		if($tile instanceof ItemFrame){
			$ev = new PlayerInteractEvent($this, $this->inventory->getItemInHand(), $tile->getBlock(), 5 - $tile->getBlock()->getDamage(), PlayerInteractEvent::LEFT_CLICK_BLOCK);
			$this->server->getPluginManager()->callEvent($ev);

			if($this->isSpectator()){
				$ev->setCancelled();
			}

			if($ev->isCancelled()){
				$tile->spawnTo($this);
				return true;
			}

			if(lcg_value() <= $tile->getItemDropChance()){
				$this->level->dropItem($tile->getBlock(), $tile->getItem());
			}
			$tile->setItem(null);
			$tile->setItemRotation(0);
		}

		return true;
	}

	public function handleBossEvent(BossEventPacket $packet) : bool{
		return false; //TODO
	}

	public function handleShowCredits(ShowCreditsPacket $packet) : bool{
		return false; //TODO: handle resume
	}

	public function handleCommandBlockUpdate(CommandBlockUpdatePacket $packet) : bool{
		return false; //TODO
	}

	public function handleResourcePackChunkRequest(ResourcePackChunkRequestPacket $packet) : bool{
		$manager = $this->server->getResourceManager();
		$pack = $manager->getPackById($packet->packId);
		if(!($pack instanceof ResourcePack)){
			$this->close("", "disconnectionScreen.resourcePack", true);
			$this->server->getLogger()->debug("Got a resource pack chunk request for unknown pack with UUID " . $packet->packId . ", available packs: " . implode(", ", $manager->getPackIdList()));

			return false;
		}

		$pk = new ResourcePackChunkDataPacket();
		$pk->packId = $pack->getPackId();
		$pk->chunkIndex = $packet->chunkIndex;
		$pk->data = $pack->getPackChunk(1048576 * $packet->chunkIndex, 1048576);
		$pk->progress = (1048576 * $packet->chunkIndex);
		$this->dataPacket($pk);
		return true;
	}

	/**
	 * Called when a packet is received from the client. This method will call DataPacketReceiveEvent.
	 *
	 * @param DataPacket $packet
	 */
	public function handleDataPacket(DataPacket $packet){
		if($this->sessionAdapter !== null){
			$this->sessionAdapter->handleDataPacket($packet);
		}
	}

	/**
	 * Transfers a player to another server.
	 *
	 * @param string $address The IP address or hostname of the destination server
	 * @param int    $port    The destination port, defaults to 19132
	 * @param string $message Message to show in the console when closing the player
	 *
	 * @return bool if transfer was successful.
	 */
	public function transfer(string $address, int $port = 19132, string $message = "transfer") : bool{
		$this->server->getPluginManager()->callEvent($ev = new PlayerTransferEvent($this, $address, $port, $message));

		if(!$ev->isCancelled()){
			$pk = new TransferPacket();
			$pk->address = $ev->getAddress();
			$pk->port = $ev->getPort();
			$this->directDataPacket($pk);
			$this->close("", $ev->getMessage(), false);

			return true;
		}

		return false;
	}

	/**
	 * Kicks a player from the server
	 *
	 * @param string $reason
	 * @param bool   $isAdmin
	 *
	 * @return bool
	 */
	public function kick(string $reason = "", bool $isAdmin = true) : bool{
		$this->server->getPluginManager()->callEvent($ev = new PlayerKickEvent($this, $reason, $this->getLeaveMessage()));
		if(!$ev->isCancelled()){
			if($isAdmin){
				if(!$this->isBanned()){
					$message = "Kicked by admin." . ($reason !== "" ? " Reason: " . $reason : "");
				}else{
					$message = $reason;
				}
			}else{
				if($reason === ""){
					$message = "disconnectionScreen.noReason";
				}else{
					$message = $reason;
				}
			}
			$this->close($ev->getQuitMessage(), $message);

			return true;
		}

		return false;
	}

	/**
	 * Adds a title text to the user's screen, with an optional subtitle.
	 *
	 * @param string $title
	 * @param string $subtitle
	 * @param int    $fadeIn Duration in ticks for fade-in. If -1 is given, client-sided defaults will be used.
	 * @param int    $stay Duration in ticks to stay on screen for
	 * @param int    $fadeOut Duration in ticks for fade-out.
	 */
	public function addTitle(string $title, string $subtitle = "", int $fadeIn = -1, int $stay = -1, int $fadeOut = -1){
		$this->setTitleDuration($fadeIn, $stay, $fadeOut);
		if($subtitle !== ""){
			$this->addSubTitle($subtitle);
		}
		$this->sendTitleText($title, SetTitlePacket::TYPE_SET_TITLE);
	}

	/**
	 * Sets the subtitle message, without sending a title.
	 *
	 * @param string $subtitle
	 */
	public function addSubTitle(string $subtitle){
		$this->sendTitleText($subtitle, SetTitlePacket::TYPE_SET_SUBTITLE);
	}

	/**
	 * Adds small text to the user's screen.
	 *
	 * @param string $message
	 */
	public function addActionBarMessage(string $message){
		$this->sendTitleText($message, SetTitlePacket::TYPE_SET_ACTIONBAR_MESSAGE);
	}

	/**
	 * Removes the title from the client's screen.
	 */
	public function removeTitles(){
		$pk = new SetTitlePacket();
		$pk->type = SetTitlePacket::TYPE_CLEAR_TITLE;
		$this->dataPacket($pk);
	}

	/**
	 * Resets the title duration settings.
	 */
	public function resetTitles(){
		$pk = new SetTitlePacket();
		$pk->type = SetTitlePacket::TYPE_RESET_TITLE;
		$this->dataPacket($pk);
	}

	/**
	 * Sets the title duration.
	 *
	 * @param int $fadeIn Title fade-in time in ticks.
	 * @param int $stay Title stay time in ticks.
	 * @param int $fadeOut Title fade-out time in ticks.
	 */
	public function setTitleDuration(int $fadeIn, int $stay, int $fadeOut){
		if($fadeIn >= 0 and $stay >= 0 and $fadeOut >= 0){
			$pk = new SetTitlePacket();
			$pk->type = SetTitlePacket::TYPE_SET_ANIMATION_TIMES;
			$pk->fadeInTime = $fadeIn;
			$pk->stayTime = $stay;
			$pk->fadeOutTime = $fadeOut;
			$this->dataPacket($pk);
		}
	}

	/**
	 * Internal function used for sending titles.
	 *
	 * @param string $title
	 * @param int $type
	 */
	protected function sendTitleText(string $title, int $type){
		$pk = new SetTitlePacket();
		$pk->type = $type;
		$pk->text = $title;
		$this->dataPacket($pk);
	}

	/**
	 * Sends a direct chat message to a player
	 *
	 * @param TextContainer|string $message
	 */
	public function sendMessage($message){
		if($message instanceof TextContainer){
			if($message instanceof TranslationContainer){
				$this->sendTranslation($message->getText(), $message->getParameters());
				return;
			}
			$message = $message->getText();
		}

		$pk = new TextPacket();
		$pk->type = TextPacket::TYPE_RAW;
		$pk->message = $this->server->getLanguage()->translateString($message);
		$this->dataPacket($pk);
	}

	/**
	 * @param string   $message
	 * @param string[] $parameters
	 */
	public function sendTranslation(string $message, array $parameters = []){
		$pk = new TextPacket();
		if(!$this->server->isLanguageForced()){
			$pk->type = TextPacket::TYPE_TRANSLATION;
			$pk->message = $this->server->getLanguage()->translateString($message, $parameters, "pocketmine.");
			foreach($parameters as $i => $p){
				$parameters[$i] = $this->server->getLanguage()->translateString($p, $parameters, "pocketmine.");
			}
			$pk->parameters = $parameters;
		}else{
			$pk->type = TextPacket::TYPE_RAW;
			$pk->message = $this->server->getLanguage()->translateString($message, $parameters);
		}
		$this->dataPacket($pk);
	}

	/**
	 * Sends a popup message to the player
	 *
	 * TODO: add translation type popups
	 *
	 * @param string $message
	 * @param string $subtitle @deprecated
	 */
	public function sendPopup(string $message, string $subtitle = ""){
		$pk = new TextPacket();
		$pk->type = TextPacket::TYPE_POPUP;
		$pk->message = $message;
		$this->dataPacket($pk);
	}

	public function sendTip(string $message){
		$pk = new TextPacket();
		$pk->type = TextPacket::TYPE_TIP;
		$pk->message = $message;
		$this->dataPacket($pk);
	}

	/**
	 * @param string $sender
	 * @param string $message
	 */
	public function sendWhisper(string $sender, string $message){
		$pk = new TextPacket();
		$pk->type = TextPacket::TYPE_WHISPER;
		$pk->source = $sender;
		$pk->message = $message;
		$this->dataPacket($pk);
	}

	/**
	 * Note for plugin developers: use kick() with the isAdmin
	 * flag set to kick without the "Kicked by admin" part instead of this method.
	 *
	 * @param TextContainer|string $message Message to be broadcasted
	 * @param string               $reason Reason showed in console
	 * @param bool                 $notify
	 */
	final public function close($message = "", string $reason = "generic reason", bool $notify = true){
		if($this->connected and !$this->closed){

			try{
				if($notify and strlen($reason) > 0){
					$pk = new DisconnectPacket();
					$pk->message = $reason;
					$this->directDataPacket($pk);
				}

				$this->sessionAdapter = null;
				$this->connected = false;

				$this->server->getPluginManager()->unsubscribeFromPermission(Server::BROADCAST_CHANNEL_USERS, $this);
				$this->server->getPluginManager()->unsubscribeFromPermission(Server::BROADCAST_CHANNEL_ADMINISTRATIVE, $this);

				$this->stopSleep();

				if($this->joined){
					try{
						$this->save();
					}catch(\Throwable $e){
						$this->server->getLogger()->critical("Failed to save player data for " . $this->getName());
						$this->server->getLogger()->logException($e);
					}

					$this->server->getPluginManager()->callEvent($ev = new PlayerQuitEvent($this, $message));
					if($ev->getQuitMessage() != ""){
						$this->server->broadcastMessage($ev->getQuitMessage());
					}
				}
				$this->joined = false;

				if($this->isValid()){
					foreach($this->usedChunks as $index => $d){
						Level::getXZ($index, $chunkX, $chunkZ);
						$this->level->unregisterChunkLoader($this, $chunkX, $chunkZ);
						foreach($this->level->getChunkEntities($chunkX, $chunkZ) as $entity){
							$entity->despawnFrom($this);
						}
						unset($this->usedChunks[$index]);
					}
				}
				$this->usedChunks = [];
				$this->loadQueue = [];

				if($this->loggedIn){
					foreach($this->server->getOnlinePlayers() as $player){
						if(!$player->canSee($this)){
							$player->showPlayer($this);
						}
					}
					$this->hiddenPlayers = [];
				}

				$this->removeAllWindows(true);
				$this->windows = null;
				$this->windowIndex = [];

				if($this->constructed){
					parent::close();
				}
				$this->spawned = false;

				if($this->loggedIn){
					$this->loggedIn = false;
					$this->server->removeOnlinePlayer($this);
				}

				$this->server->getLogger()->info($this->getServer()->getLanguage()->translateString("pocketmine.player.logOut", [
					TextFormat::AQUA . $this->getName() . TextFormat::WHITE,
					$this->ip,
					$this->port,
					$this->getServer()->getLanguage()->translateString($reason)
				]));

				$this->spawnPosition = null;

				if($this->perm !== null){
					$this->perm->clearPermissions();
					$this->perm = null;
				}
			}catch(\Throwable $e){
				$this->server->getLogger()->logException($e);
			}finally{
				$this->interface->close($this, $notify ? $reason : "");
				$this->server->removePlayer($this);
			}
		}
	}

	public function __debugInfo(){
		return [];
	}

	/**
	 * Handles player data saving
	 *
	 * @param bool $async
	 *
	 * @throws \InvalidStateException if the player is closed
	 */
	public function save(bool $async = false){
		if($this->closed){
			throw new \InvalidStateException("Tried to save closed player");
		}

		parent::saveNBT();

		if($this->isValid()){
			$this->namedtag->Level = new StringTag("Level", $this->level->getFolderName());
		}

		if($this->hasValidSpawnPosition()){
			$this->namedtag->SpawnLevel = new StringTag("SpawnLevel", $this->spawnPosition->getLevel()->getFolderName());
			$this->namedtag->SpawnX = new IntTag("SpawnX", (int) $this->spawnPosition->x);
			$this->namedtag->SpawnY = new IntTag("SpawnY", (int) $this->spawnPosition->y);
			$this->namedtag->SpawnZ = new IntTag("SpawnZ", (int) $this->spawnPosition->z);
		}

		foreach($this->achievements as $achievement => $status){
			$this->namedtag->Achievements[$achievement] = new ByteTag($achievement, $status === true ? 1 : 0);
		}

		$this->namedtag["playerGameType"] = $this->gamemode;
		$this->namedtag["lastPlayed"] = (int) floor(microtime(true) * 1000);

		if($this->username != "" and $this->namedtag instanceof CompoundTag){
			$this->server->saveOfflinePlayerData($this->username, $this->namedtag, $async);
		}
	}

	/**
	 * Gets the username
	 * @return string
	 */
	public function getName() : string{
		return $this->username;
	}

	/**
	 * @return string
	 */
	public function getLowerCaseName() : string{
		return $this->iusername;
	}

	public function kill(){
		if(!$this->spawned){
			return;
		}

		parent::kill();

		$this->sendRespawnPacket($this->getSpawn());
	}

	protected function callDeathEvent(){
		$message = "death.attack.generic";

		$params = [
			$this->getDisplayName()
		];

		$cause = $this->getLastDamageCause();

		switch($cause === null ? EntityDamageEvent::CAUSE_CUSTOM : $cause->getCause()){
			case EntityDamageEvent::CAUSE_ENTITY_ATTACK:
				if($cause instanceof EntityDamageByEntityEvent){
					$e = $cause->getDamager();
					if($e instanceof Player){
						$message = "death.attack.player";
						$params[] = $e->getDisplayName();
						break;
					}elseif($e instanceof Living){
						$message = "death.attack.mob";
						$params[] = $e->getNameTag() !== "" ? $e->getNameTag() : $e->getName();
						break;
					}else{
						$params[] = "Unknown";
					}
				}
				break;
			case EntityDamageEvent::CAUSE_PROJECTILE:
				if($cause instanceof EntityDamageByEntityEvent){
					$e = $cause->getDamager();
					if($e instanceof Player){
						$message = "death.attack.arrow";
						$params[] = $e->getDisplayName();
					}elseif($e instanceof Living){
						$message = "death.attack.arrow";
						$params[] = $e->getNameTag() !== "" ? $e->getNameTag() : $e->getName();
						break;
					}else{
						$params[] = "Unknown";
					}
				}
				break;
			case EntityDamageEvent::CAUSE_SUICIDE:
				$message = "death.attack.generic";
				break;
			case EntityDamageEvent::CAUSE_VOID:
				$message = "death.attack.outOfWorld";
				break;
			case EntityDamageEvent::CAUSE_FALL:
				if($cause instanceof EntityDamageEvent){
					if($cause->getFinalDamage() > 2){
						$message = "death.fell.accident.generic";
						break;
					}
				}
				$message = "death.attack.fall";
				break;

			case EntityDamageEvent::CAUSE_SUFFOCATION:
				$message = "death.attack.inWall";
				break;

			case EntityDamageEvent::CAUSE_LAVA:
				$message = "death.attack.lava";
				break;

			case EntityDamageEvent::CAUSE_FIRE:
				$message = "death.attack.onFire";
				break;

			case EntityDamageEvent::CAUSE_FIRE_TICK:
				$message = "death.attack.inFire";
				break;

			case EntityDamageEvent::CAUSE_DROWNING:
				$message = "death.attack.drown";
				break;

			case EntityDamageEvent::CAUSE_CONTACT:
				if($cause instanceof EntityDamageByBlockEvent){
					if($cause->getDamager()->getId() === Block::CACTUS){
						$message = "death.attack.cactus";
					}
				}
				break;

			case EntityDamageEvent::CAUSE_BLOCK_EXPLOSION:
			case EntityDamageEvent::CAUSE_ENTITY_EXPLOSION:
				if($cause instanceof EntityDamageByEntityEvent){
					$e = $cause->getDamager();
					if($e instanceof Player){
						$message = "death.attack.explosion.player";
						$params[] = $e->getDisplayName();
					}elseif($e instanceof Living){
						$message = "death.attack.explosion.player";
						$params[] = $e->getNameTag() !== "" ? $e->getNameTag() : $e->getName();
						break;
					}
				}else{
					$message = "death.attack.explosion";
				}
				break;

			case EntityDamageEvent::CAUSE_MAGIC:
				$message = "death.attack.magic";
				break;

			case EntityDamageEvent::CAUSE_CUSTOM:
				break;

			default:
				break;
		}

		$this->server->getPluginManager()->callEvent($ev = new PlayerDeathEvent($this, $this->getDrops(), new TranslationContainer($message, $params)));

		if(!$ev->getKeepInventory()){
			foreach($ev->getDrops() as $item){
				$this->level->dropItem($this, $item);
			}

			if($this->inventory !== null){
				$this->inventory->clearAll();
				$this->inventory->setHeldItemIndex(0);
				$this->inventory->resetHotbar(true);
			}
		}

		if($ev->getDeathMessage() != ""){
			$this->server->broadcast($ev->getDeathMessage(), Server::BROADCAST_CHANNEL_USERS);
		}
	}

	public function attack(EntityDamageEvent $source){
		if(!$this->isAlive()){
			return;
		}

		if($this->isCreative()
			and $source->getCause() !== EntityDamageEvent::CAUSE_MAGIC
			and $source->getCause() !== EntityDamageEvent::CAUSE_SUICIDE
			and $source->getCause() !== EntityDamageEvent::CAUSE_VOID
		){
			$source->setCancelled();
		}elseif($this->allowFlight and $source->getCause() === EntityDamageEvent::CAUSE_FALL){
			$source->setCancelled();
		}

		parent::attack($source);

		if($source->isCancelled()){
			return;
		}elseif($this->getLastDamageCause() === $source and $this->spawned){
			$pk = new EntityEventPacket();
			$pk->entityRuntimeId = $this->id;
			$pk->event = EntityEventPacket::HURT_ANIMATION;
			$this->dataPacket($pk);

			if($this->isSurvival()){
				$this->exhaust(0.3, PlayerExhaustEvent::CAUSE_DAMAGE);
			}
		}
	}

	public function sendPosition(Vector3 $pos, float $yaw = null, float $pitch = null, int $mode = MovePlayerPacket::MODE_NORMAL, array $targets = null){
		$yaw = $yaw ?? $this->yaw;
		$pitch = $pitch ?? $this->pitch;

		$pk = new MovePlayerPacket();
		$pk->entityRuntimeId = $this->getId();
		$pk->position = $this->getOffsetPosition();
		$pk->bodyYaw = $yaw;
		$pk->pitch = $pitch;
		$pk->yaw = $yaw;
		$pk->mode = $mode;

		if($targets !== null){
			$this->server->broadcastPacket($targets, $pk);
		}else{
			$this->dataPacket($pk);
		}

		$this->newPosition = null;
	}

	/**
	 * {@inheritdoc}
	 */
	public function teleport(Vector3 $pos, float $yaw = null, float $pitch = null) : bool{
		if(parent::teleport($pos, $yaw, $pitch)){

			$this->removeAllWindows();

			$this->sendPosition($this, $this->yaw, $this->pitch, MovePlayerPacket::MODE_TELEPORT);
			$this->sendPosition($this, $this->yaw, $this->pitch, MovePlayerPacket::MODE_TELEPORT, $this->getViewers());

			$this->spawnToAll();

			$this->resetFallDistance();
			$this->nextChunkOrderRun = 0;
			$this->newPosition = null;
			$this->stopSleep();

			$this->isTeleporting = true;

			return true;
		}

		return false;
	}

	/**
	 * @deprecated This functionality is now performed in {@link Player#teleport}.
	 *
	 * @param Vector3    $pos
	 * @param float|null $yaw
	 * @param float|null $pitch
	 *
	 * @return bool
	 */
	public function teleportImmediate(Vector3 $pos, float $yaw = null, float $pitch = null) : bool{
		return $this->teleport($pos, $yaw, $pitch);
	}

	protected function addDefaultWindows(){
		$this->addWindow($this->getInventory(), ContainerIds::INVENTORY, true);

		$this->cursorInventory = new PlayerCursorInventory($this);
		$this->addWindow($this->cursorInventory, ContainerIds::CURSOR, true);

		//TODO: more windows
	}

	public function getCursorInventory() : PlayerCursorInventory{
		return $this->cursorInventory;
	}

	/**
	 * Returns the window ID which the inventory has for this player, or -1 if the window is not open to the player.
	 *
	 * @param Inventory $inventory
	 *
	 * @return int
	 */
	public function getWindowId(Inventory $inventory){
		if($this->windows->contains($inventory)){
			/** @var int $id */
			$id = $this->windows[$inventory];
			return $id;
		}

		return ContainerIds::NONE;
	}

	/**
	 * Returns the inventory window open to the player with the specified window ID, or null if no window is open with
	 * that ID.
	 *
	 * @param int $windowId
	 *
	 * @return Inventory|null
	 */
	public function getWindow(int $windowId){
		return $this->windowIndex[$windowId] ?? null;
	}

	/**
	 * Opens an inventory window to the player. Returns the ID of the created window, or the existing window ID if the
	 * player is already viewing the specified inventory.
	 *
	 * @param Inventory $inventory
	 * @param int|null  $forceId Forces a special ID for the window
	 * @param bool      $isPermanent Prevents the window being removed if true.
	 *
	 * @return int
	 */
	public function addWindow(Inventory $inventory, int $forceId = null, bool $isPermanent = false) : int{
		if(($id = $this->getWindowId($inventory)) !== ContainerIds::NONE){
			return $id;
		}

		if($forceId === null){
			$this->windowCnt = $cnt = max(ContainerIds::FIRST, ++$this->windowCnt % ContainerIds::LAST);
		}else{
			$cnt = $forceId;
		}
		$this->windowIndex[$cnt] = $inventory;
		$this->windows->attach($inventory, $cnt);
		if($inventory->open($this)){
			if($isPermanent){
				$this->permanentWindows[$cnt] = true;
			}
			return $cnt;
		}else{
			$this->removeWindow($inventory);

			return -1;
		}
	}

	/**
	 * Removes an inventory window from the player.
	 *
	 * @param Inventory $inventory
	 * @param bool      $force Forces removal of permanent windows such as normal inventory, cursor
	 *
	 * @throws \BadMethodCallException if trying to remove a fixed inventory window without the `force` parameter as true
	 */
	public function removeWindow(Inventory $inventory, bool $force = false){
		if($this->windows->contains($inventory)){
			/** @var int $id */
			$id = $this->windows[$inventory];
			if(!$force and isset($this->permanentWindows[$id])){
				throw new \BadMethodCallException("Cannot remove fixed window $id (" . get_class($inventory) . ") from " . $this->getName());
			}
			$this->windows->detach($this->windowIndex[$id]);
			unset($this->windowIndex[$id]);
			unset($this->permanentWindows[$id]);
		}

		$inventory->close($this);
	}

	/**
	 * Removes all inventory windows from the player. By default this WILL NOT remove permanent windows.
	 *
	 * @param bool $removePermanentWindows Whether to remove permanent windows.
	 */
	public function removeAllWindows(bool $removePermanentWindows = false){
		foreach($this->windowIndex as $id => $window){
			if(!$removePermanentWindows and isset($this->permanentWindows[$id])){
				continue;
			}

			$this->removeWindow($window, $removePermanentWindows);
		}
	}

	public function setMetadata(string $metadataKey, MetadataValue $newMetadataValue){
		$this->server->getPlayerMetadata()->setMetadata($this, $metadataKey, $newMetadataValue);
	}

	public function getMetadata(string $metadataKey){
		return $this->server->getPlayerMetadata()->getMetadata($this, $metadataKey);
	}

	public function hasMetadata(string $metadataKey) : bool{
		return $this->server->getPlayerMetadata()->hasMetadata($this, $metadataKey);
	}

	public function removeMetadata(string $metadataKey, Plugin $owningPlugin){
		$this->server->getPlayerMetadata()->removeMetadata($this, $metadataKey, $owningPlugin);
	}

	public function onChunkChanged(Chunk $chunk){
		if(isset($this->usedChunks[$hash = Level::chunkHash($chunk->getX(), $chunk->getZ())])){
			$this->usedChunks[$hash] = false;
			if(!$this->spawned){
				$this->nextChunkOrderRun = 0;
			}
		}
	}

	public function onChunkLoaded(Chunk $chunk){

	}

	public function onChunkPopulated(Chunk $chunk){

	}

	public function onChunkUnloaded(Chunk $chunk){

	}

	public function onBlockChanged(Vector3 $block){

	}

	public function getLoaderId() : int{
		return $this->loaderId;
	}

	public function isLoaderActive() : bool{
		return $this->isConnected();
	}
}<|MERGE_RESOLUTION|>--- conflicted
+++ resolved
@@ -2314,7 +2314,7 @@
 							$snowball->setMotion($snowball->getMotion()->multiply($f));
 							if($this->isSurvival()){
 								$item->setCount($item->getCount() - 1);
-								$this->inventory->setItemInHand($item->getCount() > 0 ? $item : Item::get(Item::AIR));
+								$this->inventory->setItemInHand($item->getCount() > 0 ? $item : ItemFactory::get(Item::AIR));
 							}
 							if($snowball instanceof Projectile){
 								$this->server->getPluginManager()->callEvent($projectileEv = new ProjectileLaunchEvent($snowball));
@@ -2439,7 +2439,7 @@
 								$ev->setCancelled();
 							}
 
-							$target->attack($ev->getFinalDamage(), $ev);
+							$target->attack($ev);
 
 							if($ev->isCancelled()){
 								if($item->isTool() and $this->isSurvival()){
@@ -2451,7 +2451,7 @@
 							if($this->isSurvival()){
 								if($item->isTool()){
 									if($item->useOn($target) and $item->getDamage() >= $item->getMaxDurability()){
-										$this->inventory->setItemInHand(Item::get(Item::AIR, 0, 1));
+										$this->inventory->setItemInHand(ItemFactory::get(Item::AIR, 0, 1));
 									}else{
 										$this->inventory->setItemInHand($item);
 									}
@@ -2473,7 +2473,7 @@
 						if($this->startAction > -1 and $this->getGenericFlag(self::DATA_FLAG_ACTION)){
 							if($this->inventory->getItemInHand()->getId() === Item::BOW){
 								$bow = $this->inventory->getItemInHand();
-								if($this->isSurvival() and !$this->inventory->contains(Item::get(Item::ARROW, 0, 1))){
+								if($this->isSurvival() and !$this->inventory->contains(ItemFactory::get(Item::ARROW, 0, 1))){
 									$this->inventory->sendContents($this);
 									return false;
 								}
@@ -2514,10 +2514,10 @@
 								}else{
 									$ev->getProjectile()->setMotion($ev->getProjectile()->getMotion()->multiply($ev->getForce()));
 									if($this->isSurvival()){
-										$this->inventory->removeItem(Item::get(Item::ARROW, 0, 1));
+										$this->inventory->removeItem(ItemFactory::get(Item::ARROW, 0, 1));
 										$bow->setDamage($bow->getDamage() + 1);
 										if($bow->getDamage() >= 385){
-											$this->inventory->setItemInHand(Item::get(Item::AIR, 0, 0));
+											$this->inventory->setItemInHand(ItemFactory::get(Item::AIR, 0, 0));
 										}else{
 											$this->inventory->setItemInHand($bow);
 										}
@@ -2574,7 +2574,7 @@
 								$slot = $this->inventory->getItemInHand();
 								--$slot->count;
 								$this->inventory->setItemInHand($slot);
-								$this->inventory->addItem(Item::get(Item::BUCKET, 0, 1));
+								$this->inventory->addItem(ItemFactory::get(Item::BUCKET, 0, 1));
 							}
 
 							$this->removeAllEffects();
@@ -2640,121 +2640,6 @@
 		}
 
 		switch($packet->action){
-<<<<<<< HEAD
-=======
-			case InteractPacket::ACTION_LEFT_CLICK: //Attack
-				if($target instanceof Player and $this->server->getConfigBoolean("pvp", true) === false){
-					$cancelled = true;
-				}
-
-				if($target instanceof Entity and $this->getGamemode() !== Player::VIEW and $this->isAlive() and $target->isAlive()){
-					if($target instanceof DroppedItem or $target instanceof Arrow){
-						$this->kick("Attempting to attack an invalid entity");
-						$this->server->getLogger()->warning($this->getServer()->getLanguage()->translateString("pocketmine.player.invalidEntity", [$this->getName()]));
-						break;
-					}
-
-					$item = $this->inventory->getItemInHand();
-					$damageTable = [
-						Item::WOODEN_SWORD => 4,
-						Item::GOLDEN_SWORD => 4,
-						Item::STONE_SWORD => 5,
-						Item::IRON_SWORD => 6,
-						Item::DIAMOND_SWORD => 7,
-
-						Item::WOODEN_AXE => 3,
-						Item::GOLDEN_AXE => 3,
-						Item::STONE_AXE => 3,
-						Item::IRON_AXE => 5,
-						Item::DIAMOND_AXE => 6,
-
-						Item::WOODEN_PICKAXE => 2,
-						Item::GOLDEN_PICKAXE => 2,
-						Item::STONE_PICKAXE => 3,
-						Item::IRON_PICKAXE => 4,
-						Item::DIAMOND_PICKAXE => 5,
-
-						Item::WOODEN_SHOVEL => 1,
-						Item::GOLDEN_SHOVEL => 1,
-						Item::STONE_SHOVEL => 2,
-						Item::IRON_SHOVEL => 3,
-						Item::DIAMOND_SHOVEL => 4,
-					];
-
-					$damage = [
-						EntityDamageEvent::MODIFIER_BASE => $damageTable[$item->getId()] ?? 1,
-					];
-
-					if(!$this->canInteract($target, 8)){
-						$cancelled = true;
-					}elseif($target instanceof Player){
-						if(($target->getGamemode() & 0x01) > 0){
-							break;
-						}elseif($this->server->getConfigBoolean("pvp") !== true or $this->server->getDifficulty() === 0){
-							$cancelled = true;
-						}
-
-						$armorValues = [
-							Item::LEATHER_CAP => 1,
-							Item::LEATHER_TUNIC => 3,
-							Item::LEATHER_PANTS => 2,
-							Item::LEATHER_BOOTS => 1,
-							Item::CHAINMAIL_HELMET => 1,
-							Item::CHAINMAIL_CHESTPLATE => 5,
-							Item::CHAINMAIL_LEGGINGS => 4,
-							Item::CHAINMAIL_BOOTS => 1,
-							Item::GOLDEN_HELMET => 1,
-							Item::GOLDEN_CHESTPLATE => 5,
-							Item::GOLDEN_LEGGINGS => 3,
-							Item::GOLDEN_BOOTS => 1,
-							Item::IRON_HELMET => 2,
-							Item::IRON_CHESTPLATE => 6,
-							Item::IRON_LEGGINGS => 5,
-							Item::IRON_BOOTS => 2,
-							Item::DIAMOND_HELMET => 3,
-							Item::DIAMOND_CHESTPLATE => 8,
-							Item::DIAMOND_LEGGINGS => 6,
-							Item::DIAMOND_BOOTS => 3,
-						];
-						$points = 0;
-						foreach($target->getInventory()->getArmorContents() as $index => $i){
-							if(isset($armorValues[$i->getId()])){
-								$points += $armorValues[$i->getId()];
-							}
-						}
-
-						$damage[EntityDamageEvent::MODIFIER_ARMOR] = -floor($damage[EntityDamageEvent::MODIFIER_BASE] * $points * 0.04);
-					}
-
-					$ev = new EntityDamageByEntityEvent($this, $target, EntityDamageEvent::CAUSE_ENTITY_ATTACK, $damage);
-					if($cancelled){
-						$ev->setCancelled();
-					}
-
-					$target->attack($ev);
-
-					if($ev->isCancelled()){
-						if($item->isTool() and $this->isSurvival()){
-							$this->inventory->sendContents($this);
-						}
-						break;
-					}
-
-					if($this->isSurvival()){
-						if($item->isTool()){
-							if($item->useOn($target) and $item->getDamage() >= $item->getMaxDurability()){
-								$this->inventory->setItemInHand(ItemFactory::get(Item::AIR, 0, 1));
-							}else{
-								$this->inventory->setItemInHand($item);
-							}
-						}
-
-						$this->exhaust(0.3, PlayerExhaustEvent::CAUSE_ATTACK);
-					}
-				}
-				break;
-			case InteractPacket::ACTION_RIGHT_CLICK:
->>>>>>> 50580f44
 			case InteractPacket::ACTION_LEAVE_VEHICLE:
 			case InteractPacket::ACTION_MOUSEOVER:
 				break; //TODO: handle these
@@ -2786,122 +2671,6 @@
 		return false;
 	}
 
-<<<<<<< HEAD
-=======
-	public function handleUseItem(UseItemPacket $packet) : bool{
-		if($this->spawned === false or !$this->isAlive()){
-			return true;
-		}
-
-		$blockVector = new Vector3($packet->x, $packet->y, $packet->z);
-		$facePos = new Vector3($packet->fx, $packet->fy, $packet->fz);
-
-		$this->craftingType = 0;
-
-		if($packet->face >= 0 and $packet->face <= 5){ //Use Block, place
-			$this->setGenericFlag(self::DATA_FLAG_ACTION, false);
-
-			if(!$this->canInteract($blockVector->add(0.5, 0.5, 0.5), 13) or $this->isSpectator()){
-			}elseif($this->isCreative()){
-				$item = $this->inventory->getItemInHand();
-				if($this->level->useItemOn($blockVector, $item, $packet->face, $facePos, $this, true) === true){
-					return true;
-				}
-			}elseif(!$this->inventory->getItemInHand()->equals($packet->item)){
-				$this->inventory->sendHeldItem($this);
-			}else{
-				$item = $this->inventory->getItemInHand();
-				$oldItem = clone $item;
-				if($this->level->useItemOn($blockVector, $item, $packet->face, $facePos, $this, true)){
-					if(!$item->equals($oldItem) or $item->getCount() !== $oldItem->getCount()){
-						$this->inventory->setItemInHand($item);
-						$this->inventory->sendHeldItem($this->hasSpawned);
-					}
-					return true;
-				}
-			}
-
-			$this->inventory->sendHeldItem($this);
-
-			if($blockVector->distanceSquared($this) > 10000){
-				return true;
-			}
-			$target = $this->level->getBlock($blockVector);
-			$block = $target->getSide($packet->face);
-
-			$this->level->sendBlocks([$this], [$target, $block], UpdateBlockPacket::FLAG_ALL_PRIORITY);
-			return true;
-		}elseif($packet->face === -1){
-			$aimPos = new Vector3(
-				-sin($this->yaw / 180 * M_PI) * cos($this->pitch / 180 * M_PI),
-				-sin($this->pitch / 180 * M_PI),
-				cos($this->yaw / 180 * M_PI) * cos($this->pitch / 180 * M_PI)
-			);
-
-			if($this->isCreative()){
-				$item = $this->inventory->getItemInHand();
-			}elseif(!$this->inventory->getItemInHand()->equals($packet->item)){
-				$this->inventory->sendHeldItem($this);
-				return true;
-			}else{
-				$item = $this->inventory->getItemInHand();
-			}
-
-			$ev = new PlayerInteractEvent($this, $item, $aimPos, $packet->face, PlayerInteractEvent::RIGHT_CLICK_AIR);
-
-			$this->server->getPluginManager()->callEvent($ev);
-
-			if($ev->isCancelled()){
-				$this->inventory->sendHeldItem($this);
-				return true;
-			}
-
-			if($item->getId() === Item::SNOWBALL){
-				$nbt = new CompoundTag("", [
-					new ListTag("Pos", [
-						new DoubleTag("", $this->x),
-						new DoubleTag("", $this->y + $this->getEyeHeight()),
-						new DoubleTag("", $this->z)
-					]),
-					new ListTag("Motion", [
-						new DoubleTag("", $aimPos->x),
-						new DoubleTag("", $aimPos->y),
-						new DoubleTag("", $aimPos->z)
-					]),
-					new ListTag("Rotation", [
-						new FloatTag("", $this->yaw),
-						new FloatTag("", $this->pitch)
-					]),
-				]);
-
-				$f = 1.5;
-				$snowball = Entity::createEntity("Snowball", $this->getLevel(), $nbt, $this);
-				$snowball->setMotion($snowball->getMotion()->multiply($f));
-				if($this->isSurvival()){
-					$item->setCount($item->getCount() - 1);
-					$this->inventory->setItemInHand($item->getCount() > 0 ? $item : ItemFactory::get(Item::AIR));
-				}
-				if($snowball instanceof Projectile){
-					$this->server->getPluginManager()->callEvent($projectileEv = new ProjectileLaunchEvent($snowball));
-					if($projectileEv->isCancelled()){
-						$snowball->kill();
-					}else{
-						$snowball->spawnToAll();
-						$this->level->addSound(new LaunchSound($this), $this->getViewers());
-					}
-				}else{
-					$snowball->spawnToAll();
-				}
-			}
-
-			$this->setGenericFlag(self::DATA_FLAG_ACTION, true);
-			$this->startAction = $this->server->getTick();
-		}
-
-		return true;
-	}
-
->>>>>>> 50580f44
 	public function handlePlayerAction(PlayerActionPacket $packet) : bool{
 		if($this->spawned === false or (!$this->isAlive() and $packet->action !== PlayerActionPacket::ACTION_RESPAWN and $packet->action !== PlayerActionPacket::ACTION_DIMENSION_CHANGE_REQUEST)){
 			return true;
@@ -2944,102 +2713,6 @@
 			case PlayerActionPacket::ACTION_STOP_BREAK:
 				$this->level->broadcastLevelEvent($pos, LevelEventPacket::EVENT_BLOCK_STOP_BREAK);
 				break;
-<<<<<<< HEAD
-=======
-			case PlayerActionPacket::ACTION_RELEASE_ITEM:
-				if($this->startAction > -1 and $this->getGenericFlag(self::DATA_FLAG_ACTION)){
-					if($this->inventory->getItemInHand()->getId() === Item::BOW){
-						$bow = $this->inventory->getItemInHand();
-						if($this->isSurvival() and !$this->inventory->contains(ItemFactory::get(Item::ARROW, 0, 1))){
-							$this->inventory->sendContents($this);
-							break;
-						}
-
-						$nbt = new CompoundTag("", [
-							new ListTag("Pos", [
-								new DoubleTag("", $this->x),
-								new DoubleTag("", $this->y + $this->getEyeHeight()),
-								new DoubleTag("", $this->z)
-							]),
-							new ListTag("Motion", [
-								new DoubleTag("", -sin($this->yaw / 180 * M_PI) * cos($this->pitch / 180 * M_PI)),
-								new DoubleTag("", -sin($this->pitch / 180 * M_PI)),
-								new DoubleTag("", cos($this->yaw / 180 * M_PI) * cos($this->pitch / 180 * M_PI))
-							]),
-							new ListTag("Rotation", [
-								//yaw/pitch for arrows taken crosswise, not along the arrow shaft.
-								new FloatTag("", ($this->yaw > 180 ? 360 : 0) - $this->yaw), //arrow yaw must range from -180 to +180
-								new FloatTag("", -$this->pitch)
-							]),
-							new ShortTag("Fire", $this->isOnFire() ? 45 * 60 : 0)
-						]);
-
-						$diff = ($this->server->getTick() - $this->startAction);
-						$p = $diff / 20;
-						$f = min((($p ** 2) + $p * 2) / 3, 1) * 2;
-						$ev = new EntityShootBowEvent($this, $bow, Entity::createEntity("Arrow", $this->getLevel(), $nbt, $this, $f == 2), $f);
-
-						if($f < 0.1 or $diff < 5){
-							$ev->setCancelled();
-						}
-
-						$this->server->getPluginManager()->callEvent($ev);
-
-						if($ev->isCancelled()){
-							$ev->getProjectile()->kill();
-							$this->inventory->sendContents($this);
-						}else{
-							$ev->getProjectile()->setMotion($ev->getProjectile()->getMotion()->multiply($ev->getForce()));
-							if($this->isSurvival()){
-								$this->inventory->removeItem(ItemFactory::get(Item::ARROW, 0, 1));
-								$bow->setDamage($bow->getDamage() + 1);
-								if($bow->getDamage() >= 385){
-									$this->inventory->setItemInHand(ItemFactory::get(Item::AIR, 0, 0));
-								}else{
-									$this->inventory->setItemInHand($bow);
-								}
-							}
-
-							$projectile = $ev->getProjectile();
-							if($projectile instanceof Projectile){
-								$this->server->getPluginManager()->callEvent($projectileEv = new ProjectileLaunchEvent($projectile));
-								if($projectileEv->isCancelled()){
-									$ev->getProjectile()->kill();
-								}else{
-									$ev->getProjectile()->spawnToAll();
-									$this->level->addSound(new LaunchSound($this), $this->getViewers());
-								}
-							}else{
-								$ev->getProjectile()->spawnToAll();
-							}
-						}
-					}
-				}elseif($this->inventory->getItemInHand()->getId() === Item::BUCKET and $this->inventory->getItemInHand()->getDamage() === 1){ //Milk!
-					$this->server->getPluginManager()->callEvent($ev = new PlayerItemConsumeEvent($this, $this->inventory->getItemInHand()));
-					if($ev->isCancelled()){
-						$this->inventory->sendContents($this);
-						break;
-					}
-
-					$pk = new EntityEventPacket();
-					$pk->entityRuntimeId = $this->getId();
-					$pk->event = EntityEventPacket::USE_ITEM;
-					$this->dataPacket($pk);
-					$this->server->broadcastPacket($this->getViewers(), $pk);
-
-					if($this->isSurvival()){
-						$slot = $this->inventory->getItemInHand();
-						--$slot->count;
-						$this->inventory->setItemInHand($slot);
-						$this->inventory->addItem(ItemFactory::get(Item::BUCKET, 0, 1));
-					}
-
-					$this->removeAllEffects();
-				}else{
-					$this->inventory->sendContents($this);
-				}
-				break;
->>>>>>> 50580f44
 			case PlayerActionPacket::ACTION_STOP_SLEEPING:
 				$this->stopSleep();
 				break;
@@ -3190,10 +2863,6 @@
 			return false;
 		}
 
-<<<<<<< HEAD
-=======
-		$this->inventory->setItemInHand(ItemFactory::get(Item::AIR, 0, 1));
->>>>>>> 50580f44
 		$motion = $this->getDirectionVector()->multiply(0.4);
 
 		$this->level->dropItem($this->add(0, 1.3, 0), $item, $motion, 40);
