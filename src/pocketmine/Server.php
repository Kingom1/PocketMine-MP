<?php

/*
 *
 *  ____            _        _   __  __ _                  __  __ ____
 * |  _ \ ___   ___| | _____| |_|  \/  (_)_ __   ___      |  \/  |  _ \
 * | |_) / _ \ / __| |/ / _ \ __| |\/| | | '_ \ / _ \_____| |\/| | |_) |
 * |  __/ (_) | (__|   <  __/ |_| |  | | | | | |  __/_____| |  | |  __/
 * |_|   \___/ \___|_|\_\___|\__|_|  |_|_|_| |_|\___|     |_|  |_|_|
 *
 * This program is free software: you can redistribute it and/or modify
 * it under the terms of the GNU Lesser General Public License as published by
 * the Free Software Foundation, either version 3 of the License, or
 * (at your option) any later version.
 *
 * @author PocketMine Team
 * @link http://www.pocketmine.net/
 *
 *
*/

/**
 * PocketMine-MP is the Minecraft: PE multiplayer server software
 * Homepage: http://www.pocketmine.net/
 */
namespace pocketmine;

use pocketmine\block\Block;
use pocketmine\command\CommandReader;
use pocketmine\command\CommandSender;
use pocketmine\command\ConsoleCommandSender;
use pocketmine\command\PluginIdentifiableCommand;
use pocketmine\command\SimpleCommandMap;
use pocketmine\entity\Arrow;
use pocketmine\entity\Effect;
use pocketmine\entity\Entity;
use pocketmine\entity\FallingSand;
use pocketmine\entity\Human;
use pocketmine\entity\Item as DroppedItem;
use pocketmine\entity\PrimedTNT;
use pocketmine\entity\Snowball;
use pocketmine\entity\Villager;
use pocketmine\entity\Zombie;
use pocketmine\event\HandlerList;
use pocketmine\event\level\LevelInitEvent;
use pocketmine\event\level\LevelLoadEvent;
use pocketmine\event\server\ServerCommandEvent;
use pocketmine\event\Timings;
use pocketmine\event\TimingsHandler;
use pocketmine\inventory\CraftingManager;
use pocketmine\inventory\InventoryType;
use pocketmine\inventory\Recipe;
use pocketmine\item\Item;
use pocketmine\level\format\anvil\Anvil;
use pocketmine\level\format\leveldb\LevelDB;
use pocketmine\level\format\LevelProviderManager;
use pocketmine\level\format\mcregion\McRegion;
use pocketmine\level\generator\biome\Biome;
use pocketmine\level\generator\Flat;
use pocketmine\level\generator\GenerationInstanceManager;
use pocketmine\level\generator\GenerationRequestManager;
use pocketmine\level\generator\Generator;
use pocketmine\level\generator\normal\Normal;
use pocketmine\level\Level;
use pocketmine\metadata\EntityMetadataStore;
use pocketmine\metadata\LevelMetadataStore;
use pocketmine\metadata\PlayerMetadataStore;
use pocketmine\nbt\NBT;
use pocketmine\nbt\tag\Byte;
use pocketmine\nbt\tag\Compound;
use pocketmine\nbt\tag\Double;
use pocketmine\nbt\tag\Enum;
use pocketmine\nbt\tag\Float;
use pocketmine\nbt\tag\Int;
use pocketmine\nbt\tag\Long;
use pocketmine\nbt\tag\Short;
use pocketmine\nbt\tag\String;
use pocketmine\network\protocol\DataPacket;
use pocketmine\network\query\QueryHandler;
use pocketmine\network\RakLibInterface;
use pocketmine\network\rcon\RCON;
use pocketmine\network\SourceInterface;
use pocketmine\network\upnp\UPnP;
use pocketmine\permission\BanList;
use pocketmine\permission\DefaultPermissions;
use pocketmine\plugin\PharPluginLoader;
use pocketmine\plugin\Plugin;
use pocketmine\plugin\PluginLoadOrder;
use pocketmine\plugin\PluginManager;
use pocketmine\scheduler\CallbackTask;
use pocketmine\scheduler\GarbageCollectionTask;
use pocketmine\scheduler\SendUsageTask;
use pocketmine\scheduler\ServerScheduler;
use pocketmine\tile\Chest;
use pocketmine\tile\Furnace;
use pocketmine\tile\Sign;
use pocketmine\tile\Tile;
use pocketmine\updater\AutoUpdater;
use pocketmine\utils\Binary;
use pocketmine\utils\Cache;
use pocketmine\utils\Config;
use pocketmine\utils\LevelException;
use pocketmine\utils\MainLogger;
use pocketmine\utils\ServerException;
use pocketmine\utils\Terminal;
use pocketmine\utils\TextFormat;
use pocketmine\utils\TextWrapper;
use pocketmine\utils\Utils;
use pocketmine\utils\VersionString;

/**
 * The class that manages everything
 */
class Server{
	const BROADCAST_CHANNEL_ADMINISTRATIVE = "pocketmine.broadcast.admin";
	const BROADCAST_CHANNEL_USERS = "pocketmine.broadcast.user";

	/** @var Server */
	private static $instance = null;

	/** @var BanList */
	private $banByName = null;

	/** @var BanList */
	private $banByIP = null;

	/** @var Config */
	private $operators = null;

	/** @var Config */
	private $whitelist = null;

	/** @var bool */
	private $isRunning = true;

	private $hasStopped = false;

	/** @var PluginManager */
	private $pluginManager = null;

	/** @var AutoUpdater */
	private $updater = null;

	/** @var ServerScheduler */
	private $scheduler = null;

	/** @var GenerationRequestManager */
	private $generationManager = null;

	/**
	 * Counts the ticks since the server start
	 *
	 * @var int
	 */
	private $tickCounter;
	private $nextTick = 0;
	private $tickAverage = [20, 20, 20, 20, 20];
	private $useAverage = [20, 20, 20, 20, 20];

	/** @var \AttachableThreadedLogger */
	private $logger;

	/** @var CommandReader */
	private $console = null;
	private $consoleThreaded;

	/** @var SimpleCommandMap */
	private $commandMap = null;

	/** @var CraftingManager */
	private $craftingManager;

	/** @var ConsoleCommandSender */
	private $consoleSender;

	/** @var int */
	private $maxPlayers;

	/** @var bool */
	private $autoSave;

	/** @var RCON */
	private $rcon;

	/** @var EntityMetadataStore */
	private $entityMetadata;

	/** @var PlayerMetadataStore */
	private $playerMetadata;

	/** @var LevelMetadataStore */
	private $levelMetadata;

	/** @var SourceInterface[] */
	private $interfaces = [];
	/** @var RakLibInterface */
	private $mainInterface;

	private $serverID;

	private $autoloader;
	private $filePath;
	private $dataPath;
	private $pluginPath;

	private $lastSendUsage = null;

	/** @var QueryHandler */
	private $queryHandler;

	/** @var Config */
	private $properties;

	/** @var Config */
	private $config;

	/** @var Player[] */
	private $players = [];

	/** @var Level[] */
	private $levels = [];

	/** @var Level */
	private $levelDefault = null;

	/**
	 * @return string
	 */
	public function getName(){
		return "PocketMine-MP";
	}

	/**
	 * @return bool
	 */
	public function isRunning(){
		return $this->isRunning === true;
	}

	/**
	 * @return string
	 */
	public function getPocketMineVersion(){
		return \pocketmine\VERSION;
	}

	/**
	 * @return string
	 */
	public function getCodename(){
		return \pocketmine\CODENAME;
	}

	/**
	 * @return string
	 */
	public function getVersion(){
		return \pocketmine\MINECRAFT_VERSION;
	}

	/**
	 * @return string
	 */
	public function getApiVersion(){
		return \pocketmine\API_VERSION;
	}

	/**
	 * @return string
	 */
	public function getFilePath(){
		return $this->filePath;
	}

	/**
	 * @return string
	 */
	public function getDataPath(){
		return $this->dataPath;
	}

	/**
	 * @return string
	 */
	public function getPluginPath(){
		return $this->pluginPath;
	}

	/**
	 * @return int
	 */
	public function getMaxPlayers(){
		return $this->maxPlayers;
	}

	/**
	 * @return int
	 */
	public function getPort(){
		return $this->getConfigInt("server-port", 19132);
	}

	/**
	 * @return int
	 */
	public function getViewDistance(){
		return max(56, $this->getProperty("chunk-sending.max-chunks", 256));
	}

	/**
	 * @return string
	 */
	public function getIp(){
		return $this->getConfigString("server-ip", "0.0.0.0");
	}

	/**
	 * @return string
	 */
	public function getServerName(){
		return $this->getConfigString("motd", "Minecraft: PE Server");
	}

	/**
	 * @return bool
	 */
	public function getAutoSave(){
		return $this->autoSave;
	}

	/**
	 * @param bool $value
	 */
	public function setAutoSave($value){
		$this->autoSave = (bool) $value;
		foreach($this->getLevels() as $level){
			$level->setAutoSave($this->autoSave);
		}
	}

	/**
	 * @return string
	 */
	public function getLevelType(){
		return $this->getConfigString("level-type", "DEFAULT");
	}

	/**
	 * @return bool
	 */
	public function getGenerateStructures(){
		return $this->getConfigBoolean("generate-structures", true);
	}

	/**
	 * @return int
	 */
	public function getGamemode(){
		return $this->getConfigInt("gamemode", 0) & 0b11;
	}

	/**
	 * @return bool
	 */
	public function getForceGamemode(){
		return $this->getConfigBoolean("force-gamemode", false);
	}

	/**
	 * Returns the gamemode text name
	 *
	 * @param int $mode
	 *
	 * @return string
	 */
	public static function getGamemodeString($mode){
		switch((int) $mode){
			case Player::SURVIVAL:
				return "SURVIVAL";
			case Player::CREATIVE:
				return "CREATIVE";
			case Player::ADVENTURE:
				return "ADVENTURE";
			case Player::SPECTATOR:
				return "SPECTATOR";
		}

		return "UNKNOWN";
	}

	/**
	 * Parses a string and returns a gamemode integer, -1 if not found
	 *
	 * @param string $str
	 *
	 * @return int
	 */
	public static function getGamemodeFromString($str){
		switch(strtolower(trim($str))){
			case (string) Player::SURVIVAL:
			case "survival":
			case "s":
				return Player::SURVIVAL;

			case (string) Player::CREATIVE:
			case "creative":
			case "c":
				return Player::CREATIVE;

			case (string) Player::ADVENTURE:
			case "adventure":
			case "a":
				return Player::ADVENTURE;

			case (string) Player::SPECTATOR:
			case "spectator":
			case "view":
			case "v":
				return Player::SPECTATOR;
		}
		return -1;
	}

	/**
	 * @param string $str
	 *
	 * @return int
	 */
	public static function getDifficultyFromString($str){
		switch(strtolower(trim($str))){
			case "0":
			case "peaceful":
			case "p":
				return 0;

			case "1":
			case "easy":
			case "e":
				return 1;

			case "2":
			case "normal":
			case "n":
				return 2;

			case "3":
			case "hard":
			case "h":
				return 3;
		}
		return -1;
	}

	/**
	 * @return int
	 */
	public function getDifficulty(){
		return $this->getConfigInt("difficulty", 1);
	}

	/**
	 * @return bool
	 */
	public function hasWhitelist(){
		return $this->getConfigBoolean("white-list", false);
	}

	/**
	 * @return int
	 */
	public function getSpawnRadius(){
		return $this->getConfigInt("spawn-protection", 16);
	}

	/**
	 * @return bool
	 */
	public function getAllowFlight(){
		return $this->getConfigBoolean("allow-flight", false);
	}

	/**
	 * @return bool
	 */
	public function isHardcore(){
		return $this->getConfigBoolean("hardcore", false);
	}

	/**
	 * @return int
	 */
	public function getDefaultGamemode(){
		return $this->getConfigInt("gamemode", 0) & 0b11;
	}

	/**
	 * @return string
	 */
	public function getMotd(){
		return $this->getConfigString("motd", "Minecraft: PE Server");
	}

	/**
	 * @return \ClassLoader
	 */
	public function getLoader(){
		return $this->autoloader;
	}

	/**
	 * @return \AttachableThreadedLogger
	 */
	public function getLogger(){
		return $this->logger;
	}

	/**
	 * @return EntityMetadataStore
	 */
	public function getEntityMetadata(){
		return $this->entityMetadata;
	}

	/**
	 * @return PlayerMetadataStore
	 */
	public function getPlayerMetadata(){
		return $this->playerMetadata;
	}

	/**
	 * @return LevelMetadataStore
	 */
	public function getLevelMetadata(){
		return $this->levelMetadata;
	}

	/**
	 * @return AutoUpdater
	 */
	public function getUpdater(){
		return $this->updater;
	}

	/**
	 * @return PluginManager
	 */
	public function getPluginManager(){
		return $this->pluginManager;
	}

	/**
	 * @return CraftingManager
	 */
	public function getCraftingManager(){
		return $this->craftingManager;
	}

	/**
	 * @return ServerScheduler
	 */
	public function getScheduler(){
		return $this->scheduler;
	}

	/**
	 * @return GenerationRequestManager
	 */
	public function getGenerationManager(){
		return $this->generationManager;
	}

	/**
	 * @return int
	 */
	public function getTick(){
		return $this->tickCounter;
	}

	/**
	 * Returns the last server TPS measure
	 *
	 * @return float
	 */
	public function getTicksPerSecond(){
		return round(array_sum($this->tickAverage) / count($this->tickAverage), 2);
	}

	/**
	 * Returns the TPS usage/load in %
	 *
	 * @return float
	 */
	public function getTickUsage(){
		return round((array_sum($this->useAverage) / count($this->useAverage)) * 100, 2);
	}

	/**
	 * @return SourceInterface[]
	 */
	public function getInterfaces(){
		return $this->interfaces;
	}

	/**
	 * @param SourceInterface $interface
	 */
	public function addInterface(SourceInterface $interface){
		$this->interfaces[spl_object_hash($interface)] = $interface;
	}

	/**
	 * @param SourceInterface $interface
	 */
	public function removeInterface(SourceInterface $interface){
		$interface->shutdown();
		unset($this->interfaces[spl_object_hash($interface)]);
	}

	/**
	 * @param string $address
	 * @param int    $port
	 * @param string $payload
	 */
	public function sendPacket($address, $port, $payload){
		$this->mainInterface->putRaw($address, $port, $payload);
	}

	/**
	 * Blocks an IP address from the main interface. Setting timeout to -1 will block it forever
	 *
	 * @param string $address
	 * @param int    $timeout
	 */
	public function blockAddress($address, $timeout = 300){
		$this->mainInterface->blockAddress($address, $timeout);
	}

	/**
	 * @param string $address
	 * @param int    $port
	 * @param string $payload
	 */
	public function handlePacket($address, $port, $payload){
		try{
			if(strlen($payload) > 2 and substr($payload, 0, 2) === "\xfe\xfd" and $this->queryHandler instanceof QueryHandler){
				$this->queryHandler->handle($address, $port, $payload);
			}
		}catch(\Exception $e){
			if(\pocketmine\DEBUG > 1){
				if($this->logger instanceof MainLogger){
					$this->logger->logException($e);
				}
			}

			$this->blockAddress($address, 600);
		}
		//TODO: add raw packet events
	}

	/**
	 * @return SimpleCommandMap
	 */
	public function getCommandMap(){
		return $this->commandMap;
	}

	/**
	 * @return Player[]
	 */
	public function getOnlinePlayers(){
		return $this->players;
	}

	public function addRecipe(Recipe $recipe){
		$this->craftingManager->registerRecipe($recipe);
	}

	/**
	 * @param string $name
	 *
	 * @return OfflinePlayer|Player
	 */
	public function getOfflinePlayer($name){
		$name = strtolower($name);
		$result = $this->getPlayerExact($name);

		if($result === null){
			$result = new OfflinePlayer($this, $name);
		}

		return $result;
	}

	/**
	 * @param string $name
	 *
	 * @return Compound
	 */
	public function getOfflinePlayerData($name){
		$name = strtolower($name);
		$path = $this->getDataPath() . "players/";
		if(file_exists($path . "$name.dat")){
			try{
				$nbt = new NBT(NBT::BIG_ENDIAN);
				$nbt->readCompressed(file_get_contents($path . "$name.dat"));

				return $nbt->getData();
			}catch(\Exception $e){ //zlib decode error / corrupt data
				rename($path . "$name.dat", $path . "$name.dat.bak");
				$this->logger->warning("Corrupted data found for \"" . $name . "\", creating new profile");
			}
		}else{
			$this->logger->notice("Player data not found for \"" . $name . "\", creating new profile");
		}
		$spawn = $this->getDefaultLevel()->getSafeSpawn();
		$nbt = new Compound(false, [
			new Long("firstPlayed", floor(microtime(true) * 1000)),
			new Long("lastPlayed", floor(microtime(true) * 1000)),
			new Enum("Pos", [
				new Double(0, $spawn->x),
				new Double(1, $spawn->y),
				new Double(2, $spawn->z)
			]),
			new String("Level", $this->getDefaultLevel()->getName()),
			//new String("SpawnLevel", $this->getDefaultLevel()->getName()),
			//new Int("SpawnX", (int) $spawn->x),
			//new Int("SpawnY", (int) $spawn->y),
			//new Int("SpawnZ", (int) $spawn->z),
			//new Byte("SpawnForced", 1), //TODO
			new Enum("Inventory", []),
			new Compound("Achievements", []),
			new Int("playerGameType", $this->getGamemode()),
			new Enum("Motion", [
				new Double(0, 0.0),
				new Double(1, 0.0),
				new Double(2, 0.0)
			]),
			new Enum("Rotation", [
				new Float(0, 0.0),
				new Float(1, 0.0)
			]),
			new Float("FallDistance", 0.0),
			new Short("Fire", 0),
			new Short("Air", 0),
			new Byte("OnGround", 1),
			new Byte("Invulnerable", 0),
			new String("NameTag", $name),
		]);
		$nbt->Pos->setTagType(NBT::TAG_Double);
		$nbt->Inventory->setTagType(NBT::TAG_Compound);
		$nbt->Motion->setTagType(NBT::TAG_Double);
		$nbt->Rotation->setTagType(NBT::TAG_Float);

		if(file_exists($path . "$name.yml")){ //Importing old PocketMine-MP files
			$data = new Config($path . "$name.yml", Config::YAML, []);
			$nbt["playerGameType"] = (int) $data->get("gamemode");
			$nbt["Level"] = $data->get("position")["level"];
			$nbt["Pos"][0] = $data->get("position")["x"];
			$nbt["Pos"][1] = $data->get("position")["y"];
			$nbt["Pos"][2] = $data->get("position")["z"];
			$nbt["SpawnLevel"] = $data->get("spawn")["level"];
			$nbt["SpawnX"] = (int) $data->get("spawn")["x"];
			$nbt["SpawnY"] = (int) $data->get("spawn")["y"];
			$nbt["SpawnZ"] = (int) $data->get("spawn")["z"];
			$this->logger->notice("Old Player data found for \"" . $name . "\", upgrading profile");
			foreach($data->get("inventory") as $slot => $item){
				if(count($item) === 3){
					$nbt->Inventory[$slot + 9] = new Compound(false, [
						new Short("id", $item[0]),
						new Short("Damage", $item[1]),
						new Byte("Count", $item[2]),
						new Byte("Slot", $slot + 9),
						new Byte("TrueSlot", $slot + 9)
					]);
				}
			}
			foreach($data->get("hotbar") as $slot => $itemSlot){
				if(isset($nbt->Inventory[$itemSlot + 9])){
					$item = $nbt->Inventory[$itemSlot + 9];
					$nbt->Inventory[$slot] = new Compound(false, [
						new Short("id", $item["id"]),
						new Short("Damage", $item["Damage"]),
						new Byte("Count", $item["Count"]),
						new Byte("Slot", $slot),
						new Byte("TrueSlot", $item["TrueSlot"])
					]);
				}
			}
			foreach($data->get("armor") as $slot => $item){
				if(count($item) === 2){
					$nbt->Inventory[$slot + 100] = new Compound(false, [
						new Short("id", $item[0]),
						new Short("Damage", $item[1]),
						new Byte("Count", 1),
						new Byte("Slot", $slot + 100)
					]);
				}
			}
			foreach($data->get("achievements") as $achievement => $status){
				$nbt->Achievements[$achievement] = new Byte($achievement, $status == true ? 1 : 0);
			}
			unlink($path . "$name.yml");
		}
		$this->saveOfflinePlayerData($name, $nbt);

		return $nbt;

	}

	/**
	 * @param string   $name
	 * @param Compound $nbtTag
	 */
	public function saveOfflinePlayerData($name, Compound $nbtTag){
		$nbt = new NBT(NBT::BIG_ENDIAN);
		try{
			$nbt->setData($nbtTag);
			file_put_contents($this->getDataPath() . "players/" . strtolower($name) . ".dat", $nbt->writeCompressed());
		}catch(\Exception $e){
			$this->logger->critical("Could not save player " . $name . ": " . $e->getMessage());
			if(\pocketmine\DEBUG > 1 and $this->logger instanceof MainLogger){
				$this->logger->logException($e);
			}
		}
	}

	/**
	 * @param string $name
	 *
	 * @return Player
	 */
	public function getPlayer($name){
		$found = null;
		$name = strtolower($name);
		$delta = PHP_INT_MAX;
		foreach($this->getOnlinePlayers() as $player){
			if(stripos($player->getName(), $name) === 0){
				$curDelta = strlen($player->getName()) - strlen($name);
				if($curDelta < $delta){
					$found = $player;
					$delta = $curDelta;
				}
				if($curDelta === 0){
					break;
				}
			}
		}

		return $found;
	}

	/**
	 * @param string $name
	 *
	 * @return Player
	 */
	public function getPlayerExact($name){
		$name = strtolower($name);
		foreach($this->getOnlinePlayers() as $player){
			if(strtolower($player->getName()) === $name){
				return $player;
			}
		}

		return null;
	}

	/**
	 * @param string $partialName
	 *
	 * @return Player[]
	 */
	public function matchPlayer($partialName){
		$partialName = strtolower($partialName);
		$matchedPlayers = [];
		foreach($this->getOnlinePlayers() as $player){
			if(strtolower($player->getName()) === $partialName){
				$matchedPlayers = [$player];
				break;
			}elseif(stripos($player->getName(), $partialName) !== false){
				$matchedPlayers[] = $player;
			}
		}

		return $matchedPlayers;
	}

	/**
	 * @param Player $player
	 */
	public function removePlayer(Player $player){
		foreach($this->players as $identifier => $p){
			if($player === $p){
				unset($this->players[$identifier]);
				break;
			}
		}
	}

	/**
	 * @return Level[]
	 */
	public function getLevels(){
		return $this->levels;
	}

	/**
	 * @return Level
	 */
	public function getDefaultLevel(){
		return $this->levelDefault;
	}

	/**
	 * Sets the default level to a different level
	 * This won't change the level-name property,
	 * it only affects the server on runtime
	 *
	 * @param Level $level
	 */
	public function setDefaultLevel($level){
		if($level === null or ($this->isLevelLoaded($level->getFolderName()) and $level !== $this->levelDefault)){
			$this->levelDefault = $level;
		}
	}

	/**
	 * @param string $name
	 *
	 * @return bool
	 */
	public function isLevelLoaded($name){
		return $this->getLevelByName($name) instanceof Level;
	}

	/**
	 * @param int $levelId
	 *
	 * @return Level
	 */
	public function getLevel($levelId){
		if(isset($this->levels[$levelId])){
			return $this->levels[$levelId];
		}

		return null;
	}

	/**
	 * @param $name
	 *
	 * @return Level
	 */
	public function getLevelByName($name){
		foreach($this->getLevels() as $level){
			if($level->getFolderName() === $name){
				return $level;
			}
		}

		return null;
	}

	/**
	 * @param Level $level
	 * @param bool  $forceUnload
	 *
	 * @return bool
	 */
	public function unloadLevel(Level $level, $forceUnload = false){
		if($level->unload($forceUnload) === true){
			unset($this->levels[$level->getId()]);

			return true;
		}

		return false;
	}

	/**
	 * Loads a level from the data directory
	 *
	 * @param string $name
	 *
	 * @return bool
	 *
	 * @throws LevelException
	 */
	public function loadLevel($name){
		if(trim($name) === ""){
			throw new LevelException("Invalid empty level name");
		}
		if($this->isLevelLoaded($name)){
			return true;
		}elseif(!$this->isLevelGenerated($name)){
			$this->logger->notice("Level \"" . $name . "\" not found");

			return false;
		}

		$path = $this->getDataPath() . "worlds/" . $name . "/";

		$provider = LevelProviderManager::getProvider($path);

		if($provider === null){
			$this->logger->error("Could not load level \"" . $name . "\": Unknown provider");

			return false;
		}
		//$entities = new Config($path."entities.yml", Config::YAML);
		//if(file_exists($path . "tileEntities.yml")){
		//	@rename($path . "tileEntities.yml", $path . "tiles.yml");
		//}

		try{
			$level = new Level($this, $name, $path, $provider);
		}catch(\Exception $e){
			$this->logger->error("Could not load level \"" . $name . "\": " . $e->getMessage());
			if($this->logger instanceof MainLogger){
				$this->logger->logException($e);
			}
			return false;
		}

		$this->levels[$level->getId()] = $level;

		$level->initLevel();

		$this->getPluginManager()->callEvent(new LevelLoadEvent($level));

		/*foreach($entities->getAll() as $entity){
			if(!isset($entity["id"])){
				break;
			}
			if($entity["id"] === 64){ //Item Drop
				$e = $this->server->api->entity->add($this->levels[$name], ENTITY_ITEM, $entity["Item"]["id"], array(
					"meta" => $entity["Item"]["Damage"],
					"stack" => $entity["Item"]["Count"],
					"x" => $entity["Pos"][0],
					"y" => $entity["Pos"][1],
					"z" => $entity["Pos"][2],
					"yaw" => $entity["Rotation"][0],
					"pitch" => $entity["Rotation"][1],
				));
			}elseif($entity["id"] === FALLING_SAND){
				$e = $this->server->api->entity->add($this->levels[$name], ENTITY_FALLING, $entity["id"], $entity);
				$e->setPosition(new Vector3($entity["Pos"][0], $entity["Pos"][1], $entity["Pos"][2]), $entity["Rotation"][0], $entity["Rotation"][1]);
				$e->setHealth($entity["Health"]);
			}elseif($entity["id"] === OBJECT_PAINTING or $entity["id"] === OBJECT_ARROW){ //Painting
				$e = $this->server->api->entity->add($this->levels[$name], ENTITY_OBJECT, $entity["id"], $entity);
				$e->setPosition(new Vector3($entity["Pos"][0], $entity["Pos"][1], $entity["Pos"][2]), $entity["Rotation"][0], $entity["Rotation"][1]);
				$e->setHealth(1);
			}else{
				$e = $this->server->api->entity->add($this->levels[$name], ENTITY_MOB, $entity["id"], $entity);
				$e->setPosition(new Vector3($entity["Pos"][0], $entity["Pos"][1], $entity["Pos"][2]), $entity["Rotation"][0], $entity["Rotation"][1]);
				$e->setHealth($entity["Health"]);
			}
		}*/

		/*if(file_exists($path . "tiles.yml")){
			$tiles = new Config($path . "tiles.yml", Config::YAML);
			foreach($tiles->getAll() as $tile){
				if(!isset($tile["id"])){
					continue;
				}
				$level->loadChunk($tile["x"] >> 4, $tile["z"] >> 4);

				$nbt = new Compound(false, []);
				foreach($tile as $index => $data){
					switch($index){
						case "Items":
							$tag = new Enum("Items", []);
							$tag->setTagType(NBT::TAG_Compound);
							foreach($data as $slot => $fields){
								$tag[(int) $slot] = new Compound(false, array(
									"Count" => new Byte("Count", $fields["Count"]),
									"Slot" => new Short("Slot", $fields["Slot"]),
									"Damage" => new Short("Damage", $fields["Damage"]),
									"id" => new String("id", $fields["id"])
								));
							}
							$nbt["Items"] = $tag;
							break;

						case "id":
						case "Text1":
						case "Text2":
						case "Text3":
						case "Text4":
							$nbt[$index] = new String($index, $data);
							break;

						case "x":
						case "y":
						case "z":
						case "pairx":
						case "pairz":
							$nbt[$index] = new Int($index, $data);
							break;

						case "BurnTime":
						case "CookTime":
						case "MaxTime":
							$nbt[$index] = new Short($index, $data);
							break;
					}
				}
				switch($tile["id"]){
					case Tile::FURNACE:
						new Furnace($level, $nbt);
						break;
					case Tile::CHEST:
						new Chest($level, $nbt);
						break;
					case Tile::SIGN:
						new Sign($level, $nbt);
						break;
				}
			}
			unlink($path . "tiles.yml");
			$level->save(true, true);
		}*/

		return true;
	}

	/**
	 * Generates a new level if it does not exists
	 *
	 * @param string $name
	 * @param int    $seed
	 * @param string $generator Class name that extends pocketmine\level\generator\Noise
	 * @param array  $options
	 *
	 * @return bool
	 */
	public function generateLevel($name, $seed = null, $generator = null, $options = []){
		if(trim($name) === "" or $this->isLevelGenerated($name)){
			return false;
		}

		$seed = $seed === null ? Binary::readInt(@Utils::getRandomBytes(4, false)) : (int) $seed;

		if(!isset($options["presey"])){
			$options["preset"] = $this->getConfigString("generator-settings", "");
		}

		if(!($generator !== null and class_exists($generator, true) and is_subclass_of($generator, Generator::class))){
			$generator = Generator::getGenerator($this->getLevelType());
		}

		if(($provider = LevelProviderManager::getProviderByName($providerName = $this->getProperty("level-settings.default-format", "mcregion"))) === null){
			$provider = LevelProviderManager::getProviderByName($providerName = "mcregion");
		}

		try{
			$path = $this->getDataPath() . "worlds/" . $name . "/";
			/** @var \pocketmine\level\format\LevelProvider $provider */
			$provider::generate($path, $name, $seed, $generator, $options);

			$level = new Level($this, $name, $path, $provider);
			$this->levels[$level->getId()] = $level;

			$level->initLevel();
		}catch(\Exception $e){
			$this->logger->error("Could not generate level \"" . $name . "\": " . $e->getMessage());
			if($this->logger instanceof MainLogger){
				$this->logger->logException($e);
			}
			return false;
		}

		$this->getPluginManager()->callEvent(new LevelInitEvent($level));

		$this->getPluginManager()->callEvent(new LevelLoadEvent($level));

		$this->getLogger()->notice("Spawn terrain for level \"$name\" is being generated in the background");

		$centerX = $level->getSpawnLocation()->getX() >> 4;
		$centerZ = $level->getSpawnLocation()->getZ() >> 4;

		$order = [];

		for($X = -4; $X <= 4; ++$X){
			for($Z = -4; $Z <= 4; ++$Z){
				$distance = $X ** 2 + $Z ** 2;
				$chunkX = $X + $centerX;
				$chunkZ = $Z + $centerZ;
				$index = Level::chunkHash($chunkX, $chunkZ);
				$order[$index] = $distance;
			}
		}

		asort($order);

		$chunkX = $chunkZ = null;

		foreach($order as $index => $distance){
			Level::getXZ($index, $chunkX, $chunkZ);
			$level->generateChunk($chunkX, $chunkZ);
		}

		return true;
	}

	/**
	 * @param string $name
	 *
	 * @return bool
	 */
	public function isLevelGenerated($name){
		if(trim($name) === ""){
			return false;
		}
		$path = $this->getDataPath() . "worlds/" . $name . "/";
		if(!($this->getLevelByName($name) instanceof Level)){

			if(LevelProviderManager::getProvider($path) === null){
				return false;
			}
			/*if(file_exists($path)){
				$level = new LevelImport($path);
				if($level->import() === false){ //Try importing a world
					return false;
				}
			}else{
				return false;
			}*/
		}

		return true;
	}

	/**
	 * @param string $variable
	 * @param string $defaultValue
	 *
	 * @return string
	 */
	public function getConfigString($variable, $defaultValue = ""){
		$v = getopt("", ["$variable::"]);
		if(isset($v[$variable])){
			return (string) $v[$variable];
		}

		return $this->properties->exists($variable) ? $this->properties->get($variable) : $defaultValue;
	}

	/**
	 * @param string $variable
	 * @param mixed  $defaultValue
	 *
	 * @return mixed
	 */
	public function getProperty($variable, $defaultValue = null){
		$value = $this->config->getNested($variable);

		return $value === null ? $defaultValue : $value;
	}

	/**
	 * @param string $variable
	 * @param string $value
	 */
	public function setConfigString($variable, $value){
		$this->properties->set($variable, $value);
	}

	/**
	 * @param string $variable
	 * @param int    $defaultValue
	 *
	 * @return int
	 */
	public function getConfigInt($variable, $defaultValue = 0){
		$v = getopt("", ["$variable::"]);
		if(isset($v[$variable])){
			return (int) $v[$variable];
		}

		return $this->properties->exists($variable) ? (int) $this->properties->get($variable) : (int) $defaultValue;
	}

	/**
	 * @param string $variable
	 * @param int    $value
	 */
	public function setConfigInt($variable, $value){
		$this->properties->set($variable, (int) $value);
	}

	/**
	 * @param string  $variable
	 * @param boolean $defaultValue
	 *
	 * @return boolean
	 */
	public function getConfigBoolean($variable, $defaultValue = false){
		$v = getopt("", ["$variable::"]);
		if(isset($v[$variable])){
			$value = $v[$variable];
		}else{
			$value = $this->properties->exists($variable) ? $this->properties->get($variable) : $defaultValue;
		}

		if(is_bool($value)){
			return $value;
		}
		switch(strtolower($value)){
			case "on":
			case "true":
			case "1":
			case "yes":
				return true;
		}

		return false;
	}

	/**
	 * @param string $variable
	 * @param bool   $value
	 */
	public function setConfigBool($variable, $value){
		$this->properties->set($variable, $value == true ? "1" : "0");
	}

	/**
	 * @param string $name
	 *
	 * @return PluginIdentifiableCommand
	 */
	public function getPluginCommand($name){
		if(($command = $this->commandMap->getCommand($name)) instanceof PluginIdentifiableCommand){
			return $command;
		}else{
			return null;
		}
	}

	/**
	 * @return BanList
	 */
	public function getNameBans(){
		return $this->banByName;
	}

	/**
	 * @return BanList
	 */
	public function getIPBans(){
		return $this->banByIP;
	}

	/**
	 * @param string $name
	 */
	public function addOp($name){
		$this->operators->set(strtolower($name), true);

		if(($player = $this->getPlayerExact($name)) instanceof Player){
			$player->recalculatePermissions();
		}
		$this->operators->save();
	}

	/**
	 * @param string $name
	 */
	public function removeOp($name){
		$this->operators->remove(strtolower($name));

		if(($player = $this->getPlayerExact($name)) instanceof Player){
			$player->recalculatePermissions();
		}
		$this->operators->save();
	}

	/**
	 * @param string $name
	 */
	public function addWhitelist($name){
		$this->whitelist->set(strtolower($name), true);
		$this->whitelist->save();
	}

	/**
	 * @param string $name
	 */
	public function removeWhitelist($name){
		$this->whitelist->remove(strtolower($name));
		$this->whitelist->save();
	}

	/**
	 * @param string $name
	 *
	 * @return bool
	 */
	public function isWhitelisted($name){
		return !$this->hasWhitelist() or $this->operators->exists($name, true) or $this->whitelist->exists($name, true);
	}

	/**
	 * @param string $name
	 *
	 * @return bool
	 */
	public function isOp($name){
		return $this->operators->exists($name, true);
	}

	/**
	 * @return Config
	 */
	public function getWhitelisted(){
		return $this->whitelist;
	}

	/**
	 * @return Config
	 */
	public function getOps(){
		return $this->operators;
	}

	public function reloadWhitelist(){
		$this->whitelist->reload();
	}

	/**
	 * @return string[]
	 */
	public function getCommandAliases(){
		$section = $this->getProperty("aliases");
		$result = [];
		if(is_array($section)){
			foreach($section as $key => $value){
				$commands = [];
				if(is_array($value)){
					$commands = $value;
				}else{
					$commands[] = $value;
				}

				$result[$key] = $commands;
			}
		}

		return $result;
	}

	/**
	 * @return Server
	 */
	public static function getInstance(){
		return self::$instance;
	}

	/**
	 * @param \ClassLoader    $autoloader
	 * @param \ThreadedLogger $logger
	 * @param string          $filePath
	 * @param string          $dataPath
	 * @param string          $pluginPath
	 */
	public function __construct(\ClassLoader $autoloader, \ThreadedLogger $logger, $filePath, $dataPath, $pluginPath){
		self::$instance = $this;

		$this->autoloader = $autoloader;
		$this->logger = $logger;
		$this->filePath = $filePath;
		if(!file_exists($dataPath . "worlds/")){
			mkdir($dataPath . "worlds/", 0777);
		}

		if(!file_exists($dataPath . "players/")){
			mkdir($dataPath . "players/", 0777);
		}

		if(!file_exists($pluginPath)){
			mkdir($pluginPath, 0777);
		}

		$this->dataPath = realpath($dataPath) . DIRECTORY_SEPARATOR;
		$this->pluginPath = realpath($pluginPath) . DIRECTORY_SEPARATOR;

		$this->console = new CommandReader();

		$version = new VersionString($this->getPocketMineVersion());
		$this->logger->info("Starting Minecraft: PE server version " . TextFormat::AQUA . $this->getVersion());

		$this->logger->info("Loading pocketmine.yml...");
		if(!file_exists($this->dataPath . "pocketmine.yml")){
			$content = file_get_contents($this->filePath . "src/pocketmine/resources/pocketmine.yml");
			if($version->isDev()){
				$content = str_replace("preferred-channel: stable", "preferred-channel: beta", $content);
			}
			@file_put_contents($this->dataPath . "pocketmine.yml", $content);
		}
		$this->config = new Config($this->dataPath . "pocketmine.yml", Config::YAML, []);

		$this->logger->info("Loading server properties...");
		$this->properties = new Config($this->dataPath . "server.properties", Config::PROPERTIES, [
			"motd" => "Minecraft: PE Server",
			"server-port" => 19132,
<<<<<<< HEAD
=======
			"memory-limit" => -1,
>>>>>>> 891eeff7
			"white-list" => false,
			"announce-player-achievements" => true,
			"spawn-protection" => 16,
			"max-players" => 20,
			"allow-flight" => false,
			"spawn-animals" => true,
			"spawn-mobs" => true,
			"gamemode" => 0,
			"force-gamemode" => false,
			"hardcore" => false,
			"pvp" => true,
			"difficulty" => 1,
			"generator-settings" => "",
			"level-name" => "world",
			"level-seed" => "",
			"level-type" => "DEFAULT",
			"enable-query" => true,
			"enable-rcon" => false,
			"rcon.password" => substr(base64_encode(@Utils::getRandomBytes(20, false)), 3, 10),
			"auto-save" => true,
		]);

		ServerScheduler::$WORKERS = $this->getProperty("settings.async-workers", ServerScheduler::$WORKERS);

		$this->scheduler = new ServerScheduler();

		if($this->getConfigBoolean("enable-rcon", false) === true){
			$this->rcon = new RCON($this, $this->getConfigString("rcon.password", ""), $this->getConfigInt("rcon.port", $this->getPort()), ($ip = $this->getIp()) != "" ? $ip : "0.0.0.0", $this->getConfigInt("rcon.threads", 1), $this->getConfigInt("rcon.clients-per-thread", 50));
		}

		$this->entityMetadata = new EntityMetadataStore();
		$this->playerMetadata = new PlayerMetadataStore();
		$this->levelMetadata = new LevelMetadataStore();

		$this->operators = new Config($this->dataPath . "ops.txt", Config::ENUM);
		$this->whitelist = new Config($this->dataPath . "white-list.txt", Config::ENUM);
		if(file_exists($this->dataPath . "banned.txt") and !file_exists($this->dataPath . "banned-players.txt")){
			@rename($this->dataPath . "banned.txt", $this->dataPath . "banned-players.txt");
		}
		@touch($this->dataPath . "banned-players.txt");
		$this->banByName = new BanList($this->dataPath . "banned-players.txt");
		$this->banByName->load();
		@touch($this->dataPath . "banned-ips.txt");
		$this->banByIP = new BanList($this->dataPath . "banned-ips.txt");
		$this->banByIP->load();

		$this->maxPlayers = $this->getConfigInt("max-players", 20);
		$this->setAutoSave($this->getConfigBoolean("auto-save", true));

		if(($memory = str_replace("B", "", strtoupper($this->getConfigString("memory-limit", -1)))) !== false and $memory > 1){
			$value = ["M" => 1, "G" => 1024];
			$real = ((int) substr($memory, 0, -1)) * $value[substr($memory, -1)];
			if($real < 128){
<<<<<<< HEAD
				$this->logger->warning($this->getName() . " may not work right with less than 128MB of memory");
			}
			@ini_set("memory_limit", $memory);
=======
				$this->logger->warning($this->getName() . " may not work right with less than 128MB of RAM");
			}
			@ini_set("memory_limit", $memory);
		}else{
			$this->setConfigString("memory-limit", -1);
>>>>>>> 891eeff7
		}

		if($this->getConfigBoolean("hardcore", false) === true and $this->getDifficulty() < 3){
			$this->setConfigInt("difficulty", 3);
		}

		define("pocketmine\\DEBUG", (int) $this->getProperty("debug.level", 1));
		if($this->logger instanceof MainLogger){
			$this->logger->setLogDebug(\pocketmine\DEBUG > 1);
		}
		define("ADVANCED_CACHE", $this->getProperty("settings.advanced-cache", false));
		if(ADVANCED_CACHE == true){
			$this->logger->info("Advanced cache enabled");
		}

		Level::$COMPRESSION_LEVEL = $this->getProperty("chunk-sending.compression-level", 8);

		if(defined("pocketmine\\DEBUG") and \pocketmine\DEBUG >= 0){
			@cli_set_process_title($this->getName() . " " . $this->getPocketMineVersion());
		}

		$this->logger->info("Starting Minecraft PE server on " . ($this->getIp() === "" ? "*" : $this->getIp()) . ":" . $this->getPort());
		define("BOOTUP_RANDOM", @Utils::getRandomBytes(16));
		$this->serverID = Binary::readLong(substr(Utils::getUniqueID(true, $this->getIp() . $this->getPort()), 0, 8));

		$this->addInterface($this->mainInterface = new RakLibInterface($this));

		$this->logger->info("This server is running " . $this->getName() . " version " . ($version->isDev() ? TextFormat::YELLOW : "") . $version->get(true) . TextFormat::WHITE . " \"" . $this->getCodename() . "\" (API " . $this->getApiVersion() . ")");
		$this->logger->info($this->getName() . " is distributed under the LGPL License");

		PluginManager::$pluginParentTimer = new TimingsHandler("** Plugins");
		Timings::init();

		$this->consoleSender = new ConsoleCommandSender();
		$this->commandMap = new SimpleCommandMap($this);

		$this->registerEntities();
		$this->registerTiles();

		InventoryType::init();
		Block::init();
		Item::init();
		Biome::init();
		Effect::init();
		/** TODO: @deprecated */
		TextWrapper::init();
		$this->craftingManager = new CraftingManager();

		$this->pluginManager = new PluginManager($this, $this->commandMap);
		$this->pluginManager->subscribeToPermission(Server::BROADCAST_CHANNEL_ADMINISTRATIVE, $this->consoleSender);
		$this->pluginManager->setUseTimings($this->getProperty("settings.enable-profiling", false));
		$this->pluginManager->registerInterface(PharPluginLoader::class);

		set_exception_handler([$this, "exceptionHandler"]);
		register_shutdown_function([$this, "crashDump"]);

		$this->pluginManager->loadPlugins($this->pluginPath);

		$this->updater = new AutoUpdater($this, $this->getProperty("auto-updater.host", "www.pocketmine.net"));

		$this->enablePlugins(PluginLoadOrder::STARTUP);

		if($this->getProperty("chunk-generation.use-async", true)){
			$this->generationManager = new GenerationRequestManager($this);
		}else{
			$this->generationManager = new GenerationInstanceManager($this);
		}

		LevelProviderManager::addProvider($this, Anvil::class);
		LevelProviderManager::addProvider($this, McRegion::class);
		if(extension_loaded("leveldb")){
			$this->logger->debug("Enabling LevelDB support");
			LevelProviderManager::addProvider($this, LevelDB::class);
		}


		Generator::addGenerator(Flat::class, "flat");
		Generator::addGenerator(Normal::class, "normal");
		Generator::addGenerator(Normal::class, "default");

		foreach((array) $this->getProperty("worlds", []) as $name => $worldSetting){
			if($this->loadLevel($name) === false){
				$seed = $this->getProperty("worlds.$name.seed", time());
				$options = explode(":", $this->getProperty("worlds.$name.generator", Generator::getGenerator("default")));
				$generator = Generator::getGenerator(array_shift($options));
				if(count($options) > 0){
					$options = [
						"preset" => implode(":", $options),
					];
				}else{
					$options = [];
				}

				$this->generateLevel($name, $seed, $generator, $options);
			}
		}

		if($this->getDefaultLevel() === null){
			$default = $this->getConfigString("level-name", "world");
			if(trim($default) == ""){
				$this->getLogger()->warning("level-name cannot be null, using default");
				$default = "world";
				$this->setConfigString("level-name", "world");
			}
			if($this->loadLevel($default) === false){
				$seed = $this->getConfigInt("level-seed", time());
				$this->generateLevel($default, $seed === 0 ? time() : $seed);
			}

			$this->setDefaultLevel($this->getLevelByName($default));
		}


		$this->properties->save();

		if(!($this->getDefaultLevel() instanceof Level)){
			$this->getLogger()->emergency("No default level has been loaded");
			$this->forceShutdown();

			return;
		}

		$this->scheduler->scheduleDelayedRepeatingTask(new CallbackTask([Cache::class, "cleanup"]), $this->getProperty("ticks-per.cache-cleanup", 900), $this->getProperty("ticks-per.cache-cleanup", 900));
		if($this->getAutoSave() and $this->getProperty("ticks-per.autosave", 6000) > 0){
			$this->scheduler->scheduleDelayedRepeatingTask(new CallbackTask([$this, "doAutoSave"]), $this->getProperty("ticks-per.autosave", 6000), $this->getProperty("ticks-per.autosave", 6000));
		}

		if($this->getProperty("chunk-gc.period-in-ticks", 600) > 0){
			$this->scheduler->scheduleDelayedRepeatingTask(new CallbackTask([$this, "doLevelGC"]), $this->getProperty("chunk-gc.period-in-ticks", 600), $this->getProperty("chunk-gc.period-in-ticks", 600));
		}

		$this->scheduler->scheduleRepeatingTask(new GarbageCollectionTask(), 900);

		$this->enablePlugins(PluginLoadOrder::POSTWORLD);

		$this->start();
	}

	/**
	 * @param               $message
	 * @param Player[]      $recipients
	 *
	 * @return int
	 */
	public function broadcastMessage($message, $recipients = null){
		if(!is_array($recipients)){
			return $this->broadcast($message, self::BROADCAST_CHANNEL_USERS);
		}

		/** @var Player[] $recipients */
		foreach($recipients as $recipient){
			$recipient->sendMessage($message);
		}
	}

	/**
	 * @param string $message
	 * @param string $permissions
	 *
	 * @return int
	 */
	public function broadcast($message, $permissions){
		/** @var CommandSender[] $recipients */
		$recipients = [];
		foreach(explode(";", $permissions) as $permission){
			foreach($this->pluginManager->getPermissionSubscriptions($permission) as $permissible){
				if($permissible instanceof CommandSender and $permissible->hasPermission($permission)){
					$recipients[spl_object_hash($permissible)] = $permissible; // do not send messages directly, or some might be repeated
				}
			}
		}

		foreach($recipients as $recipient){
			$recipient->sendMessage($message);
		}

		return count($recipients);
	}

	/**
	 * Broadcasts a Minecraft packet to a list of players
	 *
	 * @param Player[]   $players
	 * @param DataPacket $packet
	 */
	public static function broadcastPacket(array $players, DataPacket $packet){
		$packet->encode();
		$packet->isEncoded = true;
		foreach($players as $player){
			$player->dataPacket($packet);
		}
		if(isset($packet->__encapsulatedPacket)){
			unset($packet->__encapsulatedPacket);
		}
	}


	/**
	 * @param int $type
	 */
	public function enablePlugins($type){
		foreach($this->pluginManager->getPlugins() as $plugin){
			if(!$plugin->isEnabled() and $plugin->getDescription()->getOrder() === $type){
				$this->enablePlugin($plugin);
			}
		}

		if($type === PluginLoadOrder::POSTWORLD){
			$this->commandMap->registerServerAliases();
			DefaultPermissions::registerCorePermissions();
		}
	}

	/**
	 * @param Plugin $plugin
	 */
	public function enablePlugin(Plugin $plugin){
		$this->pluginManager->enablePlugin($plugin);
	}

	/**
	 * @param Plugin $plugin
	 *
	 * @deprecated
	 */
	public function loadPlugin(Plugin $plugin){
		$this->enablePlugin($plugin);
	}

	public function disablePlugins(){
		$this->pluginManager->disablePlugins();
	}

	public function checkConsole(){
		Timings::$serverCommandTimer->startTiming();
		if(($line = $this->console->getLine()) !== null){
			$this->pluginManager->callEvent($ev = new ServerCommandEvent($this->consoleSender, $line));
			if(!$ev->isCancelled()){
				$this->dispatchCommand($ev->getSender(), $ev->getCommand());
			}
		}
		Timings::$serverCommandTimer->stopTiming();
	}

	/**
	 * Executes a command from a CommandSender
	 *
	 * @param CommandSender $sender
	 * @param string        $commandLine
	 *
	 * @return bool
	 *
	 * @throws \Exception
	 */
	public function dispatchCommand(CommandSender $sender, $commandLine){
		if(!($sender instanceof CommandSender)){
			throw new ServerException("CommandSender is not valid");
		}

		if($this->commandMap->dispatch($sender, $commandLine)){
			return true;
		}

		if($sender instanceof Player){
			$sender->sendMessage("Unknown command. Type \"/help\" for help.");
		}else{
			$sender->sendMessage("Unknown command. Type \"help\" for help.");
		}

		return false;
	}

	public function reload(){
		$this->logger->info("Saving levels...");

		foreach($this->levels as $level){
			$level->save();
		}

		$this->pluginManager->disablePlugins();
		$this->pluginManager->clearPlugins();
		$this->commandMap->clearCommands();

		$this->logger->info("Reloading properties...");
		$this->properties->reload();
		$this->maxPlayers = $this->getConfigInt("max-players", 20);

		if(($memory = str_replace("B", "", strtoupper($this->getConfigString("memory-limit", -1)))) !== false and $memory > 1){
			$value = ["M" => 1, "G" => 1024];
			$real = ((int) substr($memory, 0, -1)) * $value[substr($memory, -1)];
			if($real < 256){
				$this->logger->warning($this->getName() . " may not work right with less than 256MB of memory", true, true, 0);
			}
			@ini_set("memory_limit", $memory);
<<<<<<< HEAD
=======
		}else{
			$this->setConfigString("memory-limit", -1);
>>>>>>> 891eeff7
		}

		if($this->getConfigBoolean("hardcore", false) === true and $this->getDifficulty() < 3){
			$this->setConfigInt("difficulty", 3);
		}

		$this->banByIP->load();
		$this->banByName->load();
		$this->reloadWhitelist();
		$this->operators->reload();

		foreach($this->getIPBans()->getEntries() as $entry){
			$this->blockAddress($entry->getName(), -1);
		}

		$this->pluginManager->registerInterface(PharPluginLoader::class);
		$this->pluginManager->loadPlugins($this->pluginPath);
		$this->enablePlugins(PluginLoadOrder::STARTUP);
		$this->enablePlugins(PluginLoadOrder::POSTWORLD);
		TimingsHandler::reload();
	}

	/**
	 * Shutdowns the server correctly
	 */
	public function shutdown(){
		$this->isRunning = false;
		gc_collect_cycles();
	}

	public function forceShutdown(){
		if($this->hasStopped){
			return;
		}

		try{
			$this->hasStopped = true;

			$this->shutdown();
			if($this->rcon instanceof RCON){
				$this->rcon->stop();
			}

			if($this->getProperty("settings.upnp-forwarding", false) === true){
				$this->logger->info("[UPnP] Removing port forward...");
				UPnP::RemovePortForward($this->getPort());
			}

			$this->pluginManager->disablePlugins();

			foreach($this->players as $player){
				$player->close(TextFormat::YELLOW . $player->getName() . " has left the game", $this->getProperty("settings.shutdown-message", "Server closed"));
			}

			foreach($this->getLevels() as $level){
				$this->unloadLevel($level, true);
			}

			if($this->generationManager instanceof GenerationRequestManager){
				$this->generationManager->shutdown();
			}

			HandlerList::unregisterAll();

			$this->scheduler->cancelAllTasks();
			$this->scheduler->mainThreadHeartbeat(PHP_INT_MAX);

			$this->properties->save();

			$this->console->kill();

			foreach($this->interfaces as $interface){
				$interface->shutdown();
			}
		}catch(\Exception $e){
			$this->logger->emergency("Crashed while crashing, killing process");
			@kill(getmypid());
		}

	}

	/**
	 * Starts the PocketMine-MP server and starts processing ticks and packets
	 */
	public function start(){

		if($this->getConfigBoolean("enable-query", true) === true){
			$this->queryHandler = new QueryHandler();

		}

		foreach($this->getIPBans()->getEntries() as $entry){
			$this->blockAddress($entry->getName(), -1);
		}

		if($this->getProperty("settings.send-usage", true) !== false){
			$this->scheduler->scheduleDelayedRepeatingTask(new CallbackTask([$this, "sendUsage"]), 6000, 6000);
			$this->sendUsage();
		}


		if($this->getProperty("settings.upnp-forwarding", false) == true){
			$this->logger->info("[UPnP] Trying to port forward...");
			UPnP::PortForward($this->getPort());
		}

		$this->tickCounter = 0;

		if(function_exists("pcntl_signal")){
			pcntl_signal(SIGTERM, [$this, "handleSignal"]);
			pcntl_signal(SIGINT, [$this, "handleSignal"]);
			pcntl_signal(SIGHUP, [$this, "handleSignal"]);
			$this->getScheduler()->scheduleRepeatingTask(new CallbackTask("pcntl_signal_dispatch"), 5);
		}


		$this->getScheduler()->scheduleRepeatingTask(new CallbackTask([$this, "checkTicks"]), 20 * 5);

		$this->logger->info("Default game type: " . self::getGamemodeString($this->getGamemode()));

		$this->logger->info("Done (" . round(microtime(true) - \pocketmine\START_TIME, 3) . 's)! For help, type "help" or "?"');

		$this->tickProcessor();
		$this->forceShutdown();

		gc_collect_cycles();
	}

	public function handleSignal($signo){
		if($signo === SIGTERM or $signo === SIGINT or $signo === SIGHUP){
			$this->shutdown();
		}
	}

	public function checkTicks(){
		if($this->getTicksPerSecond() < 12){
			$this->logger->warning("Can't keep up! Is the server overloaded?");
		}
	}

	public function exceptionHandler(\Exception $e, $trace = null){
		if($e === null){
			return;
		}

		global $lastError;

		if($trace === null){
			$trace = $e->getTrace();
		}

		$errstr = $e->getMessage();
		$errfile = $e->getFile();
		$errno = $e->getCode();
		$errline = $e->getLine();

		$type = ($errno === E_ERROR or $errno === E_USER_ERROR) ? \LogLevel::ERROR : (($errno === E_USER_WARNING or $errno === E_WARNING) ? \LogLevel::WARNING : \LogLevel::NOTICE);
		if(($pos = strpos($errstr, "\n")) !== false){
			$errstr = substr($errstr, 0, $pos);
		}

		$errfile = cleanPath($errfile);

		if($this->logger instanceof MainLogger){
			$this->logger->logException($e, $trace);
		}

		$lastError = [
			"type" => $type,
			"message" => $errstr,
			"fullFile" => $e->getFile(),
			"file" => $errfile,
			"line" => $errline,
			"trace" => @getTrace(1, $trace)
		];

		global $lastExceptionError, $lastError;
		$lastExceptionError = $lastError;
		$this->crashDump();
	}

	public function crashDump(){
		if($this->isRunning === false){
			return;
		}
		$this->isRunning = false;
		$this->hasStopped = false;

		ini_set("error_reporting", 0);
		ini_set("memory_limit", -1); //Fix error dump not dumped on memory problems
		$this->logger->emergency("An unrecoverable error has occurred and the server has crashed. Creating a crash dump");
		try{
			$dump = new CrashDump($this);
		}catch(\Exception $e){
			$this->logger->critical("Could not create Crash Dump: " . $e->getMessage());
			return;
		}

		$this->logger->emergency("Please submit the \"" . $dump->getPath() . "\" file to the Bug Reporting page. Give as much info as you can.");


		if($this->getProperty("auto-report.enabled", true) !== false){
			$report = true;
			$plugin = $dump->getData()["plugin"];
			if(is_string($plugin)){
				$p = $this->pluginManager->getPlugin($plugin);
				if($p instanceof Plugin and !($p->getPluginLoader() instanceof PharPluginLoader)){
					$report = false;
				}
			}elseif(\Phar::running(true) == ""){
				$report = false;
			}
			if($dump->getData()["error"]["type"] === "E_PARSE" or $dump->getData()["error"]["type"] === "E_COMPILE_ERROR"){
				$report = false;
			}

			if($report){
				$reply = Utils::postURL("http://" . $this->getProperty("auto-report.host", "crash.pocketmine.net") . "/submit/api", [
					"report" => "yes",
					"name" => $this->getName() . " " . $this->getPocketMineVersion(),
					"email" => "crash@pocketmine.net",
					"reportPaste" => base64_encode($dump->getEncodedData())
				]);

				if(($data = json_decode($reply)) !== false and isset($data->crashId)){
					$reportId = $data->crashId;
					$reportUrl = $data->crashUrl;
					$this->logger->emergency("The crash dump has been automatically submitted to the Crash Archive. You can view it on $reportUrl or use the ID #$reportId.");
				}
			}
		}

		//$this->checkMemory();
		//$dump .= "Memory Usage Tracking: \r\n" . chunk_split(base64_encode(gzdeflate(implode(";", $this->memoryStats), 9))) . "\r\n";

		$this->forceShutdown();
		@kill(getmypid());
		exit(1);
	}

	public function __debugInfo(){
		return [];
	}

	private function tickProcessor(){
		while($this->isRunning){
			$this->tick();
			usleep((int) max(1, ($this->nextTick - microtime(true)) * 1000000));
		}
	}

	public function addPlayer($identifier, Player $player){
		$this->players[$identifier] = $player;
	}

	private function checkTickUpdates($currentTick){

		//Do level ticks
		foreach($this->getLevels() as $level){
			try{
				$level->doTick($currentTick);
			}catch(\Exception $e){
				$this->logger->critical("Could not tick level " . $level->getName() . ": " . $e->getMessage());
				if(\pocketmine\DEBUG > 1 and $this->logger instanceof MainLogger){
					$this->logger->logException($e);
				}
			}
		}
	}

	public function doAutoSave(){
		if($this->getAutoSave()){
			Timings::$worldSaveTimer->startTiming();
			foreach($this->getOnlinePlayers() as $index => $player){
				if($player->isOnline()){
					$player->save();
				}elseif(!$player->isConnected()){
					unset($this->players[$index]);
				}
			}

			foreach($this->getLevels() as $level){
				$level->save(false);
			}
			Timings::$worldSaveTimer->stopTiming();
		}
	}

	public function doLevelGC(){
		foreach($this->getLevels() as $level){
			$level->doChunkGarbageCollection();
		}
	}

	public function sendUsage(){
		if($this->lastSendUsage instanceof SendUsageTask){
			if(!$this->lastSendUsage->isGarbage()){ //do not call multiple times
				return;
			}
		}

		$plist = "";
		foreach($this->getPluginManager()->getPlugins() as $p){
			$d = $p->getDescription();
			$plist .= str_replace([";", ":"], "", $d->getName()) . ":" . str_replace([";", ":"], "", $d->getVersion()) . ";";
		}

		$version = new VersionString();
		$this->lastSendUsage = new SendUsageTask("https://stats.pocketmine.net/usage.php", [
			"serverid" => $this->serverID,
			"port" => $this->getPort(),
			"os" => Utils::getOS(),
			"name" => $this->getName(),
			"memory_total" => $this->getConfigString("memory-limit"),
			"memory_usage" => $this->getMemoryUsage(),
			"php_version" => PHP_VERSION,
			"version" => $version->get(true),
			"build" => $version->getBuild(),
			"mc_version" => \pocketmine\MINECRAFT_VERSION,
			"protocol" => network\protocol\Info::CURRENT_PROTOCOL,
			"online" => count($this->players),
			"max" => $this->getMaxPlayers(),
			"plugins" => $plist,
		]);

		$this->scheduler->scheduleAsyncTask($this->lastSendUsage);
	}
	
	public function getNetwork(){
		return $this->mainInterface;
	}

	private function titleTick(){
		if(!Terminal::hasFormattingCodes()){
			return;
		}
		
		$usage = $this->getMemoryUsage();
		if($usage === null){
			$usage = round((memory_get_usage() / 1024) / 1024, 2) .
			"/" . round((memory_get_usage(true) / 1024) / 1024, 2) .
			" MB @ " . $this->getThreadCount() . " threads";
		}else{
			$usage = round(($usage / 1024) / 1024, 2) . " MB @ " . $this->getThreadCount() . " threads";
		}

		echo "\x1b]0;" . $this->getName() . " " .
			$this->getPocketMineVersion() .
			" | Online " . count($this->players) . "/" . $this->getMaxPlayers() .
			" | Memory " . $usage .
			" | U " . round($this->mainInterface->getUploadUsage() / 1024, 2) .
			" D " . round($this->mainInterface->getDownloadUsage() / 1024, 2) .
			" kB/s | TPS " . $this->getTicksPerSecond() .
			" | Load " . $this->getTickUsage() . "%\x07";
	}
	
	public function getMemoryUsage(){
		if(Utils::getOS() === "linux" or Utils::getOS() === "bsd"){
			if(preg_match("/VmSize:[ \t]+([0-9]+) kB/", file_get_contents("/proc/self/status"), $matches) > 0){
				return $matches[1] * 1024;
			}
		}
		
		return memory_get_usage(true);
	}
	
	public function getThreadCount(){
		if(Utils::getOS() === "linux" or Utils::getOS() === "bsd"){
			
			if(preg_match("/Threads:[ \t]+([0-9]+)/", file_get_contents("/proc/self/status"), $matches) > 0){
				return (int) $matches[1];
			}
		}
		
		return count(ThreadManager::getInstance()->getAll()) + 3; //RakLib + MainLogger + Main Thread
	}


	/**
	 * Tries to execute a server tick
	 */
	private function tick(){
		$tickTime = microtime(true);
		if($tickTime < $this->nextTick){
			return false;
		}

		Timings::$serverTickTimer->startTiming();

		++$this->tickCounter;

		$this->checkConsole();

		Timings::$connectionTimer->startTiming();
		foreach($this->interfaces as $interface){
			$interface->process();
		}
		Timings::$connectionTimer->stopTiming();

		Timings::$schedulerTimer->startTiming();
		$this->scheduler->mainThreadHeartbeat($this->tickCounter);
		Timings::$schedulerTimer->stopTiming();

		$this->checkTickUpdates($this->tickCounter);

		if(($this->tickCounter & 0b1111) === 0){
			$this->titleTick();
			if(isset($this->queryHandler) and ($this->tickCounter & 0b111111111) === 0){
				try{
					$this->queryHandler->regenerateInfo();
				}catch(\Exception $e){
					if($this->logger instanceof MainLogger){
						$this->logger->logException($e);
					}
				}
			}
		}

		Timings::$generationTimer->startTiming();
		try{
			$this->generationManager->process();
		}catch(\Exception $e){
			if($this->logger instanceof MainLogger){
				$this->logger->logException($e);
			}
		}
		Timings::$generationTimer->stopTiming();

		if(($this->tickCounter % 100) === 0){
			foreach($this->levels as $level){
				$level->clearCache();
			}
		}


		Timings::$serverTickTimer->stopTiming();

		TimingsHandler::tick();

		$now = microtime(true);
		array_shift($this->tickAverage);
		$this->tickAverage[] = min(20, 1 / max(0.001, $now - $tickTime));
		array_shift($this->useAverage);
		$this->useAverage[] = min(1, ($now - $tickTime) / 0.05);

		if(($this->nextTick - $tickTime) < -1){
			$this->nextTick = $tickTime;
		}
		$this->nextTick += 0.05;

		return true;
	}

	private function registerEntities(){
		Entity::registerEntity(Arrow::class);
		Entity::registerEntity(DroppedItem::class);
		Entity::registerEntity(FallingSand::class);
		Entity::registerEntity(PrimedTNT::class);
		Entity::registerEntity(Snowball::class);
		Entity::registerEntity(Villager::class);
		Entity::registerEntity(Zombie::class);

		Entity::registerEntity(Human::class, true);
	}

	private function registerTiles(){
		Tile::registerTile(Chest::class);
		Tile::registerTile(Furnace::class);
		Tile::registerTile(Sign::class);
	}

}<|MERGE_RESOLUTION|>--- conflicted
+++ resolved
@@ -1505,10 +1505,6 @@
 		$this->properties = new Config($this->dataPath . "server.properties", Config::PROPERTIES, [
 			"motd" => "Minecraft: PE Server",
 			"server-port" => 19132,
-<<<<<<< HEAD
-=======
-			"memory-limit" => -1,
->>>>>>> 891eeff7
 			"white-list" => false,
 			"announce-player-achievements" => true,
 			"spawn-protection" => 16,
@@ -1562,17 +1558,9 @@
 			$value = ["M" => 1, "G" => 1024];
 			$real = ((int) substr($memory, 0, -1)) * $value[substr($memory, -1)];
 			if($real < 128){
-<<<<<<< HEAD
 				$this->logger->warning($this->getName() . " may not work right with less than 128MB of memory");
 			}
 			@ini_set("memory_limit", $memory);
-=======
-				$this->logger->warning($this->getName() . " may not work right with less than 128MB of RAM");
-			}
-			@ini_set("memory_limit", $memory);
-		}else{
-			$this->setConfigString("memory-limit", -1);
->>>>>>> 891eeff7
 		}
 
 		if($this->getConfigBoolean("hardcore", false) === true and $this->getDifficulty() < 3){
@@ -1867,11 +1855,6 @@
 				$this->logger->warning($this->getName() . " may not work right with less than 256MB of memory", true, true, 0);
 			}
 			@ini_set("memory_limit", $memory);
-<<<<<<< HEAD
-=======
-		}else{
-			$this->setConfigString("memory-limit", -1);
->>>>>>> 891eeff7
 		}
 
 		if($this->getConfigBoolean("hardcore", false) === true and $this->getDifficulty() < 3){
