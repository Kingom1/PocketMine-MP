--- conflicted
+++ resolved
@@ -112,12 +112,6 @@
 use function file_get_contents;
 use function file_put_contents;
 use function filemtime;
-<<<<<<< HEAD
-use function gc_collect_cycles;
-=======
-use function floor;
-use function function_exists;
->>>>>>> 8bd8da4b
 use function get_class;
 use function getmypid;
 use function getopt;
