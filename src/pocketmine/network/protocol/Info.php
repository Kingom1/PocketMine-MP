<?php

/*
 *
 *  ____            _        _   __  __ _                  __  __ ____  
 * |  _ \ ___   ___| | _____| |_|  \/  (_)_ __   ___      |  \/  |  _ \ 
 * | |_) / _ \ / __| |/ / _ \ __| |\/| | | '_ \ / _ \_____| |\/| | |_) |
 * |  __/ (_) | (__|   <  __/ |_| |  | | | | | |  __/_____| |  | |  __/ 
 * |_|   \___/ \___|_|\_\___|\__|_|  |_|_|_| |_|\___|     |_|  |_|_| 
 *
 * This program is free software: you can redistribute it and/or modify
 * it under the terms of the GNU Lesser General Public License as published by
 * the Free Software Foundation, either version 3 of the License, or
 * (at your option) any later version.
 *
 * @author PocketMine Team
 * @link http://www.pocketmine.net/
 * 
 *
*/

/**
 * Minecraft: PE multiplayer protocol implementation
 */
namespace pocketmine\network\protocol;


interface Info{

	/**
	 * Actual Minecraft: PE protocol version
	 */
	const CURRENT_PROTOCOL = 21;
	
	const LOGIN_PACKET = 0x82;
	const PLAY_STATUS_PACKET = 0x83;
	
	const DISCONNECT_PACKET = 0x84;
	
	const MESSAGE_PACKET = 0x85;
	const SET_TIME_PACKET = 0x86;
	
	const START_GAME_PACKET = 0x87;
	
	const ADD_MOB_PACKET = 0x88;
	const ADD_PLAYER_PACKET = 0x89;
	const REMOVE_PLAYER_PACKET = 0x8a;
	
	const ADD_ENTITY_PACKET = 0x8b;
	const REMOVE_ENTITY_PACKET = 0x8c;
	const ADD_ITEM_ENTITY_PACKET = 0x8d;
	const TAKE_ITEM_ENTITY_PACKET = 0x8e;
	
	const MOVE_ENTITY_PACKET = 0x8f;
	const ROTATE_HEAD_PACKET = 0x90;
	const MOVE_PLAYER_PACKET = 0x91;
	
	const REMOVE_BLOCK_PACKET = 0x92;
	const UPDATE_BLOCK_PACKET = 0x93;
	
	const ADD_PAINTING_PACKET = 0x94;
	
	const EXPLODE_PACKET = 0x95;
	
	const LEVEL_EVENT_PACKET = 0x96;
	const TILE_EVENT_PACKET = 0x97;
	const ENTITY_EVENT_PACKET = 0x98;
<<<<<<< HEAD
	//const MOB_EFFECT_paCKET = 0x99;
=======
	//const MOB_EFFECT_PACKET = 0x99;
>>>>>>> 91e8bdbd
	
	const PLAYER_EQUIPMENT_PACKET = 0x9a;
	const PLAYER_ARMOR_EQUIPMENT_PACKET = 0x9b;
	const INTERACT_PACKET = 0x9c;
	const USE_ITEM_PACKET = 0x9d;
	const PLAYER_ACTION_PACKET = 0x9e;
	const HURT_ARMOR_PACKET = 0x9f;
	const SET_ENTITY_DATA_PACKET = 0xa0;
	const SET_ENTITY_MOTION_PACKET = 0xa1;
	//const SET_ENTITY_LINK_PACKET = 0xa2;
	const SET_HEALTH_PACKET = 0xa3;
	const SET_SPAWN_POSITION_PACKET = 0xa4;
	const ANIMATE_PACKET = 0xa5;
	const RESPAWN_PACKET = 0xa6;
	const DROP_ITEM_PACKET = 0xa7;
	const CONTAINER_OPEN_PACKET = 0xa8;
	const CONTAINER_CLOSE_PACKET = 0xa9;
	const CONTAINER_SET_SLOT_PACKET = 0xaa;
	const CONTAINER_SET_DATA_PACKET = 0xab;
	const CONTAINER_SET_CONTENT_PACKET = 0xac;
	//const CONTAINER_ACK_PACKET = 0xad;
	const CHAT_PACKET = 0xae;
	const ADVENTURE_SETTINGS_PACKET = 0xaf;
	const TILE_ENTITY_DATA_PACKET = 0xb0;
	//const PLAYER_INPUT_PACKET = 0xb1;
	const FULL_CHUNK_DATA_PACKET = 0xb2;
	const SET_DIFFICULTY_PACKET = 0xb3;

}<|MERGE_RESOLUTION|>--- conflicted
+++ resolved
@@ -65,11 +65,7 @@
 	const LEVEL_EVENT_PACKET = 0x96;
 	const TILE_EVENT_PACKET = 0x97;
 	const ENTITY_EVENT_PACKET = 0x98;
-<<<<<<< HEAD
-	//const MOB_EFFECT_paCKET = 0x99;
-=======
 	//const MOB_EFFECT_PACKET = 0x99;
->>>>>>> 91e8bdbd
 	
 	const PLAYER_EQUIPMENT_PACKET = 0x9a;
 	const PLAYER_ARMOR_EQUIPMENT_PACKET = 0x9b;
