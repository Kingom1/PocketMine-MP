<?php

/*
 *
 *  ____            _        _   __  __ _                  __  __ ____
 * |  _ \ ___   ___| | _____| |_|  \/  (_)_ __   ___      |  \/  |  _ \
 * | |_) / _ \ / __| |/ / _ \ __| |\/| | | '_ \ / _ \_____| |\/| | |_) |
 * |  __/ (_) | (__|   <  __/ |_| |  | | | | | |  __/_____| |  | |  __/
 * |_|   \___/ \___|_|\_\___|\__|_|  |_|_|_| |_|\___|     |_|  |_|_|
 *
 * This program is free software: you can redistribute it and/or modify
 * it under the terms of the GNU Lesser General Public License as published by
 * the Free Software Foundation, either version 3 of the License, or
 * (at your option) any later version.
 *
 * @author PocketMine Team
 * @link http://www.pocketmine.net/
 *
 *
*/

declare(strict_types=1);

namespace pocketmine\network\mcpe;

use pocketmine\network\AdvancedNetworkInterface;
use pocketmine\network\mcpe\protocol\ProtocolInfo;
use pocketmine\network\Network;
use pocketmine\Server;
use pocketmine\snooze\SleeperNotifier;
use raklib\protocol\EncapsulatedPacket;
use raklib\protocol\PacketReliability;
use raklib\RakLib;
use raklib\server\RakLibServer;
use raklib\server\ServerHandler;
use raklib\server\ServerInstance;
use raklib\utils\InternetAddress;

class RakLibInterface implements ServerInstance, AdvancedNetworkInterface{
	/**
	 * Sometimes this gets changed when the MCPE-layer protocol gets broken to the point where old and new can't
	 * communicate. It's important that we check this to avoid catastrophes.
	 */
	private const MCPE_RAKNET_PROTOCOL_VERSION = 9;

	private const MCPE_RAKNET_PACKET_ID = "\xfe";

	/** @var Server */
	private $server;

	/** @var Network */
	private $network;

	/** @var RakLibServer */
	private $rakLib;

	/** @var NetworkSession[] */
	private $sessions = [];

	/** @var string[] */
	private $identifiers = [];

	/** @var ServerHandler */
	private $interface;

	/** @var SleeperNotifier */
	private $sleeper;

	public function __construct(Server $server){
		$this->server = $server;

		$this->sleeper = new SleeperNotifier();

		$this->rakLib = new RakLibServer(
			$this->server->getLogger(),
			\pocketmine\COMPOSER_AUTOLOADER_PATH,
			new InternetAddress($this->server->getIp(), $this->server->getPort(), 4),
			(int) $this->server->getProperty("network.max-mtu-size", 1492),
			self::MCPE_RAKNET_PROTOCOL_VERSION,
			$this->sleeper
		);
		$this->interface = new ServerHandler($this->rakLib, $this);
	}

	public function start() : void{
		$this->server->getTickSleeper()->addNotifier($this->sleeper, function() : void{
			//this should not throw any exception. If it does, this should crash the server since it's a fault condition.
			while($this->interface->handlePacket());
		});
		$this->rakLib->start(PTHREADS_INHERIT_CONSTANTS); //HACK: MainLogger needs constants for exception logging
	}

	public function setNetwork(Network $network) : void{
		$this->network = $network;
	}

	public function tick() : void{
		if(!$this->rakLib->isRunning() and !$this->rakLib->isShutdown()){
			throw new \Exception("RakLib Thread crashed");
		}
	}

	public function closeSession(string $identifier, string $reason) : void{
		if(isset($this->sessions[$identifier])){
			$session = $this->sessions[$identifier];
			unset($this->identifiers[spl_object_hash($session)]);
			unset($this->sessions[$identifier]);
			$session->onClientDisconnect($reason);
		}
	}

	public function close(NetworkSession $session, string $reason = "unknown reason") : void{
		if(isset($this->identifiers[$h = spl_object_hash($session)])){
			unset($this->sessions[$this->identifiers[$h]]);
			$this->interface->closeSession($this->identifiers[$h], $reason);
			unset($this->identifiers[$h]);
		}
	}

	public function shutdown() : void{
		$this->server->getTickSleeper()->removeNotifier($this->sleeper);
		$this->interface->shutdown();
	}

	public function emergencyShutdown() : void{
		$this->server->getTickSleeper()->removeNotifier($this->sleeper);
		$this->interface->emergencyShutdown();
	}

	public function openSession(string $identifier, string $address, int $port, int $clientID) : void{
		$session = new NetworkSession($this->server, $this, $address, $port);
		$this->sessions[$identifier] = $session;
		$this->identifiers[spl_object_hash($session)] = $identifier;
	}

	public function handleEncapsulated(string $identifier, EncapsulatedPacket $packet, int $flags) : void{
		if(isset($this->sessions[$identifier])){
			//get this now for blocking in case the player was closed before the exception was raised
<<<<<<< HEAD
			$address = $this->sessions[$identifier]->getIp();
			try{
				if($packet->buffer !== "" and $packet->buffer{0} === self::MCPE_RAKNET_PACKET_ID){ //Batch
					$this->sessions[$identifier]->handleEncoded(substr($packet->buffer, 1));
=======
			$player = $this->players[$identifier];
			$address = $player->getAddress();
			try{
				if($packet->buffer !== ""){
					$pk = PacketPool::getPacket($packet->buffer);
					$player->handleDataPacket($pk);
>>>>>>> 0e508876
				}
			}catch(\Throwable $e){
				$logger = $this->server->getLogger();
				$logger->debug("EncapsulatedPacket 0x" . bin2hex($packet->buffer));
				$logger->logException($e);

				$player->close($player->getLeaveMessage(), "Internal server error");
				$this->interface->blockAddress($address, 5);
			}
		}
	}

	public function blockAddress(string $address, int $timeout = 300) : void{
		$this->interface->blockAddress($address, $timeout);
	}

	public function unblockAddress(string $address) : void{
		$this->interface->unblockAddress($address);
	}

	public function handleRaw(string $address, int $port, string $payload) : void{
		$this->server->handlePacket($this, $address, $port, $payload);
	}

	public function sendRawPacket(string $address, int $port, string $payload) : void{
		$this->interface->sendRaw($address, $port, $payload);
	}

	public function notifyACK(string $identifier, int $identifierACK) : void{

	}

	public function setName(string $name) : void{
		$info = $this->server->getQueryInformation();

		$this->interface->sendOption("name", implode(";",
			[
				"MCPE",
				rtrim(addcslashes($name, ";"), '\\'),
				ProtocolInfo::CURRENT_PROTOCOL,
				ProtocolInfo::MINECRAFT_VERSION_NETWORK,
				$info->getPlayerCount(),
				$info->getMaxPlayerCount(),
				$this->rakLib->getServerId(),
				$this->server->getName(),
				Server::getGamemodeName($this->server->getGamemode())
			]) . ";"
		);
	}

	public function setPortCheck(bool $name) : void{
		$this->interface->sendOption("portChecking", $name);
	}

	public function handleOption(string $option, string $value) : void{
		if($option === "bandwidth"){
			$v = unserialize($value);
			$this->network->addStatistics($v["up"], $v["down"]);
		}
	}

	public function putPacket(NetworkSession $session, string $payload, bool $immediate = true) : void{
		if(isset($this->identifiers[$h = spl_object_hash($session)])){
			$identifier = $this->identifiers[$h];

			$pk = new EncapsulatedPacket();
			$pk->buffer = self::MCPE_RAKNET_PACKET_ID . $payload;
			$pk->reliability = PacketReliability::RELIABLE_ORDERED;
			$pk->orderChannel = 0;

			$this->interface->sendEncapsulated($identifier, $pk, ($immediate ? RakLib::PRIORITY_IMMEDIATE : RakLib::PRIORITY_NORMAL));
		}
	}

	public function updatePing(string $identifier, int $pingMS) : void{
		if(isset($this->sessions[$identifier])){
			$this->sessions[$identifier]->updatePing($pingMS);
		}
	}
}<|MERGE_RESOLUTION|>--- conflicted
+++ resolved
@@ -136,26 +136,18 @@
 	public function handleEncapsulated(string $identifier, EncapsulatedPacket $packet, int $flags) : void{
 		if(isset($this->sessions[$identifier])){
 			//get this now for blocking in case the player was closed before the exception was raised
-<<<<<<< HEAD
-			$address = $this->sessions[$identifier]->getIp();
+			$session = $this->sessions[$identifier];
+			$address = $session->getIp();
 			try{
 				if($packet->buffer !== "" and $packet->buffer{0} === self::MCPE_RAKNET_PACKET_ID){ //Batch
-					$this->sessions[$identifier]->handleEncoded(substr($packet->buffer, 1));
-=======
-			$player = $this->players[$identifier];
-			$address = $player->getAddress();
-			try{
-				if($packet->buffer !== ""){
-					$pk = PacketPool::getPacket($packet->buffer);
-					$player->handleDataPacket($pk);
->>>>>>> 0e508876
+					$session->handleEncoded(substr($packet->buffer, 1));
 				}
 			}catch(\Throwable $e){
 				$logger = $this->server->getLogger();
 				$logger->debug("EncapsulatedPacket 0x" . bin2hex($packet->buffer));
 				$logger->logException($e);
 
-				$player->close($player->getLeaveMessage(), "Internal server error");
+				$session->disconnect("Internal server error");
 				$this->interface->blockAddress($address, 5);
 			}
 		}
