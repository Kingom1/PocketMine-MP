<?php

/*
 *
 *  ____            _        _   __  __ _                  __  __ ____
 * |  _ \ ___   ___| | _____| |_|  \/  (_)_ __   ___      |  \/  |  _ \
 * | |_) / _ \ / __| |/ / _ \ __| |\/| | | '_ \ / _ \_____| |\/| | |_) |
 * |  __/ (_) | (__|   <  __/ |_| |  | | | | | |  __/_____| |  | |  __/
 * |_|   \___/ \___|_|\_\___|\__|_|  |_|_|_| |_|\___|     |_|  |_|_|
 *
 * This program is free software: you can redistribute it and/or modify
 * it under the terms of the GNU Lesser General Public License as published by
 * the Free Software Foundation, either version 3 of the License, or
 * (at your option) any later version.
 *
 * @author PocketMine Team
 * @link http://www.pocketmine.net/
 *
 *
*/

declare(strict_types=1);

namespace pocketmine\network\mcpe\protocol;

#include <rules/DataPacket.h>

use pocketmine\network\mcpe\handler\SessionHandler;

class MoveEntityDeltaPacket extends DataPacket{
	public const NETWORK_ID = ProtocolInfo::MOVE_ENTITY_DELTA_PACKET;

	public const FLAG_HAS_X = 0x01;
	public const FLAG_HAS_Y = 0x02;
	public const FLAG_HAS_Z = 0x04;
	public const FLAG_HAS_ROT_X = 0x08;
	public const FLAG_HAS_ROT_Y = 0x10;
	public const FLAG_HAS_ROT_Z = 0x20;

	/** @var int */
	public $entityRuntimeId;
	/** @var int */
	public $flags;
	/** @var int */
	public $xDiff = 0;
	/** @var int */
	public $yDiff = 0;
	/** @var int */
	public $zDiff = 0;
	/** @var float */
	public $xRot = 0.0;
	/** @var float */
	public $yRot = 0.0;
	/** @var float */
	public $zRot = 0.0;

	private function maybeReadCoord(int $flag) : int{
		if($this->flags & $flag){
			return $this->getVarInt();
		}
		return 0;
	}

	private function maybeReadRotation(int $flag) : float{
		if($this->flags & $flag){
			return $this->getByteRotation();
		}
		return 0.0;
	}

<<<<<<< HEAD
	protected function decodePayload() : void{
=======
	protected function decodePayload(){
		$this->entityRuntimeId = $this->getEntityRuntimeId();
>>>>>>> 447b9562
		$this->flags = $this->getByte();
		$this->xDiff = $this->maybeReadCoord(self::FLAG_HAS_X);
		$this->yDiff = $this->maybeReadCoord(self::FLAG_HAS_Y);
		$this->zDiff = $this->maybeReadCoord(self::FLAG_HAS_Z);
		$this->xRot = $this->maybeReadRotation(self::FLAG_HAS_ROT_X);
		$this->yRot = $this->maybeReadRotation(self::FLAG_HAS_ROT_Y);
		$this->zRot = $this->maybeReadRotation(self::FLAG_HAS_ROT_Z);
	}

	private function maybeWriteCoord(int $flag, int $val) : void{
		if($this->flags & $flag){
			$this->putVarInt($val);
		}
	}

	private function maybeWriteRotation(int $flag, float $val) : void{
		if($this->flags & $flag){
			$this->putByteRotation($val);
		}
	}

<<<<<<< HEAD
	protected function encodePayload() : void{
=======
	protected function encodePayload(){
		$this->putEntityRuntimeId($this->entityRuntimeId);
>>>>>>> 447b9562
		$this->putByte($this->flags);
		$this->maybeWriteCoord(self::FLAG_HAS_X, $this->xDiff);
		$this->maybeWriteCoord(self::FLAG_HAS_Y, $this->yDiff);
		$this->maybeWriteCoord(self::FLAG_HAS_Z, $this->zDiff);
		$this->maybeWriteRotation(self::FLAG_HAS_ROT_X, $this->xRot);
		$this->maybeWriteRotation(self::FLAG_HAS_ROT_Y, $this->yRot);
		$this->maybeWriteRotation(self::FLAG_HAS_ROT_Z, $this->zRot);
	}

	public function handle(SessionHandler $handler) : bool{
		return $handler->handleMoveEntityDelta($this);
	}
}<|MERGE_RESOLUTION|>--- conflicted
+++ resolved
@@ -68,12 +68,8 @@
 		return 0.0;
 	}
 
-<<<<<<< HEAD
 	protected function decodePayload() : void{
-=======
-	protected function decodePayload(){
 		$this->entityRuntimeId = $this->getEntityRuntimeId();
->>>>>>> 447b9562
 		$this->flags = $this->getByte();
 		$this->xDiff = $this->maybeReadCoord(self::FLAG_HAS_X);
 		$this->yDiff = $this->maybeReadCoord(self::FLAG_HAS_Y);
@@ -95,12 +91,8 @@
 		}
 	}
 
-<<<<<<< HEAD
 	protected function encodePayload() : void{
-=======
-	protected function encodePayload(){
 		$this->putEntityRuntimeId($this->entityRuntimeId);
->>>>>>> 447b9562
 		$this->putByte($this->flags);
 		$this->maybeWriteCoord(self::FLAG_HAS_X, $this->xDiff);
 		$this->maybeWriteCoord(self::FLAG_HAS_Y, $this->yDiff);
