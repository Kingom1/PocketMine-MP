<?php

/*
 *
 *  ____            _        _   __  __ _                  __  __ ____
 * |  _ \ ___   ___| | _____| |_|  \/  (_)_ __   ___      |  \/  |  _ \
 * | |_) / _ \ / __| |/ / _ \ __| |\/| | | '_ \ / _ \_____| |\/| | |_) |
 * |  __/ (_) | (__|   <  __/ |_| |  | | | | | |  __/_____| |  | |  __/
 * |_|   \___/ \___|_|\_\___|\__|_|  |_|_|_| |_|\___|     |_|  |_|_|
 *
 * This program is free software: you can redistribute it and/or modify
 * it under the terms of the GNU Lesser General Public License as published by
 * the Free Software Foundation, either version 3 of the License, or
 * (at your option) any later version.
 *
 * @author PocketMine Team
 * @link http://www.pocketmine.net/
 *
 *
*/

declare(strict_types=1);

namespace pocketmine\network\mcpe\protocol;

#include <rules/DataPacket.h>


<<<<<<< HEAD
use pocketmine\network\mcpe\handler\PacketHandler;
=======
use pocketmine\math\Vector3;
use pocketmine\network\mcpe\NetworkSession;
>>>>>>> 74039828

class AddPaintingPacket extends DataPacket implements ClientboundPacket{
	public const NETWORK_ID = ProtocolInfo::ADD_PAINTING_PACKET;

<<<<<<< HEAD
	/** @var string */
	public $title;
	/** @var int|null */
	public $entityUniqueId = null;
	/** @var int */
	public $entityRuntimeId;
	/** @var int */
	public $x;
=======
	/** @var int|null */
	public $entityUniqueId = null;
>>>>>>> 74039828
	/** @var int */
	public $entityRuntimeId;
	/** @var Vector3 */
	public $position;
	/** @var int */
	public $direction;
	/** @var string */
	public $title;

	protected function decodePayload() : void{
		$this->entityUniqueId = $this->getEntityUniqueId();
		$this->entityRuntimeId = $this->getEntityRuntimeId();
		$this->position = $this->getVector3();
		$this->direction = $this->getVarInt();
		$this->title = $this->getString();
	}

	protected function encodePayload() : void{
		$this->putEntityUniqueId($this->entityUniqueId ?? $this->entityRuntimeId);
		$this->putEntityRuntimeId($this->entityRuntimeId);
		$this->putVector3($this->position);
		$this->putVarInt($this->direction);
		$this->putString($this->title);
	}

	public function handle(PacketHandler $handler) : bool{
		return $handler->handleAddPainting($this);
	}
}<|MERGE_RESOLUTION|>--- conflicted
+++ resolved
@@ -25,30 +25,14 @@
 
 #include <rules/DataPacket.h>
 
-
-<<<<<<< HEAD
+use pocketmine\math\Vector3;
 use pocketmine\network\mcpe\handler\PacketHandler;
-=======
-use pocketmine\math\Vector3;
-use pocketmine\network\mcpe\NetworkSession;
->>>>>>> 74039828
 
 class AddPaintingPacket extends DataPacket implements ClientboundPacket{
 	public const NETWORK_ID = ProtocolInfo::ADD_PAINTING_PACKET;
 
-<<<<<<< HEAD
-	/** @var string */
-	public $title;
 	/** @var int|null */
 	public $entityUniqueId = null;
-	/** @var int */
-	public $entityRuntimeId;
-	/** @var int */
-	public $x;
-=======
-	/** @var int|null */
-	public $entityUniqueId = null;
->>>>>>> 74039828
 	/** @var int */
 	public $entityRuntimeId;
 	/** @var Vector3 */
