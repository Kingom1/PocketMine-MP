<?php

/*
 *
 *  ____            _        _   __  __ _                  __  __ ____
 * |  _ \ ___   ___| | _____| |_|  \/  (_)_ __   ___      |  \/  |  _ \
 * | |_) / _ \ / __| |/ / _ \ __| |\/| | | '_ \ / _ \_____| |\/| | |_) |
 * |  __/ (_) | (__|   <  __/ |_| |  | | | | | |  __/_____| |  | |  __/
 * |_|   \___/ \___|_|\_\___|\__|_|  |_|_|_| |_|\___|     |_|  |_|_|
 *
 * This program is free software: you can redistribute it and/or modify
 * it under the terms of the GNU Lesser General Public License as published by
 * the Free Software Foundation, either version 3 of the License, or
 * (at your option) any later version.
 *
 * @author PocketMine Team
 * @link http://www.pocketmine.net/
 *
 *
*/

declare(strict_types=1);

namespace pocketmine\network\mcpe\protocol;

#include <rules/DataPacket.h>

<<<<<<< HEAD
use pocketmine\entity\Attribute;
use pocketmine\entity\EntityIds;
use pocketmine\math\Vector3;
use pocketmine\network\BadPacketException;
use pocketmine\network\mcpe\handler\PacketHandler;
use pocketmine\network\mcpe\protocol\types\EntityLink;
use function array_search;
use function count;

class AddEntityPacket extends DataPacket implements ClientboundPacket{
=======
use pocketmine\network\mcpe\NetworkSession;

class AddEntityPacket extends DataPacket/* implements ClientboundPacket*/{
>>>>>>> 74039828
	public const NETWORK_ID = ProtocolInfo::ADD_ENTITY_PACKET;

	/** @var int */
<<<<<<< HEAD
	public $type;
	/** @var Vector3 */
	public $position;
	/** @var Vector3|null */
	public $motion;
	/** @var float */
	public $pitch = 0.0;
	/** @var float */
	public $yaw = 0.0;
	/** @var float */
	public $headYaw = 0.0;

	/** @var Attribute[] */
	public $attributes = [];
	/** @var array */
	public $metadata = [];
	/** @var EntityLink[] */
	public $links = [];

	protected function decodePayload() : void{
		$this->entityUniqueId = $this->getEntityUniqueId();
		$this->entityRuntimeId = $this->getEntityRuntimeId();
		$this->type = array_search($t = $this->getString(), self::LEGACY_ID_MAP_BC, true);
		if($this->type === false){
			throw new BadPacketException("Can't map ID $t to legacy ID");
		}
		$this->position = $this->getVector3();
		$this->motion = $this->getVector3();
		$this->pitch = $this->getLFloat();
		$this->yaw = $this->getLFloat();
		$this->headYaw = $this->getLFloat();

		$attrCount = $this->getUnsignedVarInt();
		for($i = 0; $i < $attrCount; ++$i){
			$id = $this->getString();
			$min = $this->getLFloat();
			$current = $this->getLFloat();
			$max = $this->getLFloat();
			$attr = Attribute::getAttribute($id);

			if($attr !== null){
				try{
					$attr->setMinValue($min);
					$attr->setMaxValue($max);
					$attr->setValue($current);
				}catch(\InvalidArgumentException $e){
					throw new BadPacketException($e->getMessage(), 0, $e); //TODO: address this properly
				}
				$this->attributes[] = $attr;
			}else{
				throw new BadPacketException("Unknown attribute type \"$id\"");
			}
		}

		$this->metadata = $this->getEntityMetadata();
		$linkCount = $this->getUnsignedVarInt();
		for($i = 0; $i < $linkCount; ++$i){
			$this->links[] = $this->getEntityLink();
		}
	}

	protected function encodePayload() : void{
		$this->putEntityUniqueId($this->entityUniqueId ?? $this->entityRuntimeId);
		$this->putEntityRuntimeId($this->entityRuntimeId);
		if(!isset(self::LEGACY_ID_MAP_BC[$this->type])){
			throw new \InvalidArgumentException("Unknown entity numeric ID $this->type");
		}
		$this->putString(self::LEGACY_ID_MAP_BC[$this->type]);
		$this->putVector3($this->position);
		$this->putVector3Nullable($this->motion);
		$this->putLFloat($this->pitch);
		$this->putLFloat($this->yaw);
		$this->putLFloat($this->headYaw);

		$this->putUnsignedVarInt(count($this->attributes));
		foreach($this->attributes as $attribute){
			$this->putString($attribute->getId());
			$this->putLFloat($attribute->getMinValue());
			$this->putLFloat($attribute->getValue());
			$this->putLFloat($attribute->getMaxValue());
		}
=======
	private $uvarint1;

	public static function create(int $uvarint1) : self{
		$result = new self;
		$result->uvarint1 = $uvarint1;
		return $result;
	}

	/**
	 * @return int
	 */
	public function getUvarint1() : int{
		return $this->uvarint1;
	}

	protected function decodePayload() : void{
		$this->uvarint1 = $this->getUnsignedVarInt();
	}
>>>>>>> 74039828

	protected function encodePayload() : void{
		$this->putUnsignedVarInt($this->uvarint1);
	}

<<<<<<< HEAD
	public function handle(PacketHandler $handler) : bool{
=======
	public function handle(NetworkSession $handler) : bool{
>>>>>>> 74039828
		return $handler->handleAddEntity($this);
	}
}<|MERGE_RESOLUTION|>--- conflicted
+++ resolved
@@ -25,108 +25,12 @@
 
 #include <rules/DataPacket.h>
 
-<<<<<<< HEAD
-use pocketmine\entity\Attribute;
-use pocketmine\entity\EntityIds;
-use pocketmine\math\Vector3;
-use pocketmine\network\BadPacketException;
 use pocketmine\network\mcpe\handler\PacketHandler;
-use pocketmine\network\mcpe\protocol\types\EntityLink;
-use function array_search;
-use function count;
 
 class AddEntityPacket extends DataPacket implements ClientboundPacket{
-=======
-use pocketmine\network\mcpe\NetworkSession;
-
-class AddEntityPacket extends DataPacket/* implements ClientboundPacket*/{
->>>>>>> 74039828
 	public const NETWORK_ID = ProtocolInfo::ADD_ENTITY_PACKET;
 
 	/** @var int */
-<<<<<<< HEAD
-	public $type;
-	/** @var Vector3 */
-	public $position;
-	/** @var Vector3|null */
-	public $motion;
-	/** @var float */
-	public $pitch = 0.0;
-	/** @var float */
-	public $yaw = 0.0;
-	/** @var float */
-	public $headYaw = 0.0;
-
-	/** @var Attribute[] */
-	public $attributes = [];
-	/** @var array */
-	public $metadata = [];
-	/** @var EntityLink[] */
-	public $links = [];
-
-	protected function decodePayload() : void{
-		$this->entityUniqueId = $this->getEntityUniqueId();
-		$this->entityRuntimeId = $this->getEntityRuntimeId();
-		$this->type = array_search($t = $this->getString(), self::LEGACY_ID_MAP_BC, true);
-		if($this->type === false){
-			throw new BadPacketException("Can't map ID $t to legacy ID");
-		}
-		$this->position = $this->getVector3();
-		$this->motion = $this->getVector3();
-		$this->pitch = $this->getLFloat();
-		$this->yaw = $this->getLFloat();
-		$this->headYaw = $this->getLFloat();
-
-		$attrCount = $this->getUnsignedVarInt();
-		for($i = 0; $i < $attrCount; ++$i){
-			$id = $this->getString();
-			$min = $this->getLFloat();
-			$current = $this->getLFloat();
-			$max = $this->getLFloat();
-			$attr = Attribute::getAttribute($id);
-
-			if($attr !== null){
-				try{
-					$attr->setMinValue($min);
-					$attr->setMaxValue($max);
-					$attr->setValue($current);
-				}catch(\InvalidArgumentException $e){
-					throw new BadPacketException($e->getMessage(), 0, $e); //TODO: address this properly
-				}
-				$this->attributes[] = $attr;
-			}else{
-				throw new BadPacketException("Unknown attribute type \"$id\"");
-			}
-		}
-
-		$this->metadata = $this->getEntityMetadata();
-		$linkCount = $this->getUnsignedVarInt();
-		for($i = 0; $i < $linkCount; ++$i){
-			$this->links[] = $this->getEntityLink();
-		}
-	}
-
-	protected function encodePayload() : void{
-		$this->putEntityUniqueId($this->entityUniqueId ?? $this->entityRuntimeId);
-		$this->putEntityRuntimeId($this->entityRuntimeId);
-		if(!isset(self::LEGACY_ID_MAP_BC[$this->type])){
-			throw new \InvalidArgumentException("Unknown entity numeric ID $this->type");
-		}
-		$this->putString(self::LEGACY_ID_MAP_BC[$this->type]);
-		$this->putVector3($this->position);
-		$this->putVector3Nullable($this->motion);
-		$this->putLFloat($this->pitch);
-		$this->putLFloat($this->yaw);
-		$this->putLFloat($this->headYaw);
-
-		$this->putUnsignedVarInt(count($this->attributes));
-		foreach($this->attributes as $attribute){
-			$this->putString($attribute->getId());
-			$this->putLFloat($attribute->getMinValue());
-			$this->putLFloat($attribute->getValue());
-			$this->putLFloat($attribute->getMaxValue());
-		}
-=======
 	private $uvarint1;
 
 	public static function create(int $uvarint1) : self{
@@ -145,17 +49,12 @@
 	protected function decodePayload() : void{
 		$this->uvarint1 = $this->getUnsignedVarInt();
 	}
->>>>>>> 74039828
 
 	protected function encodePayload() : void{
 		$this->putUnsignedVarInt($this->uvarint1);
 	}
 
-<<<<<<< HEAD
 	public function handle(PacketHandler $handler) : bool{
-=======
-	public function handle(NetworkSession $handler) : bool{
->>>>>>> 74039828
 		return $handler->handleAddEntity($this);
 	}
 }