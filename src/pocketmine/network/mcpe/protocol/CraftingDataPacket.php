--- conflicted
+++ resolved
@@ -56,13 +56,8 @@
 		return parent::clean();
 	}
 
-<<<<<<< HEAD
 	protected function decodePayload(){
-		$entries = [];
-=======
-	public function decodePayload(){
 		$this->decodedEntries = [];
->>>>>>> 90edb8eb
 		$recipeCount = $this->getUnsignedVarInt();
 		for($i = 0; $i < $recipeCount; ++$i){
 			$entry = [];
