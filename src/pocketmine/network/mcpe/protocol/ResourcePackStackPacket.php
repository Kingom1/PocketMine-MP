<?php

/*
 *
 *  ____            _        _   __  __ _                  __  __ ____
 * |  _ \ ___   ___| | _____| |_|  \/  (_)_ __   ___      |  \/  |  _ \
 * | |_) / _ \ / __| |/ / _ \ __| |\/| | | '_ \ / _ \_____| |\/| | |_) |
 * |  __/ (_) | (__|   <  __/ |_| |  | | | | | |  __/_____| |  | |  __/
 * |_|   \___/ \___|_|\_\___|\__|_|  |_|_|_| |_|\___|     |_|  |_|_|
 *
 * This program is free software: you can redistribute it and/or modify
 * it under the terms of the GNU Lesser General Public License as published by
 * the Free Software Foundation, either version 3 of the License, or
 * (at your option) any later version.
 *
 * @author PocketMine Team
 * @link http://www.pocketmine.net/
 *
 *
*/

declare(strict_types=1);


namespace pocketmine\network\mcpe\protocol;

#include <rules/DataPacket.h>


use pocketmine\network\mcpe\handler\SessionHandler;
use pocketmine\resourcepacks\ResourcePack;

class ResourcePackStackPacket extends DataPacket{
	public const NETWORK_ID = ProtocolInfo::RESOURCE_PACK_STACK_PACKET;

	/** @var bool */
	public $mustAccept = false;

	/** @var ResourcePack[] */
	public $behaviorPackStack = [];
	/** @var ResourcePack[] */
	public $resourcePackStack = [];

<<<<<<< HEAD
	protected function decodePayload() : void{
=======
	/** @var bool */
	public $isExperimental = false;

	protected function decodePayload(){
>>>>>>> 0f620157
		$this->mustAccept = $this->getBool();
		$behaviorPackCount = $this->getUnsignedVarInt();
		while($behaviorPackCount-- > 0){
			$this->getString();
			$this->getString();
			$this->getString();
		}

		$resourcePackCount = $this->getUnsignedVarInt();
		while($resourcePackCount-- > 0){
			$this->getString();
			$this->getString();
			$this->getString();
		}

		$this->isExperimental = $this->getBool();
	}

	protected function encodePayload() : void{
		$this->putBool($this->mustAccept);

		$this->putUnsignedVarInt(count($this->behaviorPackStack));
		foreach($this->behaviorPackStack as $entry){
			$this->putString($entry->getPackId());
			$this->putString($entry->getPackVersion());
			$this->putString(""); //TODO: subpack name
		}

		$this->putUnsignedVarInt(count($this->resourcePackStack));
		foreach($this->resourcePackStack as $entry){
			$this->putString($entry->getPackId());
			$this->putString($entry->getPackVersion());
			$this->putString(""); //TODO: subpack name
		}

		$this->putBool($this->isExperimental);
	}

	public function handle(SessionHandler $handler) : bool{
		return $handler->handleResourcePackStack($this);
	}
}<|MERGE_RESOLUTION|>--- conflicted
+++ resolved
@@ -41,14 +41,10 @@
 	/** @var ResourcePack[] */
 	public $resourcePackStack = [];
 
-<<<<<<< HEAD
-	protected function decodePayload() : void{
-=======
 	/** @var bool */
 	public $isExperimental = false;
 
-	protected function decodePayload(){
->>>>>>> 0f620157
+	protected function decodePayload() : void{
 		$this->mustAccept = $this->getBool();
 		$behaviorPackCount = $this->getUnsignedVarInt();
 		while($behaviorPackCount-- > 0){
