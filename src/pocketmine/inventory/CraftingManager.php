<?php

/*
 *
 *  ____            _        _   __  __ _                  __  __ ____
 * |  _ \ ___   ___| | _____| |_|  \/  (_)_ __   ___      |  \/  |  _ \
 * | |_) / _ \ / __| |/ / _ \ __| |\/| | | '_ \ / _ \_____| |\/| | |_) |
 * |  __/ (_) | (__|   <  __/ |_| |  | | | | | |  __/_____| |  | |  __/
 * |_|   \___/ \___|_|\_\___|\__|_|  |_|_|_| |_|\___|     |_|  |_|_|
 *
 * This program is free software: you can redistribute it and/or modify
 * it under the terms of the GNU Lesser General Public License as published by
 * the Free Software Foundation, either version 3 of the License, or
 * (at your option) any later version.
 *
 * @author PocketMine Team
 * @link http://www.pocketmine.net/
 *
 *
*/

declare(strict_types=1);

namespace pocketmine\inventory;

use pocketmine\item\Item;
use pocketmine\network\mcpe\CompressBatchPromise;
use pocketmine\network\mcpe\NetworkCompression;
use pocketmine\network\mcpe\PacketBatch;
use pocketmine\network\mcpe\protocol\CraftingDataPacket;
use pocketmine\timings\Timings;
use function array_map;
use function file_get_contents;
use function json_decode;
use function json_encode;
use function usort;
use const DIRECTORY_SEPARATOR;

class CraftingManager{
	/** @var ShapedRecipe[][] */
	protected $shapedRecipes = [];
	/** @var ShapelessRecipe[][] */
	protected $shapelessRecipes = [];
	/** @var FurnaceRecipe[] */
	protected $furnaceRecipes = [];

	/** @var CompressBatchPromise */
	private $craftingDataCache;

	public function __construct(){
		$this->init();
	}

	public function init() : void{
		$recipes = json_decode(file_get_contents(\pocketmine\RESOURCE_PATH . "vanilla" . DIRECTORY_SEPARATOR . "recipes.json"), true);

		$itemDeserializerFunc = \Closure::fromCallable([Item::class, 'jsonDeserialize']);
		foreach($recipes as $recipe){
			switch($recipe["type"]){
				case "shapeless":
					if($recipe["block"] !== "crafting_table"){ //TODO: filter others out for now to avoid breaking economics
						break;
					}
					$this->registerShapelessRecipe(new ShapelessRecipe(
<<<<<<< HEAD
						array_map(function(array $data) : Item{ return Item::jsonDeserialize($data); }, $recipe["input"]),
						array_map(function(array $data) : Item{ return Item::jsonDeserialize($data); }, $recipe["output"])
=======
						array_map($itemDeserializerFunc, $recipe["input"]),
						array_map($itemDeserializerFunc, $recipe["output"])
>>>>>>> 7b98d203
					));
					break;
				case "shaped":
					if($recipe["block"] !== "crafting_table"){ //TODO: filter others out for now to avoid breaking economics
						break;
					}
					$this->registerShapedRecipe(new ShapedRecipe(
						$recipe["shape"],
						array_map($itemDeserializerFunc, $recipe["input"]),
						array_map($itemDeserializerFunc, $recipe["output"])
					));
					break;
				case "smelting":
					if($recipe["block"] !== "furnace"){ //TODO: filter others out for now to avoid breaking economics
						break;
					}
					$this->registerFurnaceRecipe(new FurnaceRecipe(
						Item::jsonDeserialize($recipe["output"]),
						Item::jsonDeserialize($recipe["input"]))
					);
					break;
				default:
					break;
			}
		}

		$this->buildCraftingDataCache();
	}

	/**
	 * Rebuilds the cached CraftingDataPacket.
	 */
	public function buildCraftingDataCache() : void{
		Timings::$craftingDataCacheRebuildTimer->startTiming();
		$pk = new CraftingDataPacket();
		$pk->cleanRecipes = true;

		foreach($this->shapelessRecipes as $list){
			foreach($list as $recipe){
				$pk->addShapelessRecipe($recipe);
			}
		}
		foreach($this->shapedRecipes as $list){
			foreach($list as $recipe){
				$pk->addShapedRecipe($recipe);
			}
		}

		foreach($this->furnaceRecipes as $recipe){
			$pk->addFurnaceRecipe($recipe);
		}

		$this->craftingDataCache = new CompressBatchPromise();
		$this->craftingDataCache->resolve(NetworkCompression::compress(PacketBatch::fromPackets($pk)->getBuffer()));

		Timings::$craftingDataCacheRebuildTimer->stopTiming();
	}

	/**
	 * Returns a pre-compressed CraftingDataPacket for sending to players. Rebuilds the cache if it is not found.
	 *
	 * @return CompressBatchPromise
	 */
	public function getCraftingDataPacket() : CompressBatchPromise{
		if($this->craftingDataCache === null){
			$this->buildCraftingDataCache();
		}

		return $this->craftingDataCache;
	}

	/**
	 * Function used to arrange Shapeless Recipe ingredient lists into a consistent order.
	 *
	 * @param Item $i1
	 * @param Item $i2
	 *
	 * @return int
	 */
	public static function sort(Item $i1, Item $i2) : int{
		//Use spaceship operator to compare each property, then try the next one if they are equivalent.
		($retval = $i1->getId() <=> $i2->getId()) === 0 && ($retval = $i1->getMeta() <=> $i2->getMeta()) === 0 && ($retval = $i1->getCount() <=> $i2->getCount());

		return $retval;
	}

	/**
	 * @param Item[] $items
	 *
	 * @return Item[]
	 */
	private static function pack(array $items) : array{
		/** @var Item[] $result */
		$result = [];

		foreach($items as $i => $item){
			foreach($result as $otherItem){
				if($item->equals($otherItem)){
					$otherItem->setCount($otherItem->getCount() + $item->getCount());
					continue 2;
				}
			}

			//No matching item found
			$result[] = clone $item;
		}

		return $result;
	}

	private static function hashOutputs(array $outputs) : string{
		$outputs = self::pack($outputs);
		usort($outputs, [self::class, "sort"]);
		foreach($outputs as $o){
			//this reduces accuracy of hash, but it's necessary to deal with recipe book shift-clicking stupidity
			$o->setCount(1);
		}

		return json_encode($outputs);
	}

	/**
	 * @return ShapelessRecipe[][]
	 */
	public function getShapelessRecipes() : array{
		return $this->shapelessRecipes;
	}

	/**
	 * @return ShapedRecipe[][]
	 */
	public function getShapedRecipes() : array{
		return $this->shapedRecipes;
	}

	/**
	 * @return FurnaceRecipe[]
	 */
	public function getFurnaceRecipes() : array{
		return $this->furnaceRecipes;
	}

	/**
	 * @param ShapedRecipe $recipe
	 */
	public function registerShapedRecipe(ShapedRecipe $recipe) : void{
		$this->shapedRecipes[self::hashOutputs($recipe->getResults())][] = $recipe;

		$this->craftingDataCache = null;
	}

	/**
	 * @param ShapelessRecipe $recipe
	 */
	public function registerShapelessRecipe(ShapelessRecipe $recipe) : void{
		$this->shapelessRecipes[self::hashOutputs($recipe->getResults())][] = $recipe;

		$this->craftingDataCache = null;
	}

	/**
	 * @param FurnaceRecipe $recipe
	 */
	public function registerFurnaceRecipe(FurnaceRecipe $recipe) : void{
		$input = $recipe->getInput();
		$this->furnaceRecipes[$input->getId() . ":" . ($input->hasAnyDamageValue() ? "?" : $input->getMeta())] = $recipe;
		$this->craftingDataCache = null;
	}

	/**
	 * @param CraftingGrid $grid
	 * @param Item[]       $outputs
	 *
	 * @return CraftingRecipe|null
	 */
	public function matchRecipe(CraftingGrid $grid, array $outputs) : ?CraftingRecipe{
		//TODO: try to match special recipes before anything else (first they need to be implemented!)

		$outputHash = self::hashOutputs($outputs);

		if(isset($this->shapedRecipes[$outputHash])){
			foreach($this->shapedRecipes[$outputHash] as $recipe){
				if($recipe->matchesCraftingGrid($grid)){
					return $recipe;
				}
			}
		}

		if(isset($this->shapelessRecipes[$outputHash])){
			foreach($this->shapelessRecipes[$outputHash] as $recipe){
				if($recipe->matchesCraftingGrid($grid)){
					return $recipe;
				}
			}
		}

		return null;
	}

	/**
	 * @param Item[] $outputs
	 *
	 * @return CraftingRecipe[]|\Generator
	 */
	public function matchRecipeByOutputs(array $outputs) : \Generator{
		//TODO: try to match special recipes before anything else (first they need to be implemented!)

		$outputHash = self::hashOutputs($outputs);

		if(isset($this->shapedRecipes[$outputHash])){
			foreach($this->shapedRecipes[$outputHash] as $recipe){
				yield $recipe;
			}
		}

		if(isset($this->shapelessRecipes[$outputHash])){
			foreach($this->shapelessRecipes[$outputHash] as $recipe){
				yield $recipe;
			}
		}
	}

	/**
	 * @param Item $input
	 *
	 * @return FurnaceRecipe|null
	 */
	public function matchFurnaceRecipe(Item $input) : ?FurnaceRecipe{
<<<<<<< HEAD
		return $this->furnaceRecipes[$input->getId() . ":" . $input->getMeta()] ?? $this->furnaceRecipes[$input->getId() . ":?"] ?? null;
=======
		return $this->furnaceRecipes[$input->getId() . ":" . $input->getDamage()] ?? $this->furnaceRecipes[$input->getId() . ":?"] ?? null;
	}

	/**
	 * @deprecated
	 *
	 * @param Recipe $recipe
	 */
	public function registerRecipe(Recipe $recipe) : void{
		$recipe->registerToCraftingManager($this);
>>>>>>> 7b98d203
	}
}<|MERGE_RESOLUTION|>--- conflicted
+++ resolved
@@ -62,13 +62,8 @@
 						break;
 					}
 					$this->registerShapelessRecipe(new ShapelessRecipe(
-<<<<<<< HEAD
-						array_map(function(array $data) : Item{ return Item::jsonDeserialize($data); }, $recipe["input"]),
-						array_map(function(array $data) : Item{ return Item::jsonDeserialize($data); }, $recipe["output"])
-=======
 						array_map($itemDeserializerFunc, $recipe["input"]),
 						array_map($itemDeserializerFunc, $recipe["output"])
->>>>>>> 7b98d203
 					));
 					break;
 				case "shaped":
@@ -297,19 +292,6 @@
 	 * @return FurnaceRecipe|null
 	 */
 	public function matchFurnaceRecipe(Item $input) : ?FurnaceRecipe{
-<<<<<<< HEAD
 		return $this->furnaceRecipes[$input->getId() . ":" . $input->getMeta()] ?? $this->furnaceRecipes[$input->getId() . ":?"] ?? null;
-=======
-		return $this->furnaceRecipes[$input->getId() . ":" . $input->getDamage()] ?? $this->furnaceRecipes[$input->getId() . ":?"] ?? null;
-	}
-
-	/**
-	 * @deprecated
-	 *
-	 * @param Recipe $recipe
-	 */
-	public function registerRecipe(Recipe $recipe) : void{
-		$recipe->registerToCraftingManager($this);
->>>>>>> 7b98d203
 	}
 }