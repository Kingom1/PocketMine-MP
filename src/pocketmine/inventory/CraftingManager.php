--- conflicted
+++ resolved
@@ -281,14 +281,9 @@
 		return $this->furnaceRecipes[$input->getId() . ":" . $input->getDamage()] ?? $this->furnaceRecipes[$input->getId() . ":?"] ?? null;
 	}
 
-<<<<<<< HEAD
 	/**
 	 * @deprecated
-	 *
-	 * @param Recipe $recipe
-	 */
-=======
->>>>>>> 12573781
+	 */
 	public function registerRecipe(Recipe $recipe) : void{
 		$recipe->registerToCraftingManager($this);
 	}
