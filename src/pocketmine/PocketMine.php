--- conflicted
+++ resolved
@@ -37,11 +37,7 @@
 	use pocketmine\wizard\SetupWizard;
 
 	const NAME = "PocketMine-MP";
-<<<<<<< HEAD
-	const BASE_VERSION = "3.0.2";
-=======
-	const BASE_VERSION = "3.0.3";
->>>>>>> ebacb852
+	const BASE_VERSION = "4.0.0";
 	const IS_DEVELOPMENT_BUILD = true;
 	const BUILD_NUMBER = 0;
 
