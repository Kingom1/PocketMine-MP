--- conflicted
+++ resolved
@@ -188,9 +188,9 @@
 		$gitHash = str_repeat("00", 20);
 
 		if(\Phar::running(true) === ""){
-			if(Utils::execute("git rev-parse HEAD", $out) === 0 and $out !== false and strlen($out = trim($out)) === 40){
+			if(Process::execute("git rev-parse HEAD", $out) === 0 and $out !== false and strlen($out = trim($out)) === 40){
 				$gitHash = trim($out);
-				if(Utils::execute("git diff --quiet") === 1 or Utils::execute("git diff --cached --quiet") === 1){ //Locally-modified
+				if(Process::execute("git diff --quiet") === 1 or Utils::execute("git diff --cached --quiet") === 1){ //Locally-modified
 					$gitHash .= "-dirty";
 				}
 			}
@@ -249,46 +249,7 @@
 		}
 		unset($tzError);
 
-<<<<<<< HEAD
-		if(extension_loaded("xdebug")){
-			$logger->warning(PHP_EOL . PHP_EOL . PHP_EOL . "\tYou are running " . \pocketmine\NAME . " with xdebug enabled. This has a major impact on performance." . PHP_EOL . PHP_EOL);
-		}
-		if(!extension_loaded("pocketmine_chunkutils")){
-			$logger->warning("ChunkUtils extension is missing. Anvil-format worlds will experience degraded performance.");
-		}
-
-		if(\Phar::running(true) === ""){
-			$logger->warning("Non-packaged " . \pocketmine\NAME . " installation detected. Consider using a phar in production for better performance.");
-		}
-
-		$version = new VersionString(\pocketmine\BASE_VERSION, \pocketmine\IS_DEVELOPMENT_BUILD, \pocketmine\BUILD_NUMBER);
-		define('pocketmine\VERSION', $version->getFullVersion(true));
-
-		$gitHash = str_repeat("00", 20);
-
-		if(\Phar::running(true) === ""){
-			if(Process::execute("git rev-parse HEAD", $out) === 0 and $out !== false and strlen($out = trim($out)) === 40){
-				$gitHash = trim($out);
-				if(Process::execute("git diff --quiet") === 1 or Process::execute("git diff --cached --quiet") === 1){ //Locally-modified
-					$gitHash .= "-dirty";
-				}
-			}
-		}else{
-			$phar = new \Phar(\Phar::running(false));
-			$meta = $phar->getMetadata();
-			if(isset($meta["git"])){
-				$gitHash = $meta["git"];
-			}
-		}
-
-		define('pocketmine\GIT_COMMIT', $gitHash);
-
-
-		@define("INT32_MASK", is_int(0xffffffff) ? 0xffffffff : -1);
-		@ini_set("opcache.mmap_base", bin2hex(random_bytes(8))); //Fix OPCache address errors
-=======
 		emit_performance_warnings($logger);
->>>>>>> 3e4366b3
 
 		$exitCode = 0;
 		do{
@@ -319,15 +280,8 @@
 			usleep(10000); //Fixes ServerKiller not being able to start on single-core machines
 
 			if(ThreadManager::getInstance()->stopAll() > 0){
-<<<<<<< HEAD
-				if(\pocketmine\DEBUG > 1){
-					echo "Some threads could not be stopped, performing a force-kill" . PHP_EOL . PHP_EOL;
-				}
+				$logger->debug("Some threads could not be stopped, performing a force-kill");
 				Process::kill(getmypid());
-=======
-				$logger->debug("Some threads could not be stopped, performing a force-kill");
-				Utils::kill(getmypid());
->>>>>>> 3e4366b3
 			}
 		}while(false);
 
