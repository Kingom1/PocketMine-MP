--- conflicted
+++ resolved
@@ -57,11 +57,7 @@
 use function is_readable;
 use function is_string;
 use function json_decode;
-<<<<<<< HEAD
-=======
 use function ltrim;
-use function memory_get_usage;
->>>>>>> 70c3008b
 use function ob_end_clean;
 use function ob_get_contents;
 use function ob_start;
@@ -72,14 +68,9 @@
 use function preg_match;
 use function preg_match_all;
 use function preg_replace;
-<<<<<<< HEAD
 use function rmdir;
+use function rtrim;
 use function scandir;
-=======
-use function proc_close;
-use function proc_open;
-use function rtrim;
->>>>>>> 70c3008b
 use function sha1;
 use function spl_object_hash;
 use function str_pad;
