<?php

/*
 *
 *  ____            _        _   __  __ _                  __  __ ____
 * |  _ \ ___   ___| | _____| |_|  \/  (_)_ __   ___      |  \/  |  _ \
 * | |_) / _ \ / __| |/ / _ \ __| |\/| | | '_ \ / _ \_____| |\/| | |_) |
 * |  __/ (_) | (__|   <  __/ |_| |  | | | | | |  __/_____| |  | |  __/
 * |_|   \___/ \___|_|\_\___|\__|_|  |_|_|_| |_|\___|     |_|  |_|_|
 *
 * This program is free software: you can redistribute it and/or modify
 * it under the terms of the GNU Lesser General Public License as published by
 * the Free Software Foundation, either version 3 of the License, or
 * (at your option) any later version.
 *
 * @author PocketMine Team
 * @link http://www.pocketmine.net/
 *
 *
*/

declare(strict_types=1);

namespace pocketmine\scheduler;

/**
 * Manages general-purpose worker threads used for processing asynchronous tasks, and the tasks submitted to those
 * workers.
 */
class AsyncPool{
	private const WORKER_START_OPTIONS = PTHREADS_INHERIT_INI | PTHREADS_INHERIT_CONSTANTS;

	/** @var \ClassLoader */
	private $classLoader;
	/** @var \ThreadedLogger */
	private $logger;
	/** @var int */
	protected $size;
	/** @var int */
	private $workerMemoryLimit;

	/** @var \SplQueue[]|AsyncTask[][] */
	private $taskQueues = [];

	/** @var AsyncWorker[] */
	private $workers = [];

	/** @var \Closure[] */
	private $workerStartHooks = [];

	public function __construct(int $size, int $workerMemoryLimit, \ClassLoader $classLoader, \ThreadedLogger $logger){
		$this->size = $size;
		$this->workerMemoryLimit = $workerMemoryLimit;
		$this->classLoader = $classLoader;
		$this->logger = $logger;
	}

	/**
	 * Returns the maximum size of the pool. Note that there may be less active workers than this number.
	 *
	 * @return int
	 */
	public function getSize() : int{
		return $this->size;
	}

	/**
	 * Increases the maximum size of the pool to the specified amount. This does not immediately start new workers.
	 *
	 * @param int $newSize
	 */
	public function increaseSize(int $newSize) : void{
		if($newSize > $this->size){
			$this->size = $newSize;
		}
	}

	/**
	 * Registers a Closure callback to be fired whenever a new worker is started by the pool.
	 * The signature should be `function(int $worker) : void`
	 *
	 * This function will call the hook for every already-running worker.
	 *
	 * @param \Closure $hook
	 */
	public function addWorkerStartHook(\Closure $hook) : void{
		$this->workerStartHooks[spl_object_hash($hook)] = $hook;
		foreach($this->workers as $i => $worker){
			$hook($i);
		}
	}

	/**
	 * Removes a previously-registered callback listening for workers being started.
	 *
	 * @param \Closure $hook
	 */
	public function removeWorkerStartHook(\Closure $hook) : void{
		unset($this->workerStartHooks[spl_object_hash($hook)]);
	}

	/**
	 * Returns an array of IDs of currently running workers.
	 *
	 * @return int[]
	 */
	public function getRunningWorkers() : array{
		return array_keys($this->workers);
	}

	/**
	 * Fetches the worker with the specified ID, starting it if it does not exist, and firing any registered worker
	 * start hooks.
	 *
	 * @param int $worker
	 *
	 * @return AsyncWorker
	 */
	private function getWorker(int $worker) : AsyncWorker{
		if(!isset($this->workers[$worker])){

			$this->workers[$worker] = new AsyncWorker($this->logger, $worker, $this->workerMemoryLimit);
			$this->workers[$worker]->setClassLoader($this->classLoader);
			$this->workers[$worker]->start(self::WORKER_START_OPTIONS);

			$this->taskQueues[$worker] = new \SplQueue();

			foreach($this->workerStartHooks as $hook){
				$hook($worker);
			}
		}

		return $this->workers[$worker];
	}

	/**
	 * Submits an AsyncTask to an arbitrary worker.
	 *
	 * @param AsyncTask $task
	 * @param int       $worker
	 */
	public function submitTaskToWorker(AsyncTask $task, int $worker) : void{
		if($worker < 0 or $worker >= $this->size){
			throw new \InvalidArgumentException("Invalid worker $worker");
		}
		if($task->isSubmitted()){
			throw new \InvalidArgumentException("Cannot submit the same AsyncTask instance more than once");
		}

		$task->progressUpdates = new \Threaded;
		$task->setSubmitted();

		$this->getWorker($worker)->stack($task);
		$this->taskQueues[$worker]->enqueue($task);
	}

	/**
	 * Selects a worker ID to run a task.
	 *
	 * - if an idle worker is found, it will be selected
	 * - else, if the worker pool is not full, a new worker will be selected
	 * - else, the worker with the smallest backlog is chosen.
	 *
	 * @return int
	 */
	public function selectWorker() : int{
		$worker = null;
		$minUsage = PHP_INT_MAX;
		foreach($this->taskQueues as $i => $queue){
			if(($usage = $queue->count()) < $minUsage){
				$worker = $i;
				$minUsage = $usage;
				if($usage === 0){
					break;
				}
			}
		}
		if($worker === null or ($minUsage > 0 and count($this->workers) < $this->size)){
			//select a worker to start on the fly
			for($i = 0; $i < $this->size; ++$i){
				if(!isset($this->workers[$i])){
					$worker = $i;
					break;
				}
			}
		}

		assert($worker !== null);
		return $worker;
	}

	/**
	 * Submits an AsyncTask to the worker with the least load. If all workers are busy and the pool is not full, a new
	 * worker may be started.
	 *
	 * @param AsyncTask $task
	 *
	 * @return int
	 */
	public function submitTask(AsyncTask $task) : int{
		if($task->isSubmitted()){
			throw new \InvalidArgumentException("Cannot submit the same AsyncTask instance more than once");
		}

		$worker = $this->selectWorker();
		$this->submitTaskToWorker($task, $worker);
		return $worker;
	}

	/**
	 * Collects finished and/or crashed tasks from the workers, firing their on-completion hooks where appropriate.
	 *
	 * @throws \ReflectionException
	 */
	public function collectTasks() : void{
<<<<<<< HEAD
		foreach($this->taskQueues as $worker => $queue){
			$doGC = false;
			while(!$queue->isEmpty()){
				/** @var AsyncTask $task */
				$task = $queue->bottom();
				$task->checkProgressUpdates();
				if(!$task->isRunning() and $task->isGarbage()){ //make sure the task actually executed before trying to collect
					$doGC = true;
					$queue->dequeue();

					if($task->isCrashed()){
						$this->logger->critical("Could not execute asynchronous task " . (new \ReflectionClass($task))->getShortName() . ": Task crashed");
					}elseif(!$task->hasCancelledRun()){
						try{
							/*
							 * It's possible for a task to submit a progress update and then finish before the progress
							 * update is detected by the parent thread, so here we consume any missed updates.
							 *
							 * When this happens, it's possible for a progress update to arrive between the previous
							 * checkProgressUpdates() call and the next isGarbage() call, causing progress updates to be
							 * lost. Thus, it's necessary to do one last check here to make sure all progress updates have
							 * been consumed before completing.
							 */
							$task->checkProgressUpdates();
							$task->onCompletion();
						}catch(\Throwable $e){
							$this->logger->critical("Could not execute completion of asynchronous task " . (new \ReflectionClass($task))->getShortName() . ": " . $e->getMessage());
							$this->logger->logException($e);
						}
=======
		foreach($this->tasks as $task){
			$task->checkProgressUpdates($this->server);
			if($task->isGarbage() and !$task->isRunning() and !$task->isCrashed()){
				if(!$task->hasCancelledRun()){
					/*
					 * It's possible for a task to submit a progress update and then finish before the progress
					 * update is detected by the parent thread, so here we consume any missed updates.
					 *
					 * When this happens, it's possible for a progress update to arrive between the previous
					 * checkProgressUpdates() call and the next isGarbage() call, causing progress updates to be
					 * lost. Thus, it's necessary to do one last check here to make sure all progress updates have
					 * been consumed before completing.
					 */
					$task->checkProgressUpdates($this->server);
					$task->onCompletion($this->server);
					if($task->removeDanglingStoredObjects()){
						$this->logger->notice("AsyncTask " . get_class($task) . " stored local complex data but did not remove them after completion");
>>>>>>> 0543c178
					}
				}else{
					break; //current task is still running, skip to next worker
				}
			}
			if($doGC){
				$this->workers[$worker]->collect();
			}
		}
	}

	public function shutdownUnusedWorkers() : int{
		$ret = 0;
		foreach($this->taskQueues as $i => $queue){
			if($queue->isEmpty()){
				$this->workers[$i]->quit();
				unset($this->workers[$i], $this->taskQueues[$i]);
				$ret++;
			}
		}

		return $ret;
	}

	/**
	 * Cancels all pending tasks and shuts down all the workers in the pool.
	 */
	public function shutdown() : void{
		$this->collectTasks();

		foreach($this->workers as $worker){
			/** @var AsyncTask $task */
			while(($task = $worker->unstack()) !== null){
				//NOOP: the below loop will deal with marking tasks as garbage
			}
		}
		foreach($this->taskQueues as $queue){
			while(!$queue->isEmpty()){
				/** @var AsyncTask $task */
				$task = $queue->dequeue();
				$task->cancelRun();
			}
		}

		foreach($this->workers as $worker){
			$worker->quit();
		}
		$this->workers = [];
		$this->taskQueues = [];
	}
}<|MERGE_RESOLUTION|>--- conflicted
+++ resolved
@@ -213,7 +213,6 @@
 	 * @throws \ReflectionException
 	 */
 	public function collectTasks() : void{
-<<<<<<< HEAD
 		foreach($this->taskQueues as $worker => $queue){
 			$doGC = false;
 			while(!$queue->isEmpty()){
@@ -227,41 +226,17 @@
 					if($task->isCrashed()){
 						$this->logger->critical("Could not execute asynchronous task " . (new \ReflectionClass($task))->getShortName() . ": Task crashed");
 					}elseif(!$task->hasCancelledRun()){
-						try{
-							/*
-							 * It's possible for a task to submit a progress update and then finish before the progress
-							 * update is detected by the parent thread, so here we consume any missed updates.
-							 *
-							 * When this happens, it's possible for a progress update to arrive between the previous
-							 * checkProgressUpdates() call and the next isGarbage() call, causing progress updates to be
-							 * lost. Thus, it's necessary to do one last check here to make sure all progress updates have
-							 * been consumed before completing.
-							 */
-							$task->checkProgressUpdates();
-							$task->onCompletion();
-						}catch(\Throwable $e){
-							$this->logger->critical("Could not execute completion of asynchronous task " . (new \ReflectionClass($task))->getShortName() . ": " . $e->getMessage());
-							$this->logger->logException($e);
-						}
-=======
-		foreach($this->tasks as $task){
-			$task->checkProgressUpdates($this->server);
-			if($task->isGarbage() and !$task->isRunning() and !$task->isCrashed()){
-				if(!$task->hasCancelledRun()){
-					/*
-					 * It's possible for a task to submit a progress update and then finish before the progress
-					 * update is detected by the parent thread, so here we consume any missed updates.
-					 *
-					 * When this happens, it's possible for a progress update to arrive between the previous
-					 * checkProgressUpdates() call and the next isGarbage() call, causing progress updates to be
-					 * lost. Thus, it's necessary to do one last check here to make sure all progress updates have
-					 * been consumed before completing.
-					 */
-					$task->checkProgressUpdates($this->server);
-					$task->onCompletion($this->server);
-					if($task->removeDanglingStoredObjects()){
-						$this->logger->notice("AsyncTask " . get_class($task) . " stored local complex data but did not remove them after completion");
->>>>>>> 0543c178
+						/*
+						 * It's possible for a task to submit a progress update and then finish before the progress
+						 * update is detected by the parent thread, so here we consume any missed updates.
+						 *
+						 * When this happens, it's possible for a progress update to arrive between the previous
+						 * checkProgressUpdates() call and the next isGarbage() call, causing progress updates to be
+						 * lost. Thus, it's necessary to do one last check here to make sure all progress updates have
+						 * been consumed before completing.
+						 */
+						$task->checkProgressUpdates();
+						$task->onCompletion();
 					}
 				}else{
 					break; //current task is still running, skip to next worker
