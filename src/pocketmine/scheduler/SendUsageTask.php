--- conflicted
+++ resolved
@@ -146,22 +146,10 @@
 		$this->data = json_encode($data/*, JSON_PRETTY_PRINT*/);
 	}
 
-<<<<<<< HEAD
 	public function onRun() : void{
-		try{
-			Internet::postURL($this->endpoint, $this->data, 5, [
-				"Content-Type: application/json",
-				"Content-Length: " . strlen($this->data)
-			]);
-		}catch(\Throwable $e){
-
-		}
-=======
-	public function onRun(){
 		Internet::postURL($this->endpoint, $this->data, 5, [
 			"Content-Type: application/json",
 			"Content-Length: " . strlen($this->data)
 		]);
->>>>>>> 0543c178
 	}
 }