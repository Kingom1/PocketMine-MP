<?php

/*
 *
 *  ____            _        _   __  __ _                  __  __ ____
 * |  _ \ ___   ___| | _____| |_|  \/  (_)_ __   ___      |  \/  |  _ \
 * | |_) / _ \ / __| |/ / _ \ __| |\/| | | '_ \ / _ \_____| |\/| | |_) |
 * |  __/ (_) | (__|   <  __/ |_| |  | | | | | |  __/_____| |  | |  __/
 * |_|   \___/ \___|_|\_\___|\__|_|  |_|_|_| |_|\___|     |_|  |_|_|
 *
 * This program is free software: you can redistribute it and/or modify
 * it under the terms of the GNU Lesser General Public License as published by
 * the Free Software Foundation, either version 3 of the License, or
 * (at your option) any later version.
 *
 * @author PocketMine Team
 * @link http://www.pocketmine.net/
 *
 *
*/

declare(strict_types=1);

namespace pocketmine\entity;

use pocketmine\entity\effect\Effect;
use pocketmine\entity\effect\EffectInstance;
use pocketmine\entity\projectile\ProjectileSource;
use pocketmine\entity\utils\ExperienceUtils;
use pocketmine\event\entity\EntityDamageEvent;
use pocketmine\event\entity\EntityInventoryChangeEvent;
use pocketmine\event\entity\EntityRegainHealthEvent;
use pocketmine\event\player\PlayerExhaustEvent;
use pocketmine\event\player\PlayerExperienceChangeEvent;
use pocketmine\inventory\EnderChestInventory;
use pocketmine\inventory\Inventory;
use pocketmine\inventory\InventoryHolder;
use pocketmine\inventory\PlayerInventory;
use pocketmine\item\Consumable;
use pocketmine\item\Durable;
use pocketmine\item\enchantment\Enchantment;
use pocketmine\item\FoodSource;
use pocketmine\item\Item;
use pocketmine\item\Totem;
use pocketmine\nbt\NBT;
use pocketmine\nbt\tag\ByteArrayTag;
use pocketmine\nbt\tag\CompoundTag;
use pocketmine\nbt\tag\IntTag;
use pocketmine\nbt\tag\ListTag;
use pocketmine\nbt\tag\StringTag;
use pocketmine\network\mcpe\protocol\AddPlayerPacket;
use pocketmine\network\mcpe\protocol\EntityEventPacket;
use pocketmine\network\mcpe\protocol\PlayerListPacket;
use pocketmine\network\mcpe\protocol\PlayerSkinPacket;
use pocketmine\network\mcpe\protocol\types\EntityMetadataProperties;
use pocketmine\network\mcpe\protocol\types\EntityMetadataTypes;
use pocketmine\network\mcpe\protocol\types\PlayerListEntry;
use pocketmine\network\mcpe\protocol\types\PlayerMetadataFlags;
use pocketmine\Player;
use pocketmine\utils\UUID;
use pocketmine\world\sound\TotemUseSound;
use pocketmine\world\sound\XpCollectSound;
use pocketmine\world\sound\XpLevelUpSound;
use pocketmine\world\World;
use function array_filter;
use function array_merge;
use function array_rand;
use function array_values;
use function ceil;
use function in_array;
use function max;
use function min;
use function random_int;
use function strlen;
use const INT32_MAX;
use const INT32_MIN;

class Human extends Creature implements ProjectileSource, InventoryHolder{

	/** @var PlayerInventory */
	protected $inventory;

	/** @var EnderChestInventory */
	protected $enderChestInventory;

	/** @var UUID */
	protected $uuid;
	protected $rawUUID;

	public $width = 0.6;
	public $height = 1.8;
	public $eyeHeight = 1.62;

	/** @var Skin */
	protected $skin;

	protected $foodTickTimer = 0;

	protected $totalXp = 0;
	protected $xpSeed;
	protected $xpCooldown = 0;

	protected $baseOffset = 1.62;

	public function __construct(World $world, CompoundTag $nbt){
		if($this->skin === null){
			$skinTag = $nbt->getCompoundTag("Skin");
			if($skinTag === null){
				throw new \InvalidStateException((new \ReflectionClass($this))->getShortName() . " must have a valid skin set");
			}
			$this->skin = self::deserializeSkinNBT($skinTag); //this throws if the skin is invalid
		}

		parent::__construct($world, $nbt);
	}

	/**
	 * @param CompoundTag $skinTag
	 *
	 * @return Skin
	 * @throws \InvalidArgumentException
	 */
	protected static function deserializeSkinNBT(CompoundTag $skinTag) : Skin{
		$skin = new Skin(
			$skinTag->getString("Name"),
			$skinTag->hasTag("Data", StringTag::class) ? $skinTag->getString("Data") : $skinTag->getByteArray("Data"), //old data (this used to be saved as a StringTag in older versions of PM)
			$skinTag->getByteArray("CapeData", ""),
			$skinTag->getString("GeometryName", ""),
			$skinTag->getByteArray("GeometryData", "")
		);
		$skin->validate();
		return $skin;
	}

	/**
	 * @deprecated
	 *
	 * Checks the length of a supplied skin bitmap and returns whether the length is valid.
	 *
	 * @param string $skin
	 *
	 * @return bool
	 */
	public static function isValidSkin(string $skin) : bool{
		return in_array(strlen($skin), Skin::ACCEPTED_SKIN_SIZES, true);
	}

	/**
	 * @return UUID
	 */
	public function getUniqueId() : UUID{
		return $this->uuid;
	}

	/**
	 * @return string
	 */
	public function getRawUniqueId() : string{
		return $this->rawUUID;
	}

	/**
	 * Returns a Skin object containing information about this human's skin.
	 * @return Skin
	 */
	public function getSkin() : Skin{
		return $this->skin;
	}

	/**
	 * Sets the human's skin. This will not send any update to viewers, you need to do that manually using
	 * {@link sendSkin}.
	 *
	 * @param Skin $skin
	 */
	public function setSkin(Skin $skin) : void{
		$skin->validate();
		$this->skin = $skin;
		$this->skin->debloatGeometryData();
	}

	/**
	 * Sends the human's skin to the specified list of players. If null is given for targets, the skin will be sent to
	 * all viewers.
	 *
	 * @param Player[]|null $targets
	 */
	public function sendSkin(?array $targets = null) : void{
		$pk = new PlayerSkinPacket();
		$pk->uuid = $this->getUniqueId();
		$pk->skin = $this->skin;
		$this->server->broadcastPacket($targets ?? $this->hasSpawned, $pk);
	}

	public function jump() : void{
		parent::jump();
		if($this->isSprinting()){
			$this->exhaust(0.8, PlayerExhaustEvent::CAUSE_SPRINT_JUMPING);
		}else{
			$this->exhaust(0.2, PlayerExhaustEvent::CAUSE_JUMPING);
		}
	}

	public function getFood() : float{
		return $this->attributeMap->getAttribute(Attribute::HUNGER)->getValue();
	}

	/**
	 * WARNING: This method does not check if full and may throw an exception if out of bounds.
	 * Use {@link Human::addFood()} for this purpose
	 *
	 * @param float $new
	 *
	 * @throws \InvalidArgumentException
	 */
	public function setFood(float $new) : void{
		$attr = $this->attributeMap->getAttribute(Attribute::HUNGER);
		$old = $attr->getValue();
		$attr->setValue($new);

		// ranges: 18-20 (regen), 7-17 (none), 1-6 (no sprint), 0 (health depletion)
		foreach([17, 6, 0] as $bound){
			if(($old > $bound) !== ($new > $bound)){
				$this->foodTickTimer = 0;
				break;
			}
		}
	}

	public function getMaxFood() : float{
		return $this->attributeMap->getAttribute(Attribute::HUNGER)->getMaxValue();
	}

	public function addFood(float $amount) : void{
		$attr = $this->attributeMap->getAttribute(Attribute::HUNGER);
		$amount += $attr->getValue();
		$amount = max(min($amount, $attr->getMaxValue()), $attr->getMinValue());
		$this->setFood($amount);
	}

	/**
	 * Returns whether this Human may consume objects requiring hunger.
	 *
	 * @return bool
	 */
	public function isHungry() : bool{
		return $this->getFood() < $this->getMaxFood();
	}

	public function getSaturation() : float{
		return $this->attributeMap->getAttribute(Attribute::SATURATION)->getValue();
	}

	/**
	 * WARNING: This method does not check if saturated and may throw an exception if out of bounds.
	 * Use {@link Human::addSaturation()} for this purpose
	 *
	 * @param float $saturation
	 *
	 * @throws \InvalidArgumentException
	 */
	public function setSaturation(float $saturation) : void{
		$this->attributeMap->getAttribute(Attribute::SATURATION)->setValue($saturation);
	}

	public function addSaturation(float $amount) : void{
		$attr = $this->attributeMap->getAttribute(Attribute::SATURATION);
		$attr->setValue($attr->getValue() + $amount, true);
	}

	public function getExhaustion() : float{
		return $this->attributeMap->getAttribute(Attribute::EXHAUSTION)->getValue();
	}

	/**
	 * WARNING: This method does not check if exhausted and does not consume saturation/food.
	 * Use {@link Human::exhaust()} for this purpose.
	 *
	 * @param float $exhaustion
	 */
	public function setExhaustion(float $exhaustion) : void{
		$this->attributeMap->getAttribute(Attribute::EXHAUSTION)->setValue($exhaustion);
	}

	/**
	 * Increases a human's exhaustion level.
	 *
	 * @param float $amount
	 * @param int   $cause
	 *
	 * @return float the amount of exhaustion level increased
	 */
	public function exhaust(float $amount, int $cause = PlayerExhaustEvent::CAUSE_CUSTOM) : float{
		$ev = new PlayerExhaustEvent($this, $amount, $cause);
		$ev->call();
		if($ev->isCancelled()){
			return 0.0;
		}

		$exhaustion = $this->getExhaustion();
		$exhaustion += $ev->getAmount();

		while($exhaustion >= 4.0){
			$exhaustion -= 4.0;

			$saturation = $this->getSaturation();
			if($saturation > 0){
				$saturation = max(0, $saturation - 1.0);
				$this->setSaturation($saturation);
			}else{
				$food = $this->getFood();
				if($food > 0){
					$food--;
					$this->setFood(max($food, 0));
				}
			}
		}
		$this->setExhaustion($exhaustion);

		return $ev->getAmount();
	}

	public function consumeObject(Consumable $consumable) : bool{
		if($consumable instanceof FoodSource){
			if($consumable->requiresHunger() and !$this->isHungry()){
				return false;
			}

			$this->addFood($consumable->getFoodRestore());
			$this->addSaturation($consumable->getSaturationRestore());
		}

		return parent::consumeObject($consumable);
	}

	/**
	 * Returns the player's experience level.
	 * @return int
	 */
	public function getXpLevel() : int{
		return (int) $this->attributeMap->getAttribute(Attribute::EXPERIENCE_LEVEL)->getValue();
	}

	/**
	 * Sets the player's experience level. This does not affect their total XP or their XP progress.
	 *
	 * @param int $level
	 *
	 * @return bool
	 */
	public function setXpLevel(int $level) : bool{
		return $this->setXpAndProgress($level, null);
	}

	/**
	 * Adds a number of XP levels to the player.
	 *
	 * @param int  $amount
	 * @param bool $playSound
	 *
	 * @return bool
	 */
	public function addXpLevels(int $amount, bool $playSound = true) : bool{
		$oldLevel = $this->getXpLevel();
		if($this->setXpLevel($oldLevel + $amount)){
			if($playSound){
				$newLevel = $this->getXpLevel();
				if((int) ($newLevel / 5) > (int) ($oldLevel / 5)){
					$this->world->addSound($this, new XpLevelUpSound($newLevel));
				}
			}

			return true;
		}

		return false;
	}

	/**
	 * Subtracts a number of XP levels from the player.
	 *
	 * @param int $amount
	 *
	 * @return bool
	 */
	public function subtractXpLevels(int $amount) : bool{
		return $this->addXpLevels(-$amount);
	}

	/**
	 * Returns a value between 0.0 and 1.0 to indicate how far through the current level the player is.
	 * @return float
	 */
	public function getXpProgress() : float{
		return $this->attributeMap->getAttribute(Attribute::EXPERIENCE)->getValue();
	}

	/**
	 * Sets the player's progress through the current level to a value between 0.0 and 1.0.
	 *
	 * @param float $progress
	 *
	 * @return bool
	 */
	public function setXpProgress(float $progress) : bool{
		return $this->setXpAndProgress(null, $progress);
	}

	/**
	 * Returns the number of XP points the player has progressed into their current level.
	 * @return int
	 */
	public function getRemainderXp() : int{
		return (int) (ExperienceUtils::getXpToCompleteLevel($this->getXpLevel()) * $this->getXpProgress());
	}

	/**
	 * Returns the amount of XP points the player currently has, calculated from their current level and progress
	 * through their current level. This will be reduced by enchanting deducting levels and is used to calculate the
	 * amount of XP the player drops on death.
	 *
	 * @return int
	 */
	public function getCurrentTotalXp() : int{
		return ExperienceUtils::getXpToReachLevel($this->getXpLevel()) + $this->getRemainderXp();
	}

	/**
	 * Sets the current total of XP the player has, recalculating their XP level and progress.
	 * Note that this DOES NOT update the player's lifetime total XP.
	 *
	 * @param int $amount
	 *
	 * @return bool
	 */
	public function setCurrentTotalXp(int $amount) : bool{
		$newLevel = ExperienceUtils::getLevelFromXp($amount);

		return $this->setXpAndProgress((int) $newLevel, $newLevel - ((int) $newLevel));
	}

	/**
	 * Adds an amount of XP to the player, recalculating their XP level and progress. XP amount will be added to the
	 * player's lifetime XP.
	 *
	 * @param int  $amount
	 * @param bool $playSound Whether to play level-up and XP gained sounds.
	 *
	 * @return bool
	 */
	public function addXp(int $amount, bool $playSound = true) : bool{
		$this->totalXp += $amount;

		$oldLevel = $this->getXpLevel();
		$oldTotal = $this->getCurrentTotalXp();

		if($this->setCurrentTotalXp($oldTotal + $amount)){
			if($playSound){
				$newLevel = $this->getXpLevel();
				if((int) ($newLevel / 5) > (int) ($oldLevel / 5)){
					$this->world->addSound($this, new XpLevelUpSound($newLevel));
				}elseif($this->getCurrentTotalXp() > $oldTotal){
					$this->world->addSound($this, new XpCollectSound());
				}
			}

			return true;
		}

		return false;
	}

	/**
	 * Takes an amount of XP from the player, recalculating their XP level and progress.
	 *
	 * @param int $amount
	 *
	 * @return bool
	 */
	public function subtractXp(int $amount) : bool{
		return $this->addXp(-$amount);
	}

	protected function setXpAndProgress(?int $level, ?float $progress) : bool{
		if(!$this->justCreated){
			$ev = new PlayerExperienceChangeEvent($this, $this->getXpLevel(), $this->getXpProgress(), $level, $progress);
			$ev->call();

			if($ev->isCancelled()){
				return false;
			}

			$level = $ev->getNewLevel();
			$progress = $ev->getNewProgress();
		}

		if($level !== null){
			$this->getAttributeMap()->getAttribute(Attribute::EXPERIENCE_LEVEL)->setValue($level);
		}

		if($progress !== null){
			$this->getAttributeMap()->getAttribute(Attribute::EXPERIENCE)->setValue($progress);
		}

		return true;
	}

	/**
	 * Returns the total XP the player has collected in their lifetime. Resets when the player dies.
	 * XP levels being removed in enchanting do not reduce this number.
	 *
	 * @return int
	 */
	public function getLifetimeTotalXp() : int{
		return $this->totalXp;
	}

	/**
	 * Sets the lifetime total XP of the player. This does not recalculate their level or progress. Used for player
	 * score when they die. (TODO: add this when MCPE supports it)
	 *
	 * @param int $amount
	 */
	public function setLifetimeTotalXp(int $amount) : void{
		if($amount < 0){
			throw new \InvalidArgumentException("XP must be greater than 0");
		}

		$this->totalXp = $amount;
	}

	/**
	 * Returns whether the human can pickup XP orbs (checks cooldown time)
	 * @return bool
	 */
	public function canPickupXp() : bool{
		return $this->xpCooldown === 0;
	}

	public function onPickupXp(int $xpValue) : void{
		static $mainHandIndex = -1;

		//TODO: replace this with a more generic equipment getting/setting interface
		/** @var Durable[] $equipment */
		$equipment = [];

		if(($item = $this->inventory->getItemInHand()) instanceof Durable and $item->hasEnchantment(Enchantment::MENDING())){
			$equipment[$mainHandIndex] = $item;
		}
		//TODO: check offhand
		foreach($this->armorInventory->getContents() as $k => $item){
			if($item instanceof Durable and $item->hasEnchantment(Enchantment::MENDING())){
				$equipment[$k] = $item;
			}
		}

		if(!empty($equipment)){
			$repairItem = $equipment[$k = array_rand($equipment)];
			if($repairItem->getDamage() > 0){
				$repairAmount = min($repairItem->getDamage(), $xpValue * 2);
				$repairItem->setDamage($repairItem->getDamage() - $repairAmount);
				$xpValue -= (int) ceil($repairAmount / 2);

				if($k === $mainHandIndex){
					$this->inventory->setItemInHand($repairItem);
				}else{
					$this->armorInventory->setItem($k, $repairItem);
				}
			}
		}

		$this->addXp($xpValue); //this will still get fired even if the value is 0 due to mending, to play sounds
		$this->resetXpCooldown();
	}

	/**
	 * Sets the duration in ticks until the human can pick up another XP orb.
	 *
	 * @param int $value
	 */
	public function resetXpCooldown(int $value = 2) : void{
		$this->xpCooldown = $value;
	}

	public function getXpDropAmount() : int{
		//this causes some XP to be lost on death when above level 1 (by design), dropping at most enough points for
		//about 7.5 levels of XP.
		return (int) min(100, 7 * $this->getXpLevel());
	}

	public function getInventory(){
		return $this->inventory;
	}

	public function getEnderChestInventory() : EnderChestInventory{
		return $this->enderChestInventory;
	}

	/**
	 * For Human entities which are not players, sets their properties such as nametag, skin and UUID from NBT.
	 *
	 * @param CompoundTag $nbt
	 */
	protected function initHumanData(CompoundTag $nbt) : void{
		if($nbt->hasTag("NameTag", StringTag::class)){
			$this->setNameTag($nbt->getString("NameTag"));
		}

<<<<<<< HEAD
		$skin = $nbt->getCompoundTag("Skin");
		if($skin !== null){
			$this->setSkin(new Skin(
				$skin->getString("Name"),
				$skin->hasTag("Data", StringTag::class) ? $skin->getString("Data") : $skin->getByteArray("Data"), //old data (this used to be saved as a StringTag in older versions of PM)
				$skin->getByteArray("CapeData", ""),
				$skin->getString("GeometryName", ""),
				$skin->getByteArray("GeometryData", "")
			));
		}

=======
>>>>>>> 76e5ea38
		$this->uuid = UUID::fromData((string) $this->getId(), $this->skin->getSkinData(), $this->getNameTag());
	}

	protected function initEntity(CompoundTag $nbt) : void{
		parent::initEntity($nbt);

		$this->setPlayerFlag(PlayerMetadataFlags::SLEEP, false);
		$this->propertyManager->setBlockPos(EntityMetadataProperties::PLAYER_BED_POSITION, null);

		$this->inventory = new PlayerInventory($this);
		$this->enderChestInventory = new EnderChestInventory();
		$this->initHumanData($nbt);

		$inventoryTag = $nbt->getListTag("Inventory");
		if($inventoryTag !== null){
			$armorListener = $this->armorInventory->getSlotChangeListener();
			$this->armorInventory->setSlotChangeListener(null);

			/** @var CompoundTag $item */
			foreach($inventoryTag as $i => $item){
				$slot = $item->getByte("Slot");
				if($slot >= 0 and $slot < 9){ //Hotbar
					//Old hotbar saving stuff, ignore it
				}elseif($slot >= 100 and $slot < 104){ //Armor
					$this->armorInventory->setItem($slot - 100, Item::nbtDeserialize($item));
				}else{
					$this->inventory->setItem($slot - 9, Item::nbtDeserialize($item));
				}
			}

			$this->armorInventory->setSlotChangeListener($armorListener);
		}

		$enderChestInventoryTag = $nbt->getListTag("EnderChestInventory");
		if($enderChestInventoryTag !== null){
			/** @var CompoundTag $item */
			foreach($enderChestInventoryTag as $i => $item){
				$this->enderChestInventory->setItem($item->getByte("Slot"), Item::nbtDeserialize($item));
			}
		}

		$this->inventory->setHeldItemIndex($nbt->getInt("SelectedInventorySlot", 0), false);

		$this->inventory->setSlotChangeListener(function(Inventory $inventory, int $slot, Item $oldItem, Item $newItem) : ?Item{
			$ev = new EntityInventoryChangeEvent($this, $oldItem, $newItem, $slot);
			$ev->call();
			if($ev->isCancelled()){
				return null;
			}

			return $ev->getNewItem();
		});

		$this->setFood((float) $nbt->getInt("foodLevel", (int) $this->getFood(), true));
		$this->setExhaustion($nbt->getFloat("foodExhaustionLevel", $this->getExhaustion(), true));
		$this->setSaturation($nbt->getFloat("foodSaturationLevel", $this->getSaturation(), true));
		$this->foodTickTimer = $nbt->getInt("foodTickTimer", $this->foodTickTimer, true);

		$this->setXpLevel($nbt->getInt("XpLevel", $this->getXpLevel(), true));
		$this->setXpProgress($nbt->getFloat("XpP", $this->getXpProgress(), true));
		$this->totalXp = $nbt->getInt("XpTotal", $this->totalXp, true);

		if($nbt->hasTag("XpSeed", IntTag::class)){
			$this->xpSeed = $nbt->getInt("XpSeed");
		}else{
			$this->xpSeed = random_int(INT32_MIN, INT32_MAX);
		}
	}

	protected function addAttributes() : void{
		parent::addAttributes();

		$this->attributeMap->addAttribute(Attribute::getAttribute(Attribute::SATURATION));
		$this->attributeMap->addAttribute(Attribute::getAttribute(Attribute::EXHAUSTION));
		$this->attributeMap->addAttribute(Attribute::getAttribute(Attribute::HUNGER));
		$this->attributeMap->addAttribute(Attribute::getAttribute(Attribute::EXPERIENCE_LEVEL));
		$this->attributeMap->addAttribute(Attribute::getAttribute(Attribute::EXPERIENCE));
	}

	protected function entityBaseTick(int $tickDiff = 1) : bool{
		$hasUpdate = parent::entityBaseTick($tickDiff);

		$this->doFoodTick($tickDiff);

		if($this->xpCooldown > 0){
			$this->xpCooldown--;
		}

		return $hasUpdate;
	}

	protected function doFoodTick(int $tickDiff = 1) : void{
		if($this->isAlive()){
			$food = $this->getFood();
			$health = $this->getHealth();
			$difficulty = $this->world->getDifficulty();

			$this->foodTickTimer += $tickDiff;
			if($this->foodTickTimer >= 80){
				$this->foodTickTimer = 0;
			}

			if($difficulty === World::DIFFICULTY_PEACEFUL and $this->foodTickTimer % 10 === 0){
				if($food < $this->getMaxFood()){
					$this->addFood(1.0);
					$food = $this->getFood();
				}
				if($this->foodTickTimer % 20 === 0 and $health < $this->getMaxHealth()){
					$this->heal(new EntityRegainHealthEvent($this, 1, EntityRegainHealthEvent::CAUSE_SATURATION));
				}
			}

			if($this->foodTickTimer === 0){
				if($food >= 18){
					if($health < $this->getMaxHealth()){
						$this->heal(new EntityRegainHealthEvent($this, 1, EntityRegainHealthEvent::CAUSE_SATURATION));
						$this->exhaust(3.0, PlayerExhaustEvent::CAUSE_HEALTH_REGEN);
					}
				}elseif($food <= 0){
					if(($difficulty === World::DIFFICULTY_EASY and $health > 10) or ($difficulty === World::DIFFICULTY_NORMAL and $health > 1) or $difficulty === World::DIFFICULTY_HARD){
						$this->attack(new EntityDamageEvent($this, EntityDamageEvent::CAUSE_STARVATION, 1));
					}
				}
			}

			if($food <= 6){
				$this->setSprinting(false);
			}
		}
	}

	public function getName() : string{
		return $this->getNameTag();
	}

	public function applyDamageModifiers(EntityDamageEvent $source) : void{
		parent::applyDamageModifiers($source);

		$type = $source->getCause();
		if($type !== EntityDamageEvent::CAUSE_SUICIDE and $type !== EntityDamageEvent::CAUSE_VOID
			and $this->inventory->getItemInHand() instanceof Totem){ //TODO: check offhand as well (when it's implemented)

			$compensation = $this->getHealth() - $source->getFinalDamage() - 1;
			if($compensation < 0){
				$source->setModifier($compensation, EntityDamageEvent::MODIFIER_TOTEM);
			}
		}
	}

	protected function applyPostDamageEffects(EntityDamageEvent $source) : void{
		parent::applyPostDamageEffects($source);
		$totemModifier = $source->getModifier(EntityDamageEvent::MODIFIER_TOTEM);
		if($totemModifier < 0){ //Totem prevented death
			$this->removeAllEffects();

			$this->addEffect(new EffectInstance(Effect::REGENERATION(), 40 * 20, 1));
			$this->addEffect(new EffectInstance(Effect::FIRE_RESISTANCE(), 40 * 20, 1));
			$this->addEffect(new EffectInstance(Effect::ABSORPTION(), 5 * 20, 1));

			$this->broadcastEntityEvent(EntityEventPacket::CONSUME_TOTEM);
			$this->world->addSound($this->add(0, $this->eyeHeight, 0), new TotemUseSound());

			$hand = $this->inventory->getItemInHand();
			if($hand instanceof Totem){
				$hand->pop(); //Plugins could alter max stack size
				$this->inventory->setItemInHand($hand);
			}
		}
	}

	public function getDrops() : array{
		return array_filter(array_merge(
			$this->inventory !== null ? array_values($this->inventory->getContents()) : [],
			$this->armorInventory !== null ? array_values($this->armorInventory->getContents()) : []
		), function(Item $item) : bool{ return !$item->hasEnchantment(Enchantment::VANISHING()); });
	}

	public function saveNBT() : CompoundTag{
		$nbt = parent::saveNBT();

		$nbt->setInt("foodLevel", (int) $this->getFood());
		$nbt->setFloat("foodExhaustionLevel", $this->getExhaustion());
		$nbt->setFloat("foodSaturationLevel", $this->getSaturation());
		$nbt->setInt("foodTickTimer", $this->foodTickTimer);

		$nbt->setInt("XpLevel", $this->getXpLevel());
		$nbt->setFloat("XpP", $this->getXpProgress());
		$nbt->setInt("XpTotal", $this->totalXp);
		$nbt->setInt("XpSeed", $this->xpSeed);

		$inventoryTag = new ListTag([], NBT::TAG_Compound);
		$nbt->setTag("Inventory", $inventoryTag);
		if($this->inventory !== null){
			//Normal inventory
			$slotCount = $this->inventory->getSize() + $this->inventory->getHotbarSize();
			for($slot = $this->inventory->getHotbarSize(); $slot < $slotCount; ++$slot){
				$item = $this->inventory->getItem($slot - 9);
				if(!$item->isNull()){
					$inventoryTag->push($item->nbtSerialize($slot));
				}
			}

			//Armor
			for($slot = 100; $slot < 104; ++$slot){
				$item = $this->armorInventory->getItem($slot - 100);
				if(!$item->isNull()){
					$inventoryTag->push($item->nbtSerialize($slot));
				}
			}

			$nbt->setInt("SelectedInventorySlot", $this->inventory->getHeldItemIndex());
		}

		if($this->enderChestInventory !== null){
			/** @var CompoundTag[] $items */
			$items = [];

			$slotCount = $this->enderChestInventory->getSize();
			for($slot = 0; $slot < $slotCount; ++$slot){
				$item = $this->enderChestInventory->getItem($slot);
				if(!$item->isNull()){
					$items[] = $item->nbtSerialize($slot);
				}
			}

			$nbt->setTag("EnderChestInventory", new ListTag($items, NBT::TAG_Compound));
		}

		if($this->skin !== null){
			$nbt->setTag("Skin", CompoundTag::create()
				->setString("Name", $this->skin->getSkinId())
				->setByteArray("Data", $this->skin->getSkinData())
				->setByteArray("CapeData", $this->skin->getCapeData())
				->setString("GeometryName", $this->skin->getGeometryName())
				->setByteArray("GeometryData", $this->skin->getGeometryData())
			);
		}

		return $nbt;
	}

	public function spawnTo(Player $player) : void{
		if($player !== $this){
			parent::spawnTo($player);
		}
	}

	protected function sendSpawnPacket(Player $player) : void{
		$this->skin->validate();

		if(!($this instanceof Player)){
			/* we don't use Server->updatePlayerListData() because that uses batches, which could cause race conditions in async compression mode */
			$pk = new PlayerListPacket();
			$pk->type = PlayerListPacket::TYPE_ADD;
			$pk->entries = [PlayerListEntry::createAdditionEntry($this->uuid, $this->id, $this->getName(), $this->skin)];
			$player->sendDataPacket($pk);
		}

		$pk = new AddPlayerPacket();
		$pk->uuid = $this->getUniqueId();
		$pk->username = $this->getName();
		$pk->entityRuntimeId = $this->getId();
		$pk->position = $this->asVector3();
		$pk->motion = $this->getMotion();
		$pk->yaw = $this->yaw;
		$pk->pitch = $this->pitch;
		$pk->item = $this->getInventory()->getItemInHand();
		$pk->metadata = $this->propertyManager->getAll();
		$player->sendDataPacket($pk);

		//TODO: Hack for MCPE 1.2.13: DATA_NAMETAG is useless in AddPlayerPacket, so it has to be sent separately
		$this->sendData($player, [EntityMetadataProperties::NAMETAG => [EntityMetadataTypes::STRING, $this->getNameTag()]]);

		$this->armorInventory->sendContents($player);

		if(!($this instanceof Player)){
			$pk = new PlayerListPacket();
			$pk->type = PlayerListPacket::TYPE_REMOVE;
			$pk->entries = [PlayerListEntry::createRemovalEntry($this->uuid)];
			$player->sendDataPacket($pk);
		}
	}

	protected function onDispose() : void{
		$this->inventory->removeAllViewers(true);
		$this->enderChestInventory->removeAllViewers(true);
		parent::onDispose();
	}

	protected function destroyCycles() : void{
		$this->inventory = null;
		$this->enderChestInventory = null;
		parent::destroyCycles();
	}

	/**
	 * Wrapper around {@link Entity#getDataFlag} for player-specific data flag reading.
	 *
	 * @param int $flagId
	 *
	 * @return bool
	 */
	public function getPlayerFlag(int $flagId) : bool{
		return $this->getDataFlag(EntityMetadataProperties::PLAYER_FLAGS, $flagId);
	}

	/**
	 * Wrapper around {@link Entity#setDataFlag} for player-specific data flag setting.
	 *
	 * @param int  $flagId
	 * @param bool $value
	 */
	public function setPlayerFlag(int $flagId, bool $value = true) : void{
		$this->setDataFlag(EntityMetadataProperties::PLAYER_FLAGS, $flagId, $value, EntityMetadataTypes::BYTE);
	}
}<|MERGE_RESOLUTION|>--- conflicted
+++ resolved
@@ -43,7 +43,6 @@
 use pocketmine\item\Item;
 use pocketmine\item\Totem;
 use pocketmine\nbt\NBT;
-use pocketmine\nbt\tag\ByteArrayTag;
 use pocketmine\nbt\tag\CompoundTag;
 use pocketmine\nbt\tag\IntTag;
 use pocketmine\nbt\tag\ListTag;
@@ -606,20 +605,6 @@
 			$this->setNameTag($nbt->getString("NameTag"));
 		}
 
-<<<<<<< HEAD
-		$skin = $nbt->getCompoundTag("Skin");
-		if($skin !== null){
-			$this->setSkin(new Skin(
-				$skin->getString("Name"),
-				$skin->hasTag("Data", StringTag::class) ? $skin->getString("Data") : $skin->getByteArray("Data"), //old data (this used to be saved as a StringTag in older versions of PM)
-				$skin->getByteArray("CapeData", ""),
-				$skin->getString("GeometryName", ""),
-				$skin->getByteArray("GeometryData", "")
-			));
-		}
-
-=======
->>>>>>> 76e5ea38
 		$this->uuid = UUID::fromData((string) $this->getId(), $this->skin->getSkinData(), $this->getNameTag());
 	}
 
