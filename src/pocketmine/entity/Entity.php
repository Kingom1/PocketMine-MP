--- conflicted
+++ resolved
@@ -44,29 +44,18 @@
 use pocketmine\nbt\tag\FloatTag;
 use pocketmine\nbt\tag\ListTag;
 use pocketmine\nbt\tag\StringTag;
-<<<<<<< HEAD
-use pocketmine\network\mcpe\protocol\AddEntityPacket;
 use pocketmine\network\mcpe\protocol\AnimatePacket;
-use pocketmine\network\mcpe\protocol\EntityEventPacket;
-use pocketmine\network\mcpe\protocol\MoveEntityAbsolutePacket;
-use pocketmine\network\mcpe\protocol\RemoveEntityPacket;
-use pocketmine\network\mcpe\protocol\SetEntityDataPacket;
-use pocketmine\network\mcpe\protocol\SetEntityMotionPacket;
 use pocketmine\network\mcpe\protocol\types\DataPropertyManager;
 use pocketmine\network\mcpe\protocol\types\EntityMetadataFlags;
 use pocketmine\network\mcpe\protocol\types\EntityMetadataProperties;
 use pocketmine\network\mcpe\protocol\types\EntityMetadataTypes;
 use pocketmine\player\Player;
-=======
 use pocketmine\network\mcpe\protocol\AddActorPacket;
 use pocketmine\network\mcpe\protocol\ActorEventPacket;
 use pocketmine\network\mcpe\protocol\MoveActorAbsolutePacket;
 use pocketmine\network\mcpe\protocol\RemoveActorPacket;
 use pocketmine\network\mcpe\protocol\SetActorDataPacket;
 use pocketmine\network\mcpe\protocol\SetActorMotionPacket;
-use pocketmine\Player;
-use pocketmine\plugin\Plugin;
->>>>>>> 74039828
 use pocketmine\Server;
 use pocketmine\timings\Timings;
 use pocketmine\timings\TimingsHandler;
@@ -95,355 +84,6 @@
 
 	public const NETWORK_ID = -1;
 
-<<<<<<< HEAD
-=======
-	public const DATA_TYPE_BYTE = 0;
-	public const DATA_TYPE_SHORT = 1;
-	public const DATA_TYPE_INT = 2;
-	public const DATA_TYPE_FLOAT = 3;
-	public const DATA_TYPE_STRING = 4;
-	public const DATA_TYPE_SLOT = 5;
-	public const DATA_TYPE_POS = 6;
-	public const DATA_TYPE_LONG = 7;
-	public const DATA_TYPE_VECTOR3F = 8;
-
-	/*
-	 * Readers beware: this isn't a nice list. Some of the properties have different types for different entities, and
-	 * are used for entirely different things.
-	 */
-	public const DATA_FLAGS = 0;
-	public const DATA_HEALTH = 1; //int (minecart/boat)
-	public const DATA_VARIANT = 2; //int
-	public const DATA_COLOR = 3, DATA_COLOUR = 3; //byte
-	public const DATA_NAMETAG = 4; //string
-	public const DATA_OWNER_EID = 5; //long
-	public const DATA_TARGET_EID = 6; //long
-	public const DATA_AIR = 7; //short
-	public const DATA_POTION_COLOR = 8; //int (ARGB!)
-	public const DATA_POTION_AMBIENT = 9; //byte
-	/* 10 (byte) */
-	public const DATA_HURT_TIME = 11; //int (minecart/boat)
-	public const DATA_HURT_DIRECTION = 12; //int (minecart/boat)
-	public const DATA_PADDLE_TIME_LEFT = 13; //float
-	public const DATA_PADDLE_TIME_RIGHT = 14; //float
-	public const DATA_EXPERIENCE_VALUE = 15; //int (xp orb)
-	public const DATA_MINECART_DISPLAY_BLOCK = 16; //int (id | (data << 16))
-	public const DATA_HORSE_FLAGS = 16; //int
-	/* 16 (byte) used by wither skull */
-	public const DATA_MINECART_DISPLAY_OFFSET = 17; //int
-	public const DATA_SHOOTER_ID = 17; //long (used by arrows)
-	public const DATA_MINECART_HAS_DISPLAY = 18; //byte (must be 1 for minecart to show block inside)
-	public const DATA_HORSE_TYPE = 19; //byte
-	/* 20 (unknown)
-	 * 21 (unknown) */
-	public const DATA_CHARGE_AMOUNT = 22; //int8, used for ghasts and also crossbow charging
-	public const DATA_ENDERMAN_HELD_ITEM_ID = 23; //short
-	public const DATA_ENTITY_AGE = 24; //short
-	/* 25 (int) used by horse, (byte) used by witch */
-	public const DATA_PLAYER_FLAGS = 26; //byte
-	public const DATA_PLAYER_INDEX = 27; //int, used for marker colours and agent nametag colours
-	public const DATA_PLAYER_BED_POSITION = 28; //blockpos
-	public const DATA_FIREBALL_POWER_X = 29; //float
-	public const DATA_FIREBALL_POWER_Y = 30;
-	public const DATA_FIREBALL_POWER_Z = 31;
-	/* 32 (unknown)
-	 * 33 (float) fishing bobber
-	 * 34 (float) fishing bobber
-	 * 35 (float) fishing bobber */
-	public const DATA_POTION_AUX_VALUE = 36; //short
-	public const DATA_LEAD_HOLDER_EID = 37; //long
-	public const DATA_SCALE = 38; //float
-	public const DATA_HAS_NPC_COMPONENT = 39; //byte (???)
-	public const DATA_NPC_SKIN_INDEX = 40; //string
-	public const DATA_NPC_ACTIONS = 41; //string (maybe JSON blob?)
-	public const DATA_MAX_AIR = 42; //short
-	public const DATA_MARK_VARIANT = 43; //int
-	public const DATA_CONTAINER_TYPE = 44; //byte (ContainerComponent)
-	public const DATA_CONTAINER_BASE_SIZE = 45; //int (ContainerComponent)
-	public const DATA_CONTAINER_EXTRA_SLOTS_PER_STRENGTH = 46; //int (used for llamas, inventory size is baseSize + thisProp * strength)
-	public const DATA_BLOCK_TARGET = 47; //block coords (ender crystal)
-	public const DATA_WITHER_INVULNERABLE_TICKS = 48; //int
-	public const DATA_WITHER_TARGET_1 = 49; //long
-	public const DATA_WITHER_TARGET_2 = 50; //long
-	public const DATA_WITHER_TARGET_3 = 51; //long
-	/* 52 (short) */
-	public const DATA_BOUNDING_BOX_WIDTH = 53; //float
-	public const DATA_BOUNDING_BOX_HEIGHT = 54; //float
-	public const DATA_FUSE_LENGTH = 55; //int
-	public const DATA_RIDER_SEAT_POSITION = 56; //vector3f
-	public const DATA_RIDER_ROTATION_LOCKED = 57; //byte
-	public const DATA_RIDER_MAX_ROTATION = 58; //float
-	public const DATA_RIDER_MIN_ROTATION = 59; //float
-	public const DATA_AREA_EFFECT_CLOUD_RADIUS = 60; //float
-	public const DATA_AREA_EFFECT_CLOUD_WAITING = 61; //int
-	public const DATA_AREA_EFFECT_CLOUD_PARTICLE_ID = 62; //int
-	/* 63 (int) shulker-related */
-	public const DATA_SHULKER_ATTACH_FACE = 64; //byte
-	/* 65 (short) shulker-related */
-	public const DATA_SHULKER_ATTACH_POS = 66; //block coords
-	public const DATA_TRADING_PLAYER_EID = 67; //long
-
-	/* 69 (byte) command-block */
-	public const DATA_COMMAND_BLOCK_COMMAND = 70; //string
-	public const DATA_COMMAND_BLOCK_LAST_OUTPUT = 71; //string
-	public const DATA_COMMAND_BLOCK_TRACK_OUTPUT = 72; //byte
-	public const DATA_CONTROLLING_RIDER_SEAT_NUMBER = 73; //byte
-	public const DATA_STRENGTH = 74; //int
-	public const DATA_MAX_STRENGTH = 75; //int
-	/* 76 (int) */
-	public const DATA_LIMITED_LIFE = 77;
-	public const DATA_ARMOR_STAND_POSE_INDEX = 78; //int
-	public const DATA_ENDER_CRYSTAL_TIME_OFFSET = 79; //int
-	public const DATA_ALWAYS_SHOW_NAMETAG = 80; //byte: -1 = default, 0 = only when looked at, 1 = always
-	public const DATA_COLOR_2 = 81; //byte
-	/* 82 (unknown) */
-	public const DATA_SCORE_TAG = 83; //string
-	public const DATA_BALLOON_ATTACHED_ENTITY = 84; //int64, entity unique ID of owner
-	public const DATA_PUFFERFISH_SIZE = 85; //byte
-	public const DATA_BOAT_BUBBLE_TIME = 86; //int (time in bubble column)
-	public const DATA_PLAYER_AGENT_EID = 87; //long
-	/* 88 (float) related to panda sitting
-	 * 89 (float) related to panda sitting */
-	public const DATA_EAT_COUNTER = 90; //int (used by pandas)
-	public const DATA_FLAGS2 = 91; //long (extended data flags)
-	/* 92 (float) related to panda lying down
-	 * 93 (float) related to panda lying down */
-	public const DATA_AREA_EFFECT_CLOUD_DURATION = 94; //int
-	public const DATA_AREA_EFFECT_CLOUD_SPAWN_TIME = 95; //int
-	public const DATA_AREA_EFFECT_CLOUD_RADIUS_PER_TICK = 96; //float, usually negative
-	public const DATA_AREA_EFFECT_CLOUD_RADIUS_CHANGE_ON_PICKUP = 97; //float
-	public const DATA_AREA_EFFECT_CLOUD_PICKUP_COUNT = 98; //int
-	public const DATA_INTERACTIVE_TAG = 99; //string (button text)
-	public const DATA_TRADE_TIER = 100; //int
-	public const DATA_MAX_TRADE_TIER = 101; //int
-	public const DATA_TRADE_XP = 102; //int
-	public const DATA_SKIN_ID = 103; //int ???
-	/* 104 (int) related to wither */
-	public const DATA_COMMAND_BLOCK_TICK_DELAY = 105; //int
-	public const DATA_COMMAND_BLOCK_EXECUTE_ON_FIRST_TICK = 106; //byte
-	public const DATA_AMBIENT_SOUND_INTERVAL_MIN = 107; //float
-	public const DATA_AMBIENT_SOUND_INTERVAL_RANGE = 108; //float
-	public const DATA_AMBIENT_SOUND_EVENT = 109; //string
-
-	public const DATA_FLAG_ONFIRE = 0;
-	public const DATA_FLAG_SNEAKING = 1;
-	public const DATA_FLAG_RIDING = 2;
-	public const DATA_FLAG_SPRINTING = 3;
-	public const DATA_FLAG_ACTION = 4;
-	public const DATA_FLAG_INVISIBLE = 5;
-	public const DATA_FLAG_TEMPTED = 6;
-	public const DATA_FLAG_INLOVE = 7;
-	public const DATA_FLAG_SADDLED = 8;
-	public const DATA_FLAG_POWERED = 9;
-	public const DATA_FLAG_IGNITED = 10;
-	public const DATA_FLAG_BABY = 11;
-	public const DATA_FLAG_CONVERTING = 12;
-	public const DATA_FLAG_CRITICAL = 13;
-	public const DATA_FLAG_CAN_SHOW_NAMETAG = 14;
-	public const DATA_FLAG_ALWAYS_SHOW_NAMETAG = 15;
-	public const DATA_FLAG_IMMOBILE = 16, DATA_FLAG_NO_AI = 16;
-	public const DATA_FLAG_SILENT = 17;
-	public const DATA_FLAG_WALLCLIMBING = 18;
-	public const DATA_FLAG_CAN_CLIMB = 19;
-	public const DATA_FLAG_SWIMMER = 20;
-	public const DATA_FLAG_CAN_FLY = 21;
-	public const DATA_FLAG_WALKER = 22;
-	public const DATA_FLAG_RESTING = 23;
-	public const DATA_FLAG_SITTING = 24;
-	public const DATA_FLAG_ANGRY = 25;
-	public const DATA_FLAG_INTERESTED = 26;
-	public const DATA_FLAG_CHARGED = 27;
-	public const DATA_FLAG_TAMED = 28;
-	public const DATA_FLAG_ORPHANED = 29;
-	public const DATA_FLAG_LEASHED = 30;
-	public const DATA_FLAG_SHEARED = 31;
-	public const DATA_FLAG_GLIDING = 32;
-	public const DATA_FLAG_ELDER = 33;
-	public const DATA_FLAG_MOVING = 34;
-	public const DATA_FLAG_BREATHING = 35;
-	public const DATA_FLAG_CHESTED = 36;
-	public const DATA_FLAG_STACKABLE = 37;
-	public const DATA_FLAG_SHOWBASE = 38;
-	public const DATA_FLAG_REARING = 39;
-	public const DATA_FLAG_VIBRATING = 40;
-	public const DATA_FLAG_IDLING = 41;
-	public const DATA_FLAG_EVOKER_SPELL = 42;
-	public const DATA_FLAG_CHARGE_ATTACK = 43;
-	public const DATA_FLAG_WASD_CONTROLLED = 44;
-	public const DATA_FLAG_CAN_POWER_JUMP = 45;
-	public const DATA_FLAG_LINGER = 46;
-	public const DATA_FLAG_HAS_COLLISION = 47;
-	public const DATA_FLAG_AFFECTED_BY_GRAVITY = 48;
-	public const DATA_FLAG_FIRE_IMMUNE = 49;
-	public const DATA_FLAG_DANCING = 50;
-	public const DATA_FLAG_ENCHANTED = 51;
-	public const DATA_FLAG_SHOW_TRIDENT_ROPE = 52; // tridents show an animated rope when enchanted with loyalty after they are thrown and return to their owner. To be combined with DATA_OWNER_EID
-	public const DATA_FLAG_CONTAINER_PRIVATE = 53; //inventory is private, doesn't drop contents when killed if true
-	public const DATA_FLAG_TRANSFORMING = 54;
-	public const DATA_FLAG_SPIN_ATTACK = 55;
-	public const DATA_FLAG_SWIMMING = 56;
-	public const DATA_FLAG_BRIBED = 57; //dolphins have this set when they go to find treasure for the player
-	public const DATA_FLAG_PREGNANT = 58;
-	public const DATA_FLAG_LAYING_EGG = 59;
-	public const DATA_FLAG_RIDER_CAN_PICK = 60; //???
-	public const DATA_FLAG_TRANSITION_SITTING = 61;
-	public const DATA_FLAG_EATING = 62;
-	public const DATA_FLAG_LAYING_DOWN = 63;
-	public const DATA_FLAG_SNEEZING = 64;
-	public const DATA_FLAG_TRUSTING = 65;
-	public const DATA_FLAG_ROLLING = 66;
-	public const DATA_FLAG_SCARED = 67;
-	public const DATA_FLAG_IN_SCAFFOLDING = 68;
-	public const DATA_FLAG_OVER_SCAFFOLDING = 69;
-	public const DATA_FLAG_FALL_THROUGH_SCAFFOLDING = 70;
-	public const DATA_FLAG_BLOCKING = 71; //shield
-	public const DATA_FLAG_DISABLE_BLOCKING = 72;
-	//73 is set when a player is attacked while using shield, unclear on purpose
-	//74 related to shield usage, needs further investigation
-	public const DATA_FLAG_SLEEPING = 75;
-	//76 related to sleeping, unclear usage
-	public const DATA_FLAG_TRADE_INTEREST = 77;
-	public const DATA_FLAG_DOOR_BREAKER = 78; //...
-	public const DATA_FLAG_BREAKING_OBSTRUCTION = 79;
-	public const DATA_FLAG_DOOR_OPENER = 80; //...
-	public const DATA_FLAG_ILLAGER_CAPTAIN = 81;
-	public const DATA_FLAG_STUNNED = 82;
-	public const DATA_FLAG_ROARING = 83;
-	public const DATA_FLAG_DELAYED_ATTACKING = 84;
-	public const DATA_FLAG_AVOIDING_MOBS = 85;
-	//86 used by RangedAttackGoal
-	//87 used by NearestAttackableTargetGoal
-
-	public const DATA_PLAYER_FLAG_SLEEP = 1;
-	public const DATA_PLAYER_FLAG_DEAD = 2; //TODO: CHECK
-
-	public static $entityCount = 1;
-	/** @var Entity[] */
-	private static $knownEntities = [];
-	/** @var string[][] */
-	private static $saveNames = [];
-
-	/**
-	 * Called on server startup to register default entity types.
-	 */
-	public static function init() : void{
-		//define legacy save IDs first - use them for saving for maximum compatibility with Minecraft PC
-		//TODO: index them by version to allow proper multi-save compatibility
-
-		Entity::registerEntity(Arrow::class, false, ['Arrow', 'minecraft:arrow']);
-		Entity::registerEntity(Egg::class, false, ['Egg', 'minecraft:egg']);
-		Entity::registerEntity(EnderPearl::class, false, ['ThrownEnderpearl', 'minecraft:ender_pearl']);
-		Entity::registerEntity(ExperienceBottle::class, false, ['ThrownExpBottle', 'minecraft:xp_bottle']);
-		Entity::registerEntity(ExperienceOrb::class, false, ['XPOrb', 'minecraft:xp_orb']);
-		Entity::registerEntity(FallingBlock::class, false, ['FallingSand', 'minecraft:falling_block']);
-		Entity::registerEntity(ItemEntity::class, false, ['Item', 'minecraft:item']);
-		Entity::registerEntity(Painting::class, false, ['Painting', 'minecraft:painting']);
-		Entity::registerEntity(PrimedTNT::class, false, ['PrimedTnt', 'PrimedTNT', 'minecraft:tnt']);
-		Entity::registerEntity(Snowball::class, false, ['Snowball', 'minecraft:snowball']);
-		Entity::registerEntity(SplashPotion::class, false, ['ThrownPotion', 'minecraft:potion', 'thrownpotion']);
-		Entity::registerEntity(Squid::class, false, ['Squid', 'minecraft:squid']);
-		Entity::registerEntity(Villager::class, false, ['Villager', 'minecraft:villager']);
-		Entity::registerEntity(Zombie::class, false, ['Zombie', 'minecraft:zombie']);
-
-		Entity::registerEntity(Human::class, true);
-
-		Attribute::init();
-		Effect::init();
-		PaintingMotive::init();
-	}
-
-
-	/**
-	 * Creates an entity with the specified type, level and NBT, with optional additional arguments to pass to the
-	 * entity's constructor
-	 *
-	 * @param int|string  $type
-	 * @param Level       $level
-	 * @param CompoundTag $nbt
-	 * @param mixed       ...$args
-	 *
-	 * @return Entity|null
-	 */
-	public static function createEntity($type, Level $level, CompoundTag $nbt, ...$args) : ?Entity{
-		if(isset(self::$knownEntities[$type])){
-			$class = self::$knownEntities[$type];
-			/** @see Entity::__construct() */
-			return new $class($level, $nbt, ...$args);
-		}
-
-		return null;
-	}
-
-	/**
-	 * Registers an entity type into the index.
-	 *
-	 * @param string   $className Class that extends Entity
-	 * @param bool     $force Force registration even if the entity does not have a valid network ID
-	 * @param string[] $saveNames An array of save names which this entity might be saved under. Defaults to the short name of the class itself if empty.
-	 *
-	 * NOTE: The first save name in the $saveNames array will be used when saving the entity to disk. The reflection
-	 * name of the class will be appended to the end and only used if no other save names are specified.
-	 *
-	 * @return bool
-	 */
-	public static function registerEntity(string $className, bool $force = false, array $saveNames = []) : bool{
-		/** @var Entity $className */
-
-		$class = new \ReflectionClass($className);
-		if(is_a($className, Entity::class, true) and !$class->isAbstract()){
-			if($className::NETWORK_ID !== -1){
-				self::$knownEntities[$className::NETWORK_ID] = $className;
-			}elseif(!$force){
-				return false;
-			}
-
-			$shortName = $class->getShortName();
-			if(!in_array($shortName, $saveNames, true)){
-				$saveNames[] = $shortName;
-			}
-
-			foreach($saveNames as $name){
-				self::$knownEntities[$name] = $className;
-			}
-
-			self::$saveNames[$className] = $saveNames;
-
-			return true;
-		}
-
-		return false;
-	}
-
-	/**
-	 * Helper function which creates minimal NBT needed to spawn an entity.
-	 *
-	 * @param Vector3      $pos
-	 * @param Vector3|null $motion
-	 * @param float        $yaw
-	 * @param float        $pitch
-	 *
-	 * @return CompoundTag
-	 */
-	public static function createBaseNBT(Vector3 $pos, ?Vector3 $motion = null, float $yaw = 0.0, float $pitch = 0.0) : CompoundTag{
-		return new CompoundTag("", [
-			new ListTag("Pos", [
-				new DoubleTag("", $pos->x),
-				new DoubleTag("", $pos->y),
-				new DoubleTag("", $pos->z)
-			]),
-			new ListTag("Motion", [
-				new DoubleTag("", $motion ? $motion->x : 0.0),
-				new DoubleTag("", $motion ? $motion->y : 0.0),
-				new DoubleTag("", $motion ? $motion->z : 0.0)
-			]),
-			new ListTag("Rotation", [
-				new FloatTag("", $yaw),
-				new FloatTag("", $pitch)
-			])
-		]);
-	}
-
->>>>>>> 74039828
 	/**
 	 * @var Player[]
 	 */
@@ -1231,14 +871,8 @@
 	}
 
 	protected function broadcastMotion() : void{
-<<<<<<< HEAD
-		$this->world->broadcastPacketToViewers($this, SetEntityMotionPacket::create($this->id, $this->getMotion()));
-	}
-=======
-		$pk = new SetActorMotionPacket();
-		$pk->entityRuntimeId = $this->id;
-		$pk->motion = $this->getMotion();
->>>>>>> 74039828
+		$this->world->broadcastPacketToViewers($this, SetActorMotionPacket::create($this->id, $this->getMotion()));
+	}
 
 	public function hasGravity() : bool{
 		return $this->gravityEnabled;
@@ -2008,13 +1642,7 @@
 		$id = spl_object_id($player);
 		if(isset($this->hasSpawned[$id])){
 			if($send){
-<<<<<<< HEAD
-				$player->sendDataPacket(RemoveEntityPacket::create($this->id));
-=======
-				$pk = new RemoveActorPacket();
-				$pk->entityUniqueId = $this->id;
-				$player->dataPacket($pk);
->>>>>>> 74039828
+				$player->sendDataPacket(RemoveActorPacket::create($this->id));
 			}
 			unset($this->hasSpawned[$id]);
 		}
@@ -2141,13 +1769,7 @@
 			$player = [$player];
 		}
 
-<<<<<<< HEAD
-		$pk = SetEntityDataPacket::create($this->getId(), $data ?? $this->propertyManager->getAll());
-=======
-		$pk = new SetActorDataPacket();
-		$pk->entityRuntimeId = $this->getId();
-		$pk->metadata = $data ?? $this->propertyManager->getAll();
->>>>>>> 74039828
+		$pk = SetActorDataPacket::create($this->getId(), $data ?? $this->propertyManager->getAll());
 
 		foreach($player as $p){
 			if($p === $this){
@@ -2162,15 +1784,8 @@
 	}
 
 	public function broadcastEntityEvent(int $eventId, ?int $eventData = null, ?array $players = null) : void{
-<<<<<<< HEAD
-		$this->server->broadcastPacket($players ?? $this->getViewers(), EntityEventPacket::create($this->id, $eventId, $eventData ?? 0));
-	}
-=======
-		$pk = new ActorEventPacket();
-		$pk->entityRuntimeId = $this->id;
-		$pk->event = $eventId;
-		$pk->data = $eventData ?? 0;
->>>>>>> 74039828
+		$this->server->broadcastPacket($players ?? $this->getViewers(), ActorEventPacket::create($this->id, $eventId, $eventData ?? 0));
+	}
 
 	public function broadcastAnimation(?array $players, int $animationId) : void{
 		$this->server->broadcastPacket($players ?? $this->getViewers(), AnimatePacket::create($this->id, $animationId));
