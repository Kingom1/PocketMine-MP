--- conflicted
+++ resolved
@@ -327,13 +327,7 @@
 	/** @var int */
 	public $lastUpdate;
 	/** @var int */
-<<<<<<< HEAD
-	public $fireTicks = 0;
-=======
 	protected $fireTicks = 0;
-	/** @var CompoundTag */
-	public $namedtag;
->>>>>>> 4fd3bee3
 	/** @var bool */
 	public $canCollide = true;
 
@@ -1975,47 +1969,4 @@
 	public function __toString(){
 		return (new \ReflectionClass($this))->getShortName() . "(" . $this->getId() . ")";
 	}
-
-	/**
-	 * TODO: remove this BC hack in 4.0
-	 *
-	 * @param string $name
-	 *
-	 * @return mixed
-	 * @throws \ErrorException
-	 */
-	public function __get($name){
-		if($name === "fireTicks"){
-			return $this->fireTicks;
-		}
-		throw new \ErrorException("Undefined property: " . get_class($this) . "::\$" . $name);
-	}
-
-	/**
-	 * TODO: remove this BC hack in 4.0
-	 *
-	 * @param string $name
-	 * @param mixed $value
-	 *
-	 * @throws \ErrorException
-	 * @throws \InvalidArgumentException
-	 */
-	public function __set($name, $value){
-		if($name === "fireTicks"){
-			$this->setFireTicks($value);
-		}else{
-			throw new \ErrorException("Undefined property: " . get_class($this) . "::\$" . $name);
-		}
-	}
-
-	/**
-	 * TODO: remove this BC hack in 4.0
-	 *
-	 * @param string $name
-	 *
-	 * @return bool
-	 */
-	public function __isset($name){
-		return $name === "fireTicks";
-	}
 }