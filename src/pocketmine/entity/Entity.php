<?php

/*
 *
 *  ____            _        _   __  __ _                  __  __ ____
 * |  _ \ ___   ___| | _____| |_|  \/  (_)_ __   ___      |  \/  |  _ \
 * | |_) / _ \ / __| |/ / _ \ __| |\/| | | '_ \ / _ \_____| |\/| | |_) |
 * |  __/ (_) | (__|   <  __/ |_| |  | | | | | |  __/_____| |  | |  __/
 * |_|   \___/ \___|_|\_\___|\__|_|  |_|_|_| |_|\___|     |_|  |_|_|
 *
 * This program is free software: you can redistribute it and/or modify
 * it under the terms of the GNU Lesser General Public License as published by
 * the Free Software Foundation, either version 3 of the License, or
 * (at your option) any later version.
 *
 * @author PocketMine Team
 * @link http://www.pocketmine.net/
 *
 *
*/

declare(strict_types=1);

/**
 * All the entity classes
 */
namespace pocketmine\entity;

use pocketmine\block\Block;
use pocketmine\block\Water;
use pocketmine\event\entity\EntityDamageEvent;
use pocketmine\event\entity\EntityDespawnEvent;
use pocketmine\event\entity\EntityMotionEvent;
use pocketmine\event\entity\EntityRegainHealthEvent;
use pocketmine\event\entity\EntitySpawnEvent;
use pocketmine\event\entity\EntityTeleportEvent;
use pocketmine\math\AxisAlignedBB;
use pocketmine\math\Bearing;
use pocketmine\math\Facing;
use pocketmine\math\Vector2;
use pocketmine\math\Vector3;
use pocketmine\nbt\tag\CompoundTag;
use pocketmine\nbt\tag\DoubleTag;
use pocketmine\nbt\tag\FloatTag;
use pocketmine\nbt\tag\ListTag;
use pocketmine\nbt\tag\StringTag;
use pocketmine\network\mcpe\protocol\AddEntityPacket;
use pocketmine\network\mcpe\protocol\AnimatePacket;
use pocketmine\network\mcpe\protocol\EntityEventPacket;
use pocketmine\network\mcpe\protocol\MoveEntityAbsolutePacket;
use pocketmine\network\mcpe\protocol\RemoveEntityPacket;
use pocketmine\network\mcpe\protocol\SetEntityDataPacket;
use pocketmine\network\mcpe\protocol\SetEntityMotionPacket;
use pocketmine\network\mcpe\protocol\types\DataPropertyManager;
use pocketmine\network\mcpe\protocol\types\EntityMetadataFlags;
use pocketmine\network\mcpe\protocol\types\EntityMetadataProperties;
use pocketmine\network\mcpe\protocol\types\EntityMetadataTypes;
use pocketmine\player\Player;
use pocketmine\Server;
use pocketmine\timings\Timings;
use pocketmine\timings\TimingsHandler;
use pocketmine\world\format\Chunk;
use pocketmine\world\Location;
use pocketmine\world\Position;
use pocketmine\world\World;
use function abs;
use function assert;
use function cos;
use function count;
use function deg2rad;
use function floor;
use function get_class;
use function is_array;
use function is_infinite;
use function is_nan;
use function lcg_value;
use function sin;
use function spl_object_id;
use const M_PI_2;

abstract class Entity extends Location implements EntityIds{

	public const MOTION_THRESHOLD = 0.00001;

	public const NETWORK_ID = -1;

	/**
	 * @var Player[]
	 */
	protected $hasSpawned = [];

	/** @var int */
	protected $id;

	/** @var DataPropertyManager */
	protected $propertyManager;

	/** @var Chunk|null */
	public $chunk;

	/** @var EntityDamageEvent|null */
	protected $lastDamageCause = null;

	/** @var Block[] */
	protected $blocksAround = [];

	/** @var Location */
	protected $lastLocation;
	/** @var Vector3 */
	protected $motion;
	/** @var Vector3 */
	protected $lastMotion;
	/** @var bool */
	protected $forceMovementUpdate = false;

	/** @var Vector3 */
	public $temporalVector;

	/** @var AxisAlignedBB */
	public $boundingBox;
	/** @var bool */
	public $onGround = false;

	/** @var float */
	public $eyeHeight = null;

	/** @var float */
	public $height;
	/** @var float */
	public $width;

	/** @var float */
	protected $baseOffset = 0.0;

	/** @var float */
	private $health = 20.0;
	private $maxHealth = 20;

	/** @var float */
	protected $ySize = 0.0;
	/** @var float */
	protected $stepHeight = 0.0;
	/** @var bool */
	public $keepMovement = false;

	/** @var float */
	public $fallDistance = 0.0;
	/** @var int */
	public $ticksLived = 0;
	/** @var int */
	public $lastUpdate;
	/** @var int */
	protected $fireTicks = 0;
	/** @var bool */
	public $canCollide = true;

	/** @var bool */
	protected $isStatic = false;

	/** @var bool */
	private $savedWithChunk = true;

	/** @var bool */
	public $isCollided = false;
	/** @var bool */
	public $isCollidedHorizontally = false;
	/** @var bool */
	public $isCollidedVertically = false;

	/** @var int */
	public $noDamageTicks = 0;
	/** @var bool */
	protected $justCreated = true;
	/** @var bool */
	private $invulnerable = false;

	/** @var AttributeMap */
	protected $attributeMap;

	/** @var float */
	protected $gravity;
	/** @var float */
	protected $drag;
	/** @var bool */
	protected $gravityEnabled = true;

	/** @var Server */
	protected $server;

	/** @var bool */
	protected $closed = false;
	/** @var bool */
	private $needsDespawn = false;

	/** @var TimingsHandler */
	protected $timings;

	public function __construct(World $world, CompoundTag $nbt){
		$this->timings = Timings::getEntityTimings($this);

		$this->temporalVector = new Vector3();

		if($this->eyeHeight === null){
			$this->eyeHeight = $this->height / 2 + 0.1;
		}

		$this->id = EntityFactory::nextRuntimeId();
		$this->server = $world->getServer();

		/** @var float[] $pos */
		$pos = $nbt->getListTag("Pos")->getAllValues();
		/** @var float[] $rotation */
		$rotation = $nbt->getListTag("Rotation")->getAllValues();

		parent::__construct($pos[0], $pos[1], $pos[2], $rotation[0], $rotation[1], $world);
		assert(!is_nan($this->x) and !is_infinite($this->x) and !is_nan($this->y) and !is_infinite($this->y) and !is_nan($this->z) and !is_infinite($this->z));

		$this->boundingBox = new AxisAlignedBB(0, 0, 0, 0, 0, 0);
		$this->recalculateBoundingBox();

		$this->chunk = $this->world->getChunkAtPosition($this, false);
		if($this->chunk === null){
			throw new \InvalidStateException("Cannot create entities in unloaded chunks");
		}

		$this->motion = new Vector3(0, 0, 0);
		if($nbt->hasTag("Motion", ListTag::class)){
			/** @var float[] $motion */
			$motion = $nbt->getListTag("Motion")->getAllValues();
			$this->setMotion($this->temporalVector->setComponents(...$motion));
		}

		$this->resetLastMovements();

		$this->propertyManager = new DataPropertyManager();

		$this->propertyManager->setLong(EntityMetadataProperties::FLAGS, 0);
		$this->propertyManager->setShort(EntityMetadataProperties::MAX_AIR, 400);
		$this->propertyManager->setString(EntityMetadataProperties::NAMETAG, "");
		$this->propertyManager->setLong(EntityMetadataProperties::LEAD_HOLDER_EID, -1);
		$this->propertyManager->setFloat(EntityMetadataProperties::SCALE, 1);
		$this->propertyManager->setFloat(EntityMetadataProperties::BOUNDING_BOX_WIDTH, $this->width);
		$this->propertyManager->setFloat(EntityMetadataProperties::BOUNDING_BOX_HEIGHT, $this->height);

		$this->attributeMap = new AttributeMap();
		$this->addAttributes();

		$this->setGenericFlag(EntityMetadataFlags::AFFECTED_BY_GRAVITY, true);
		$this->setGenericFlag(EntityMetadataFlags::HAS_COLLISION, true);

		$this->initEntity($nbt);
		$this->propertyManager->clearDirtyProperties(); //Prevents resending properties that were set during construction

		$this->chunk->addEntity($this);
		$this->world->addEntity($this);

		$this->lastUpdate = $this->server->getTick();
		(new EntitySpawnEvent($this))->call();

		$this->scheduleUpdate();

	}

	/**
	 * @return string
	 */
	public function getNameTag() : string{
		return $this->propertyManager->getString(EntityMetadataProperties::NAMETAG);
	}

	/**
	 * @return bool
	 */
	public function isNameTagVisible() : bool{
		return $this->getGenericFlag(EntityMetadataFlags::CAN_SHOW_NAMETAG);
	}

	/**
	 * @return bool
	 */
	public function isNameTagAlwaysVisible() : bool{
<<<<<<< HEAD
		return $this->getGenericFlag(EntityMetadataFlags::ALWAYS_SHOW_NAMETAG);
=======
		return $this->propertyManager->getByte(self::DATA_ALWAYS_SHOW_NAMETAG) === 1;
>>>>>>> ab4b1be3
	}


	/**
	 * @param string $name
	 */
	public function setNameTag(string $name) : void{
		$this->propertyManager->setString(EntityMetadataProperties::NAMETAG, $name);
	}

	/**
	 * @param bool $value
	 */
	public function setNameTagVisible(bool $value = true) : void{
		$this->setGenericFlag(EntityMetadataFlags::CAN_SHOW_NAMETAG, $value);
	}

	/**
	 * @param bool $value
	 */
	public function setNameTagAlwaysVisible(bool $value = true) : void{
		$this->propertyManager->setByte(EntityMetadataProperties::ALWAYS_SHOW_NAMETAG, $value ? 1 : 0);
	}

	/**
	 * @return string|null
	 */
	public function getScoreTag() : ?string{
		return $this->propertyManager->getString(EntityMetadataProperties::SCORE_TAG);
	}

	/**
	 * @param string $score
	 */
	public function setScoreTag(string $score) : void{
		$this->propertyManager->setString(EntityMetadataProperties::SCORE_TAG, $score);
	}

	/**
	 * @return float
	 */
	public function getScale() : float{
		return $this->propertyManager->getFloat(EntityMetadataProperties::SCALE);
	}

	/**
	 * @param float $value
	 */
	public function setScale(float $value) : void{
		if($value <= 0){
			throw new \InvalidArgumentException("Scale must be greater than 0");
		}
		$multiplier = $value / $this->getScale();

		$this->width *= $multiplier;
		$this->height *= $multiplier;
		$this->eyeHeight *= $multiplier;

		$this->recalculateBoundingBox();

		$this->propertyManager->setFloat(EntityMetadataProperties::SCALE, $value);
	}

	public function getBoundingBox() : AxisAlignedBB{
		return $this->boundingBox;
	}

	protected function recalculateBoundingBox() : void{
		$halfWidth = $this->width / 2;

		$this->boundingBox->setBounds(
			$this->x - $halfWidth,
			$this->y,
			$this->z - $halfWidth,
			$this->x + $halfWidth,
			$this->y + $this->height,
			$this->z + $halfWidth
		);
	}

	public function isSneaking() : bool{
		return $this->getGenericFlag(EntityMetadataFlags::SNEAKING);
	}

	public function setSneaking(bool $value = true) : void{
		$this->setGenericFlag(EntityMetadataFlags::SNEAKING, $value);
	}

	public function isSprinting() : bool{
		return $this->getGenericFlag(EntityMetadataFlags::SPRINTING);
	}

	public function setSprinting(bool $value = true) : void{
		if($value !== $this->isSprinting()){
			$this->setGenericFlag(EntityMetadataFlags::SPRINTING, $value);
			$attr = $this->attributeMap->getAttribute(Attribute::MOVEMENT_SPEED);
			$attr->setValue($value ? ($attr->getValue() * 1.3) : ($attr->getValue() / 1.3), false, true);
		}
	}

	public function isImmobile() : bool{
		return $this->getGenericFlag(EntityMetadataFlags::IMMOBILE);
	}

	public function setImmobile(bool $value = true) : void{
		$this->setGenericFlag(EntityMetadataFlags::IMMOBILE, $value);
	}

	public function isInvisible() : bool{
		return $this->getGenericFlag(EntityMetadataFlags::INVISIBLE);
	}

	public function setInvisible(bool $value = true) : void{
		$this->setGenericFlag(EntityMetadataFlags::INVISIBLE, $value);
	}

	/**
	 * Returns whether the entity is able to climb blocks such as ladders or vines.
	 * @return bool
	 */
	public function canClimb() : bool{
		return $this->getGenericFlag(EntityMetadataFlags::CAN_CLIMB);
	}

	/**
	 * Sets whether the entity is able to climb climbable blocks.
	 *
	 * @param bool $value
	 */
	public function setCanClimb(bool $value = true) : void{
		$this->setGenericFlag(EntityMetadataFlags::CAN_CLIMB, $value);
	}

	/**
	 * Returns whether this entity is climbing a block. By default this is only true if the entity is climbing a ladder or vine or similar block.
	 *
	 * @return bool
	 */
	public function canClimbWalls() : bool{
		return $this->getGenericFlag(EntityMetadataFlags::WALLCLIMBING);
	}

	/**
	 * Sets whether the entity is climbing a block. If true, the entity can climb anything.
	 *
	 * @param bool $value
	 */
	public function setCanClimbWalls(bool $value = true) : void{
		$this->setGenericFlag(EntityMetadataFlags::WALLCLIMBING, $value);
	}

	/**
	 * Returns the entity ID of the owning entity, or null if the entity doesn't have an owner.
	 * @return int|null
	 */
	public function getOwningEntityId() : ?int{
		return $this->propertyManager->getLong(EntityMetadataProperties::OWNER_EID);
	}

	/**
	 * Returns the owning entity, or null if the entity was not found.
	 * @return Entity|null
	 */
	public function getOwningEntity() : ?Entity{
		$eid = $this->getOwningEntityId();
		if($eid !== null){
			return $this->server->getWorldManager()->findEntity($eid);
		}

		return null;
	}

	/**
	 * Sets the owner of the entity. Passing null will remove the current owner.
	 *
	 * @param Entity|null $owner
	 *
	 * @throws \InvalidArgumentException if the supplied entity is not valid
	 */
	public function setOwningEntity(?Entity $owner) : void{
		if($owner === null){
			$this->propertyManager->removeProperty(EntityMetadataProperties::OWNER_EID);
		}elseif($owner->closed){
			throw new \InvalidArgumentException("Supplied owning entity is garbage and cannot be used");
		}else{
			$this->propertyManager->setLong(EntityMetadataProperties::OWNER_EID, $owner->getId());
		}
	}

	/**
	 * Returns the entity ID of the entity's target, or null if it doesn't have a target.
	 * @return int|null
	 */
	public function getTargetEntityId() : ?int{
		return $this->propertyManager->getLong(EntityMetadataProperties::TARGET_EID);
	}

	/**
	 * Returns the entity's target entity, or null if not found.
	 * This is used for things like hostile mobs attacking entities, and for fishing rods reeling hit entities in.
	 *
	 * @return Entity|null
	 */
	public function getTargetEntity() : ?Entity{
		$eid = $this->getTargetEntityId();
		if($eid !== null){
			return $this->server->getWorldManager()->findEntity($eid);
		}

		return null;
	}

	/**
	 * Sets the entity's target entity. Passing null will remove the current target.
	 *
	 * @param Entity|null $target
	 *
	 * @throws \InvalidArgumentException if the target entity is not valid
	 */
	public function setTargetEntity(?Entity $target) : void{
		if($target === null){
			$this->propertyManager->removeProperty(EntityMetadataProperties::TARGET_EID);
		}elseif($target->closed){
			throw new \InvalidArgumentException("Supplied target entity is garbage and cannot be used");
		}else{
			$this->propertyManager->setLong(EntityMetadataProperties::TARGET_EID, $target->getId());
		}
	}

	/**
	 * Returns whether this entity will be saved when its chunk is unloaded.
	 * @return bool
	 */
	public function canSaveWithChunk() : bool{
		return $this->savedWithChunk;
	}

	/**
	 * Sets whether this entity will be saved when its chunk is unloaded. This can be used to prevent the entity being
	 * saved to disk.
	 *
	 * @param bool $value
	 */
	public function setCanSaveWithChunk(bool $value) : void{
		$this->savedWithChunk = $value;
	}

	public function saveNBT() : CompoundTag{
		$nbt = new CompoundTag();
		if(!($this instanceof Player)){
			$nbt->setString("id", EntityFactory::getSaveId(get_class($this)));

			if($this->getNameTag() !== ""){
				$nbt->setString("CustomName", $this->getNameTag());
				$nbt->setByte("CustomNameVisible", $this->isNameTagVisible() ? 1 : 0);
			}
		}

		$nbt->setTag("Pos", new ListTag([
			new DoubleTag($this->x),
			new DoubleTag($this->y),
			new DoubleTag($this->z)
		]));

		$nbt->setTag("Motion", new ListTag([
			new DoubleTag($this->motion->x),
			new DoubleTag($this->motion->y),
			new DoubleTag($this->motion->z)
		]));

		$nbt->setTag("Rotation", new ListTag([
			new FloatTag($this->yaw),
			new FloatTag($this->pitch)
		]));

		$nbt->setFloat("FallDistance", $this->fallDistance);
		$nbt->setShort("Fire", $this->fireTicks);
		$nbt->setShort("Air", $this->propertyManager->getShort(EntityMetadataProperties::AIR));
		$nbt->setByte("OnGround", $this->onGround ? 1 : 0);
		$nbt->setByte("Invulnerable", $this->invulnerable ? 1 : 0);

		return $nbt;
	}

	protected function initEntity(CompoundTag $nbt) : void{
		$this->fireTicks = $nbt->getShort("Fire", 0);
		if($this->isOnFire()){
			$this->setGenericFlag(EntityMetadataFlags::ONFIRE);
		}

		$this->propertyManager->setShort(EntityMetadataProperties::AIR, $nbt->getShort("Air", 300));
		$this->onGround = $nbt->getByte("OnGround", 0) !== 0;
		$this->invulnerable = $nbt->getByte("Invulnerable", 0) !== 0;

		$this->fallDistance = $nbt->getFloat("FallDistance", 0.0);

		if($nbt->hasTag("CustomName", StringTag::class)){
			$this->setNameTag($nbt->getString("CustomName"));

			if($nbt->hasTag("CustomNameVisible", StringTag::class)){
				//Older versions incorrectly saved this as a string (see 890f72dbf23a77f294169b79590770470041adc4)
				$this->setNameTagVisible($nbt->getString("CustomNameVisible") !== "");
			}else{
				$this->setNameTagVisible($nbt->getByte("CustomNameVisible", 1) !== 0);
			}
		}
	}

	protected function addAttributes() : void{

	}

	/**
	 * @param EntityDamageEvent $source
	 */
	public function attack(EntityDamageEvent $source) : void{
		$source->call();
		if($source->isCancelled()){
			return;
		}

		$this->setLastDamageCause($source);

		$this->setHealth($this->getHealth() - $source->getFinalDamage());
	}

	/**
	 * @param EntityRegainHealthEvent $source
	 */
	public function heal(EntityRegainHealthEvent $source) : void{
		$source->call();
		if($source->isCancelled()){
			return;
		}

		$this->setHealth($this->getHealth() + $source->getAmount());
	}

	public function kill() : void{
		if($this->isAlive()){
			$this->health = 0;
			$this->onDeath();
			$this->scheduleUpdate();
		}
	}

	/**
	 * Override this to do actions on death.
	 */
	protected function onDeath() : void{

	}

	/**
	 * Called to tick entities while dead. Returns whether the entity should be flagged for despawn yet.
	 *
	 * @param int $tickDiff
	 *
	 * @return bool
	 */
	protected function onDeathUpdate(int $tickDiff) : bool{
		return true;
	}

	public function isAlive() : bool{
		return $this->health > 0;
	}

	/**
	 * @return float
	 */
	public function getHealth() : float{
		return $this->health;
	}

	/**
	 * Sets the health of the Entity. This won't send any update to the players
	 *
	 * @param float $amount
	 */
	public function setHealth(float $amount) : void{
		if($amount == $this->health){
			return;
		}

		if($amount <= 0){
			if($this->isAlive()){
				$this->kill();
			}
		}elseif($amount <= $this->getMaxHealth() or $amount < $this->health){
			$this->health = $amount;
		}else{
			$this->health = $this->getMaxHealth();
		}
	}

	/**
	 * @return int
	 */
	public function getMaxHealth() : int{
		return $this->maxHealth;
	}

	/**
	 * @param int $amount
	 */
	public function setMaxHealth(int $amount) : void{
		$this->maxHealth = $amount;
	}

	/**
	 * @param EntityDamageEvent $type
	 */
	public function setLastDamageCause(EntityDamageEvent $type) : void{
		$this->lastDamageCause = $type;
	}

	/**
	 * @return EntityDamageEvent|null
	 */
	public function getLastDamageCause() : ?EntityDamageEvent{
		return $this->lastDamageCause;
	}

	public function getAttributeMap() : AttributeMap{
		return $this->attributeMap;
	}

	public function getDataPropertyManager() : DataPropertyManager{
		return $this->propertyManager;
	}

	protected function entityBaseTick(int $tickDiff = 1) : bool{
		//TODO: check vehicles

		$this->justCreated = false;

		$changedProperties = $this->propertyManager->getDirty();
		if(!empty($changedProperties)){
			$this->sendData($this->hasSpawned, $changedProperties);
			$this->propertyManager->clearDirtyProperties();
		}

		$hasUpdate = false;

		$this->checkBlockCollision();

		if($this->y <= -16 and $this->isAlive()){
			$ev = new EntityDamageEvent($this, EntityDamageEvent::CAUSE_VOID, 10);
			$this->attack($ev);
			$hasUpdate = true;
		}

		if($this->isOnFire() and $this->doOnFireTick($tickDiff)){
			$hasUpdate = true;
		}

		if($this->noDamageTicks > 0){
			$this->noDamageTicks -= $tickDiff;
			if($this->noDamageTicks < 0){
				$this->noDamageTicks = 0;
			}
		}

		$this->ticksLived += $tickDiff;

		return $hasUpdate;
	}

	public function isOnFire() : bool{
		return $this->fireTicks > 0;
	}

	public function setOnFire(int $seconds) : void{
		$ticks = $seconds * 20;
		if($ticks > $this->getFireTicks()){
			$this->setFireTicks($ticks);
		}

		$this->setGenericFlag(EntityMetadataFlags::ONFIRE, true);
	}

	/**
	 * @return int
	 */
	public function getFireTicks() : int{
		return $this->fireTicks;
	}

	/**
	 * @param int $fireTicks
	 * @throws \InvalidArgumentException
	 */
	public function setFireTicks(int $fireTicks) : void{
		if($fireTicks < 0 or $fireTicks > 0x7fff){
			throw new \InvalidArgumentException("Fire ticks must be in range 0 ... " . 0x7fff . ", got $fireTicks");
		}
		$this->fireTicks = $fireTicks;
	}

	public function extinguish() : void{
		$this->fireTicks = 0;
		$this->setGenericFlag(EntityMetadataFlags::ONFIRE, false);
	}

	public function isFireProof() : bool{
		return false;
	}

	protected function doOnFireTick(int $tickDiff = 1) : bool{
		if($this->isFireProof() and $this->fireTicks > 1){
			$this->fireTicks = 1;
		}else{
			$this->fireTicks -= $tickDiff;
		}

		if(($this->fireTicks % 20 === 0) or $tickDiff > 20){
			$this->dealFireDamage();
		}

		if(!$this->isOnFire()){
			$this->extinguish();
		}else{
			return true;
		}

		return false;
	}

	/**
	 * Called to deal damage to entities when they are on fire.
	 */
	protected function dealFireDamage() : void{
		$ev = new EntityDamageEvent($this, EntityDamageEvent::CAUSE_FIRE_TICK, 1);
		$this->attack($ev);
	}

	public function canCollideWith(Entity $entity) : bool{
		return !$this->justCreated and $entity !== $this;
	}

	public function canBeCollidedWith() : bool{
		return $this->isAlive();
	}

	protected function updateMovement(bool $teleport = false) : void{
		//TODO: hack for client-side AI interference: prevent client sided movement when motion is 0
		$this->setImmobile($this->motion->x == 0 and $this->motion->y == 0 and $this->motion->z == 0);

		$diffPosition = $this->distanceSquared($this->lastLocation);
		$diffRotation = ($this->yaw - $this->lastLocation->yaw) ** 2 + ($this->pitch - $this->lastLocation->pitch) ** 2;

		$diffMotion = $this->motion->subtract($this->lastMotion)->lengthSquared();

		if($teleport or $diffPosition > 0.0001 or $diffRotation > 1.0){
			$this->lastLocation = $this->asLocation();

			$this->broadcastMovement($teleport);
		}

		if($diffMotion > 0.0025 or ($diffMotion > 0.0001 and $this->motion->lengthSquared() <= 0.0001)){ //0.05 ** 2
			$this->lastMotion = clone $this->motion;

			$this->broadcastMotion();
		}
	}

	public function getOffsetPosition(Vector3 $vector3) : Vector3{
		return new Vector3($vector3->x, $vector3->y + $this->baseOffset, $vector3->z);
	}

	protected function broadcastMovement(bool $teleport = false) : void{
		$pk = new MoveEntityAbsolutePacket();
		$pk->entityRuntimeId = $this->id;
		$pk->position = $this->getOffsetPosition($this);

		//this looks very odd but is correct as of 1.5.0.7
		//for arrows this is actually x/y/z rotation
		//for mobs x and z are used for pitch and yaw, and y is used for headyaw
		$pk->xRot = $this->pitch;
		$pk->yRot = $this->yaw; //TODO: head yaw
		$pk->zRot = $this->yaw;

		if($teleport){
			$pk->flags |= MoveEntityAbsolutePacket::FLAG_TELEPORT;
		}

		$this->world->broadcastPacketToViewers($this, $pk);
	}

	protected function broadcastMotion() : void{
		$this->world->broadcastPacketToViewers($this, SetEntityMotionPacket::create($this->id, $this->getMotion()));
	}

	public function hasGravity() : bool{
		return $this->gravityEnabled;
	}

	public function setHasGravity(bool $v = true) : void{
		$this->gravityEnabled = $v;
	}

	protected function applyDragBeforeGravity() : bool{
		return false;
	}

	protected function applyGravity() : void{
		$this->motion->y -= $this->gravity;
	}

	protected function tryChangeMovement() : void{
		$friction = 1 - $this->drag;

		if($this->applyDragBeforeGravity()){
			$this->motion->y *= $friction;
		}

		if($this->gravityEnabled){
			$this->applyGravity();
		}

		if(!$this->applyDragBeforeGravity()){
			$this->motion->y *= $friction;
		}

		if($this->onGround){
			$friction *= $this->world->getBlockAt((int) floor($this->x), (int) floor($this->y - 1), (int) floor($this->z))->getFrictionFactor();
		}

		$this->motion->x *= $friction;
		$this->motion->z *= $friction;
	}

	protected function checkObstruction(float $x, float $y, float $z) : bool{
		if(count($this->world->getCollisionBoxes($this, $this->getBoundingBox(), false)) === 0){
			return false;
		}

		$floorX = (int) floor($x);
		$floorY = (int) floor($y);
		$floorZ = (int) floor($z);

		$diffX = $x - $floorX;
		$diffY = $y - $floorY;
		$diffZ = $z - $floorZ;

		if($this->world->getBlockAt($floorX, $floorY, $floorZ)->isSolid()){
			$westNonSolid  = !$this->world->getBlockAt($floorX - 1, $floorY, $floorZ)->isSolid();
			$eastNonSolid  = !$this->world->getBlockAt($floorX + 1, $floorY, $floorZ)->isSolid();
			$downNonSolid  = !$this->world->getBlockAt($floorX, $floorY - 1, $floorZ)->isSolid();
			$upNonSolid    = !$this->world->getBlockAt($floorX, $floorY + 1, $floorZ)->isSolid();
			$northNonSolid = !$this->world->getBlockAt($floorX, $floorY, $floorZ - 1)->isSolid();
			$southNonSolid = !$this->world->getBlockAt($floorX, $floorY, $floorZ + 1)->isSolid();

			$direction = -1;
			$limit = 9999;

			if($westNonSolid){
				$limit = $diffX;
				$direction = Facing::WEST;
			}

			if($eastNonSolid and 1 - $diffX < $limit){
				$limit = 1 - $diffX;
				$direction = Facing::EAST;
			}

			if($downNonSolid and $diffY < $limit){
				$limit = $diffY;
				$direction = Facing::DOWN;
			}

			if($upNonSolid and 1 - $diffY < $limit){
				$limit = 1 - $diffY;
				$direction = Facing::UP;
			}

			if($northNonSolid and $diffZ < $limit){
				$limit = $diffZ;
				$direction = Facing::NORTH;
			}

			if($southNonSolid and 1 - $diffZ < $limit){
				$direction = Facing::SOUTH;
			}

			$force = lcg_value() * 0.2 + 0.1;

			if($direction === Facing::WEST){
				$this->motion->x = -$force;

				return true;
			}

			if($direction === Facing::EAST){
				$this->motion->x = $force;

				return true;
			}

			if($direction === Facing::DOWN){
				$this->motion->y = -$force;

				return true;
			}

			if($direction === Facing::UP){
				$this->motion->y = $force;

				return true;
			}

			if($direction === Facing::NORTH){
				$this->motion->z = -$force;

				return true;
			}

			if($direction === Facing::SOUTH){
				$this->motion->z = $force;

				return true;
			}
		}

		return false;
	}

	public function getDirection() : int{
		return Bearing::fromAngle($this->yaw);
	}

	public function getHorizontalFacing() : int{
		return Bearing::toFacing($this->getDirection());
	}

	/**
	 * @return Vector3
	 */
	public function getDirectionVector() : Vector3{
		$y = -sin(deg2rad($this->pitch));
		$xz = cos(deg2rad($this->pitch));
		$x = -$xz * sin(deg2rad($this->yaw));
		$z = $xz * cos(deg2rad($this->yaw));

		return $this->temporalVector->setComponents($x, $y, $z)->normalize();
	}

	public function getDirectionPlane() : Vector2{
		return (new Vector2(-cos(deg2rad($this->yaw) - M_PI_2), -sin(deg2rad($this->yaw) - M_PI_2)))->normalize();
	}

	public function onUpdate(int $currentTick) : bool{
		if($this->closed){
			return false;
		}

		$tickDiff = $currentTick - $this->lastUpdate;
		if($tickDiff <= 0){
			if(!$this->justCreated){
				$this->server->getLogger()->debug("Expected tick difference of at least 1, got $tickDiff for " . get_class($this));
			}

			return true;
		}

		$this->lastUpdate = $currentTick;

		if(!$this->isAlive()){
			if($this->onDeathUpdate($tickDiff)){
				$this->flagForDespawn();
			}

			return true;
		}


		$this->timings->startTiming();

		if($this->hasMovementUpdate()){
			$this->tryChangeMovement();

			if(abs($this->motion->x) <= self::MOTION_THRESHOLD){
				$this->motion->x = 0;
			}
			if(abs($this->motion->y) <= self::MOTION_THRESHOLD){
				$this->motion->y = 0;
			}
			if(abs($this->motion->z) <= self::MOTION_THRESHOLD){
				$this->motion->z = 0;
			}

			if($this->motion->x != 0 or $this->motion->y != 0 or $this->motion->z != 0){
				$this->move($this->motion->x, $this->motion->y, $this->motion->z);
			}

			$this->forceMovementUpdate = false;
		}

		$this->updateMovement();

		Timings::$timerEntityBaseTick->startTiming();
		$hasUpdate = $this->entityBaseTick($tickDiff);
		Timings::$timerEntityBaseTick->stopTiming();


		$this->timings->stopTiming();

		//if($this->isStatic())
		return ($hasUpdate or $this->hasMovementUpdate());
		//return !($this instanceof Player);
	}

	final public function scheduleUpdate() : void{
		if($this->closed){
			throw new \InvalidStateException("Cannot schedule update on garbage entity " . get_class($this));
		}
		$this->world->updateEntities[$this->id] = $this;
	}

	public function onNearbyBlockChange() : void{
		$this->setForceMovementUpdate();
		$this->scheduleUpdate();
	}

	/**
	 * Flags the entity as needing a movement update on the next tick. Setting this forces a movement update even if the
	 * entity's motion is zero. Used to trigger movement updates when blocks change near entities.
	 *
	 * @param bool $value
	 */
	final public function setForceMovementUpdate(bool $value = true) : void{
		$this->forceMovementUpdate = $value;

		$this->blocksAround = null;
	}

	/**
	 * Returns whether the entity needs a movement update on the next tick.
	 * @return bool
	 */
	public function hasMovementUpdate() : bool{
		return (
			$this->forceMovementUpdate or
			$this->motion->x != 0 or
			$this->motion->y != 0 or
			$this->motion->z != 0 or
			!$this->onGround
		);
	}

	public function resetFallDistance() : void{
		$this->fallDistance = 0.0;
	}

	/**
	 * @param float $distanceThisTick
	 * @param bool  $onGround
	 */
	protected function updateFallState(float $distanceThisTick, bool $onGround) : void{
		if($onGround){
			if($this->fallDistance > 0){
				$this->fall($this->fallDistance);
				$this->resetFallDistance();
			}
		}elseif($distanceThisTick < 0){
			$this->fallDistance -= $distanceThisTick;
		}
	}

	/**
	 * Called when a falling entity hits the ground.
	 *
	 * @param float $fallDistance
	 */
	public function fall(float $fallDistance) : void{

	}

	public function getEyeHeight() : float{
		return $this->eyeHeight;
	}

	public function onCollideWithPlayer(Player $player) : void{

	}

	public function isUnderwater() : bool{
		$block = $this->world->getBlockAt((int) floor($this->x), (int) floor($y = ($this->y + $this->getEyeHeight())), (int) floor($this->z));

		if($block instanceof Water){
			$f = ($block->y + 1) - ($block->getFluidHeightPercent() - 0.1111111);
			return $y < $f;
		}

		return false;
	}

	public function isInsideOfSolid() : bool{
		$block = $this->world->getBlockAt((int) floor($this->x), (int) floor($y = ($this->y + $this->getEyeHeight())), (int) floor($this->z));

		return $block->isSolid() and !$block->isTransparent() and $block->collidesWithBB($this->getBoundingBox());
	}

	protected function move(float $dx, float $dy, float $dz) : void{
		$this->blocksAround = null;

		Timings::$entityMoveTimer->startTiming();

		$movX = $dx;
		$movY = $dy;
		$movZ = $dz;

		if($this->keepMovement){
			$this->boundingBox->offset($dx, $dy, $dz);
		}else{
			$this->ySize *= 0.4;

			/*
			if($this->isColliding){ //With cobweb?
				$this->isColliding = false;
				$dx *= 0.25;
				$dy *= 0.05;
				$dz *= 0.25;
				$this->motionX = 0;
				$this->motionY = 0;
				$this->motionZ = 0;
			}
			*/

			$axisalignedbb = clone $this->boundingBox;

			/*$sneakFlag = $this->onGround and $this instanceof Player;

			if($sneakFlag){
				for($mov = 0.05; $dx != 0.0 and count($this->world->getCollisionCubes($this, $this->boundingBox->getOffsetBoundingBox($dx, -1, 0))) === 0; $movX = $dx){
					if($dx < $mov and $dx >= -$mov){
						$dx = 0;
					}elseif($dx > 0){
						$dx -= $mov;
					}else{
						$dx += $mov;
					}
				}

				for(; $dz != 0.0 and count($this->world->getCollisionCubes($this, $this->boundingBox->getOffsetBoundingBox(0, -1, $dz))) === 0; $movZ = $dz){
					if($dz < $mov and $dz >= -$mov){
						$dz = 0;
					}elseif($dz > 0){
						$dz -= $mov;
					}else{
						$dz += $mov;
					}
				}

				//TODO: big messy loop
			}*/

			assert(abs($dx) <= 20 and abs($dy) <= 20 and abs($dz) <= 20, "Movement distance is excessive: dx=$dx, dy=$dy, dz=$dz");

			//TODO: bad hack here will cause unexpected behaviour under heavy lag
			$list = $this->world->getCollisionBoxes($this, $this->world->getTickRateTime() > 50 ? $this->boundingBox->offsetCopy($dx, $dy, $dz) : $this->boundingBox->addCoord($dx, $dy, $dz), false);

			foreach($list as $bb){
				$dy = $bb->calculateYOffset($this->boundingBox, $dy);
			}

			$this->boundingBox->offset(0, $dy, 0);

			$fallingFlag = ($this->onGround or ($dy != $movY and $movY < 0));

			foreach($list as $bb){
				$dx = $bb->calculateXOffset($this->boundingBox, $dx);
			}

			$this->boundingBox->offset($dx, 0, 0);

			foreach($list as $bb){
				$dz = $bb->calculateZOffset($this->boundingBox, $dz);
			}

			$this->boundingBox->offset(0, 0, $dz);


			if($this->stepHeight > 0 and $fallingFlag and $this->ySize < 0.05 and ($movX != $dx or $movZ != $dz)){
				$cx = $dx;
				$cy = $dy;
				$cz = $dz;
				$dx = $movX;
				$dy = $this->stepHeight;
				$dz = $movZ;

				$axisalignedbb1 = clone $this->boundingBox;

				$this->boundingBox->setBB($axisalignedbb);

				$list = $this->world->getCollisionBoxes($this, $this->boundingBox->addCoord($dx, $dy, $dz), false);

				foreach($list as $bb){
					$dy = $bb->calculateYOffset($this->boundingBox, $dy);
				}

				$this->boundingBox->offset(0, $dy, 0);

				foreach($list as $bb){
					$dx = $bb->calculateXOffset($this->boundingBox, $dx);
				}

				$this->boundingBox->offset($dx, 0, 0);

				foreach($list as $bb){
					$dz = $bb->calculateZOffset($this->boundingBox, $dz);
				}

				$this->boundingBox->offset(0, 0, $dz);

				if(($cx ** 2 + $cz ** 2) >= ($dx ** 2 + $dz ** 2)){
					$dx = $cx;
					$dy = $cy;
					$dz = $cz;
					$this->boundingBox->setBB($axisalignedbb1);
				}else{
					$this->ySize += 0.5; //FIXME: this should be the height of the block it walked up, not fixed 0.5
				}
			}
		}

		$this->x = ($this->boundingBox->minX + $this->boundingBox->maxX) / 2;
		$this->y = $this->boundingBox->minY - $this->ySize;
		$this->z = ($this->boundingBox->minZ + $this->boundingBox->maxZ) / 2;

		$this->checkChunks();
		$this->checkBlockCollision();
		$this->checkGroundState($movX, $movY, $movZ, $dx, $dy, $dz);
		$this->updateFallState($dy, $this->onGround);

		if($movX != $dx){
			$this->motion->x = 0;
		}

		if($movY != $dy){
			$this->motion->y = 0;
		}

		if($movZ != $dz){
			$this->motion->z = 0;
		}

		//TODO: vehicle collision events (first we need to spawn them!)

		Timings::$entityMoveTimer->stopTiming();
	}

	protected function checkGroundState(float $movX, float $movY, float $movZ, float $dx, float $dy, float $dz) : void{
		$this->isCollidedVertically = $movY != $dy;
		$this->isCollidedHorizontally = ($movX != $dx or $movZ != $dz);
		$this->isCollided = ($this->isCollidedHorizontally or $this->isCollidedVertically);
		$this->onGround = ($movY != $dy and $movY < 0);
	}

	/**
	 * @return Block[]
	 */
	public function getBlocksAround() : array{
		if($this->blocksAround === null){
			$inset = 0.001; //Offset against floating-point errors

			$minX = (int) floor($this->boundingBox->minX + $inset);
			$minY = (int) floor($this->boundingBox->minY + $inset);
			$minZ = (int) floor($this->boundingBox->minZ + $inset);
			$maxX = (int) floor($this->boundingBox->maxX - $inset);
			$maxY = (int) floor($this->boundingBox->maxY - $inset);
			$maxZ = (int) floor($this->boundingBox->maxZ - $inset);

			$this->blocksAround = [];

			for($z = $minZ; $z <= $maxZ; ++$z){
				for($x = $minX; $x <= $maxX; ++$x){
					for($y = $minY; $y <= $maxY; ++$y){
						$block = $this->world->getBlockAt($x, $y, $z);
						if($block->hasEntityCollision()){
							$this->blocksAround[] = $block;
						}
					}
				}
			}
		}

		return $this->blocksAround;
	}

	/**
	 * Returns whether this entity can be moved by currents in liquids.
	 *
	 * @return bool
	 */
	public function canBeMovedByCurrents() : bool{
		return true;
	}

	protected function checkBlockCollision() : void{
		$vector = $this->temporalVector->setComponents(0, 0, 0);

		foreach($this->getBlocksAround() as $block){
			$block->onEntityInside($this);
			$block->addVelocityToEntity($this, $vector);
		}

		if($vector->lengthSquared() > 0){
			$vector = $vector->normalize();
			$d = 0.014;
			$this->motion->x += $vector->x * $d;
			$this->motion->y += $vector->y * $d;
			$this->motion->z += $vector->z * $d;
		}
	}

	public function getPosition() : Position{
		return $this->asPosition();
	}

	public function getLocation() : Location{
		return $this->asLocation();
	}

	protected function setPosition(Vector3 $pos) : bool{
		if($this->closed){
			return false;
		}

		if($pos instanceof Position and $pos->world !== null and $pos->world !== $this->world){
			if(!$this->switchWorld($pos->getWorld())){
				return false;
			}
		}

		$this->x = $pos->x;
		$this->y = $pos->y;
		$this->z = $pos->z;

		$this->recalculateBoundingBox();

		$this->blocksAround = null;

		$this->checkChunks();

		return true;
	}

	public function setRotation(float $yaw, float $pitch) : void{
		$this->yaw = $yaw;
		$this->pitch = $pitch;
		$this->scheduleUpdate();
	}

	protected function setPositionAndRotation(Vector3 $pos, float $yaw, float $pitch) : bool{
		if($this->setPosition($pos)){
			$this->setRotation($yaw, $pitch);

			return true;
		}

		return false;
	}

	protected function checkChunks() : void{
		$chunkX = $this->getFloorX() >> 4;
		$chunkZ = $this->getFloorZ() >> 4;
		if($this->chunk === null or ($this->chunk->getX() !== $chunkX or $this->chunk->getZ() !== $chunkZ)){
			if($this->chunk !== null){
				$this->chunk->removeEntity($this);
			}
			$this->chunk = $this->world->getChunk($chunkX, $chunkZ, true);

			if(!$this->justCreated){
				$newChunk = $this->world->getViewersForPosition($this);
				foreach($this->hasSpawned as $player){
					if(!isset($newChunk[spl_object_id($player)])){
						$this->despawnFrom($player);
					}else{
						unset($newChunk[spl_object_id($player)]);
					}
				}
				foreach($newChunk as $player){
					$this->spawnTo($player);
				}
			}

			if($this->chunk === null){
				return;
			}

			$this->chunk->addEntity($this);
		}
	}

	protected function resetLastMovements() : void{
		$this->lastLocation = $this->asLocation();
		$this->lastMotion = clone $this->motion;
	}

	public function getMotion() : Vector3{
		return clone $this->motion;
	}

	public function setMotion(Vector3 $motion) : bool{
		if(!$this->justCreated){
			$ev = new EntityMotionEvent($this, $motion);
			$ev->call();
			if($ev->isCancelled()){
				return false;
			}
		}

		$this->motion = clone $motion;

		if(!$this->justCreated){
			$this->updateMovement();
		}

		return true;
	}

	/**
	 * Adds the given values to the entity's motion vector.
	 *
	 * @param float $x
	 * @param float $y
	 * @param float $z
	 */
	public function addMotion(float $x, float $y, float $z) : void{
		$this->motion->x += $x;
		$this->motion->y += $y;
		$this->motion->z += $z;
	}

	public function isOnGround() : bool{
		return $this->onGround;
	}

	/**
	 * @param Vector3|Position|Location $pos
	 * @param float|null                $yaw
	 * @param float|null                $pitch
	 *
	 * @return bool
	 */
	public function teleport(Vector3 $pos, ?float $yaw = null, ?float $pitch = null) : bool{
		if($pos instanceof Location){
			$yaw = $yaw ?? $pos->yaw;
			$pitch = $pitch ?? $pos->pitch;
		}
		$from = Position::fromObject($this, $this->world);
		$to = Position::fromObject($pos, $pos instanceof Position ? $pos->getWorld() : $this->world);
		$ev = new EntityTeleportEvent($this, $from, $to);
		$ev->call();
		if($ev->isCancelled()){
			return false;
		}
		$this->ySize = 0;
		$pos = $ev->getTo();

		$this->setMotion($this->temporalVector->setComponents(0, 0, 0));
		if($this->setPositionAndRotation($pos, $yaw ?? $this->yaw, $pitch ?? $this->pitch)){
			$this->resetFallDistance();
			$this->onGround = true;

			$this->updateMovement(true);

			return true;
		}

		return false;
	}

	protected function switchWorld(World $targetWorld) : bool{
		if($this->closed){
			return false;
		}

		if($this->isValid()){
			$this->world->removeEntity($this);
			if($this->chunk !== null){
				$this->chunk->removeEntity($this);
			}
			$this->despawnFromAll();
		}

		$this->setWorld($targetWorld);
		$this->world->addEntity($this);
		$this->chunk = null;

		return true;
	}

	public function getId() : int{
		return $this->id;
	}

	/**
	 * @return Player[]
	 */
	public function getViewers() : array{
		return $this->hasSpawned;
	}

	/**
	 * Called by spawnTo() to send whatever packets needed to spawn the entity to the client.
	 *
	 * @param Player $player
	 */
	protected function sendSpawnPacket(Player $player) : void{
		$pk = new AddEntityPacket();
		$pk->entityRuntimeId = $this->getId();
		$pk->type = static::NETWORK_ID;
		$pk->position = $this->asVector3();
		$pk->motion = $this->getMotion();
		$pk->yaw = $this->yaw;
		$pk->headYaw = $this->yaw; //TODO
		$pk->pitch = $this->pitch;
		$pk->attributes = $this->attributeMap->getAll();
		$pk->metadata = $this->propertyManager->getAll();

		$player->sendDataPacket($pk);
	}

	/**
	 * @param Player $player
	 */
	public function spawnTo(Player $player) : void{
		$id = spl_object_id($player);
		if(!isset($this->hasSpawned[$id])){
			$this->hasSpawned[$id] = $player;

			$this->sendSpawnPacket($player);
		}
	}

	public function spawnToAll() : void{
		if($this->chunk === null or $this->closed){
			return;
		}
		foreach($this->world->getViewersForPosition($this) as $player){
			$this->spawnTo($player);
		}
	}

	public function respawnToAll() : void{
		foreach($this->hasSpawned as $key => $player){
			unset($this->hasSpawned[$key]);
			$this->spawnTo($player);
		}
	}

	/**
	 * @param Player $player
	 * @param bool   $send
	 */
	public function despawnFrom(Player $player, bool $send = true) : void{
		$id = spl_object_id($player);
		if(isset($this->hasSpawned[$id])){
			if($send){
				$player->sendDataPacket(RemoveEntityPacket::create($this->id));
			}
			unset($this->hasSpawned[$id]);
		}
	}

	public function despawnFromAll() : void{
		foreach($this->hasSpawned as $player){
			$this->despawnFrom($player);
		}
	}

	/**
	 * Flags the entity to be removed from the world on the next tick.
	 */
	public function flagForDespawn() : void{
		$this->needsDespawn = true;
		$this->scheduleUpdate();
	}

	public function isFlaggedForDespawn() : bool{
		return $this->needsDespawn;
	}

	/**
	 * Returns whether the entity has been "closed".
	 * @return bool
	 */
	public function isClosed() : bool{
		return $this->closed;
	}

	/**
	 * Closes the entity and frees attached references.
	 *
	 * WARNING: Entities are unusable after this has been executed!
	 */
	final public function close() : void{
		if(!$this->closed){
			$this->closed = true;
			(new EntityDespawnEvent($this))->call();

			$this->onDispose();
			$this->destroyCycles();
		}
	}

	/**
	 * Called when the entity is disposed to clean up things like viewers. This SHOULD NOT destroy internal state,
	 * because it may be needed by descendent classes.
	 */
	protected function onDispose() : void{
		$this->despawnFromAll();
		if($this->chunk !== null){
			$this->chunk->removeEntity($this);
		}
		if($this->isValid()){
			$this->world->removeEntity($this);
		}
	}

	/**
	 * Called when the entity is disposed, after all events have been fired. This should be used to perform destructive
	 * circular object references and things which could impact memory usage.
	 *
	 * It is expected that the object is unusable after this is called.
	 */
	protected function destroyCycles() : void{
		$this->chunk = null;
		$this->setWorld(null);
		$this->lastDamageCause = null;
	}

	/**
	 * @param int  $propertyId
	 * @param int  $flagId
	 * @param bool $value
	 * @param int  $propertyType
	 */
	public function setDataFlag(int $propertyId, int $flagId, bool $value = true, int $propertyType = EntityMetadataTypes::LONG) : void{
		if($this->getDataFlag($propertyId, $flagId) !== $value){
			$flags = (int) $this->propertyManager->getPropertyValue($propertyId, $propertyType);
			$flags ^= 1 << $flagId;
			$this->propertyManager->setPropertyValue($propertyId, $propertyType, $flags);
		}
	}

	/**
	 * @param int $propertyId
	 * @param int $flagId
	 *
	 * @return bool
	 */
	public function getDataFlag(int $propertyId, int $flagId) : bool{
		return (((int) $this->propertyManager->getPropertyValue($propertyId, -1)) & (1 << $flagId)) > 0;
	}

	/**
	 * Wrapper around {@link Entity#getDataFlag} for generic data flag reading.
	 *
	 * @param int $flagId
	 *
	 * @return bool
	 */
	public function getGenericFlag(int $flagId) : bool{
		return $this->getDataFlag($flagId >= 64 ? EntityMetadataProperties::FLAGS2 : EntityMetadataProperties::FLAGS, $flagId % 64);
	}

	/**
	 * Wrapper around {@link Entity#setDataFlag} for generic data flag setting.
	 *
	 * @param int  $flagId
	 * @param bool $value
	 */
	public function setGenericFlag(int $flagId, bool $value = true) : void{
		$this->setDataFlag($flagId >= 64 ? EntityMetadataProperties::FLAGS2 : EntityMetadataProperties::FLAGS, $flagId % 64, $value, EntityMetadataTypes::LONG);
	}

	/**
	 * @param Player[]|Player $player
	 * @param array           $data Properly formatted entity data, defaults to everything
	 */
	public function sendData($player, ?array $data = null) : void{
		if(!is_array($player)){
			$player = [$player];
		}

		$pk = SetEntityDataPacket::create($this->getId(), $data ?? $this->propertyManager->getAll());

		foreach($player as $p){
			if($p === $this){
				continue;
			}
			$p->sendDataPacket(clone $pk);
		}

		if($this instanceof Player){
			$this->sendDataPacket($pk);
		}
	}

	public function broadcastEntityEvent(int $eventId, ?int $eventData = null, ?array $players = null) : void{
		$this->server->broadcastPacket($players ?? $this->getViewers(), EntityEventPacket::create($this->id, $eventId, $eventData ?? 0));
	}

	public function broadcastAnimation(?array $players, int $animationId) : void{
		$this->server->broadcastPacket($players ?? $this->getViewers(), AnimatePacket::create($this->id, $animationId));
	}

	public function __destruct(){
		$this->close();
	}

	public function __toString(){
		return (new \ReflectionClass($this))->getShortName() . "(" . $this->getId() . ")";
	}
}<|MERGE_RESOLUTION|>--- conflicted
+++ resolved
@@ -279,11 +279,7 @@
 	 * @return bool
 	 */
 	public function isNameTagAlwaysVisible() : bool{
-<<<<<<< HEAD
-		return $this->getGenericFlag(EntityMetadataFlags::ALWAYS_SHOW_NAMETAG);
-=======
-		return $this->propertyManager->getByte(self::DATA_ALWAYS_SHOW_NAMETAG) === 1;
->>>>>>> ab4b1be3
+		return $this->propertyManager->getByte(EntityMetadataProperties::ALWAYS_SHOW_NAMETAG) === 1;
 	}
 
 
