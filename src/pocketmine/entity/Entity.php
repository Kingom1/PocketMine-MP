<?php

/*
 *
 *  ____            _        _   __  __ _                  __  __ ____
 * |  _ \ ___   ___| | _____| |_|  \/  (_)_ __   ___      |  \/  |  _ \
 * | |_) / _ \ / __| |/ / _ \ __| |\/| | | '_ \ / _ \_____| |\/| | |_) |
 * |  __/ (_) | (__|   <  __/ |_| |  | | | | | |  __/_____| |  | |  __/
 * |_|   \___/ \___|_|\_\___|\__|_|  |_|_|_| |_|\___|     |_|  |_|_|
 *
 * This program is free software: you can redistribute it and/or modify
 * it under the terms of the GNU Lesser General Public License as published by
 * the Free Software Foundation, either version 3 of the License, or
 * (at your option) any later version.
 *
 * @author PocketMine Team
 * @link http://www.pocketmine.net/
 *
 *
*/

declare(strict_types=1);

/**
 * All the entity classes
 */
namespace pocketmine\entity;

use pocketmine\block\Block;
use pocketmine\block\BlockFactory;
use pocketmine\block\Water;
use pocketmine\event\entity\EntityDamageEvent;
use pocketmine\event\entity\EntityDespawnEvent;
use pocketmine\event\entity\EntityLevelChangeEvent;
use pocketmine\event\entity\EntityMotionEvent;
use pocketmine\event\entity\EntityRegainHealthEvent;
use pocketmine\event\entity\EntitySpawnEvent;
use pocketmine\event\entity\EntityTeleportEvent;
use pocketmine\event\Timings;
use pocketmine\event\TimingsHandler;
use pocketmine\level\format\Chunk;
use pocketmine\level\Level;
use pocketmine\level\Location;
use pocketmine\level\Position;
use pocketmine\math\AxisAlignedBB;
use pocketmine\math\Math;
use pocketmine\math\Vector2;
use pocketmine\math\Vector3;
use pocketmine\metadata\Metadatable;
use pocketmine\metadata\MetadataValue;
use pocketmine\nbt\tag\ByteTag;
use pocketmine\nbt\tag\CompoundTag;
use pocketmine\nbt\tag\DoubleTag;
use pocketmine\nbt\tag\FloatTag;
use pocketmine\nbt\tag\ListTag;
use pocketmine\nbt\tag\ShortTag;
use pocketmine\nbt\tag\StringTag;
use pocketmine\network\mcpe\protocol\MoveEntityPacket;
use pocketmine\network\mcpe\protocol\RemoveEntityPacket;
use pocketmine\network\mcpe\protocol\SetEntityDataPacket;
use pocketmine\network\mcpe\protocol\SetEntityMotionPacket;
use pocketmine\Player;
use pocketmine\plugin\Plugin;
use pocketmine\Server;

abstract class Entity extends Location implements Metadatable{

	const MOTION_THRESHOLD = 0.00001;

	const NETWORK_ID = -1;

	const DATA_TYPE_BYTE = 0;
	const DATA_TYPE_SHORT = 1;
	const DATA_TYPE_INT = 2;
	const DATA_TYPE_FLOAT = 3;
	const DATA_TYPE_STRING = 4;
	const DATA_TYPE_SLOT = 5;
	const DATA_TYPE_POS = 6;
	const DATA_TYPE_LONG = 7;
	const DATA_TYPE_VECTOR3F = 8;

	const DATA_FLAGS = 0;
	const DATA_HEALTH = 1; //int (minecart/boat)
	const DATA_VARIANT = 2; //int
	const DATA_COLOR = 3, DATA_COLOUR = 3; //byte
	const DATA_NAMETAG = 4; //string
	const DATA_OWNER_EID = 5; //long
	const DATA_TARGET_EID = 6; //long
	const DATA_AIR = 7; //short
	const DATA_POTION_COLOR = 8; //int (ARGB!)
	const DATA_POTION_AMBIENT = 9; //byte
	/* 10 (byte) */
	const DATA_HURT_TIME = 11; //int (minecart/boat)
	const DATA_HURT_DIRECTION = 12; //int (minecart/boat)
	const DATA_PADDLE_TIME_LEFT = 13; //float
	const DATA_PADDLE_TIME_RIGHT = 14; //float
	const DATA_EXPERIENCE_VALUE = 15; //int (xp orb)
	const DATA_MINECART_DISPLAY_BLOCK = 16; //int (id | (data << 16))
	const DATA_MINECART_DISPLAY_OFFSET = 17; //int
	const DATA_MINECART_HAS_DISPLAY = 18; //byte (must be 1 for minecart to show block inside)

	//TODO: add more properties

	const DATA_ENDERMAN_HELD_ITEM_ID = 23; //short
	const DATA_ENDERMAN_HELD_ITEM_DAMAGE = 24; //short
	const DATA_ENTITY_AGE = 25; //short

	/* 27 (byte) player-specific flags
	 * 28 (int) player "index"?
	 * 29 (block coords) bed position */
	const DATA_FIREBALL_POWER_X = 30; //float
	const DATA_FIREBALL_POWER_Y = 31;
	const DATA_FIREBALL_POWER_Z = 32;
	/* 33 (unknown)
	 * 34 (float) fishing bobber
	 * 35 (float) fishing bobber
	 * 36 (float) fishing bobber */
	const DATA_POTION_AUX_VALUE = 37; //short
	const DATA_LEAD_HOLDER_EID = 38; //long
	const DATA_SCALE = 39; //float
	const DATA_INTERACTIVE_TAG = 40; //string (button text)
	const DATA_NPC_SKIN_ID = 41; //string
	const DATA_URL_TAG = 42; //string
	const DATA_MAX_AIR = 43; //short
	const DATA_MARK_VARIANT = 44; //int
	/* 45 (byte) container stuff
	 * 46 (int) container stuff
	 * 47 (int) container stuff */
	const DATA_BLOCK_TARGET = 48; //block coords (ender crystal)
	const DATA_WITHER_INVULNERABLE_TICKS = 49; //int
	const DATA_WITHER_TARGET_1 = 50; //long
	const DATA_WITHER_TARGET_2 = 51; //long
	const DATA_WITHER_TARGET_3 = 52; //long
	/* 53 (short) */
	const DATA_BOUNDING_BOX_WIDTH = 54; //float
	const DATA_BOUNDING_BOX_HEIGHT = 55; //float
	const DATA_FUSE_LENGTH = 56; //int
	const DATA_RIDER_SEAT_POSITION = 57; //vector3f
	const DATA_RIDER_ROTATION_LOCKED = 58; //byte
	const DATA_RIDER_MAX_ROTATION = 59; //float
	const DATA_RIDER_MIN_ROTATION = 60; //float
	const DATA_AREA_EFFECT_CLOUD_RADIUS = 61; //float
	const DATA_AREA_EFFECT_CLOUD_WAITING = 62; //int
	const DATA_AREA_EFFECT_CLOUD_PARTICLE_ID = 63; //int
	/* 64 (int) shulker-related */
	const DATA_SHULKER_ATTACH_FACE = 65; //byte
	/* 66 (short) shulker-related */
	const DATA_SHULKER_ATTACH_POS = 67; //block coords
	const DATA_TRADING_PLAYER_EID = 68; //long

	/* 70 (byte) command-block */
	const DATA_COMMAND_BLOCK_COMMAND = 71; //string
	const DATA_COMMAND_BLOCK_LAST_OUTPUT = 72; //string
	const DATA_COMMAND_BLOCK_TRACK_OUTPUT = 73; //byte
	const DATA_CONTROLLING_RIDER_SEAT_NUMBER = 74; //byte
	const DATA_STRENGTH = 75; //int
	const DATA_MAX_STRENGTH = 76; //int
	/* 77 (int)
	 * 78 (int) */


	const DATA_FLAG_ONFIRE = 0;
	const DATA_FLAG_SNEAKING = 1;
	const DATA_FLAG_RIDING = 2;
	const DATA_FLAG_SPRINTING = 3;
	const DATA_FLAG_ACTION = 4;
	const DATA_FLAG_INVISIBLE = 5;
	const DATA_FLAG_TEMPTED = 6;
	const DATA_FLAG_INLOVE = 7;
	const DATA_FLAG_SADDLED = 8;
	const DATA_FLAG_POWERED = 9;
	const DATA_FLAG_IGNITED = 10;
	const DATA_FLAG_BABY = 11;
	const DATA_FLAG_CONVERTING = 12;
	const DATA_FLAG_CRITICAL = 13;
	const DATA_FLAG_CAN_SHOW_NAMETAG = 14;
	const DATA_FLAG_ALWAYS_SHOW_NAMETAG = 15;
	const DATA_FLAG_IMMOBILE = 16, DATA_FLAG_NO_AI = 16;
	const DATA_FLAG_SILENT = 17;
	const DATA_FLAG_WALLCLIMBING = 18;
	const DATA_FLAG_CAN_CLIMB = 19;
	const DATA_FLAG_SWIMMER = 20;
	const DATA_FLAG_CAN_FLY = 21;
	const DATA_FLAG_RESTING = 22;
	const DATA_FLAG_SITTING = 23;
	const DATA_FLAG_ANGRY = 24;
	const DATA_FLAG_INTERESTED = 25;
	const DATA_FLAG_CHARGED = 26;
	const DATA_FLAG_TAMED = 27;
	const DATA_FLAG_LEASHED = 28;
	const DATA_FLAG_SHEARED = 29;
	const DATA_FLAG_GLIDING = 30;
	const DATA_FLAG_ELDER = 31;
	const DATA_FLAG_MOVING = 32;
	const DATA_FLAG_BREATHING = 33;
	const DATA_FLAG_CHESTED = 34;
	const DATA_FLAG_STACKABLE = 35;
	const DATA_FLAG_SHOWBASE = 36;
	const DATA_FLAG_REARING = 37;
	const DATA_FLAG_VIBRATING = 38;
	const DATA_FLAG_IDLING = 39;
	const DATA_FLAG_EVOKER_SPELL = 40;
	const DATA_FLAG_CHARGE_ATTACK = 41;

	const DATA_FLAG_LINGER = 44;
	const DATA_FLAG_HAS_COLLISION = 45;
	const DATA_FLAG_AFFECTED_BY_GRAVITY = 46;

	public static $entityCount = 1;
	/** @var Entity[] */
	private static $knownEntities = [];
	private static $shortNames = [];

	public static function init(){
		Entity::registerEntity(Arrow::class);
		Entity::registerEntity(FallingSand::class);
		Entity::registerEntity(Item::class);
		Entity::registerEntity(PrimedTNT::class);
		Entity::registerEntity(Snowball::class);
		Entity::registerEntity(Squid::class);
		Entity::registerEntity(Villager::class);
		Entity::registerEntity(Zombie::class);

		Entity::registerEntity(Human::class, true);
	}

	/**
	 * @var Player[]
	 */
	protected $hasSpawned = [];

	/** @var int */
	protected $id;

	protected $dataProperties = [
		self::DATA_FLAGS => [self::DATA_TYPE_LONG, 0],
		self::DATA_AIR => [self::DATA_TYPE_SHORT, 400],
		self::DATA_MAX_AIR => [self::DATA_TYPE_SHORT, 400],
		self::DATA_NAMETAG => [self::DATA_TYPE_STRING, ""],
		self::DATA_LEAD_HOLDER_EID => [self::DATA_TYPE_LONG, -1],
		self::DATA_SCALE => [self::DATA_TYPE_FLOAT, 1]
	];

	protected $changedDataProperties = [];

	public $passenger = null;
	public $vehicle = null;

	/** @var Chunk */
	public $chunk;

	/** @var EntityDamageEvent|null */
	protected $lastDamageCause = null;

	/** @var Block[] */
	private $blocksAround = [];

	/** @var float|null */
	public $lastX = null;
	/** @var float|null */
	public $lastY = null;
	/** @var float|null */
	public $lastZ = null;

	/** @var float */
	public $motionX;
	/** @var float */
	public $motionY;
	/** @var float */
	public $motionZ;
	/** @var Vector3 */
	public $temporalVector;
	/** @var float */
	public $lastMotionX;
	/** @var float */
	public $lastMotionY;
	/** @var float */
	public $lastMotionZ;
	/** @var bool */
	protected $forceMovementUpdate = false;

	/** @var float */
	public $lastYaw;
	/** @var float */
	public $lastPitch;

	/** @var AxisAlignedBB */
	public $boundingBox;
	/** @var bool */
	public $onGround;
	/** @var int */
	public $deadTicks = 0;
	/** @var int */
	protected $age = 0;

	/** @var float */
	public $eyeHeight = null;

	/** @var float */
	public $height;
	/** @var float */
	public $width;
	/** @var float */
	public $length;

	/** @var float */
	protected $baseOffset = 0.0;

	/** @var int */
	private $health = 20;
	private $maxHealth = 20;

	/** @var float */
	protected $ySize = 0.0;
	/** @var float */
	protected $stepHeight = 0.0;
	/** @var bool */
	public $keepMovement = false;

	/** @var float */
	public $fallDistance = 0.0;
	/** @var int */
	public $ticksLived = 0;
	/** @var int */
	public $lastUpdate;
	/** @var int */
	public $maxFireTicks;
	/** @var int */
	public $fireTicks = 0;
	/** @var CompoundTag */
	public $namedtag;
	/** @var bool */
	public $canCollide = true;

	/** @var bool */
	protected $isStatic = false;

	/** @var bool */
	public $isCollided = false;
	/** @var bool */
	public $isCollidedHorizontally = false;
	/** @var bool */
	public $isCollidedVertically = false;

	/** @var int */
	public $noDamageTicks;
	/** @var bool */
	protected $justCreated = true;
	/** @var bool */
	private $invulnerable;

	/** @var AttributeMap */
	protected $attributeMap;

	/** @var float */
	protected $gravity;
	/** @var float */
	protected $drag;

	/** @var Server */
	protected $server;

	/** @var bool */
	protected $closed = false;

	/** @var TimingsHandler */
	protected $timings;
	/** @var bool */
	protected $isPlayer = false;

	/** @var bool */
	protected $constructed = false;


	public function __construct(Level $level, CompoundTag $nbt){
		$this->constructed = true;
		$this->timings = Timings::getEntityTimings($this);

		$this->isPlayer = $this instanceof Player;

		$this->temporalVector = new Vector3();

		if($this->eyeHeight === null){
			$this->eyeHeight = $this->height / 2 + 0.1;
		}

		$this->id = Entity::$entityCount++;
		$this->namedtag = $nbt;

		$this->chunk = $level->getChunk($this->namedtag["Pos"][0] >> 4, $this->namedtag["Pos"][2] >> 4, true);
		assert($this->chunk !== null);
		$this->setLevel($level);
		$this->server = $level->getServer();

		$this->boundingBox = new AxisAlignedBB(0, 0, 0, 0, 0, 0);
		$this->setPositionAndRotation(
			$this->temporalVector->setComponents(
				$this->namedtag["Pos"][0],
				$this->namedtag["Pos"][1],
				$this->namedtag["Pos"][2]
			),
			$this->namedtag->Rotation[0],
			$this->namedtag->Rotation[1]
		);

		if(isset($this->namedtag->Motion)){
			$this->setMotion($this->temporalVector->setComponents($this->namedtag["Motion"][0], $this->namedtag["Motion"][1], $this->namedtag["Motion"][2]));
		}else{
			$this->setMotion($this->temporalVector->setComponents(0, 0, 0));
		}

		$this->resetLastMovements();

		assert(!is_nan($this->x) and !is_infinite($this->x) and !is_nan($this->y) and !is_infinite($this->y) and !is_nan($this->z) and !is_infinite($this->z));

		if(!isset($this->namedtag->FallDistance)){
			$this->namedtag->FallDistance = new FloatTag("FallDistance", 0);
		}
		$this->fallDistance = $this->namedtag["FallDistance"];

		if(!isset($this->namedtag->Fire)){
			$this->namedtag->Fire = new ShortTag("Fire", 0);
		}
		$this->fireTicks = (int) $this->namedtag["Fire"];

		if(!isset($this->namedtag->Air)){
			$this->namedtag->Air = new ShortTag("Air", 300);
		}
		$this->setDataProperty(self::DATA_AIR, self::DATA_TYPE_SHORT, $this->namedtag["Air"], false);

		if(!isset($this->namedtag->OnGround)){
			$this->namedtag->OnGround = new ByteTag("OnGround", 0);
		}
		$this->onGround = $this->namedtag["OnGround"] !== 0;

		if(!isset($this->namedtag->Invulnerable)){
			$this->namedtag->Invulnerable = new ByteTag("Invulnerable", 0);
		}
		$this->invulnerable = $this->namedtag["Invulnerable"] !== 0;

		$this->attributeMap = new AttributeMap();
		$this->addAttributes();

		$this->setGenericFlag(self::DATA_FLAG_AFFECTED_BY_GRAVITY, true);
		$this->setGenericFlag(self::DATA_FLAG_HAS_COLLISION, true);

		$this->chunk->addEntity($this);
		$this->level->addEntity($this);
		$this->initEntity();
		$this->lastUpdate = $this->server->getTick();
		$this->server->getPluginManager()->callEvent(new EntitySpawnEvent($this));

		$this->scheduleUpdate();

	}

	/**
	 * @return string
	 */
	public function getNameTag(){
		return $this->getDataProperty(self::DATA_NAMETAG);
	}

	/**
	 * @return bool
	 */
	public function isNameTagVisible() : bool{
		return $this->getGenericFlag(self::DATA_FLAG_CAN_SHOW_NAMETAG);
	}

	/**
	 * @return bool
	 */
	public function isNameTagAlwaysVisible() : bool{
		return $this->getGenericFlag(self::DATA_FLAG_ALWAYS_SHOW_NAMETAG);
	}


	/**
	 * @param string $name
	 */
	public function setNameTag($name){
		$this->setDataProperty(self::DATA_NAMETAG, self::DATA_TYPE_STRING, $name);
	}

	/**
	 * @param bool $value
	 */
	public function setNameTagVisible(bool $value = true){
		$this->setGenericFlag(self::DATA_FLAG_CAN_SHOW_NAMETAG, $value);
	}

	/**
	 * @param bool $value
	 */
	public function setNameTagAlwaysVisible(bool $value = true){
		$this->setGenericFlag(self::DATA_FLAG_ALWAYS_SHOW_NAMETAG, $value);
	}

	/**
	 * @return float
	 */
	public function getScale() : float{
		return $this->getDataProperty(self::DATA_SCALE);
	}

	/**
	 * @param float $value
	 */
	public function setScale(float $value){
		$multiplier = $value / $this->getScale();

		$this->width *= $multiplier;
		$this->height *= $multiplier;
		$this->eyeHeight *= $multiplier;
		$halfWidth = $this->width / 2;

		$this->boundingBox->setBounds(
			$this->x - $halfWidth,
			$this->y,
			$this->z - $halfWidth,
			$this->x + $halfWidth,
			$this->y + $this->height,
			$this->z + $halfWidth
		);

		$this->setDataProperty(self::DATA_SCALE, self::DATA_TYPE_FLOAT, $value);
	}

	public function getBoundingBox(){
		return $this->boundingBox;
	}


	public function isSneaking() : bool{
		return $this->getGenericFlag(self::DATA_FLAG_SNEAKING);
	}

	public function setSneaking(bool $value = true){
		$this->setGenericFlag(self::DATA_FLAG_SNEAKING, $value);
	}

	public function isSprinting() : bool{
		return $this->getGenericFlag(self::DATA_FLAG_SPRINTING);
	}

	public function setSprinting(bool $value = true){
		if($value !== $this->isSprinting()){
			$this->setGenericFlag(self::DATA_FLAG_SPRINTING, $value);
			$attr = $this->attributeMap->getAttribute(Attribute::MOVEMENT_SPEED);
			$attr->setValue($value ? ($attr->getValue() * 1.3) : ($attr->getValue() / 1.3), false, true);
		}
	}

	public function isImmobile() : bool{
		return $this->getGenericFlag(self::DATA_FLAG_IMMOBILE);
	}

	public function setImmobile(bool $value = true){
		$this->setGenericFlag(self::DATA_FLAG_IMMOBILE, $value);
	}

	/**
	 * Returns whether the entity is able to climb blocks such as ladders or vines.
	 * @return bool
	 */
	public function canClimb() : bool{
		return $this->getGenericFlag(self::DATA_FLAG_CAN_CLIMB);
	}

	/**
	 * Sets whether the entity is able to climb climbable blocks.
	 * @param bool $value
	 */
	public function setCanClimb(bool $value){
		$this->setGenericFlag(self::DATA_FLAG_CAN_CLIMB, $value);
	}

	/**
	 * Returns whether this entity is climbing a block. By default this is only true if the entity is climbing a ladder or vine or similar block.
	 *
	 * @return bool
	 */
	public function canClimbWalls() : bool{
		return $this->getGenericFlag(self::DATA_FLAG_WALLCLIMBING);
	}

	/**
	 * Sets whether the entity is climbing a block. If true, the entity can climb anything.
	 *
	 * @param bool $value
	 */
	public function setCanClimbWalls(bool $value = true){
		$this->setGenericFlag(self::DATA_FLAG_WALLCLIMBING, $value);
	}

	/**
	 * Returns the entity ID of the owning entity, or null if the entity doesn't have an owner.
	 * @return int|null
	 */
	public function getOwningEntityId(){
		return $this->getDataProperty(self::DATA_OWNER_EID);
	}

	/**
	 * Returns the owning entity, or null if the entity was not found.
	 * @return Entity|null
	 */
	public function getOwningEntity(){
		$eid = $this->getOwningEntityId();
		if($eid !== null){
			return $this->server->findEntity($eid, $this->level);
		}

		return null;
	}

	/**
	 * Sets the owner of the entity. Passing null will remove the current owner.
	 *
	 * @param Entity|null $owner
	 *
	 * @throws \InvalidArgumentException if the supplied entity is not valid
	 */
	public function setOwningEntity(Entity $owner = null){
		if($owner === null){
			$this->removeDataProperty(self::DATA_OWNER_EID);
		}elseif($owner->closed){
			throw new \InvalidArgumentException("Supplied owning entity is garbage and cannot be used");
		}else{
			$this->setDataProperty(self::DATA_OWNER_EID, self::DATA_TYPE_LONG, $owner->getId());
		}
	}

	/**
	 * Returns the entity ID of the entity's target, or null if it doesn't have a target.
	 * @return int|null
	 */
	public function getTargetEntityId(){
		return $this->getDataProperty(self::DATA_TARGET_EID);
	}

	/**
	 * Returns the entity's target entity, or null if not found.
	 * This is used for things like hostile mobs attacking entities, and for fishing rods reeling hit entities in.
	 *
	 * @return Entity|null
	 */
	public function getTargetEntity(){
		$eid = $this->getTargetEntityId();
		if($eid !== null){
			return $this->server->findEntity($eid, $this->level);
		}

		return null;
	}

	/**
	 * Sets the entity's target entity. Passing null will remove the current target.
	 *
	 * @param Entity|null $target
	 *
	 * @throws \InvalidArgumentException if the target entity is not valid
	 */
	public function setTargetEntity(Entity $target = null){
		if($target === null){
			$this->removeDataProperty(self::DATA_TARGET_EID);
		}elseif($target->closed){
			throw new \InvalidArgumentException("Supplied target entity is garbage and cannot be used");
		}else{
			$this->setDataProperty(self::DATA_TARGET_EID, self::DATA_TYPE_LONG, $target->getId());
		}
	}

	/**
	 * @deprecated
	 *
	 * @return Effect[]
	 */
	public function getEffects() : array{
		return [];
	}

	/**
	 * @deprecated
	 */
	public function removeAllEffects(){

	}

	/**
	 * @deprecated
	 *
	 * @param int $effectId
	 */
	public function removeEffect(int $effectId){

	}

	/**
	 * @deprecated
	 *
	 * @param int $effectId
	 *
	 * @return Effect|null
	 */
	public function getEffect(int $effectId){
		return null;
	}

	/**
	 * @deprecated
	 *
	 * @param int $effectId
	 *
	 * @return bool
	 */
	public function hasEffect(int $effectId) : bool{
		return false;
	}

	/**
	 * @deprecated
	 *
	 * @param Effect $effect
	 */
	public function addEffect(Effect $effect){
		throw new \BadMethodCallException("Cannot add effects to non-living entities");
	}

	/**
	 * @param int|string  $type
	 * @param Level       $level
	 * @param CompoundTag $nbt
	 * @param             $args
	 *
	 * @return Entity|null
	 */
	public static function createEntity($type, Level $level, CompoundTag $nbt, ...$args){
		if(isset(self::$knownEntities[$type])){
			$class = self::$knownEntities[$type];
			return new $class($level, $nbt, ...$args);
		}

		return null;
	}

	public static function registerEntity($className, bool $force = false) : bool{
		$class = new \ReflectionClass($className);
		if(is_a($className, Entity::class, true) and !$class->isAbstract()){
			if($className::NETWORK_ID !== -1){
				self::$knownEntities[$className::NETWORK_ID] = $className;
			}elseif(!$force){
				return false;
			}

			self::$knownEntities[$class->getShortName()] = $className;
			self::$shortNames[$className] = $class->getShortName();
			return true;
		}

		return false;
	}

	/**
	 * Returns the short save name
	 *
	 * @return string
	 */
	public function getSaveId(){
		return self::$shortNames[static::class];
	}

	public function saveNBT(){
		if(!($this instanceof Player)){
			$this->namedtag->id = new StringTag("id", $this->getSaveId());
			if($this->getNameTag() !== ""){
				$this->namedtag->CustomName = new StringTag("CustomName", $this->getNameTag());
				$this->namedtag->CustomNameVisible = new ByteTag("CustomNameVisible", $this->isNameTagVisible() ? 1 : 0);
			}else{
				unset($this->namedtag->CustomName);
				unset($this->namedtag->CustomNameVisible);
			}
		}

		$this->namedtag->Pos = new ListTag("Pos", [
			new DoubleTag("", $this->x),
			new DoubleTag("", $this->y),
			new DoubleTag("", $this->z)
		]);

		$this->namedtag->Motion = new ListTag("Motion", [
			new DoubleTag("", $this->motionX),
			new DoubleTag("", $this->motionY),
			new DoubleTag("", $this->motionZ)
		]);

		$this->namedtag->Rotation = new ListTag("Rotation", [
			new FloatTag("", $this->yaw),
			new FloatTag("", $this->pitch)
		]);

		$this->namedtag->FallDistance = new FloatTag("FallDistance", $this->fallDistance);
		$this->namedtag->Fire = new ShortTag("Fire", $this->fireTicks);
		$this->namedtag->Air = new ShortTag("Air", $this->getDataProperty(self::DATA_AIR));
		$this->namedtag->OnGround = new ByteTag("OnGround", $this->onGround ? 1 : 0);
		$this->namedtag->Invulnerable = new ByteTag("Invulnerable", $this->invulnerable ? 1 : 0);
	}

	protected function initEntity(){
		assert($this->namedtag instanceof CompoundTag);

		if(isset($this->namedtag->CustomName)){
			$this->setNameTag($this->namedtag["CustomName"]);
			if(isset($this->namedtag->CustomNameVisible)){
				$this->setNameTagVisible($this->namedtag["CustomNameVisible"] > 0);
			}
		}

		$this->scheduleUpdate();
	}

	protected function addAttributes(){

	}

	/**
	 * @return Player[]
	 */
	public function getViewers() : array{
		return $this->hasSpawned;
	}

	/**
	 * @param Player $player
	 */
	public function spawnTo(Player $player){
		if(!isset($this->hasSpawned[$player->getLoaderId()]) and isset($player->usedChunks[Level::chunkHash($this->chunk->getX(), $this->chunk->getZ())])){
			$this->hasSpawned[$player->getLoaderId()] = $player;
		}
	}

	/**
	 * @deprecated
	 *
	 * @param Player $player
	 */
	public function sendPotionEffects(Player $player){

	}

	/**
	 * @param Player[]|Player $player
	 * @param array           $data Properly formatted entity data, defaults to everything
	 */
	public function sendData($player, array $data = null){
		if(!is_array($player)){
			$player = [$player];
		}

		$pk = new SetEntityDataPacket();
		$pk->entityRuntimeId = $this->getId();
		$pk->metadata = $data ?? $this->dataProperties;

		foreach($player as $p){
			if($p === $this){
				continue;
			}
			$p->dataPacket(clone $pk);
		}

		if($this instanceof Player){
			$this->dataPacket($pk);
		}
	}

	/**
	 * @param Player $player
	 * @param bool   $send
	 */
	public function despawnFrom(Player $player, bool $send = true){
		if(isset($this->hasSpawned[$player->getLoaderId()])){
			if($send){
				$pk = new RemoveEntityPacket();
				$pk->entityUniqueId = $this->id;
				$player->dataPacket($pk);
			}
			unset($this->hasSpawned[$player->getLoaderId()]);
		}
	}

	/**
	 * @param float             $damage
	 * @param EntityDamageEvent $source
	 *
	 */
	public function attack($damage, EntityDamageEvent $source){
		$this->server->getPluginManager()->callEvent($source);
		if($source->isCancelled()){
			return;
		}

		$this->setLastDamageCause($source);

		$damage = $source->getFinalDamage();

		$absorption = $this->getAbsorption();
		if($absorption > 0){
			if($absorption > $damage){
				//Use absorption health before normal health.
				$this->setAbsorption($absorption - $damage);
				$damage = 0;
			}else{
				$this->setAbsorption(0);
				$damage -= $absorption;
			}
		}

		$this->setHealth($this->getHealth() - $damage);
	}

	/**
	 * @param float                   $amount
	 * @param EntityRegainHealthEvent $source
	 *
	 */
	public function heal($amount, EntityRegainHealthEvent $source){
		$this->server->getPluginManager()->callEvent($source);
		if($source->isCancelled()){
			return;
		}

		$this->setHealth($this->getHealth() + $source->getAmount());
	}

	/**
	 * @return int
	 */
	public function getHealth(){
		return $this->health;
	}

	public function isAlive() : bool{
		return $this->health > 0;
	}

	/**
	 * Sets the health of the Entity. This won't send any update to the players
	 *
	 * @param int $amount
	 */
	public function setHealth($amount){
		$amount = (int) $amount;
		if($amount === $this->health){
			return;
		}

		if($amount <= 0){
			if($this->isAlive()){
				$this->kill();
			}
		}elseif($amount <= $this->getMaxHealth() or $amount < $this->health){
			$this->health = (int) $amount;
		}else{
			$this->health = $this->getMaxHealth();
		}
	}

	public function getAbsorption() : float{
		return 0;
	}

	public function setAbsorption(float $absorption){

	}

	/**
	 * @param EntityDamageEvent $type
	 */
	public function setLastDamageCause(EntityDamageEvent $type){
		$this->lastDamageCause = $type;
	}

	/**
	 * @return EntityDamageEvent|null
	 */
	public function getLastDamageCause(){
		return $this->lastDamageCause;
	}

	public function getAttributeMap(){
		return $this->attributeMap;
	}

	/**
	 * @return int
	 */
	public function getMaxHealth(){
		return $this->maxHealth;
	}

	/**
	 * @param int $amount
	 */
	public function setMaxHealth($amount){
		$this->maxHealth = (int) $amount;
	}

	public function canCollideWith(Entity $entity) : bool{
		return !$this->justCreated and $entity !== $this;
	}

	protected function checkObstruction(float $x, float $y, float $z) : bool{
		if(count($this->level->getCollisionCubes($this, $this->getBoundingBox(), false)) === 0){
			return false;
		}

		$i = Math::floorFloat($x);
		$j = Math::floorFloat($y);
		$k = Math::floorFloat($z);

		$diffX = $x - $i;
		$diffY = $y - $j;
		$diffZ = $z - $k;

		if(BlockFactory::$solid[$this->level->getBlockIdAt($i, $j, $k)]){
			$flag = !BlockFactory::$solid[$this->level->getBlockIdAt($i - 1, $j, $k)];
			$flag1 = !BlockFactory::$solid[$this->level->getBlockIdAt($i + 1, $j, $k)];
			$flag2 = !BlockFactory::$solid[$this->level->getBlockIdAt($i, $j - 1, $k)];
			$flag3 = !BlockFactory::$solid[$this->level->getBlockIdAt($i, $j + 1, $k)];
			$flag4 = !BlockFactory::$solid[$this->level->getBlockIdAt($i, $j, $k - 1)];
			$flag5 = !BlockFactory::$solid[$this->level->getBlockIdAt($i, $j, $k + 1)];

			$direction = -1;
			$limit = 9999;

			if($flag){
				$limit = $diffX;
				$direction = 0;
			}

			if($flag1 and 1 - $diffX < $limit){
				$limit = 1 - $diffX;
				$direction = 1;
			}

			if($flag2 and $diffY < $limit){
				$limit = $diffY;
				$direction = 2;
			}

			if($flag3 and 1 - $diffY < $limit){
				$limit = 1 - $diffY;
				$direction = 3;
			}

			if($flag4 and $diffZ < $limit){
				$limit = $diffZ;
				$direction = 4;
			}

			if($flag5 and 1 - $diffZ < $limit){
				$direction = 5;
			}

			$force = lcg_value() * 0.2 + 0.1;

			if($direction === 0){
				$this->motionX = -$force;

				return true;
			}

			if($direction === 1){
				$this->motionX = $force;

				return true;
			}

			if($direction === 2){
				$this->motionY = -$force;

				return true;
			}

			if($direction === 3){
				$this->motionY = $force;

				return true;
			}

			if($direction === 4){
				$this->motionZ = -$force;

				return true;
			}

			if($direction === 5){
				$this->motionZ = $force;

				return true;
			}
		}

		return false;
	}

	public function entityBaseTick(int $tickDiff = 1) : bool{
		//TODO: check vehicles

		$this->blocksAround = null;
		$this->justCreated = false;

		if(!$this->isAlive()){
			$this->removeAllEffects();
			$this->despawnFromAll();
			if(!$this->isPlayer){
				$this->close();
			}

			return false;
		}

		if(count($this->changedDataProperties) > 0){
			$this->sendData($this->hasSpawned, $this->changedDataProperties);
			$this->changedDataProperties = [];
		}

		$hasUpdate = false;

		$this->checkBlockCollision();

		if($this->y <= -16 and $this->isAlive()){
			$ev = new EntityDamageEvent($this, EntityDamageEvent::CAUSE_VOID, 10);
			$this->attack($ev->getFinalDamage(), $ev);
			$hasUpdate = true;
		}

		if($this->isOnFire()){
			$hasUpdate = ($hasUpdate || $this->doOnFireTick($tickDiff));
		}

		if($this->noDamageTicks > 0){
			$this->noDamageTicks -= $tickDiff;
			if($this->noDamageTicks < 0){
				$this->noDamageTicks = 0;
			}
		}

		$this->age += $tickDiff;
		$this->ticksLived += $tickDiff;

		return $hasUpdate;
	}

	protected function doOnFireTick(int $tickDiff = 1) : bool{
		if($this->isFireProof() and $this->fireTicks > 1){
			$this->fireTicks = 1;
		}else{
			$this->fireTicks -= $tickDiff;
		}



		if(($this->fireTicks % 20 === 0) or $tickDiff > 20){
			$this->dealFireDamage();
		}

		if(!$this->isOnFire()){
			$this->extinguish();
		}else{
			return true;
		}

		return false;
	}

	/**
	 * Called to deal damage to entities when they are on fire.
	 */
	protected function dealFireDamage(){
		$ev = new EntityDamageEvent($this, EntityDamageEvent::CAUSE_FIRE_TICK, 1);
		$this->attack($ev->getFinalDamage(), $ev);
	}

	protected function updateMovement(){
		$diffPosition = ($this->x - $this->lastX) ** 2 + ($this->y - $this->lastY) ** 2 + ($this->z - $this->lastZ) ** 2;
		$diffRotation = ($this->yaw - $this->lastYaw) ** 2 + ($this->pitch - $this->lastPitch) ** 2;

		$diffMotion = ($this->motionX - $this->lastMotionX) ** 2 + ($this->motionY - $this->lastMotionY) ** 2 + ($this->motionZ - $this->lastMotionZ) ** 2;

		if($diffPosition > 0.0001 or $diffRotation > 1.0){
			$this->lastX = $this->x;
			$this->lastY = $this->y;
			$this->lastZ = $this->z;

			$this->lastYaw = $this->yaw;
			$this->lastPitch = $this->pitch;

			$this->broadcastMovement();
		}

		if($diffMotion > 0.0025 or ($diffMotion > 0.0001 and $this->getMotion()->lengthSquared() <= 0.0001)){ //0.05 ** 2
			$this->lastMotionX = $this->motionX;
			$this->lastMotionY = $this->motionY;
			$this->lastMotionZ = $this->motionZ;

			$this->broadcastMotion();
		}
	}

<<<<<<< HEAD
	public function getOffsetPosition() : Vector3{
		return new Vector3($this->x, $this->y + $this->baseOffset, $this->z);
	}

	protected function broadcastMovement(){
		$pk = new MoveEntityPacket();
		$pk->entityRuntimeId = $this->id;
		$pk->position = $this->getOffsetPosition();
		$pk->yaw = $this->yaw;
		$pk->pitch = $this->pitch;
		$pk->headYaw = $this->yaw; //TODO

		$this->level->addChunkPacket($this->chunk->getX(), $this->chunk->getZ(), $pk);
	}

	protected function broadcastMotion(){
		$pk = new SetEntityMotionPacket();
		$pk->entityRuntimeId = $this->id;
		$pk->motion = $this->getMotion();

		$this->level->addChunkPacket($this->chunk->getX(), $this->chunk->getZ(), $pk);
=======
	protected function applyDragBeforeGravity() : bool{
		return false;
	}

	protected function applyGravity(){
		$this->motionY -= $this->gravity;
	}

	protected function tryChangeMovement(){
		$friction = 1 - $this->drag;

		if(!$this->onGround){
			if($this->applyDragBeforeGravity()){
				$this->motionY *= $friction;
			}

			$this->applyGravity();

			if(!$this->applyDragBeforeGravity()){
				$this->motionY *= $friction;
			}
		}else{
			$friction = $this->level->getBlock($this->floor()->subtract(0, 1, 0))->getFrictionFactor();
		}

		$this->motionX *= $friction;
		$this->motionZ *= $friction;
>>>>>>> 2f3c77c6
	}

	/**
	 * @return Vector3
	 */
	public function getDirectionVector() : Vector3{
		$y = -sin(deg2rad($this->pitch));
		$xz = cos(deg2rad($this->pitch));
		$x = -$xz * sin(deg2rad($this->yaw));
		$z = $xz * cos(deg2rad($this->yaw));

		return $this->temporalVector->setComponents($x, $y, $z)->normalize();
	}

	public function getDirectionPlane() : Vector2{
		return (new Vector2(-cos(deg2rad($this->yaw) - M_PI_2), -sin(deg2rad($this->yaw) - M_PI_2)))->normalize();
	}

	public function onUpdate(int $currentTick) : bool{
		if($this->closed){
			return false;
		}

		$tickDiff = $currentTick - $this->lastUpdate;
		if($tickDiff <= 0){
			$this->server->getLogger()->debug("Expected tick difference of at least 1, got $tickDiff for " . get_class($this));
			return false;
		}

		if(!$this->isAlive()){
			$this->deadTicks += $tickDiff;
			if($this->deadTicks >= 10){
				$this->despawnFromAll();
				if(!$this->isPlayer){
					$this->close();
				}
			}
			return $this->deadTicks < 10;
		}

		$this->lastUpdate = $currentTick;

		$this->timings->startTiming();

		if($this->hasMovementUpdate()){
			$this->tryChangeMovement();
			$this->move($this->motionX, $this->motionY, $this->motionZ);

			if(abs($this->motionX) <= self::MOTION_THRESHOLD){
				$this->motionX = 0;
			}
			if(abs($this->motionY) <= self::MOTION_THRESHOLD){
				$this->motionY = 0;
			}
			if(abs($this->motionZ) <= self::MOTION_THRESHOLD){
				$this->motionZ = 0;
			}

			$this->updateMovement();
			$this->forceMovementUpdate = false;
		}

		Timings::$timerEntityBaseTick->startTiming();
		$hasUpdate = $this->entityBaseTick($tickDiff);
		Timings::$timerEntityBaseTick->stopTiming();



		$this->timings->stopTiming();

		//if($this->isStatic())
		return ($hasUpdate or $this->hasMovementUpdate());
		//return !($this instanceof Player);
	}

	final public function scheduleUpdate(){
		$this->level->updateEntities[$this->id] = $this;
	}

	/**
	 * Flags the entity as needing a movement update on the next tick. Setting this forces a movement update even if the
	 * entity's motion is zero. Used to trigger movement updates when blocks change near entities.
	 *
	 * @param bool $value
	 */
	final public function setForceMovementUpdate(bool $value = true){
		$this->forceMovementUpdate = $value;
		$this->onGround = false;
	}

	/**
	 * Returns whether the entity needs a movement update on the next tick.
	 * @return bool
	 */
	final public function hasMovementUpdate() : bool{
		return (
			$this->forceMovementUpdate or
			abs($this->motionX) > self::MOTION_THRESHOLD or
			abs($this->motionY) > self::MOTION_THRESHOLD or
			abs($this->motionZ) > self::MOTION_THRESHOLD or
			!$this->onGround
		);
	}

	public function isOnFire() : bool{
		return $this->fireTicks > 0;
	}

	public function setOnFire(int $seconds){
		$ticks = $seconds * 20;
		if($ticks > $this->fireTicks){
			$this->fireTicks = $ticks;
		}

		$this->setGenericFlag(self::DATA_FLAG_ONFIRE, true);
	}

	public function extinguish(){
		$this->fireTicks = 0;
		$this->setGenericFlag(self::DATA_FLAG_ONFIRE, false);
	}

	public function isFireProof() : bool{
		return false;
	}

	/**
	 * @return int|null
	 */
	public function getDirection(){
		$rotation = ($this->yaw - 90) % 360;
		if($rotation < 0){
			$rotation += 360.0;
		}
		if((0 <= $rotation and $rotation < 45) or (315 <= $rotation and $rotation < 360)){
			return 2; //North
		}elseif(45 <= $rotation and $rotation < 135){
			return 3; //East
		}elseif(135 <= $rotation and $rotation < 225){
			return 0; //South
		}elseif(225 <= $rotation and $rotation < 315){
			return 1; //West
		}else{
			return null;
		}
	}

	public function canTriggerWalking() : bool{
		return true;
	}

	public function resetFallDistance(){
		$this->fallDistance = 0.0;
	}

	/**
	 * @param float $distanceThisTick
	 * @param bool  $onGround
	 */
	protected function updateFallState(float $distanceThisTick, bool $onGround){
		if($onGround){
			if($this->fallDistance > 0){
				$this->fall($this->fallDistance);
				$this->resetFallDistance();
			}
		}elseif($distanceThisTick < 0){
			$this->fallDistance -= $distanceThisTick;
		}
	}

	/**
	 * Called when a falling entity hits the ground.
	 *
	 * @param float $fallDistance
	 */
	public function fall(float $fallDistance){

	}

	public function handleLavaMovement(){ //TODO

	}

	public function getEyeHeight() : float{
		return $this->eyeHeight;
	}

	public function moveFlying(){ //TODO

	}

	public function onCollideWithPlayer(Human $entityPlayer){

	}

	protected function switchLevel(Level $targetLevel) : bool{
		if($this->closed){
			return false;
		}

		if($this->isValid()){
			$this->server->getPluginManager()->callEvent($ev = new EntityLevelChangeEvent($this, $this->level, $targetLevel));
			if($ev->isCancelled()){
				return false;
			}

			$this->level->removeEntity($this);
			if($this->chunk !== null){
				$this->chunk->removeEntity($this);
			}
			$this->despawnFromAll();
		}

		$this->setLevel($targetLevel);
		$this->level->addEntity($this);
		$this->chunk = null;

		return true;
	}

	public function getPosition() : Position{
		return $this->asPosition();
	}

	public function getLocation() : Location{
		return $this->asLocation();
	}

	public function isInsideOfWater() : bool{
		$block = $this->level->getBlock($this->temporalVector->setComponents(Math::floorFloat($this->x), Math::floorFloat($y = ($this->y + $this->getEyeHeight())), Math::floorFloat($this->z)));

		if($block instanceof Water){
			$f = ($block->y + 1) - ($block->getFluidHeightPercent() - 0.1111111);
			return $y < $f;
		}

		return false;
	}

	public function isInsideOfSolid() : bool{
		$block = $this->level->getBlock($this->temporalVector->setComponents(Math::floorFloat($this->x), Math::floorFloat($y = ($this->y + $this->getEyeHeight())), Math::floorFloat($this->z)));

		$bb = $block->getBoundingBox();

		return $bb !== null and $block->isSolid() and !$block->isTransparent() and $bb->intersectsWith($this->getBoundingBox());
	}

	public function fastMove(float $dx, float $dy, float $dz) : bool{
		if($dx == 0 and $dz == 0 and $dy == 0){
			return true;
		}

		Timings::$entityMoveTimer->startTiming();

		$newBB = $this->boundingBox->getOffsetBoundingBox($dx, $dy, $dz);

		$list = $this->level->getCollisionCubes($this, $newBB, false);

		if(count($list) === 0){
			$this->boundingBox = $newBB;
		}

		$this->x = ($this->boundingBox->minX + $this->boundingBox->maxX) / 2;
		$this->y = $this->boundingBox->minY - $this->ySize;
		$this->z = ($this->boundingBox->minZ + $this->boundingBox->maxZ) / 2;

		$this->checkChunks();

		if(!$this->onGround or $dy != 0){
			$bb = clone $this->boundingBox;
			$bb->minY -= 0.75;
			$this->onGround = false;

			if(count($this->level->getCollisionBlocks($bb)) > 0){
				$this->onGround = true;
			}
		}
		$this->isCollided = $this->onGround;
		$this->updateFallState($dy, $this->onGround);


		Timings::$entityMoveTimer->stopTiming();

		return true;
	}

	public function move(float $dx, float $dy, float $dz) : bool{

		if($dx == 0 and $dz == 0 and $dy == 0){
			return true;
		}

		$this->blocksAround = null;

		if($this->keepMovement){
			$this->boundingBox->offset($dx, $dy, $dz);
			$this->setPosition($this->temporalVector->setComponents(($this->boundingBox->minX + $this->boundingBox->maxX) / 2, $this->boundingBox->minY, ($this->boundingBox->minZ + $this->boundingBox->maxZ) / 2));
			$this->onGround = $this->isPlayer ? true : false;
			return true;
		}else{

			Timings::$entityMoveTimer->startTiming();

			$this->ySize *= 0.4;

			/*
			if($this->isColliding){ //With cobweb?
				$this->isColliding = false;
				$dx *= 0.25;
				$dy *= 0.05;
				$dz *= 0.25;
				$this->motionX = 0;
				$this->motionY = 0;
				$this->motionZ = 0;
			}
			*/

			$movX = $dx;
			$movY = $dy;
			$movZ = $dz;

			$axisalignedbb = clone $this->boundingBox;

			/*$sneakFlag = $this->onGround and $this instanceof Player;

			if($sneakFlag){
				for($mov = 0.05; $dx != 0.0 and count($this->level->getCollisionCubes($this, $this->boundingBox->getOffsetBoundingBox($dx, -1, 0))) === 0; $movX = $dx){
					if($dx < $mov and $dx >= -$mov){
						$dx = 0;
					}elseif($dx > 0){
						$dx -= $mov;
					}else{
						$dx += $mov;
					}
				}

				for(; $dz != 0.0 and count($this->level->getCollisionCubes($this, $this->boundingBox->getOffsetBoundingBox(0, -1, $dz))) === 0; $movZ = $dz){
					if($dz < $mov and $dz >= -$mov){
						$dz = 0;
					}elseif($dz > 0){
						$dz -= $mov;
					}else{
						$dz += $mov;
					}
				}

				//TODO: big messy loop
			}*/

			assert(abs($dx) <= 20 and abs($dy) <= 20 and abs($dz) <= 20, "Movement distance is excessive: dx=$dx, dy=$dy, dz=$dz");

			$list = $this->level->getCollisionCubes($this, $this->level->getTickRate() > 1 ? $this->boundingBox->getOffsetBoundingBox($dx, $dy, $dz) : $this->boundingBox->addCoord($dx, $dy, $dz), false);

			foreach($list as $bb){
				$dy = $bb->calculateYOffset($this->boundingBox, $dy);
			}

			$this->boundingBox->offset(0, $dy, 0);

			$fallingFlag = ($this->onGround or ($dy != $movY and $movY < 0));

			foreach($list as $bb){
				$dx = $bb->calculateXOffset($this->boundingBox, $dx);
			}

			$this->boundingBox->offset($dx, 0, 0);

			foreach($list as $bb){
				$dz = $bb->calculateZOffset($this->boundingBox, $dz);
			}

			$this->boundingBox->offset(0, 0, $dz);


			if($this->stepHeight > 0 and $fallingFlag and $this->ySize < 0.05 and ($movX != $dx or $movZ != $dz)){
				$cx = $dx;
				$cy = $dy;
				$cz = $dz;
				$dx = $movX;
				$dy = $this->stepHeight;
				$dz = $movZ;

				$axisalignedbb1 = clone $this->boundingBox;

				$this->boundingBox->setBB($axisalignedbb);

				$list = $this->level->getCollisionCubes($this, $this->boundingBox->addCoord($dx, $dy, $dz), false);

				foreach($list as $bb){
					$dy = $bb->calculateYOffset($this->boundingBox, $dy);
				}

				$this->boundingBox->offset(0, $dy, 0);

				foreach($list as $bb){
					$dx = $bb->calculateXOffset($this->boundingBox, $dx);
				}

				$this->boundingBox->offset($dx, 0, 0);

				foreach($list as $bb){
					$dz = $bb->calculateZOffset($this->boundingBox, $dz);
				}

				$this->boundingBox->offset(0, 0, $dz);

				if(($cx ** 2 + $cz ** 2) >= ($dx ** 2 + $dz ** 2)){
					$dx = $cx;
					$dy = $cy;
					$dz = $cz;
					$this->boundingBox->setBB($axisalignedbb1);
				}else{
					$this->ySize += 0.5;
				}

			}

			$this->x = ($this->boundingBox->minX + $this->boundingBox->maxX) / 2;
			$this->y = $this->boundingBox->minY - $this->ySize;
			$this->z = ($this->boundingBox->minZ + $this->boundingBox->maxZ) / 2;

			$this->checkChunks();
			$this->checkBlockCollision();
			$this->checkGroundState($movX, $movY, $movZ, $dx, $dy, $dz);
			$this->updateFallState($dy, $this->onGround);

			if($movX != $dx){
				$this->motionX = 0;
			}

			if($movY != $dy){
				$this->motionY = 0;
			}

			if($movZ != $dz){
				$this->motionZ = 0;
			}


			//TODO: vehicle collision events (first we need to spawn them!)

			Timings::$entityMoveTimer->stopTiming();

			return true;
		}
	}

	protected function checkGroundState(float $movX, float $movY, float $movZ, float $dx, float $dy, float $dz){
		$this->isCollidedVertically = $movY != $dy;
		$this->isCollidedHorizontally = ($movX != $dx or $movZ != $dz);
		$this->isCollided = ($this->isCollidedHorizontally or $this->isCollidedVertically);
		$this->onGround = ($movY != $dy and $movY < 0);
	}

	/**
	 * @return Block[]
	 */
	public function getBlocksAround() : array{
		if($this->blocksAround === null){
			$bb = $this->boundingBox->grow(0.01, 0.01, 0.01);
			$minX = Math::floorFloat($bb->minX);
			$minY = Math::floorFloat($bb->minY);
			$minZ = Math::floorFloat($bb->minZ);
			$maxX = Math::ceilFloat($bb->maxX);
			$maxY = Math::ceilFloat($bb->maxY);
			$maxZ = Math::ceilFloat($bb->maxZ);

			$this->blocksAround = [];

			for($z = $minZ; $z <= $maxZ; ++$z){
				for($x = $minX; $x <= $maxX; ++$x){
					for($y = $minY; $y <= $maxY; ++$y){
						$block = $this->level->getBlock($this->temporalVector->setComponents($x, $y, $z));
						if($block->hasEntityCollision()){
							$this->blocksAround[] = $block;
						}
					}
				}
			}
		}

		return $this->blocksAround;
	}

	protected function checkBlockCollision(){
		$vector = new Vector3(0, 0, 0);

		foreach($this->getBlocksAround() as $block){
			$block->onEntityCollide($this);
			$block->addVelocityToEntity($this, $vector);
		}

		if($vector->lengthSquared() > 0){
			$vector = $vector->normalize();
			$d = 0.014;
			$this->motionX += $vector->x * $d;
			$this->motionY += $vector->y * $d;
			$this->motionZ += $vector->z * $d;
		}
	}

	public function setPositionAndRotation(Vector3 $pos, float $yaw, float $pitch) : bool{
		if($this->setPosition($pos) === true){
			$this->setRotation($yaw, $pitch);

			return true;
		}

		return false;
	}

	public function setRotation(float $yaw, float $pitch){
		$this->yaw = $yaw;
		$this->pitch = $pitch;
		$this->scheduleUpdate();
	}

	protected function checkChunks(){
		if($this->chunk === null or ($this->chunk->getX() !== ($this->x >> 4) or $this->chunk->getZ() !== ($this->z >> 4))){
			if($this->chunk !== null){
				$this->chunk->removeEntity($this);
			}
			$this->chunk = $this->level->getChunk($this->x >> 4, $this->z >> 4, true);

			if(!$this->justCreated){
				$newChunk = $this->level->getChunkPlayers($this->x >> 4, $this->z >> 4);
				foreach($this->hasSpawned as $player){
					if(!isset($newChunk[$player->getLoaderId()])){
						$this->despawnFrom($player);
					}else{
						unset($newChunk[$player->getLoaderId()]);
					}
				}
				foreach($newChunk as $player){
					$this->spawnTo($player);
				}
			}

			if($this->chunk === null){
				return;
			}

			$this->chunk->addEntity($this);
		}
	}

	public function setPosition(Vector3 $pos){
		if($this->closed){
			return false;
		}

		if($pos instanceof Position and $pos->level !== null and $pos->level !== $this->level){
			if($this->switchLevel($pos->getLevel()) === false){
				return false;
			}
		}

		$this->x = $pos->x;
		$this->y = $pos->y;
		$this->z = $pos->z;

		$radius = $this->width / 2;
		$this->boundingBox->setBounds($pos->x - $radius, $pos->y, $pos->z - $radius, $pos->x + $radius, $pos->y + $this->height, $pos->z + $radius);

		$this->checkChunks();

		return true;
	}

	protected function resetLastMovements(){
		list($this->lastX, $this->lastY, $this->lastZ) = [$this->x, $this->y, $this->z];
		list($this->lastYaw, $this->lastPitch) = [$this->yaw, $this->pitch];
		list($this->lastMotionX, $this->lastMotionY, $this->lastMotionZ) = [$this->motionX, $this->motionY, $this->motionZ];
	}

	public function getMotion() : Vector3{
		return new Vector3($this->motionX, $this->motionY, $this->motionZ);
	}

	public function setMotion(Vector3 $motion){
		if(!$this->justCreated){
			$this->server->getPluginManager()->callEvent($ev = new EntityMotionEvent($this, $motion));
			if($ev->isCancelled()){
				return false;
			}
		}

		$this->motionX = $motion->x;
		$this->motionY = $motion->y;
		$this->motionZ = $motion->z;

		if(!$this->justCreated){
			$this->updateMovement();
		}

		return true;
	}

	public function isOnGround() : bool{
		return $this->onGround === true;
	}

	public function kill(){
		$this->health = 0;
		$this->scheduleUpdate();
	}

	/**
	 * @param Vector3|Position|Location $pos
	 * @param float|null                $yaw
	 * @param float|null                $pitch
	 *
	 * @return bool
	 */
	public function teleport(Vector3 $pos, float $yaw = null, float $pitch = null) : bool{
		if($pos instanceof Location){
			$yaw = $yaw ?? $pos->yaw;
			$pitch = $pitch ?? $pos->pitch;
		}
		$from = Position::fromObject($this, $this->level);
		$to = Position::fromObject($pos, $pos instanceof Position ? $pos->getLevel() : $this->level);
		$this->server->getPluginManager()->callEvent($ev = new EntityTeleportEvent($this, $from, $to));
		if($ev->isCancelled()){
			return false;
		}
		$this->ySize = 0;
		$pos = $ev->getTo();

		$this->setMotion($this->temporalVector->setComponents(0, 0, 0));
		if($this->setPositionAndRotation($pos, $yaw ?? $this->yaw, $pitch ?? $this->pitch) !== false){
			$this->resetFallDistance();
			$this->onGround = true;

			$this->lastX = $this->x;
			$this->lastY = $this->y;
			$this->lastZ = $this->z;

			$this->lastYaw = $this->yaw;
			$this->lastPitch = $this->pitch;

			$this->updateMovement();

			return true;
		}

		return false;
	}

	public function getId() : int{
		return $this->id;
	}

	public function respawnToAll(){
		foreach($this->hasSpawned as $key => $player){
			unset($this->hasSpawned[$key]);
			$this->spawnTo($player);
		}
	}

	public function spawnToAll(){
		if($this->chunk === null or $this->closed){
			return;
		}
		foreach($this->level->getChunkPlayers($this->chunk->getX(), $this->chunk->getZ()) as $player){
			if($player->isOnline()){
				$this->spawnTo($player);
			}
		}
	}

	public function despawnFromAll(){
		foreach($this->hasSpawned as $player){
			$this->despawnFrom($player);
		}
	}

	/**
	 * Returns whether the entity has been "closed".
	 * @return bool
	 */
	public function isClosed() : bool{
		return $this->closed;
	}

	/**
	 * Closes the entity and frees attached references.
	 *
	 * WARNING: Entities are unusable after this has been executed!
	 */
	public function close(){
		if(!$this->closed){
			$this->server->getPluginManager()->callEvent(new EntityDespawnEvent($this));
			$this->closed = true;

			$this->despawnFromAll();
			$this->hasSpawned = [];

			if($this->chunk !== null){
				$this->chunk->removeEntity($this);
				$this->chunk = null;
			}

			if($this->getLevel() !== null){
				$this->getLevel()->removeEntity($this);
				$this->setLevel(null);
			}

			$this->namedtag = null;
			$this->lastDamageCause = null;
		}
	}

	/**
	 * @param int   $id
	 * @param int   $type
	 * @param mixed $value
	 * @param bool  $send
	 *
	 * @return bool
	 */
	public function setDataProperty(int $id, int $type, $value, bool $send = true) : bool{
		if($this->getDataProperty($id) !== $value){
			$this->dataProperties[$id] = [$type, $value];
			if($send){
				$this->changedDataProperties[$id] = $this->dataProperties[$id]; //This will be sent on the next tick
			}

			return true;
		}

		return false;
	}

	/**
	 * @param int $id
	 *
	 * @return mixed
	 */
	public function getDataProperty(int $id){
		return isset($this->dataProperties[$id]) ? $this->dataProperties[$id][1] : null;
	}

	public function removeDataProperty(int $id){
		unset($this->dataProperties[$id]);
	}

	/**
	 * @param int $id
	 *
	 * @return int|null
	 */
	public function getDataPropertyType(int $id){
		return isset($this->dataProperties[$id]) ? $this->dataProperties[$id][0] : null;
	}

	/**
	 * @param int  $propertyId
	 * @param int  $flagId
	 * @param bool $value
	 * @param int  $propertyType
	 */
	public function setDataFlag(int $propertyId, int $flagId, bool $value = true, int $propertyType = self::DATA_TYPE_LONG){
		if($this->getDataFlag($propertyId, $flagId) !== $value){
			$flags = (int) $this->getDataProperty($propertyId);
			$flags ^= 1 << $flagId;
			$this->setDataProperty($propertyId, $propertyType, $flags);
		}
	}

	/**
	 * @param int $propertyId
	 * @param int $flagId
	 *
	 * @return bool
	 */
	public function getDataFlag(int $propertyId, int $flagId) : bool{
		return (((int) $this->getDataProperty($propertyId)) & (1 << $flagId)) > 0;
	}

	/**
	 * Wrapper around {@link Entity#getDataFlag} for generic data flag reading.
	 *
	 * @param int $flagId
	 * @return bool
	 */
	public function getGenericFlag(int $flagId) : bool{
		return $this->getDataFlag(self::DATA_FLAGS, $flagId);
	}

	/**
	 * Wrapper around {@link Entity#setDataFlag} for generic data flag setting.
	 *
	 * @param int  $flagId
	 * @param bool $value
	 */
	public function setGenericFlag(int $flagId, bool $value = true){
		$this->setDataFlag(self::DATA_FLAGS, $flagId, $value, self::DATA_TYPE_LONG);
	}

	public function __destruct(){
		$this->close();
	}


	public function setMetadata(string $metadataKey, MetadataValue $newMetadataValue){
		$this->server->getEntityMetadata()->setMetadata($this, $metadataKey, $newMetadataValue);
	}

	public function getMetadata(string $metadataKey){
		return $this->server->getEntityMetadata()->getMetadata($this, $metadataKey);
	}

	public function hasMetadata(string $metadataKey) : bool{
		return $this->server->getEntityMetadata()->hasMetadata($this, $metadataKey);
	}

	public function removeMetadata(string $metadataKey, Plugin $owningPlugin){
		$this->server->getEntityMetadata()->removeMetadata($this, $metadataKey, $owningPlugin);
	}

	public function __toString(){
		return (new \ReflectionClass($this))->getShortName() . "(" . $this->getId() . ")";
	}

}<|MERGE_RESOLUTION|>--- conflicted
+++ resolved
@@ -1209,7 +1209,6 @@
 		}
 	}
 
-<<<<<<< HEAD
 	public function getOffsetPosition() : Vector3{
 		return new Vector3($this->x, $this->y + $this->baseOffset, $this->z);
 	}
@@ -1231,7 +1230,8 @@
 		$pk->motion = $this->getMotion();
 
 		$this->level->addChunkPacket($this->chunk->getX(), $this->chunk->getZ(), $pk);
-=======
+	}
+
 	protected function applyDragBeforeGravity() : bool{
 		return false;
 	}
@@ -1259,7 +1259,6 @@
 
 		$this->motionX *= $friction;
 		$this->motionZ *= $friction;
->>>>>>> 2f3c77c6
 	}
 
 	/**
