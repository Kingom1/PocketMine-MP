--- conflicted
+++ resolved
@@ -1004,16 +1004,11 @@
 	}
 
 	protected function updateMovement(bool $teleport = false) : void{
-<<<<<<< HEAD
+		//TODO: hack for client-side AI interference: prevent client sided movement when motion is 0
+		$this->setImmobile($this->motion->x == 0 and $this->motion->y == 0 and $this->motion->z == 0);
+
 		$diffPosition = $this->distanceSquared($this->lastLocation);
 		$diffRotation = ($this->yaw - $this->lastLocation->yaw) ** 2 + ($this->pitch - $this->lastLocation->pitch) ** 2;
-=======
-		//TODO: hack for client-side AI interference: prevent client sided movement when motion is 0
-		$this->setImmobile($this->motion->x == 0 and $this->motion->y == 0 and $this->motion->z == 0);
-
-		$diffPosition = ($this->x - $this->lastX) ** 2 + ($this->y - $this->lastY) ** 2 + ($this->z - $this->lastZ) ** 2;
-		$diffRotation = ($this->yaw - $this->lastYaw) ** 2 + ($this->pitch - $this->lastPitch) ** 2;
->>>>>>> e16d8e31
 
 		$diffMotion = $this->motion->subtract($this->lastMotion)->lengthSquared();
 
