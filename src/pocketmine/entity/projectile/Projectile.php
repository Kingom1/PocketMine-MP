<?php

/*
 *
 *  ____            _        _   __  __ _                  __  __ ____
 * |  _ \ ___   ___| | _____| |_|  \/  (_)_ __   ___      |  \/  |  _ \
 * | |_) / _ \ / __| |/ / _ \ __| |\/| | | '_ \ / _ \_____| |\/| | |_) |
 * |  __/ (_) | (__|   <  __/ |_| |  | | | | | |  __/_____| |  | |  __/
 * |_|   \___/ \___|_|\_\___|\__|_|  |_|_|_| |_|\___|     |_|  |_|_|
 *
 * This program is free software: you can redistribute it and/or modify
 * it under the terms of the GNU Lesser General Public License as published by
 * the Free Software Foundation, either version 3 of the License, or
 * (at your option) any later version.
 *
 * @author PocketMine Team
 * @link http://www.pocketmine.net/
 *
 *
*/

declare(strict_types=1);

namespace pocketmine\entity\projectile;

use pocketmine\block\Block;
use pocketmine\entity\Entity;
use pocketmine\entity\Living;
use pocketmine\event\entity\EntityCombustByEntityEvent;
use pocketmine\event\entity\EntityDamageByChildEntityEvent;
use pocketmine\event\entity\EntityDamageByEntityEvent;
use pocketmine\event\entity\EntityDamageEvent;
use pocketmine\event\entity\ProjectileHitBlockEvent;
use pocketmine\event\entity\ProjectileHitEntityEvent;
use pocketmine\event\entity\ProjectileHitEvent;
use pocketmine\level\Level;
use pocketmine\math\RayTraceResult;
use pocketmine\math\Vector3;
use pocketmine\math\VoxelRayTrace;
use pocketmine\nbt\tag\ByteTag;
use pocketmine\nbt\tag\CompoundTag;
use pocketmine\nbt\tag\IntTag;
use pocketmine\timings\Timings;

abstract class Projectile extends Entity{

	public const DATA_SHOOTER_ID = 17;

	/** @var float */
	protected $damage = 0.0;

	/** @var Vector3|null */
	protected $blockHit;
	/** @var int|null */
	protected $blockHitId;
	/** @var int|null */
	protected $blockHitData;

	public function __construct(Level $level, CompoundTag $nbt, ?Entity $shootingEntity = null){
		parent::__construct($level, $nbt);
		if($shootingEntity !== null){
			$this->setOwningEntity($shootingEntity);
		}
	}

	public function attack(EntityDamageEvent $source) : void{
		if($source->getCause() === EntityDamageEvent::CAUSE_VOID){
			parent::attack($source);
		}
	}

	protected function initEntity() : void{
		parent::initEntity();

		$this->setMaxHealth(1);
		$this->setHealth(1);
<<<<<<< HEAD
		$this->age = $this->namedtag->getShort("Age", $this->age);
		$this->damage = $this->namedtag->getDouble("damage", $this->damage);
=======
>>>>>>> c7d58db7

		do{
			$blockHit = null;
			$blockId = null;
			$blockData = null;

			if($this->namedtag->hasTag("tileX", IntTag::class) and $this->namedtag->hasTag("tileY", IntTag::class) and $this->namedtag->hasTag("tileZ", IntTag::class)){
				$blockHit = new Vector3($this->namedtag->getInt("tileX"), $this->namedtag->getInt("tileY"), $this->namedtag->getInt("tileZ"));
			}else{
				break;
			}

			if($this->namedtag->hasTag("blockId", IntTag::class)){
				$blockId = $this->namedtag->getInt("blockId");
			}else{
				break;
			}

			if($this->namedtag->hasTag("blockData", ByteTag::class)){
				$blockData = $this->namedtag->getByte("blockData");
			}else{
				break;
			}

			$this->blockHit = $blockHit;
			$this->blockHitId = $blockId;
			$this->blockHitData = $blockData;
		}while(false);
	}

	public function canCollideWith(Entity $entity) : bool{
		return $entity instanceof Living and !$this->onGround;
	}

	public function canBeCollidedWith() : bool{
		return false;
	}

	/**
	 * Returns the base damage applied on collision. This is multiplied by the projectile's speed to give a result
	 * damage.
	 *
	 * @return float
	 */
	public function getBaseDamage() : float{
		return $this->damage;
	}

	/**
	 * Sets the base amount of damage applied by the projectile.
	 *
	 * @param float $damage
	 */
	public function setBaseDamage(float $damage) : void{
		$this->damage = $damage;
	}

	/**
	 * Returns the amount of damage this projectile will deal to the entity it hits.
	 * @return int
	 */
	public function getResultDamage() : int{
		return (int) ceil($this->motion->length() * $this->damage);
	}

	public function saveNBT() : void{
		parent::saveNBT();

<<<<<<< HEAD
		$this->namedtag->setShort("Age", $this->age);
		$this->namedtag->setDouble("damage", $this->damage);

=======
>>>>>>> c7d58db7
		if($this->blockHit !== null){
			$this->namedtag->setInt("tileX", $this->blockHit->x);
			$this->namedtag->setInt("tileY", $this->blockHit->y);
			$this->namedtag->setInt("tileZ", $this->blockHit->z);

			//we intentionally use different ones to PC because we don't have stringy IDs
			$this->namedtag->setInt("blockId", $this->blockHitId);
			$this->namedtag->setByte("blockData", $this->blockHitData);
		}
	}

	protected function applyDragBeforeGravity() : bool{
		return true;
	}

	public function onNearbyBlockChange() : void{
		if($this->blockHit !== null){
			$blockIn = $this->level->getBlockAt($this->blockHit->x, $this->blockHit->y, $this->blockHit->z);
			if($blockIn->getId() !== $this->blockHitId or $blockIn->getDamage() !== $this->blockHitData){
				$this->blockHit = $this->blockHitId = $this->blockHitData = null;
			}
		}

		parent::onNearbyBlockChange();
	}

	public function hasMovementUpdate() : bool{
		return $this->blockHit === null and parent::hasMovementUpdate();
	}

	public function move(float $dx, float $dy, float $dz) : void{
		$this->blocksAround = null;

		Timings::$entityMoveTimer->startTiming();

		$start = $this->asVector3();
		$end = $start->add($this->motion);

		$blockHit = null;
		$entityHit = null;
		$hitResult = null;

		foreach(VoxelRayTrace::betweenPoints($start, $end) as $vector3){
			$block = $this->level->getBlockAt($vector3->x, $vector3->y, $vector3->z);

			$blockHitResult = $this->calculateInterceptWithBlock($block, $start, $end);
			if($blockHitResult !== null){
				$end = $blockHitResult->hitVector;
				$blockHit = $block;
				$hitResult = $blockHitResult;
				break;
			}
		}

		$entityDistance = PHP_INT_MAX;

		$newDiff = $end->subtract($start);
		foreach($this->level->getCollidingEntities($this->boundingBox->addCoord($newDiff->x, $newDiff->y, $newDiff->z)->expand(1, 1, 1), $this) as $entity){
			if($entity->getId() === $this->getOwningEntityId() and $this->ticksLived < 5){
				continue;
			}

			$entityBB = $entity->boundingBox->expandedCopy(0.3, 0.3, 0.3);
			$entityHitResult = $entityBB->calculateIntercept($start, $end);

			if($entityHitResult === null){
				continue;
			}

			$distance = $this->distanceSquared($entityHitResult->hitVector);

			if($distance < $entityDistance){
				$entityDistance = $distance;
				$entityHit = $entity;
				$hitResult = $entityHitResult;
				$end = $entityHitResult->hitVector;
			}
		}

		$this->x = $end->x;
		$this->y = $end->y;
		$this->z = $end->z;
		$this->recalculateBoundingBox();

		if($hitResult !== null){
			/** @var ProjectileHitEvent|null $ev */
			$ev = null;
			if($entityHit !== null){
				$ev = new ProjectileHitEntityEvent($this, $hitResult, $entityHit);
			}elseif($blockHit !== null){
				$ev = new ProjectileHitBlockEvent($this, $hitResult, $blockHit);
			}else{
				assert(false, "unknown hit type");
			}

			if($ev !== null){
				$this->server->getPluginManager()->callEvent($ev);
				$this->onHit($ev);

				if($ev instanceof ProjectileHitEntityEvent){
					$this->onHitEntity($ev->getEntityHit(), $ev->getRayTraceResult());
				}elseif($ev instanceof ProjectileHitBlockEvent){
					$this->onHitBlock($ev->getBlockHit(), $ev->getRayTraceResult());
				}
			}

			$this->isCollided = $this->onGround = true;
			$this->motion->x = $this->motion->y = $this->motion->z = 0;
		}else{
			$this->isCollided = $this->onGround = false;
			$this->blockHit = $this->blockHitId = $this->blockHitData = null;

			//recompute angles...
			$f = sqrt(($this->motion->x ** 2) + ($this->motion->z ** 2));
			$this->yaw = (atan2($this->motion->x, $this->motion->z) * 180 / M_PI);
			$this->pitch = (atan2($this->motion->y, $f) * 180 / M_PI);
		}

		$this->checkChunks();
		$this->checkBlockCollision();


		Timings::$entityMoveTimer->stopTiming();
	}

	/**
	 * Called by move() when raytracing blocks to discover whether the block should be considered as a point of impact.
	 * This can be overridden by other projectiles to allow altering the blocks which are collided with (for example
	 * some projectiles collide with any non-air block).
	 *
	 * @param Block   $block
	 * @param Vector3 $start
	 * @param Vector3 $end
	 *
	 * @return RayTraceResult|null the result of the ray trace if successful, or null if no interception is found.
	 */
	protected function calculateInterceptWithBlock(Block $block, Vector3 $start, Vector3 $end) : ?RayTraceResult{
		return $block->calculateIntercept($start, $end);
	}

	/**
	 * Called when the projectile hits something. Override this to perform non-target-specific effects when the
	 * projectile hits something.
	 *
	 * @param ProjectileHitEvent $event
	 */
	protected function onHit(ProjectileHitEvent $event) : void{

	}

	/**
	 * Called when the projectile collides with an Entity.
	 *
	 * @param Entity         $entityHit
	 * @param RayTraceResult $hitResult
	 */
	protected function onHitEntity(Entity $entityHit, RayTraceResult $hitResult) : void{
		$damage = $this->getResultDamage();

		if($damage >= 0){
			if($this->getOwningEntity() === null){
				$ev = new EntityDamageByEntityEvent($this, $entityHit, EntityDamageEvent::CAUSE_PROJECTILE, $damage);
			}else{
				$ev = new EntityDamageByChildEntityEvent($this->getOwningEntity(), $this, $entityHit, EntityDamageEvent::CAUSE_PROJECTILE, $damage);
			}

			$entityHit->attack($ev);

			if($this->fireTicks > 0){
				$ev = new EntityCombustByEntityEvent($this, $entityHit, 5);
				$this->server->getPluginManager()->callEvent($ev);
				if(!$ev->isCancelled()){
					$entityHit->setOnFire($ev->getDuration());
				}
			}
		}

		$this->flagForDespawn();
	}

	/**
	 * Called when the projectile collides with a Block.
	 *
	 * @param Block          $blockHit
	 * @param RayTraceResult $hitResult
	 */
	protected function onHitBlock(Block $blockHit, RayTraceResult $hitResult) : void{
		$this->blockHit = $blockHit->asVector3();
		$this->blockHitId = $blockHit->getId();
		$this->blockHitData = $blockHit->getDamage();
	}
}<|MERGE_RESOLUTION|>--- conflicted
+++ resolved
@@ -74,11 +74,7 @@
 
 		$this->setMaxHealth(1);
 		$this->setHealth(1);
-<<<<<<< HEAD
-		$this->age = $this->namedtag->getShort("Age", $this->age);
 		$this->damage = $this->namedtag->getDouble("damage", $this->damage);
-=======
->>>>>>> c7d58db7
 
 		do{
 			$blockHit = null;
@@ -147,12 +143,8 @@
 	public function saveNBT() : void{
 		parent::saveNBT();
 
-<<<<<<< HEAD
-		$this->namedtag->setShort("Age", $this->age);
 		$this->namedtag->setDouble("damage", $this->damage);
 
-=======
->>>>>>> c7d58db7
 		if($this->blockHit !== null){
 			$this->namedtag->setInt("tileX", $this->blockHit->x);
 			$this->namedtag->setInt("tileY", $this->blockHit->y);
