<?php

/*
 *
 *  ____            _        _   __  __ _                  __  __ ____
 * |  _ \ ___   ___| | _____| |_|  \/  (_)_ __   ___      |  \/  |  _ \
 * | |_) / _ \ / __| |/ / _ \ __| |\/| | | '_ \ / _ \_____| |\/| | |_) |
 * |  __/ (_) | (__|   <  __/ |_| |  | | | | | |  __/_____| |  | |  __/
 * |_|   \___/ \___|_|\_\___|\__|_|  |_|_|_| |_|\___|     |_|  |_|_|
 *
 * This program is free software: you can redistribute it and/or modify
 * it under the terms of the GNU Lesser General Public License as published by
 * the Free Software Foundation, either version 3 of the License, or
 * (at your option) any later version.
 *
 * @author PocketMine Team
 * @link http://www.pocketmine.net/
 *
 *
*/

declare(strict_types=1);

namespace pocketmine\plugin;

use pocketmine\command\PluginCommand;
use pocketmine\command\SimpleCommandMap;
use pocketmine\event\Event;
use pocketmine\event\EventPriority;
use pocketmine\event\HandlerList;
use pocketmine\event\Listener;
use pocketmine\event\plugin\PluginDisableEvent;
use pocketmine\event\plugin\PluginEnableEvent;
use pocketmine\network\mcpe\protocol\ProtocolInfo;
use pocketmine\permission\Permissible;
use pocketmine\permission\Permission;
use pocketmine\permission\PermissionManager;
use pocketmine\Server;
use pocketmine\timings\TimingsHandler;
use pocketmine\utils\Utils;

/**
 * Manages all the plugins
 */
class PluginManager{
	private const MAX_EVENT_CALL_DEPTH = 50;

	/** @var Server */
	private $server;

	/** @var SimpleCommandMap */
	private $commandMap;

	/**
	 * @var Plugin[]
	 */
	protected $plugins = [];

	/**
	 * @var Plugin[]
	 */
	protected $enabledPlugins = [];

	/**
	 * @var PluginLoader[]
	 */
	protected $fileAssociations = [];

	/** @var int */
	private $eventCallDepth = 0;

	/** @var string|null */
	private $pluginDataDirectory;

	/**
	 * @param Server           $server
	 * @param SimpleCommandMap $commandMap
	 * @param null|string      $pluginDataDirectory
	 */
	public function __construct(Server $server, SimpleCommandMap $commandMap, ?string $pluginDataDirectory){
		$this->server = $server;
		$this->commandMap = $commandMap;
		$this->pluginDataDirectory = $pluginDataDirectory;
		if($this->pluginDataDirectory !== null){
			if(!file_exists($this->pluginDataDirectory)){
				@mkdir($this->pluginDataDirectory, 0777, true);
			}elseif(!is_dir($this->pluginDataDirectory)){
				throw new \RuntimeException("Plugin data path $this->pluginDataDirectory exists and is not a directory");
			}
		}
	}

	/**
	 * @param string $name
	 *
	 * @return null|Plugin
	 */
	public function getPlugin(string $name){
		if(isset($this->plugins[$name])){
			return $this->plugins[$name];
		}

		return null;
	}

	/**
	 * @param PluginLoader $loader
	 */
	public function registerInterface(PluginLoader $loader) : void{
		$this->fileAssociations[get_class($loader)] = $loader;
	}

	/**
	 * @return Plugin[]
	 */
	public function getPlugins() : array{
		return $this->plugins;
	}

	private function getDataDirectory(string $pluginPath, string $pluginName) : string{
		if($this->pluginDataDirectory !== null){
			return $this->pluginDataDirectory . $pluginName;
		}
		return dirname($pluginPath) . DIRECTORY_SEPARATOR . $pluginName;
	}

	/**
	 * @param string         $path
	 * @param PluginLoader[] $loaders
	 *
	 * @return Plugin|null
	 */
	public function loadPlugin(string $path, array $loaders = null) : ?Plugin{
		foreach($loaders ?? $this->fileAssociations as $loader){
			if($loader->canLoadPlugin($path)){
				$description = $loader->getPluginDescription($path);
				if($description instanceof PluginDescription){
					$this->server->getLogger()->info($this->server->getLanguage()->translateString("pocketmine.plugin.load", [$description->getFullName()]));
					try{
						$description->checkRequiredExtensions();
					}catch(PluginException $ex){
						$this->server->getLogger()->error($ex->getMessage());
						return null;
					}

					$dataFolder = $this->getDataDirectory($path, $description->getName());
					if(file_exists($dataFolder) and !is_dir($dataFolder)){
						$this->server->getLogger()->error("Projected dataFolder '" . $dataFolder . "' for " . $description->getName() . " exists and is not a directory");
						return null;
					}
					if(!file_exists($dataFolder)){
						mkdir($dataFolder, 0777, true);
					}

					$prefixed = $loader->getAccessProtocol() . $path;
					$loader->loadPlugin($prefixed);

					$mainClass = $description->getMain();
					if(!class_exists($mainClass, true)){
						$this->server->getLogger()->error("Main class for plugin " . $description->getName() . " not found");
						return null;
					}
					if(!is_a($mainClass, Plugin::class, true)){
						$this->server->getLogger()->error("Main class for plugin " . $description->getName() . " is not an instance of " . Plugin::class);
						return null;
					}

					try{
						/**
						 * @var Plugin $plugin
						 * @see Plugin::__construct()
						 */
						$plugin = new $mainClass($loader, $this->server, $description, $dataFolder, $prefixed);
						$plugin->onLoad();
						$this->plugins[$plugin->getDescription()->getName()] = $plugin;

						$pluginCommands = $this->parseYamlCommands($plugin);

						if(count($pluginCommands) > 0){
							$this->commandMap->registerAll($plugin->getDescription()->getName(), $pluginCommands);
						}

						return $plugin;
					}catch(\Throwable $e){
						$this->server->getLogger()->logException($e);
						return null;
					}
				}
			}
		}

		return null;
	}

	/**
	 * @param string $directory
	 * @param array  $newLoaders
	 *
	 * @return Plugin[]
	 */
	public function loadPlugins(string $directory, array $newLoaders = null){

		if(is_dir($directory)){
			$plugins = [];
			$loadedPlugins = [];
			$dependencies = [];
			$softDependencies = [];
			if(is_array($newLoaders)){
				$loaders = [];
				foreach($newLoaders as $key){
					if(isset($this->fileAssociations[$key])){
						$loaders[$key] = $this->fileAssociations[$key];
					}
				}
			}else{
				$loaders = $this->fileAssociations;
			}
			foreach($loaders as $loader){
				foreach(new \DirectoryIterator($directory) as $file){
					if($file === "." or $file === ".."){
						continue;
					}
					$file = $directory . $file;
					if(!$loader->canLoadPlugin($file)){
						continue;
					}
					try{
						$description = $loader->getPluginDescription($file);
						if($description instanceof PluginDescription){
							$name = $description->getName();
							if(stripos($name, "pocketmine") !== false or stripos($name, "minecraft") !== false or stripos($name, "mojang") !== false){
								$this->server->getLogger()->error($this->server->getLanguage()->translateString("pocketmine.plugin.loadError", [$name, "%pocketmine.plugin.restrictedName"]));
								continue;
							}elseif(strpos($name, " ") !== false){
								$this->server->getLogger()->warning($this->server->getLanguage()->translateString("pocketmine.plugin.spacesDiscouraged", [$name]));
							}

							if(isset($plugins[$name]) or $this->getPlugin($name) instanceof Plugin){
								$this->server->getLogger()->error($this->server->getLanguage()->translateString("pocketmine.plugin.duplicateError", [$name]));
								continue;
							}

							if(!$this->isCompatibleApi(...$description->getCompatibleApis())){
								$this->server->getLogger()->error($this->server->getLanguage()->translateString("pocketmine.plugin.loadError", [
									$name,
									$this->server->getLanguage()->translateString("%pocketmine.plugin.incompatibleAPI", [implode(", ", $description->getCompatibleApis())])
								]));
								continue;
							}

							if(count($pluginMcpeProtocols = $description->getCompatibleMcpeProtocols()) > 0){
								$serverMcpeProtocols = [ProtocolInfo::CURRENT_PROTOCOL];
								if(count(array_intersect($pluginMcpeProtocols, $serverMcpeProtocols)) === 0){
									$this->server->getLogger()->error($this->server->getLanguage()->translateString("pocketmine.plugin.loadError", [
										$name,
										$this->server->getLanguage()->translateString("%pocketmine.plugin.incompatibleProtocol", [implode(", ", $pluginMcpeProtocols)])
									]));
									continue;
								}
							}

							$plugins[$name] = $file;

							$softDependencies[$name] = $description->getSoftDepend();
							$dependencies[$name] = $description->getDepend();

							foreach($description->getLoadBefore() as $before){
								if(isset($softDependencies[$before])){
									$softDependencies[$before][] = $name;
								}else{
									$softDependencies[$before] = [$name];
								}
							}
						}
					}catch(\Throwable $e){
						$this->server->getLogger()->error($this->server->getLanguage()->translateString("pocketmine.plugin.fileError", [$file, $directory, $e->getMessage()]));
						$this->server->getLogger()->logException($e);
					}
				}
			}


			while(count($plugins) > 0){
				$missingDependency = true;
				foreach($plugins as $name => $file){
					if(isset($dependencies[$name])){
						foreach($dependencies[$name] as $key => $dependency){
							if(isset($loadedPlugins[$dependency]) or $this->getPlugin($dependency) instanceof Plugin){
								unset($dependencies[$name][$key]);
							}elseif(!isset($plugins[$dependency])){
								$this->server->getLogger()->critical($this->server->getLanguage()->translateString("pocketmine.plugin.loadError", [
									$name,
									$this->server->getLanguage()->translateString("%pocketmine.plugin.unknownDependency", [$dependency])
								]));
								unset($plugins[$name]);
								continue 2;
							}
						}

						if(count($dependencies[$name]) === 0){
							unset($dependencies[$name]);
						}
					}

					if(isset($softDependencies[$name])){
						foreach($softDependencies[$name] as $key => $dependency){
							if(isset($loadedPlugins[$dependency]) or $this->getPlugin($dependency) instanceof Plugin){
								unset($softDependencies[$name][$key]);
							}
						}

						if(count($softDependencies[$name]) === 0){
							unset($softDependencies[$name]);
						}
					}

					if(!isset($dependencies[$name]) and !isset($softDependencies[$name])){
						unset($plugins[$name]);
						$missingDependency = false;
						if($plugin = $this->loadPlugin($file, $loaders) and $plugin instanceof Plugin){
							$loadedPlugins[$name] = $plugin;
						}else{
							$this->server->getLogger()->critical($this->server->getLanguage()->translateString("pocketmine.plugin.genericLoadError", [$name]));
						}
					}
				}

				if($missingDependency){
					foreach($plugins as $name => $file){
						if(!isset($dependencies[$name])){
							unset($softDependencies[$name]);
							unset($plugins[$name]);
							$missingDependency = false;
							if($plugin = $this->loadPlugin($file, $loaders) and $plugin instanceof Plugin){
								$loadedPlugins[$name] = $plugin;
							}else{
								$this->server->getLogger()->critical($this->server->getLanguage()->translateString("pocketmine.plugin.genericLoadError", [$name]));
							}
						}
					}

					//No plugins loaded :(
					if($missingDependency){
						foreach($plugins as $name => $file){
							$this->server->getLogger()->critical($this->server->getLanguage()->translateString("pocketmine.plugin.loadError", [$name, "%pocketmine.plugin.circularDependency"]));
						}
						$plugins = [];
					}
				}
			}

			return $loadedPlugins;
		}else{
			return [];
		}
	}

	/**
	 * Returns whether a specified API version string is considered compatible with the server's API version.
	 *
	 * @param string ...$versions
	 * @return bool
	 */
	public function isCompatibleApi(string ...$versions) : bool{
		$serverString = $this->server->getApiVersion();
		$serverApi = array_pad(explode("-", $serverString), 2, "");
		$serverNumbers = array_map("intval", explode(".", $serverApi[0]));

		foreach($versions as $version){
			//Format: majorVersion.minorVersion.patch (3.0.0)
			//    or: majorVersion.minorVersion.patch-devBuild (3.0.0-alpha1)
			if($version !== $serverString){
				$pluginApi = array_pad(explode("-", $version), 2, ""); //0 = version, 1 = suffix (optional)

				if(strtoupper($pluginApi[1]) !== strtoupper($serverApi[1])){ //Different release phase (alpha vs. beta) or phase build (alpha.1 vs alpha.2)
					continue;
				}

				$pluginNumbers = array_map("intval", array_pad(explode(".", $pluginApi[0]), 3, "0")); //plugins might specify API like "3.0" or "3"

				if($pluginNumbers[0] !== $serverNumbers[0]){ //Completely different API version
					continue;
				}

				if($pluginNumbers[1] > $serverNumbers[1]){ //If the plugin requires new API features, being backwards compatible
					continue;
				}

				if($pluginNumbers[1] === $serverNumbers[1] and $pluginNumbers[2] > $serverNumbers[2]){ //If the plugin requires bug fixes in patches, being backwards compatible
					continue;
				}
			}

			return true;
		}

		return false;
	}

	/**
	 * @deprecated
	 * @see PermissionManager::getPermission()
	 *
	 * @param string $name
	 *
	 * @return null|Permission
	 */
	public function getPermission(string $name){
		return PermissionManager::getInstance()->getPermission($name);
	}

	/**
	 * @deprecated
	 * @see PermissionManager::addPermission()
	 *
	 * @param Permission $permission
	 *
	 * @return bool
	 */
	public function addPermission(Permission $permission) : bool{
		return PermissionManager::getInstance()->addPermission($permission);
	}

	/**
	 * @deprecated
	 * @see PermissionManager::removePermission()
	 *
	 * @param string|Permission $permission
	 */
	public function removePermission($permission){
		PermissionManager::getInstance()->removePermission($permission);
	}

	/**
	 * @deprecated
	 * @see PermissionManager::getDefaultPermissions()
	 *
	 * @param bool $op
	 *
	 * @return Permission[]
	 */
	public function getDefaultPermissions(bool $op) : array{
		return PermissionManager::getInstance()->getDefaultPermissions($op);
	}

	/**
	 * @deprecated
	 * @see PermissionManager::recalculatePermissionDefaults()
	 *
	 * @param Permission $permission
	 */
	public function recalculatePermissionDefaults(Permission $permission){
		PermissionManager::getInstance()->recalculatePermissionDefaults($permission);
	}

	/**
	 * @deprecated
	 * @see PermissionManager::subscribeToPermission()
	 *
	 * @param string      $permission
	 * @param Permissible $permissible
	 */
	public function subscribeToPermission(string $permission, Permissible $permissible){
		PermissionManager::getInstance()->subscribeToPermission($permission, $permissible);
	}

	/**
	 * @deprecated
	 * @see PermissionManager::unsubscribeFromPermission()
	 *
	 * @param string      $permission
	 * @param Permissible $permissible
	 */
	public function unsubscribeFromPermission(string $permission, Permissible $permissible){
		PermissionManager::getInstance()->unsubscribeFromPermission($permission, $permissible);
	}

	/**
<<<<<<< HEAD
	 * @deprecated
	 * @see PermissionManager::getPermissionSubscriptions()
	 *
=======
	 * @param Permissible $permissible
	 */
	public function unsubscribeFromAllPermissions(Permissible $permissible) : void{
		foreach($this->permSubs as $permission => &$subs){
			unset($subs[spl_object_hash($permissible)]);
			if(empty($subs)){
				unset($this->permSubs[$permission]);
			}
		}
	}

	/**
>>>>>>> 5863d4c0
	 * @param string $permission
	 *
	 * @return array|Permissible[]
	 */
	public function getPermissionSubscriptions(string $permission) : array{
		return PermissionManager::getInstance()->getPermissionSubscriptions($permission);
	}

	/**
	 * @deprecated
	 * @see PermissionManager::subscribeToDefaultPerms()
	 *
	 * @param bool        $op
	 * @param Permissible $permissible
	 */
	public function subscribeToDefaultPerms(bool $op, Permissible $permissible){
		PermissionManager::getInstance()->subscribeToDefaultPerms($op, $permissible);
	}

	/**
	 * @deprecated
	 * @see PermissionManager::unsubscribeFromDefaultPerms()
	 *
	 * @param bool        $op
	 * @param Permissible $permissible
	 */
	public function unsubscribeFromDefaultPerms(bool $op, Permissible $permissible){
		PermissionManager::getInstance()->unsubscribeFromDefaultPerms($op, $permissible);
	}

	/**
	 * @deprecated
	 * @see PermissionManager::getDefaultPermSubscriptions()
	 *
	 * @param bool $op
	 *
	 * @return Permissible[]
	 */
	public function getDefaultPermSubscriptions(bool $op) : array{
		return PermissionManager::getInstance()->getDefaultPermSubscriptions($op);
	}

	/**
	 * @deprecated
	 * @see PermissionManager::getPermissions()
	 *
	 * @return Permission[]
	 */
	public function getPermissions() : array{
		return PermissionManager::getInstance()->getPermissions();
	}

	/**
	 * @param Plugin $plugin
	 *
	 * @return bool
	 */
	public function isPluginEnabled(Plugin $plugin) : bool{
		return isset($this->plugins[$plugin->getDescription()->getName()]) and $plugin->isEnabled();
	}

	/**
	 * @param Plugin $plugin
	 */
	public function enablePlugin(Plugin $plugin){
		if(!$plugin->isEnabled()){
			try{
				$this->server->getLogger()->info($this->server->getLanguage()->translateString("pocketmine.plugin.enable", [$plugin->getDescription()->getFullName()]));

				$permManager = PermissionManager::getInstance();
				foreach($plugin->getDescription()->getPermissions() as $perm){
					$permManager->addPermission($perm);
				}
				$plugin->getScheduler()->setEnabled(true);
				$plugin->setEnabled(true);

				$this->enabledPlugins[$plugin->getDescription()->getName()] = $plugin;

				$this->server->getPluginManager()->callEvent(new PluginEnableEvent($plugin));
			}catch(\Throwable $e){
				$this->server->getLogger()->logException($e);
				$this->disablePlugin($plugin);
			}
		}
	}

	/**
	 * @param Plugin $plugin
	 *
	 * @return PluginCommand[]
	 */
	protected function parseYamlCommands(Plugin $plugin) : array{
		$pluginCmds = [];

		foreach($plugin->getDescription()->getCommands() as $key => $data){
			if(strpos($key, ":") !== false){
				$this->server->getLogger()->critical($this->server->getLanguage()->translateString("pocketmine.plugin.commandError", [$key, $plugin->getDescription()->getFullName()]));
				continue;
			}
			if(is_array($data)){
				$newCmd = new PluginCommand($key, $plugin);
				if(isset($data["description"])){
					$newCmd->setDescription($data["description"]);
				}

				if(isset($data["usage"])){
					$newCmd->setUsage($data["usage"]);
				}

				if(isset($data["aliases"]) and is_array($data["aliases"])){
					$aliasList = [];
					foreach($data["aliases"] as $alias){
						if(strpos($alias, ":") !== false){
							$this->server->getLogger()->critical($this->server->getLanguage()->translateString("pocketmine.plugin.aliasError", [$alias, $plugin->getDescription()->getFullName()]));
							continue;
						}
						$aliasList[] = $alias;
					}

					$newCmd->setAliases($aliasList);
				}

				if(isset($data["permission"])){
					if(is_bool($data["permission"])){
						$newCmd->setPermission($data["permission"] ? "true" : "false");
					}elseif(is_string($data["permission"])){
						$newCmd->setPermission($data["permission"]);
					}else{
						throw new \InvalidArgumentException("Permission must be a string or boolean, " . gettype($data["permission"]) . " given");
					}
				}

				if(isset($data["permission-message"])){
					$newCmd->setPermissionMessage($data["permission-message"]);
				}

				$pluginCmds[] = $newCmd;
			}
		}

		return $pluginCmds;
	}

	public function disablePlugins(){
		foreach($this->getPlugins() as $plugin){
			$this->disablePlugin($plugin);
		}
	}

	/**
	 * @param Plugin $plugin
	 */
	public function disablePlugin(Plugin $plugin){
		if($plugin->isEnabled()){
			$this->server->getLogger()->info($this->server->getLanguage()->translateString("pocketmine.plugin.disable", [$plugin->getDescription()->getFullName()]));
			$this->callEvent(new PluginDisableEvent($plugin));

			unset($this->enabledPlugins[$plugin->getDescription()->getName()]);

			try{
				$plugin->setEnabled(false);
			}catch(\Throwable $e){
				$this->server->getLogger()->logException($e);
			}
			$plugin->getScheduler()->shutdown();
			HandlerList::unregisterAll($plugin);
			$permManager = PermissionManager::getInstance();
			foreach($plugin->getDescription()->getPermissions() as $perm){
				$permManager->removePermission($perm);
			}
		}
	}

	public function tickSchedulers(int $currentTick) : void{
		foreach($this->enabledPlugins as $p){
			$p->getScheduler()->mainThreadHeartbeat($currentTick);
		}
	}

	public function clearPlugins(){
		$this->disablePlugins();
		$this->plugins = [];
		$this->enabledPlugins = [];
		$this->fileAssociations = [];
	}

	/**
	 * Calls an event
	 *
	 * @param Event $event
	 */
	public function callEvent(Event $event){
		if($this->eventCallDepth >= self::MAX_EVENT_CALL_DEPTH){
			//this exception will be caught by the parent event call if all else fails
			throw new \RuntimeException("Recursive event call detected (reached max depth of " . self::MAX_EVENT_CALL_DEPTH . " calls)");
		}

		$handlerList = HandlerList::getHandlerListFor(get_class($event));
		assert($handlerList !== null, "Called event should have a valid HandlerList");

		++$this->eventCallDepth;
		foreach(EventPriority::ALL as $priority){
			$currentList = $handlerList;
			while($currentList !== null){
				foreach($currentList->getListenersByPriority($priority) as $registration){
					if(!$registration->getPlugin()->isEnabled()){
						continue;
					}

					try{
						$registration->callEvent($event);
					}catch(\Throwable $e){
						$this->server->getLogger()->critical(
							$this->server->getLanguage()->translateString("pocketmine.plugin.eventError", [
								$event->getEventName(),
								$registration->getPlugin()->getDescription()->getFullName(),
								$e->getMessage(),
								get_class($registration->getListener())
							]));
						$this->server->getLogger()->logException($e);
					}
				}

				$currentList = $currentList->getParent();
			}
		}
		--$this->eventCallDepth;
	}

	/**
	 * Registers all the events in the given Listener class
	 *
	 * @param Listener $listener
	 * @param Plugin   $plugin
	 *
	 * @throws PluginException
	 */
	public function registerEvents(Listener $listener, Plugin $plugin) : void{
		if(!$plugin->isEnabled()){
			throw new PluginException("Plugin attempted to register " . get_class($listener) . " while not enabled");
		}

		$reflection = new \ReflectionClass(get_class($listener));
		foreach($reflection->getMethods(\ReflectionMethod::IS_PUBLIC) as $method){
			if(!$method->isStatic() and $method->getDeclaringClass()->implementsInterface(Listener::class)){
				$tags = Utils::parseDocComment((string) $method->getDocComment());
				if(isset($tags["notHandler"])){
					continue;
				}

				try{
					$priority = isset($tags["priority"]) ? EventPriority::fromString($tags["priority"]) : EventPriority::NORMAL;
				}catch(\InvalidArgumentException $e){
					throw new PluginException("Event handler " . get_class($listener) . "->" . $method->getName() . "() declares invalid/unknown priority \"" . $tags["priority"] . "\"");
				}

				$ignoreCancelled = false;
				if(isset($tags["ignoreCancelled"])){
					switch(strtolower($tags["ignoreCancelled"])){
						case "true":
						case "":
							$ignoreCancelled = true;
							break;
						case "false":
							$ignoreCancelled = false;
							break;
						default:
							throw new PluginException("Event handler " . get_class($listener) . "->" . $method->getName() . "() declares invalid @ignoreCancelled value \"" . $tags["ignoreCancelled"] . "\"");
					}
				}

				$parameters = $method->getParameters();
				try{
					$isHandler = count($parameters) === 1 && $parameters[0]->getClass() instanceof \ReflectionClass && is_subclass_of($parameters[0]->getClass()->getName(), Event::class);
				}catch(\ReflectionException $e){
					if(isset($tags["softDepend"]) && !isset($this->plugins[$tags["softDepend"]])){
						$this->server->getLogger()->debug("Not registering @softDepend listener " . get_class($listener) . "::" . $method->getName() . "(" . $parameters[0]->getType()->getName() . ") because plugin \"" . $tags["softDepend"] . "\" not found");
						continue;
					}

					throw $e;
				}
				if($isHandler){
					$class = $parameters[0]->getClass()->getName();
					$this->registerEvent($class, $listener, $priority, new MethodEventExecutor($method->getName()), $plugin, $ignoreCancelled);
				}
			}
		}
	}

	/**
	 * @param string        $event Class name that extends Event
	 * @param Listener      $listener
	 * @param int           $priority
	 * @param EventExecutor $executor
	 * @param Plugin        $plugin
	 * @param bool          $ignoreCancelled
	 *
	 * @throws PluginException
	 */
	public function registerEvent(string $event, Listener $listener, int $priority, EventExecutor $executor, Plugin $plugin, bool $ignoreCancelled = false) : void{
		if(!is_subclass_of($event, Event::class)){
			throw new PluginException($event . " is not an Event");
		}

		$tags = Utils::parseDocComment((string) (new \ReflectionClass($event))->getDocComment());
		if(isset($tags["deprecated"]) and $this->server->getProperty("settings.deprecated-verbose", true)){
			$this->server->getLogger()->warning($this->server->getLanguage()->translateString("pocketmine.plugin.deprecatedEvent", [
				$plugin->getName(),
				$event,
				get_class($listener) . "->" . ($executor instanceof MethodEventExecutor ? $executor->getMethod() : "<unknown>")
			]));
		}


		if(!$plugin->isEnabled()){
			throw new PluginException("Plugin attempted to register " . $event . " while not enabled");
		}

		$timings = new TimingsHandler("Plugin: " . $plugin->getDescription()->getFullName() . " Event: " . get_class($listener) . "::" . ($executor instanceof MethodEventExecutor ? $executor->getMethod() : "???") . "(" . (new \ReflectionClass($event))->getShortName() . ")");

		$this->getEventListeners($event)->register(new RegisteredListener($listener, $executor, $priority, $plugin, $ignoreCancelled, $timings));
	}

	/**
	 * @param string $event
	 *
	 * @return HandlerList
	 */
	private function getEventListeners(string $event) : HandlerList{
		$list = HandlerList::getHandlerListFor($event);
		if($list === null){
			throw new PluginException("Abstract events not declaring @allowHandle cannot be handled (tried to register listener for $event)");
		}
		return $list;
	}
}<|MERGE_RESOLUTION|>--- conflicted
+++ resolved
@@ -476,24 +476,19 @@
 	}
 
 	/**
-<<<<<<< HEAD
+	 * @deprecated
+	 * @see PermissionManager::unsubscribeFromAllPermissions()
+	 *
+	 * @param Permissible $permissible
+	 */
+	public function unsubscribeFromAllPermissions(Permissible $permissible) : void{
+		PermissionManager::getInstance()->unsubscribeFromAllPermissions($permissible);
+	}
+
+	/**
 	 * @deprecated
 	 * @see PermissionManager::getPermissionSubscriptions()
 	 *
-=======
-	 * @param Permissible $permissible
-	 */
-	public function unsubscribeFromAllPermissions(Permissible $permissible) : void{
-		foreach($this->permSubs as $permission => &$subs){
-			unset($subs[spl_object_hash($permissible)]);
-			if(empty($subs)){
-				unset($this->permSubs[$permission]);
-			}
-		}
-	}
-
-	/**
->>>>>>> 5863d4c0
 	 * @param string $permission
 	 *
 	 * @return array|Permissible[]
