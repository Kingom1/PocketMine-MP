--- conflicted
+++ resolved
@@ -290,13 +290,8 @@
 				}
 				$plugins[$name] = $file;
 
-<<<<<<< HEAD
-				$softDependencies[$name] = $description->getSoftDepend();
+				$softDependencies[$name] = array_merge($softDependencies[$name] ?? [], $description->getSoftDepend());
 				$dependencies[$name] = $description->getDepend();
-=======
-					$softDependencies[$name] = array_merge($softDependencies[$name] ?? [], $description->getSoftDepend());
-					$dependencies[$name] = $description->getDepend();
->>>>>>> 670bf2b9
 
 				foreach($description->getLoadBefore() as $before){
 					if(isset($softDependencies[$before])){
