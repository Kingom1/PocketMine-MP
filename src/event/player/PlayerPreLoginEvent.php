--- conflicted
+++ resolved
@@ -58,18 +58,9 @@
 
 	public function __construct(
 		private PlayerInfo $playerInfo,
-<<<<<<< HEAD
-		private string $ip,
-		private int $port,
+		private NetworkSession $session,
 		protected bool $authRequired
 	){}
-=======
-		private NetworkSession $session,
-		bool $authRequired
-	){
-		$this->authRequired = $authRequired;
-	}
->>>>>>> b65dbcae
 
 	/**
 	 * Returns an object containing self-proclaimed information about the connecting player.
