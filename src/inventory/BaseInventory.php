<?php

/*
 *
 *  ____            _        _   __  __ _                  __  __ ____
 * |  _ \ ___   ___| | _____| |_|  \/  (_)_ __   ___      |  \/  |  _ \
 * | |_) / _ \ / __| |/ / _ \ __| |\/| | | '_ \ / _ \_____| |\/| | |_) |
 * |  __/ (_) | (__|   <  __/ |_| |  | | | | | |  __/_____| |  | |  __/
 * |_|   \___/ \___|_|\_\___|\__|_|  |_|_|_| |_|\___|     |_|  |_|_|
 *
 * This program is free software: you can redistribute it and/or modify
 * it under the terms of the GNU Lesser General Public License as published by
 * the Free Software Foundation, either version 3 of the License, or
 * (at your option) any later version.
 *
 * @author PocketMine Team
 * @link http://www.pocketmine.net/
 *
 *
*/

declare(strict_types=1);

namespace pocketmine\inventory;

use pocketmine\item\Item;
use pocketmine\item\ItemFactory;
use pocketmine\player\Player;
use pocketmine\utils\ObjectSet;
use function array_slice;
use function count;
use function spl_object_id;

/**
 * This class provides everything needed to implement an inventory, minus the underlying storage system.
 */
abstract class BaseInventory implements Inventory{
	use InventoryHelpersTrait;

	/** @var int */
	protected $maxStackSize = Inventory::MAX_STACK;
	/** @var Player[] */
	protected $viewers = [];
	/**
	 * @var InventoryListener[]|ObjectSet
	 * @phpstan-var ObjectSet<InventoryListener>
	 */
	protected $listeners;

	public function __construct(){
		$this->listeners = new ObjectSet();
	}

	public function getMaxStackSize() : int{
		return $this->maxStackSize;
	}

	/**
	 * @param Item[] $items
	 */
	abstract protected function internalSetContents(array $items) : void;

	/**
	 * @param Item[] $items
	 */
	public function setContents(array $items) : void{
		if(count($items) > $this->getSize()){
			$items = array_slice($items, 0, $this->getSize(), true);
		}

		$oldContents = $this->getContents(true);

		$listeners = $this->listeners->toArray();
		$this->listeners->clear();
		$viewers = $this->viewers;
		$this->viewers = [];

		$this->internalSetContents($items);

		$this->listeners->add(...$listeners); //don't directly write, in case listeners were added while operation was in progress
		foreach($viewers as $id => $viewer){
			$this->viewers[$id] = $viewer;
		}

		foreach($this->listeners as $listener){
			$listener->onContentChange($this, $oldContents);
		}

		foreach($this->getViewers() as $viewer){
			if($viewer->isConnected()){
				$viewer->getNetworkSession()->getInvManager()->syncContents($this);
			}
		}
	}

	abstract protected function internalSetItem(int $index, Item $item) : void;

	public function setItem(int $index, Item $item) : void{
		if($item->isNull()){
			$item = ItemFactory::air();
		}else{
			$item = clone $item;
		}

		$oldItem = $this->getItem($index);

		$this->internalSetItem($index, $item);
		$this->onSlotChange($index, $oldItem);
	}

	/**
	 * @return Player[]
	 */
	public function getViewers() : array{
		return $this->viewers;
	}

	/**
	 * Removes the inventory window from all players currently viewing it.
	 */
	public function removeAllViewers() : void{
		foreach($this->viewers as $hash => $viewer){
			if($viewer->getCurrentWindow() === $this){ //this might not be the case for the player's own inventory
				$viewer->removeCurrentWindow();
			}
			unset($this->viewers[$hash]);
		}
	}

	public function setMaxStackSize(int $size) : void{
		$this->maxStackSize = $size;
	}

	public function onOpen(Player $who) : void{
		$this->viewers[spl_object_id($who)] = $who;
	}

	public function onClose(Player $who) : void{
		unset($this->viewers[spl_object_id($who)]);
	}

	protected function onSlotChange(int $index, Item $before) : void{
		foreach($this->listeners as $listener){
			$listener->onSlotChange($this, $index, $before);
		}
		foreach($this->viewers as $viewer){
<<<<<<< HEAD
			if($viewer->isConnected()){
				$viewer->getNetworkSession()->getInvManager()->syncSlot($this, $index);
			}
=======
			$invManager = $viewer->getNetworkSession()->getInvManager();
			if($invManager === null){
				continue;
			}
			$invManager->syncSlot($this, $index);
>>>>>>> ede4d583
		}
	}

	/**
	 * @param Item[] $itemsBefore
	 * @phpstan-param array<int, Item> $itemsBefore
	 */
	protected function onContentChange(array $itemsBefore) : void{
		foreach($this->listeners as $listener){
			$listener->onContentChange($this, $itemsBefore);
		}

		foreach($this->getViewers() as $viewer){
			$invManager = $viewer->getNetworkSession()->getInvManager();
			if($invManager === null){
				continue;
			}
			$invManager->syncContents($this);
		}
	}

	public function slotExists(int $slot) : bool{
		return $slot >= 0 and $slot < $this->getSize();
	}

	public function getListeners() : ObjectSet{
		return $this->listeners;
	}
}<|MERGE_RESOLUTION|>--- conflicted
+++ resolved
@@ -144,17 +144,11 @@
 			$listener->onSlotChange($this, $index, $before);
 		}
 		foreach($this->viewers as $viewer){
-<<<<<<< HEAD
-			if($viewer->isConnected()){
-				$viewer->getNetworkSession()->getInvManager()->syncSlot($this, $index);
-			}
-=======
 			$invManager = $viewer->getNetworkSession()->getInvManager();
 			if($invManager === null){
 				continue;
 			}
 			$invManager->syncSlot($this, $index);
->>>>>>> ede4d583
 		}
 	}
 
