<?php

/*
 *
 *  ____            _        _   __  __ _                  __  __ ____
 * |  _ \ ___   ___| | _____| |_|  \/  (_)_ __   ___      |  \/  |  _ \
 * | |_) / _ \ / __| |/ / _ \ __| |\/| | | '_ \ / _ \_____| |\/| | |_) |
 * |  __/ (_) | (__|   <  __/ |_| |  | | | | | |  __/_____| |  | |  __/
 * |_|   \___/ \___|_|\_\___|\__|_|  |_|_|_| |_|\___|     |_|  |_|_|
 *
 * This program is free software: you can redistribute it and/or modify
 * it under the terms of the GNU Lesser General Public License as published by
 * the Free Software Foundation, either version 3 of the License, or
 * (at your option) any later version.
 *
 * @author PocketMine Team
 * @link http://www.pocketmine.net/
 *
 *
*/

declare(strict_types=1);

namespace pocketmine\inventory;

use pocketmine\item\Item;
use pocketmine\item\ItemFactory;
use pocketmine\player\Player;
use pocketmine\utils\ObjectSet;
use function array_map;
use function array_slice;
use function count;
use function spl_object_id;

abstract class BaseInventory implements Inventory{
	use InventoryHelpersTrait;

	/** @var int */
	protected $maxStackSize = Inventory::MAX_STACK;
	/**
	 * @var \SplFixedArray|(Item|null)[]
	 * @phpstan-var \SplFixedArray<Item|null>
	 */
	protected $slots;
	/** @var Player[] */
	protected $viewers = [];
	/**
	 * @var InventoryListener[]|ObjectSet
	 * @phpstan-var ObjectSet<InventoryListener>
	 */
	protected $listeners;

	public function __construct(int $size){
		$this->slots = new \SplFixedArray($size);
		$this->listeners = new ObjectSet();
	}

	/**
	 * Returns the size of the inventory.
	 */
	public function getSize() : int{
		return $this->slots->getSize();
	}

	public function getMaxStackSize() : int{
		return $this->maxStackSize;
	}

	public function getItem(int $index) : Item{
		return $this->slots[$index] !== null ? clone $this->slots[$index] : ItemFactory::air();
	}

	/**
	 * @return Item[]
	 */
	public function getContents(bool $includeEmpty = false) : array{
		$contents = [];

		foreach($this->slots as $i => $slot){
			if($slot !== null){
				$contents[$i] = clone $slot;
			}elseif($includeEmpty){
				$contents[$i] = ItemFactory::air();
			}
		}

		return $contents;
	}

	/**
	 * @param Item[] $items
	 */
	public function setContents(array $items) : void{
		if(count($items) > $this->getSize()){
			$items = array_slice($items, 0, $this->getSize(), true);
		}

		$oldContents = array_map(function(?Item $item) : Item{
			return $item ?? ItemFactory::air();
		}, $this->slots->toArray());

		$listeners = $this->listeners->toArray();
		$this->listeners->clear();
		$viewers = $this->viewers;
		$this->viewers = [];

		for($i = 0, $size = $this->getSize(); $i < $size; ++$i){
			if(!isset($items[$i])){
				$this->clear($i);
			}else{
				$this->setItem($i, $items[$i]);
			}
		}

		$this->listeners->add(...$listeners); //don't directly write, in case listeners were added while operation was in progress
		foreach($viewers as $id => $viewer){
			$this->viewers[$id] = $viewer;
		}

<<<<<<< HEAD
		foreach($this->listeners as $listener){
			$listener->onContentChange($this, $oldContents);
		}

		foreach($this->getViewers() as $viewer){
			if($viewer->isConnected()){
				$viewer->getNetworkSession()->getInvManager()->syncContents($this);
			}
		}
=======
		$this->onContentChange($oldContents);
>>>>>>> 267b4924
	}

	public function setItem(int $index, Item $item) : void{
		if($item->isNull()){
			$item = ItemFactory::air();
		}else{
			$item = clone $item;
		}

		$oldItem = $this->getItem($index);

		$this->slots[$index] = $item->isNull() ? null : $item;
		$this->onSlotChange($index, $oldItem);
	}

	/**
	 * @return Player[]
	 */
	public function getViewers() : array{
		return $this->viewers;
	}

	/**
	 * Removes the inventory window from all players currently viewing it.
	 */
	public function removeAllViewers() : void{
		foreach($this->viewers as $hash => $viewer){
			if($viewer->getCurrentWindow() === $this){ //this might not be the case for the player's own inventory
				$viewer->removeCurrentWindow();
			}
			unset($this->viewers[$hash]);
		}
	}

	public function setMaxStackSize(int $size) : void{
		$this->maxStackSize = $size;
	}

	public function onOpen(Player $who) : void{
		$this->viewers[spl_object_id($who)] = $who;
	}

	public function onClose(Player $who) : void{
		unset($this->viewers[spl_object_id($who)]);
	}

	protected function onSlotChange(int $index, Item $before) : void{
		foreach($this->listeners as $listener){
			$listener->onSlotChange($this, $index, $before);
		}
		foreach($this->viewers as $viewer){
			if($viewer->isConnected()){
				$viewer->getNetworkSession()->getInvManager()->syncSlot($this, $index);
			}
		}
	}

	/**
	 * @param Item[] $itemsBefore
	 * @phpstan-param array<int, Item> $itemsBefore
	 */
	protected function onContentChange(array $itemsBefore) : void{
		foreach($this->listeners as $listener){
			$listener->onContentChange($this, $itemsBefore);
		}

		foreach($this->getViewers() as $viewer){
			$viewer->getNetworkSession()->getInvManager()->syncContents($this);
		}
	}

	public function slotExists(int $slot) : bool{
		return $slot >= 0 and $slot < $this->slots->getSize();
	}

	public function getListeners() : ObjectSet{
		return $this->listeners;
	}
}<|MERGE_RESOLUTION|>--- conflicted
+++ resolved
@@ -117,7 +117,6 @@
 			$this->viewers[$id] = $viewer;
 		}
 
-<<<<<<< HEAD
 		foreach($this->listeners as $listener){
 			$listener->onContentChange($this, $oldContents);
 		}
@@ -127,9 +126,6 @@
 				$viewer->getNetworkSession()->getInvManager()->syncContents($this);
 			}
 		}
-=======
-		$this->onContentChange($oldContents);
->>>>>>> 267b4924
 	}
 
 	public function setItem(int $index, Item $item) : void{
