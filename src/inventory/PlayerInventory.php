--- conflicted
+++ resolved
@@ -91,20 +91,8 @@
 		$oldIndex = $this->itemInHandIndex;
 		$this->itemInHandIndex = $hotbarSlot;
 
-<<<<<<< HEAD
-		if($this->holder instanceof Player and $send){
-		    if($this->holder->isConnected()){
-                $this->holder->getNetworkSession()->getInvManager()->syncSelectedHotbarSlot();
-            }
-		}
-		foreach($this->holder->getViewers() as $viewer){
-            if($viewer->isConnected()){
-                $viewer->getNetworkSession()->onMobEquipmentChange($this->holder);
-            }
-=======
 		foreach($this->heldItemIndexChangeListeners as $callback){
 			$callback($oldIndex);
->>>>>>> 74902d99
 		}
 	}
 
