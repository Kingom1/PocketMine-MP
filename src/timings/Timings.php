--- conflicted
+++ resolved
@@ -81,17 +81,13 @@
 	/** @var TimingsHandler[] */
 	public static array $tileEntityTypeTimingMap = [];
 	/** @var TimingsHandler[] */
-<<<<<<< HEAD
 	public static array $packetReceiveTimingMap = [];
-=======
-	public static $packetReceiveTimingMap = [];
 
 	/** @var TimingsHandler[] */
 	private static array $packetDecodeTimingMap = [];
 	/** @var TimingsHandler[] */
 	private static array $packetHandleTimingMap = [];
 
->>>>>>> 16ed1672
 	/** @var TimingsHandler[] */
 	public static array $packetSendTimingMap = [];
 	/** @var TimingsHandler[] */
