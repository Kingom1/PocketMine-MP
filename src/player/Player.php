--- conflicted
+++ resolved
@@ -1802,17 +1802,12 @@
 	/**
 	 * Sends a direct chat message to a player
 	 */
-<<<<<<< HEAD
-	public function sendMessage(TranslationContainer|string $message) : void{
+	public function sendMessage(Translatable|string $message) : void{
 		if(!$this->isConnected()){
 			return;
 		}
 
-		if($message instanceof TranslationContainer){
-=======
-	public function sendMessage(Translatable|string $message) : void{
 		if($message instanceof Translatable){
->>>>>>> 17c7e253
 			$this->sendTranslation($message->getText(), $message->getParameters());
 			return;
 		}
