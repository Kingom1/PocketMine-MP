<?php

/*
 *
 *  ____            _        _   __  __ _                  __  __ ____
 * |  _ \ ___   ___| | _____| |_|  \/  (_)_ __   ___      |  \/  |  _ \
 * | |_) / _ \ / __| |/ / _ \ __| |\/| | | '_ \ / _ \_____| |\/| | |_) |
 * |  __/ (_) | (__|   <  __/ |_| |  | | | | | |  __/_____| |  | |  __/
 * |_|   \___/ \___|_|\_\___|\__|_|  |_|_|_| |_|\___|     |_|  |_|_|
 *
 * This program is free software: you can redistribute it and/or modify
 * it under the terms of the GNU Lesser General Public License as published by
 * the Free Software Foundation, either version 3 of the License, or
 * (at your option) any later version.
 *
 * @author PocketMine Team
 * @link http://www.pocketmine.net/
 *
 *
*/

declare(strict_types=1);

namespace pocketmine\console;

use pocketmine\snooze\SleeperNotifier;
use pocketmine\thread\Thread;
use pocketmine\utils\AssumptionFailedError;
use pocketmine\utils\Utils;
use Webmozart\PathUtil\Path;
use function base64_encode;
use function fgets;
use function fopen;
use function preg_replace;
use function proc_close;
use function proc_open;
use function proc_terminate;
use function sprintf;
use function stream_select;
use function stream_socket_accept;
use function stream_socket_get_name;
use function stream_socket_server;
use function stream_socket_shutdown;
use function trim;
use const PHP_BINARY;
use const STREAM_SHUT_RDWR;

final class ConsoleReaderThread extends Thread{
	private \Threaded $buffer;
	private ?SleeperNotifier $notifier;

	public function __construct(\Threaded $buffer, ?SleeperNotifier $notifier = null){
		$this->buffer = $buffer;
		$this->notifier = $notifier;
	}

	protected function onRun() : void{
		$buffer = $this->buffer;
		$notifier = $this->notifier;

		while(!$this->isKilled){
			$this->runSubprocess($buffer, $notifier);
		}
	}

	/**
	 * This pile of shit exists because PHP on Windows is broken, and can't handle stream_select() on stdin or pipes
	 * properly - stdin native triggers stream_select() when a key is pressed, causing it to get stuck in fgets()
	 * waiting for a line that might never come (and Windows doesn't support character-based reading either), and
	 * pipes just constantly trigger stream_select() instead of only when data is returned, rendering it useless.
	 *
	 * This results in whichever process reads stdin getting stuck on shutdown, which previously forced us to kill
	 * the entire server process to make it go away.
	 *
	 * To get around this problem, we delegate the responsibility of reading stdin to a subprocess, which we can
	 * then brutally murder when the server shuts down, without killing the entire server process.
	 * Thankfully, stream_select() actually works properly on sockets, so we can use them for inter-process
	 * communication.
	 */
	private function runSubprocess(\Threaded $buffer, ?SleeperNotifier $notifier) : void{
		$server = stream_socket_server("tcp://127.0.0.1:0");
		if($server === false){
			throw new \RuntimeException("Failed to open console reader socket server");
		}
		$address = Utils::assumeNotFalse(stream_socket_get_name($server, false), "stream_socket_get_name() shouldn't return false here");

		//Windows sucks, and likes to corrupt UTF-8 file paths when they travel to the subprocess, so we base64 encode
		//the path to avoid the problem. This is an abysmally shitty hack, but here we are :(
<<<<<<< HEAD
		$sub = Utils::assumeNotFalse(proc_open(
			[PHP_BINARY, '-r', sprintf('require base64_decode("%s", true);', base64_encode(Path::join(__DIR__, 'ConsoleReaderChildProcess.php'))), $address],
=======
		$sub = proc_open(
			[PHP_BINARY, '-dopcache.enable_cli=0', '-r', sprintf('require base64_decode("%s", true);', base64_encode(Path::join(__DIR__, 'ConsoleReaderChildProcess.php'))), $address],
>>>>>>> c334e6de
			[
				2 => fopen("php://stderr", "w"),
			],
			$pipes
		), "Something has gone horribly wrong");

		$client = stream_socket_accept($server, 15);
		if($client === false){
			throw new AssumptionFailedError("stream_socket_accept() returned false");
		}
		stream_socket_shutdown($server, STREAM_SHUT_RDWR);
		while(!$this->isKilled){
			$r = [$client];
			$w = null;
			$e = null;
			if(stream_select($r, $w, $e, 0, 200000) === 1){
				$command = fgets($client);
				if($command === false){
					//subprocess died for some reason; this could be someone killed it manually from outside (e.g.
					//mistyped PID) or it might be a ctrl+c signal to this process that the child is handling
					//differently (different signal handlers).
					//since we have no way to know the difference, we just kill the sub and start a new one.
					break;
				}

				$command = preg_replace("#\\x1b\\x5b([^\\x1b]*\\x7e|[\\x40-\\x50])#", "", trim($command)) ?? throw new AssumptionFailedError("This regex is assumed to be valid");
				$command = preg_replace('/[[:cntrl:]]/', '', $command) ?? throw new AssumptionFailedError("This regex is assumed to be valid");
				if($command === ""){
					continue;
				}
				$buffer[] = $command;
				if($notifier !== null){
					$notifier->wakeupSleeper();
				}
			}
		}

		//we have no way to signal to the subprocess to shut down gracefully; besides, Windows sucks, and the subprocess
		//gets stuck in a blocking fgets() read because stream_select() is a hunk of junk (hence the separate process in
		//the first place).
		proc_terminate($sub);
		proc_close($sub);
		stream_socket_shutdown($client, STREAM_SHUT_RDWR);
	}

	public function getThreadName() : string{
		return "Console";
	}
}<|MERGE_RESOLUTION|>--- conflicted
+++ resolved
@@ -86,13 +86,8 @@
 
 		//Windows sucks, and likes to corrupt UTF-8 file paths when they travel to the subprocess, so we base64 encode
 		//the path to avoid the problem. This is an abysmally shitty hack, but here we are :(
-<<<<<<< HEAD
 		$sub = Utils::assumeNotFalse(proc_open(
-			[PHP_BINARY, '-r', sprintf('require base64_decode("%s", true);', base64_encode(Path::join(__DIR__, 'ConsoleReaderChildProcess.php'))), $address],
-=======
-		$sub = proc_open(
 			[PHP_BINARY, '-dopcache.enable_cli=0', '-r', sprintf('require base64_decode("%s", true);', base64_encode(Path::join(__DIR__, 'ConsoleReaderChildProcess.php'))), $address],
->>>>>>> c334e6de
 			[
 				2 => fopen("php://stderr", "w"),
 			],
