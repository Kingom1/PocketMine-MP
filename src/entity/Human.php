--- conflicted
+++ resolved
@@ -223,13 +223,9 @@
 		$this->inventory = new PlayerInventory($this);
 		$syncHeldItem = function() : void{
 			foreach($this->getViewers() as $viewer){
-<<<<<<< HEAD
 				if($viewer->isConnected()){
-					$viewer->getNetworkSession()->onMobEquipmentChange($this);
-				}
-=======
-				$viewer->getNetworkSession()->onMobMainHandItemChange($this);
->>>>>>> 7b2c6c5c
+					$viewer->getNetworkSession()->onMobMainHandItemChange($this);
+				}
 			}
 		};
 		$this->inventory->getListeners()->add(new CallbackInventoryListener(
@@ -291,13 +287,9 @@
 		$this->inventory->setHeldItemIndex($nbt->getInt("SelectedInventorySlot", 0));
 		$this->inventory->getHeldItemIndexChangeListeners()->add(function(int $oldIndex) : void{
 			foreach($this->getViewers() as $viewer){
-<<<<<<< HEAD
 				if($viewer->isConnected()){
-					$viewer->getNetworkSession()->onMobEquipmentChange($this);
-				}
-=======
-				$viewer->getNetworkSession()->onMobMainHandItemChange($this);
->>>>>>> 7b2c6c5c
+					$viewer->getNetworkSession()->onMobMainHandItemChange($this);
+				}
 			}
 		});
 
