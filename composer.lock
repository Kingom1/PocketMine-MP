{
    "_readme": [
        "This file locks the dependencies of your project to a known state",
        "Read more about it at https://getcomposer.org/doc/01-basic-usage.md#installing-dependencies",
        "This file is @generated automatically"
    ],
<<<<<<< HEAD
    "content-hash": "96fe3a83f47dd580efcf9bf5cd6aaa3d",
=======
    "content-hash": "54ae200719453a6bb90afa4c67a50e71",
>>>>>>> 15c99cfe
    "packages": [
        {
            "name": "adhocore/json-comment",
            "version": "1.1.2",
            "source": {
                "type": "git",
                "url": "https://github.com/adhocore/php-json-comment.git",
                "reference": "fc2f76979f0a44a5f5bc2a2b600d0762fe0e78e7"
            },
            "dist": {
                "type": "zip",
                "url": "https://api.github.com/repos/adhocore/php-json-comment/zipball/fc2f76979f0a44a5f5bc2a2b600d0762fe0e78e7",
                "reference": "fc2f76979f0a44a5f5bc2a2b600d0762fe0e78e7",
                "shasum": ""
            },
            "require": {
                "ext-ctype": "*",
                "php": ">=7.0"
            },
            "require-dev": {
                "phpunit/phpunit": "^6.5 || ^7.5 || ^8.5"
            },
            "type": "library",
            "autoload": {
                "psr-4": {
                    "Ahc\\Json\\": "src/"
                }
            },
            "notification-url": "https://packagist.org/downloads/",
            "license": [
                "MIT"
            ],
            "authors": [
                {
                    "name": "Jitendra Adhikari",
                    "email": "jiten.adhikary@gmail.com"
                }
            ],
            "description": "Lightweight JSON comment stripper library for PHP",
            "keywords": [
                "comment",
                "json",
                "strip-comment"
            ],
            "support": {
                "issues": "https://github.com/adhocore/php-json-comment/issues",
                "source": "https://github.com/adhocore/php-json-comment/tree/1.1.2"
            },
            "funding": [
                {
                    "url": "https://paypal.me/ji10",
                    "type": "custom"
                }
            ],
            "time": "2021-04-09T03:06:06+00:00"
        },
        {
            "name": "brick/math",
            "version": "0.9.3",
            "source": {
                "type": "git",
                "url": "https://github.com/brick/math.git",
                "reference": "ca57d18f028f84f777b2168cd1911b0dee2343ae"
            },
            "dist": {
                "type": "zip",
                "url": "https://api.github.com/repos/brick/math/zipball/ca57d18f028f84f777b2168cd1911b0dee2343ae",
                "reference": "ca57d18f028f84f777b2168cd1911b0dee2343ae",
                "shasum": ""
            },
            "require": {
                "ext-json": "*",
                "php": "^7.1 || ^8.0"
            },
            "require-dev": {
                "php-coveralls/php-coveralls": "^2.2",
                "phpunit/phpunit": "^7.5.15 || ^8.5 || ^9.0",
                "vimeo/psalm": "4.9.2"
            },
            "type": "library",
            "autoload": {
                "psr-4": {
                    "Brick\\Math\\": "src/"
                }
            },
            "notification-url": "https://packagist.org/downloads/",
            "license": [
                "MIT"
            ],
            "description": "Arbitrary-precision arithmetic library",
            "keywords": [
                "Arbitrary-precision",
                "BigInteger",
                "BigRational",
                "arithmetic",
                "bigdecimal",
                "bignum",
                "brick",
                "math"
            ],
            "support": {
                "issues": "https://github.com/brick/math/issues",
                "source": "https://github.com/brick/math/tree/0.9.3"
            },
            "funding": [
                {
                    "url": "https://github.com/BenMorel",
                    "type": "github"
                },
                {
                    "url": "https://tidelift.com/funding/github/packagist/brick/math",
                    "type": "tidelift"
                }
            ],
            "time": "2021-08-15T20:50:18+00:00"
        },
        {
            "name": "fgrosse/phpasn1",
            "version": "v2.4.0",
            "source": {
                "type": "git",
                "url": "https://github.com/fgrosse/PHPASN1.git",
                "reference": "eef488991d53e58e60c9554b09b1201ca5ba9296"
            },
            "dist": {
                "type": "zip",
                "url": "https://api.github.com/repos/fgrosse/PHPASN1/zipball/eef488991d53e58e60c9554b09b1201ca5ba9296",
                "reference": "eef488991d53e58e60c9554b09b1201ca5ba9296",
                "shasum": ""
            },
            "require": {
                "php": "~7.1.0 || ~7.2.0 || ~7.3.0 || ~7.4.0 || ~8.0.0 || ~8.1.0"
            },
            "require-dev": {
                "php-coveralls/php-coveralls": "~2.0",
                "phpunit/phpunit": "^6.3 || ^7.0 || ^8.0"
            },
            "suggest": {
                "ext-bcmath": "BCmath is the fallback extension for big integer calculations",
                "ext-curl": "For loading OID information from the web if they have not bee defined statically",
                "ext-gmp": "GMP is the preferred extension for big integer calculations",
                "phpseclib/bcmath_compat": "BCmath polyfill for servers where neither GMP nor BCmath is available"
            },
            "type": "library",
            "extra": {
                "branch-alias": {
                    "dev-master": "2.0.x-dev"
                }
            },
            "autoload": {
                "psr-4": {
                    "FG\\": "lib/"
                }
            },
            "notification-url": "https://packagist.org/downloads/",
            "license": [
                "MIT"
            ],
            "authors": [
                {
                    "name": "Friedrich Große",
                    "email": "friedrich.grosse@gmail.com",
                    "homepage": "https://github.com/FGrosse",
                    "role": "Author"
                },
                {
                    "name": "All contributors",
                    "homepage": "https://github.com/FGrosse/PHPASN1/contributors"
                }
            ],
            "description": "A PHP Framework that allows you to encode and decode arbitrary ASN.1 structures using the ITU-T X.690 Encoding Rules.",
            "homepage": "https://github.com/FGrosse/PHPASN1",
            "keywords": [
                "DER",
                "asn.1",
                "asn1",
                "ber",
                "binary",
                "decoding",
                "encoding",
                "x.509",
                "x.690",
                "x509",
                "x690"
            ],
            "support": {
                "issues": "https://github.com/fgrosse/PHPASN1/issues",
                "source": "https://github.com/fgrosse/PHPASN1/tree/v2.4.0"
            },
            "time": "2021-12-11T12:41:06+00:00"
        },
        {
            "name": "nethergamesmc/bedrock-data",
            "version": "dev-master",
            "source": {
                "type": "git",
                "url": "https://github.com/NetherGamesMC/BedrockData.git",
                "reference": "f74589fe97b3572d156b21bfbd8e30e4b2f0f789"
            },
            "dist": {
                "type": "zip",
                "url": "https://api.github.com/repos/NetherGamesMC/BedrockData/zipball/f74589fe97b3572d156b21bfbd8e30e4b2f0f789",
                "reference": "f74589fe97b3572d156b21bfbd8e30e4b2f0f789",
                "shasum": ""
            },
            "default-branch": true,
            "type": "library",
            "license": [
                "CC0-1.0"
            ],
            "description": "Blobs of data generated from Minecraft: Bedrock Edition, used by PocketMine-MP",
            "support": {
                "source": "https://github.com/NetherGamesMC/BedrockData/tree/master"
            },
            "time": "2022-06-07T17:21:57+00:00"
        },
        {
            "name": "nethergamesmc/bedrock-protocol",
            "version": "dev-master",
            "source": {
                "type": "git",
                "url": "https://github.com/NetherGamesMC/BedrockProtocol.git",
                "reference": "2b54c52b103e187e807c37161948f674ead100f6"
            },
            "dist": {
                "type": "zip",
                "url": "https://api.github.com/repos/NetherGamesMC/BedrockProtocol/zipball/2b54c52b103e187e807c37161948f674ead100f6",
                "reference": "2b54c52b103e187e807c37161948f674ead100f6",
                "shasum": ""
            },
            "require": {
                "ext-json": "*",
                "netresearch/jsonmapper": "^4.0",
                "php": "^8.0",
                "pocketmine/binaryutils": "^0.2.0",
                "pocketmine/color": "^0.2.0",
                "pocketmine/math": "^0.3.0 || ^0.4.0",
                "pocketmine/nbt": "^0.3.0",
                "ramsey/uuid": "^4.1"
            },
            "require-dev": {
                "phpstan/phpstan": "1.7.11",
                "phpstan/phpstan-phpunit": "^1.0.0",
                "phpstan/phpstan-strict-rules": "^1.0.0",
                "phpunit/phpunit": "^9.5"
            },
            "default-branch": true,
            "type": "library",
            "autoload": {
                "psr-4": {
                    "pocketmine\\network\\mcpe\\protocol\\": "src/"
                }
            },
            "autoload-dev": {
                "psr-4": {
                    "pocketmine\\network\\mcpe\\protocol\\": "tests/phpunit/"
                }
            },
            "scripts": {
                "update-create-methods": [
                    "@php tools/generate-create-static-methods.php"
                ]
            },
            "license": [
                "LGPL-3.0"
            ],
            "description": "An implementation of the Minecraft: Bedrock Edition protocol in PHP",
            "support": {
                "source": "https://github.com/NetherGamesMC/BedrockProtocol/tree/master"
            },
            "time": "2022-06-08T11:03:08+00:00"
        },
        {
            "name": "netresearch/jsonmapper",
            "version": "v4.0.0",
            "source": {
                "type": "git",
                "url": "https://github.com/cweiske/jsonmapper.git",
                "reference": "8bbc021a8edb2e4a7ea2f8ad4fa9ec9dce2fcb8d"
            },
            "dist": {
                "type": "zip",
                "url": "https://api.github.com/repos/cweiske/jsonmapper/zipball/8bbc021a8edb2e4a7ea2f8ad4fa9ec9dce2fcb8d",
                "reference": "8bbc021a8edb2e4a7ea2f8ad4fa9ec9dce2fcb8d",
                "shasum": ""
            },
            "require": {
                "ext-json": "*",
                "ext-pcre": "*",
                "ext-reflection": "*",
                "ext-spl": "*",
                "php": ">=7.1"
            },
            "require-dev": {
                "phpunit/phpunit": "~7.5 || ~8.0 || ~9.0",
                "squizlabs/php_codesniffer": "~3.5"
            },
            "type": "library",
            "autoload": {
                "psr-0": {
                    "JsonMapper": "src/"
                }
            },
            "notification-url": "https://packagist.org/downloads/",
            "license": [
                "OSL-3.0"
            ],
            "authors": [
                {
                    "name": "Christian Weiske",
                    "email": "cweiske@cweiske.de",
                    "homepage": "http://github.com/cweiske/jsonmapper/",
                    "role": "Developer"
                }
            ],
            "description": "Map nested JSON structures onto PHP classes",
            "support": {
                "email": "cweiske@cweiske.de",
                "issues": "https://github.com/cweiske/jsonmapper/issues",
                "source": "https://github.com/cweiske/jsonmapper/tree/v4.0.0"
            },
            "time": "2020-12-01T19:48:11+00:00"
        },
        {
            "name": "pocketmine/binaryutils",
            "version": "0.2.4",
            "source": {
                "type": "git",
                "url": "https://github.com/pmmp/BinaryUtils.git",
                "reference": "5ac7eea91afbad8dc498f5ce34ce6297d5e6ea9a"
            },
            "dist": {
                "type": "zip",
                "url": "https://api.github.com/repos/pmmp/BinaryUtils/zipball/5ac7eea91afbad8dc498f5ce34ce6297d5e6ea9a",
                "reference": "5ac7eea91afbad8dc498f5ce34ce6297d5e6ea9a",
                "shasum": ""
            },
            "require": {
                "php": "^7.4 || ^8.0",
                "php-64bit": "*"
            },
            "require-dev": {
                "phpstan/extension-installer": "^1.0",
                "phpstan/phpstan": "1.3.0",
                "phpstan/phpstan-phpunit": "^1.0",
                "phpstan/phpstan-strict-rules": "^1.0.0",
                "phpunit/phpunit": "^9.5"
            },
            "type": "library",
            "autoload": {
                "psr-4": {
                    "pocketmine\\utils\\": "src/"
                }
            },
            "notification-url": "https://packagist.org/downloads/",
            "license": [
                "LGPL-3.0"
            ],
            "description": "Classes and methods for conveniently handling binary data",
            "support": {
                "issues": "https://github.com/pmmp/BinaryUtils/issues",
                "source": "https://github.com/pmmp/BinaryUtils/tree/0.2.4"
            },
            "time": "2022-01-12T18:06:33+00:00"
        },
        {
            "name": "pocketmine/callback-validator",
            "version": "1.0.3",
            "source": {
                "type": "git",
                "url": "https://github.com/pmmp/CallbackValidator.git",
                "reference": "64787469766bcaa7e5885242e85c23c25e8c55a2"
            },
            "dist": {
                "type": "zip",
                "url": "https://api.github.com/repos/pmmp/CallbackValidator/zipball/64787469766bcaa7e5885242e85c23c25e8c55a2",
                "reference": "64787469766bcaa7e5885242e85c23c25e8c55a2",
                "shasum": ""
            },
            "require": {
                "ext-reflection": "*",
                "php": "^7.1 || ^8.0"
            },
            "replace": {
                "daverandom/callback-validator": "*"
            },
            "require-dev": {
                "phpstan/extension-installer": "^1.0",
                "phpstan/phpstan": "0.12.59",
                "phpstan/phpstan-strict-rules": "^0.12.4",
                "phpunit/phpunit": "^7.5 || ^8.5 || ^9.0"
            },
            "type": "library",
            "autoload": {
                "psr-4": {
                    "DaveRandom\\CallbackValidator\\": "src/"
                }
            },
            "notification-url": "https://packagist.org/downloads/",
            "license": [
                "MIT"
            ],
            "authors": [
                {
                    "name": "Chris Wright",
                    "email": "cw@daverandom.com"
                }
            ],
            "description": "Fork of daverandom/callback-validator - Tools for validating callback signatures",
            "support": {
                "issues": "https://github.com/pmmp/CallbackValidator/issues",
                "source": "https://github.com/pmmp/CallbackValidator/tree/1.0.3"
            },
            "time": "2020-12-11T01:45:37+00:00"
        },
        {
            "name": "pocketmine/classloader",
            "version": "0.2.0",
            "source": {
                "type": "git",
                "url": "https://github.com/pmmp/ClassLoader.git",
                "reference": "49ea303993efdfb39cd302e2156d50aa78209e78"
            },
            "dist": {
                "type": "zip",
                "url": "https://api.github.com/repos/pmmp/ClassLoader/zipball/49ea303993efdfb39cd302e2156d50aa78209e78",
                "reference": "49ea303993efdfb39cd302e2156d50aa78209e78",
                "shasum": ""
            },
            "require": {
                "ext-pthreads": "~3.2.0 || ^4.0",
                "ext-reflection": "*",
                "php": "^8.0"
            },
            "conflict": {
                "pocketmine/spl": "<0.4"
            },
            "require-dev": {
                "phpstan/extension-installer": "^1.0",
                "phpstan/phpstan": "0.12.99",
                "phpstan/phpstan-strict-rules": "^0.12.4",
                "phpunit/phpunit": "^9.5"
            },
            "type": "library",
            "autoload": {
                "classmap": [
                    "./src"
                ]
            },
            "notification-url": "https://packagist.org/downloads/",
            "license": [
                "LGPL-3.0"
            ],
            "description": "Ad-hoc autoloading components used by PocketMine-MP",
            "support": {
                "issues": "https://github.com/pmmp/ClassLoader/issues",
                "source": "https://github.com/pmmp/ClassLoader/tree/0.2.0"
            },
            "time": "2021-11-01T20:17:27+00:00"
        },
        {
            "name": "pocketmine/color",
            "version": "0.2.0",
            "source": {
                "type": "git",
                "url": "https://github.com/pmmp/Color.git",
                "reference": "09be6ea6d76f2e33d6813c39d29c22c46c17e1d2"
            },
            "dist": {
                "type": "zip",
                "url": "https://api.github.com/repos/pmmp/Color/zipball/09be6ea6d76f2e33d6813c39d29c22c46c17e1d2",
                "reference": "09be6ea6d76f2e33d6813c39d29c22c46c17e1d2",
                "shasum": ""
            },
            "require": {
                "php": "^7.2 || ^8.0"
            },
            "require-dev": {
                "phpstan/phpstan": "0.12.59",
                "phpstan/phpstan-strict-rules": "^0.12.2"
            },
            "type": "library",
            "autoload": {
                "psr-4": {
                    "pocketmine\\color\\": "src/"
                }
            },
            "notification-url": "https://packagist.org/downloads/",
            "license": [
                "LGPL-3.0"
            ],
            "description": "Color handling library used by PocketMine-MP and related projects",
            "support": {
                "issues": "https://github.com/pmmp/Color/issues",
                "source": "https://github.com/pmmp/Color/tree/0.2.0"
            },
            "time": "2020-12-11T01:24:32+00:00"
        },
        {
            "name": "pocketmine/errorhandler",
            "version": "0.6.0",
            "source": {
                "type": "git",
                "url": "https://github.com/pmmp/ErrorHandler.git",
                "reference": "dae214a04348b911e8219ebf125ff1c5589cc878"
            },
            "dist": {
                "type": "zip",
                "url": "https://api.github.com/repos/pmmp/ErrorHandler/zipball/dae214a04348b911e8219ebf125ff1c5589cc878",
                "reference": "dae214a04348b911e8219ebf125ff1c5589cc878",
                "shasum": ""
            },
            "require": {
                "php": "^8.0"
            },
            "require-dev": {
                "phpstan/phpstan": "0.12.99",
                "phpstan/phpstan-strict-rules": "^0.12.2",
                "phpunit/phpunit": "^9.5"
            },
            "type": "library",
            "autoload": {
                "psr-4": {
                    "pocketmine\\errorhandler\\": "src/"
                }
            },
            "notification-url": "https://packagist.org/downloads/",
            "license": [
                "LGPL-3.0"
            ],
            "description": "Utilities to handle nasty PHP E_* errors in a usable way",
            "support": {
                "issues": "https://github.com/pmmp/ErrorHandler/issues",
                "source": "https://github.com/pmmp/ErrorHandler/tree/0.6.0"
            },
            "time": "2022-01-08T21:05:46+00:00"
        },
        {
            "name": "pocketmine/locale-data",
            "version": "2.8.3",
            "source": {
                "type": "git",
                "url": "https://github.com/pmmp/Language.git",
                "reference": "113c115a3b8976917eb22b74dccab464831b6483"
            },
            "dist": {
                "type": "zip",
                "url": "https://api.github.com/repos/pmmp/Language/zipball/113c115a3b8976917eb22b74dccab464831b6483",
                "reference": "113c115a3b8976917eb22b74dccab464831b6483",
                "shasum": ""
            },
            "type": "library",
            "notification-url": "https://packagist.org/downloads/",
            "description": "Language resources used by PocketMine-MP",
            "support": {
                "issues": "https://github.com/pmmp/Language/issues",
                "source": "https://github.com/pmmp/Language/tree/2.8.3"
            },
            "time": "2022-05-11T13:51:37+00:00"
        },
        {
            "name": "pocketmine/log",
            "version": "0.4.0",
            "source": {
                "type": "git",
                "url": "https://github.com/pmmp/Log.git",
                "reference": "e6c912c0f9055c81d23108ec2d179b96f404c043"
            },
            "dist": {
                "type": "zip",
                "url": "https://api.github.com/repos/pmmp/Log/zipball/e6c912c0f9055c81d23108ec2d179b96f404c043",
                "reference": "e6c912c0f9055c81d23108ec2d179b96f404c043",
                "shasum": ""
            },
            "require": {
                "php": "^7.4 || ^8.0"
            },
            "conflict": {
                "pocketmine/spl": "<0.4"
            },
            "require-dev": {
                "phpstan/phpstan": "0.12.88",
                "phpstan/phpstan-strict-rules": "^0.12.2"
            },
            "type": "library",
            "autoload": {
                "classmap": [
                    "./src"
                ]
            },
            "notification-url": "https://packagist.org/downloads/",
            "license": [
                "LGPL-3.0"
            ],
            "description": "Logging components used by PocketMine-MP and related projects",
            "support": {
                "issues": "https://github.com/pmmp/Log/issues",
                "source": "https://github.com/pmmp/Log/tree/0.4.0"
            },
            "time": "2021-06-18T19:08:09+00:00"
        },
        {
            "name": "pocketmine/log-pthreads",
            "version": "0.4.0",
            "source": {
                "type": "git",
                "url": "https://github.com/pmmp/LogPthreads.git",
                "reference": "61f709e8cf36bcc24e4efe02acded680a1ce23cd"
            },
            "dist": {
                "type": "zip",
                "url": "https://api.github.com/repos/pmmp/LogPthreads/zipball/61f709e8cf36bcc24e4efe02acded680a1ce23cd",
                "reference": "61f709e8cf36bcc24e4efe02acded680a1ce23cd",
                "shasum": ""
            },
            "require": {
                "ext-pthreads": "~3.2.0 || ^4.0",
                "php": "^7.4 || ^8.0",
                "pocketmine/log": "^0.4.0"
            },
            "conflict": {
                "pocketmine/spl": "<0.4"
            },
            "require-dev": {
                "phpstan/extension-installer": "^1.0",
                "phpstan/phpstan": "0.12.88",
                "phpstan/phpstan-strict-rules": "^0.12.4"
            },
            "type": "library",
            "autoload": {
                "classmap": [
                    "./src"
                ]
            },
            "notification-url": "https://packagist.org/downloads/",
            "license": [
                "LGPL-3.0"
            ],
            "description": "Logging components specialized for pthreads used by PocketMine-MP and related projects",
            "support": {
                "issues": "https://github.com/pmmp/LogPthreads/issues",
                "source": "https://github.com/pmmp/LogPthreads/tree/0.4.0"
            },
            "time": "2021-11-01T21:42:09+00:00"
        },
        {
            "name": "pocketmine/math",
            "version": "0.4.2",
            "source": {
                "type": "git",
                "url": "https://github.com/pmmp/Math.git",
                "reference": "aacc3759a508a69dfa5bc4dfa770ab733c5c94bf"
            },
            "dist": {
                "type": "zip",
                "url": "https://api.github.com/repos/pmmp/Math/zipball/aacc3759a508a69dfa5bc4dfa770ab733c5c94bf",
                "reference": "aacc3759a508a69dfa5bc4dfa770ab733c5c94bf",
                "shasum": ""
            },
            "require": {
                "php": "^8.0",
                "php-64bit": "*"
            },
            "require-dev": {
                "phpstan/extension-installer": "^1.0",
                "phpstan/phpstan": "1.2.0",
                "phpstan/phpstan-strict-rules": "^1.0",
                "phpunit/phpunit": "^8.5 || ^9.5"
            },
            "type": "library",
            "autoload": {
                "psr-4": {
                    "pocketmine\\math\\": "src/"
                }
            },
            "notification-url": "https://packagist.org/downloads/",
            "license": [
                "LGPL-3.0"
            ],
            "description": "PHP library containing math related code used in PocketMine-MP",
            "support": {
                "issues": "https://github.com/pmmp/Math/issues",
                "source": "https://github.com/pmmp/Math/tree/0.4.2"
            },
            "time": "2021-12-05T01:15:17+00:00"
        },
        {
            "name": "pocketmine/nbt",
            "version": "0.3.2",
            "source": {
                "type": "git",
                "url": "https://github.com/pmmp/NBT.git",
                "reference": "3e0d9ef6b6c5fb45e3745a121296e75631b3eefe"
            },
            "dist": {
                "type": "zip",
                "url": "https://api.github.com/repos/pmmp/NBT/zipball/3e0d9ef6b6c5fb45e3745a121296e75631b3eefe",
                "reference": "3e0d9ef6b6c5fb45e3745a121296e75631b3eefe",
                "shasum": ""
            },
            "require": {
                "php": "^7.4 || ^8.0",
                "php-64bit": "*",
                "pocketmine/binaryutils": "^0.2.0"
            },
            "require-dev": {
                "phpstan/extension-installer": "^1.0",
                "phpstan/phpstan": "1.2.0",
                "phpstan/phpstan-strict-rules": "^1.0",
                "phpunit/phpunit": "^9.5"
            },
            "type": "library",
            "autoload": {
                "psr-4": {
                    "pocketmine\\nbt\\": "src/"
                }
            },
            "notification-url": "https://packagist.org/downloads/",
            "license": [
                "LGPL-3.0"
            ],
            "description": "PHP library for working with Named Binary Tags",
            "support": {
                "issues": "https://github.com/pmmp/NBT/issues",
                "source": "https://github.com/pmmp/NBT/tree/0.3.2"
            },
            "time": "2021-12-16T01:02:37+00:00"
        },
        {
            "name": "pocketmine/raklib",
            "version": "0.14.4",
            "source": {
                "type": "git",
                "url": "https://github.com/pmmp/RakLib.git",
                "reference": "1ea8e3b95a1b6bf785dc27d76578657be4185f42"
            },
            "dist": {
                "type": "zip",
                "url": "https://api.github.com/repos/pmmp/RakLib/zipball/1ea8e3b95a1b6bf785dc27d76578657be4185f42",
                "reference": "1ea8e3b95a1b6bf785dc27d76578657be4185f42",
                "shasum": ""
            },
            "require": {
                "ext-sockets": "*",
                "php": "^8.0",
                "php-64bit": "*",
                "php-ipv6": "*",
                "pocketmine/binaryutils": "^0.2.0",
                "pocketmine/log": "^0.3.0 || ^0.4.0"
            },
            "require-dev": {
                "phpstan/phpstan": "1.5.4",
                "phpstan/phpstan-strict-rules": "^1.0"
            },
            "type": "library",
            "autoload": {
                "psr-4": {
                    "raklib\\": "src/"
                }
            },
            "notification-url": "https://packagist.org/downloads/",
            "license": [
                "GPL-3.0"
            ],
            "description": "A RakNet server implementation written in PHP",
            "support": {
                "issues": "https://github.com/pmmp/RakLib/issues",
                "source": "https://github.com/pmmp/RakLib/tree/0.14.4"
            },
            "time": "2022-04-17T18:42:17+00:00"
        },
        {
            "name": "pocketmine/raklib-ipc",
            "version": "0.1.1",
            "source": {
                "type": "git",
                "url": "https://github.com/pmmp/RakLibIpc.git",
                "reference": "922a6444b0c6c7daaa5aa5a832107e1ec4738aed"
            },
            "dist": {
                "type": "zip",
                "url": "https://api.github.com/repos/pmmp/RakLibIpc/zipball/922a6444b0c6c7daaa5aa5a832107e1ec4738aed",
                "reference": "922a6444b0c6c7daaa5aa5a832107e1ec4738aed",
                "shasum": ""
            },
            "require": {
                "php": "^7.4 || ^8.0",
                "php-64bit": "*",
                "pocketmine/binaryutils": "^0.2.0",
                "pocketmine/raklib": "^0.13.1 || ^0.14.0"
            },
            "require-dev": {
                "phpstan/phpstan": "0.12.81",
                "phpstan/phpstan-strict-rules": "^0.12.2"
            },
            "type": "library",
            "autoload": {
                "psr-4": {
                    "raklib\\server\\ipc\\": "src/"
                }
            },
            "notification-url": "https://packagist.org/downloads/",
            "license": [
                "GPL-3.0"
            ],
            "description": "Channel-based protocols for inter-thread/inter-process communication with RakLib",
            "support": {
                "issues": "https://github.com/pmmp/RakLibIpc/issues",
                "source": "https://github.com/pmmp/RakLibIpc/tree/0.1.1"
            },
            "time": "2021-09-22T17:01:12+00:00"
        },
        {
            "name": "pocketmine/snooze",
            "version": "0.3.1",
            "source": {
                "type": "git",
                "url": "https://github.com/pmmp/Snooze.git",
                "reference": "0ac8fc2a781c419a1f64ebca4d5835028f59e29b"
            },
            "dist": {
                "type": "zip",
                "url": "https://api.github.com/repos/pmmp/Snooze/zipball/0ac8fc2a781c419a1f64ebca4d5835028f59e29b",
                "reference": "0ac8fc2a781c419a1f64ebca4d5835028f59e29b",
                "shasum": ""
            },
            "require": {
                "ext-pthreads": "~3.2.0 || ^4.0",
                "php-64bit": "^7.3 || ^8.0"
            },
            "require-dev": {
                "phpstan/extension-installer": "^1.0",
                "phpstan/phpstan": "0.12.99",
                "phpstan/phpstan-strict-rules": "^0.12.4"
            },
            "type": "library",
            "autoload": {
                "psr-4": {
                    "pocketmine\\snooze\\": "src/"
                }
            },
            "notification-url": "https://packagist.org/downloads/",
            "license": [
                "LGPL-3.0"
            ],
            "description": "Thread notification management library for code using the pthreads extension",
            "support": {
                "issues": "https://github.com/pmmp/Snooze/issues",
                "source": "https://github.com/pmmp/Snooze/tree/0.3.1"
            },
            "time": "2021-11-01T20:50:08+00:00"
        },
        {
            "name": "ramsey/collection",
            "version": "1.2.2",
            "source": {
                "type": "git",
                "url": "https://github.com/ramsey/collection.git",
                "reference": "cccc74ee5e328031b15640b51056ee8d3bb66c0a"
            },
            "dist": {
                "type": "zip",
                "url": "https://api.github.com/repos/ramsey/collection/zipball/cccc74ee5e328031b15640b51056ee8d3bb66c0a",
                "reference": "cccc74ee5e328031b15640b51056ee8d3bb66c0a",
                "shasum": ""
            },
            "require": {
                "php": "^7.3 || ^8",
                "symfony/polyfill-php81": "^1.23"
            },
            "require-dev": {
                "captainhook/captainhook": "^5.3",
                "dealerdirect/phpcodesniffer-composer-installer": "^0.7.0",
                "ergebnis/composer-normalize": "^2.6",
                "fakerphp/faker": "^1.5",
                "hamcrest/hamcrest-php": "^2",
                "jangregor/phpstan-prophecy": "^0.8",
                "mockery/mockery": "^1.3",
                "phpspec/prophecy-phpunit": "^2.0",
                "phpstan/extension-installer": "^1",
                "phpstan/phpstan": "^0.12.32",
                "phpstan/phpstan-mockery": "^0.12.5",
                "phpstan/phpstan-phpunit": "^0.12.11",
                "phpunit/phpunit": "^8.5 || ^9",
                "psy/psysh": "^0.10.4",
                "slevomat/coding-standard": "^6.3",
                "squizlabs/php_codesniffer": "^3.5",
                "vimeo/psalm": "^4.4"
            },
            "type": "library",
            "autoload": {
                "psr-4": {
                    "Ramsey\\Collection\\": "src/"
                }
            },
            "notification-url": "https://packagist.org/downloads/",
            "license": [
                "MIT"
            ],
            "authors": [
                {
                    "name": "Ben Ramsey",
                    "email": "ben@benramsey.com",
                    "homepage": "https://benramsey.com"
                }
            ],
            "description": "A PHP library for representing and manipulating collections.",
            "keywords": [
                "array",
                "collection",
                "hash",
                "map",
                "queue",
                "set"
            ],
            "support": {
                "issues": "https://github.com/ramsey/collection/issues",
                "source": "https://github.com/ramsey/collection/tree/1.2.2"
            },
            "funding": [
                {
                    "url": "https://github.com/ramsey",
                    "type": "github"
                },
                {
                    "url": "https://tidelift.com/funding/github/packagist/ramsey/collection",
                    "type": "tidelift"
                }
            ],
            "time": "2021-10-10T03:01:02+00:00"
        },
        {
            "name": "ramsey/uuid",
            "version": "4.3.1",
            "source": {
                "type": "git",
                "url": "https://github.com/ramsey/uuid.git",
                "reference": "8505afd4fea63b81a85d3b7b53ac3cb8dc347c28"
            },
            "dist": {
                "type": "zip",
                "url": "https://api.github.com/repos/ramsey/uuid/zipball/8505afd4fea63b81a85d3b7b53ac3cb8dc347c28",
                "reference": "8505afd4fea63b81a85d3b7b53ac3cb8dc347c28",
                "shasum": ""
            },
            "require": {
                "brick/math": "^0.8 || ^0.9",
                "ext-ctype": "*",
                "ext-json": "*",
                "php": "^8.0",
                "ramsey/collection": "^1.0"
            },
            "replace": {
                "rhumsaa/uuid": "self.version"
            },
            "require-dev": {
                "captainhook/captainhook": "^5.10",
                "captainhook/plugin-composer": "^5.3",
                "dealerdirect/phpcodesniffer-composer-installer": "^0.7.0",
                "doctrine/annotations": "^1.8",
                "ergebnis/composer-normalize": "^2.15",
                "mockery/mockery": "^1.3",
                "moontoast/math": "^1.1",
                "paragonie/random-lib": "^2",
                "php-mock/php-mock": "^2.2",
                "php-mock/php-mock-mockery": "^1.3",
                "php-parallel-lint/php-parallel-lint": "^1.1",
                "phpbench/phpbench": "^1.0",
                "phpstan/extension-installer": "^1.0",
                "phpstan/phpstan": "^0.12",
                "phpstan/phpstan-mockery": "^0.12",
                "phpstan/phpstan-phpunit": "^0.12",
                "phpunit/phpunit": "^8.5 || ^9",
                "slevomat/coding-standard": "^7.0",
                "squizlabs/php_codesniffer": "^3.5",
                "vimeo/psalm": "^4.9"
            },
            "suggest": {
                "ext-bcmath": "Enables faster math with arbitrary-precision integers using BCMath.",
                "ext-ctype": "Enables faster processing of character classification using ctype functions.",
                "ext-gmp": "Enables faster math with arbitrary-precision integers using GMP.",
                "ext-uuid": "Enables the use of PeclUuidTimeGenerator and PeclUuidRandomGenerator.",
                "paragonie/random-lib": "Provides RandomLib for use with the RandomLibAdapter",
                "ramsey/uuid-doctrine": "Allows the use of Ramsey\\Uuid\\Uuid as Doctrine field type."
            },
            "type": "library",
            "extra": {
                "captainhook": {
                    "force-install": true
                }
            },
            "autoload": {
                "files": [
                    "src/functions.php"
                ],
                "psr-4": {
                    "Ramsey\\Uuid\\": "src/"
                }
            },
            "notification-url": "https://packagist.org/downloads/",
            "license": [
                "MIT"
            ],
            "description": "A PHP library for generating and working with universally unique identifiers (UUIDs).",
            "keywords": [
                "guid",
                "identifier",
                "uuid"
            ],
            "support": {
                "issues": "https://github.com/ramsey/uuid/issues",
                "source": "https://github.com/ramsey/uuid/tree/4.3.1"
            },
            "funding": [
                {
                    "url": "https://github.com/ramsey",
                    "type": "github"
                },
                {
                    "url": "https://tidelift.com/funding/github/packagist/ramsey/uuid",
                    "type": "tidelift"
                }
            ],
            "time": "2022-03-27T21:42:02+00:00"
        },
        {
            "name": "symfony/polyfill-php81",
            "version": "v1.26.0",
            "source": {
                "type": "git",
                "url": "https://github.com/symfony/polyfill-php81.git",
                "reference": "13f6d1271c663dc5ae9fb843a8f16521db7687a1"
            },
            "dist": {
                "type": "zip",
                "url": "https://api.github.com/repos/symfony/polyfill-php81/zipball/13f6d1271c663dc5ae9fb843a8f16521db7687a1",
                "reference": "13f6d1271c663dc5ae9fb843a8f16521db7687a1",
                "shasum": ""
            },
            "require": {
                "php": ">=7.1"
            },
            "type": "library",
            "extra": {
                "branch-alias": {
                    "dev-main": "1.26-dev"
                },
                "thanks": {
                    "name": "symfony/polyfill",
                    "url": "https://github.com/symfony/polyfill"
                }
            },
            "autoload": {
                "files": [
                    "bootstrap.php"
                ],
                "psr-4": {
                    "Symfony\\Polyfill\\Php81\\": ""
                },
                "classmap": [
                    "Resources/stubs"
                ]
            },
            "notification-url": "https://packagist.org/downloads/",
            "license": [
                "MIT"
            ],
            "authors": [
                {
                    "name": "Nicolas Grekas",
                    "email": "p@tchwork.com"
                },
                {
                    "name": "Symfony Community",
                    "homepage": "https://symfony.com/contributors"
                }
            ],
            "description": "Symfony polyfill backporting some PHP 8.1+ features to lower PHP versions",
            "homepage": "https://symfony.com",
            "keywords": [
                "compatibility",
                "polyfill",
                "portable",
                "shim"
            ],
            "support": {
                "source": "https://github.com/symfony/polyfill-php81/tree/v1.26.0"
            },
            "funding": [
                {
                    "url": "https://symfony.com/sponsor",
                    "type": "custom"
                },
                {
                    "url": "https://github.com/fabpot",
                    "type": "github"
                },
                {
                    "url": "https://tidelift.com/funding/github/packagist/symfony/symfony",
                    "type": "tidelift"
                }
            ],
            "time": "2022-05-24T11:49:31+00:00"
        },
        {
            "name": "webmozart/assert",
            "version": "1.11.0",
            "source": {
                "type": "git",
                "url": "https://github.com/webmozarts/assert.git",
                "reference": "11cb2199493b2f8a3b53e7f19068fc6aac760991"
            },
            "dist": {
                "type": "zip",
                "url": "https://api.github.com/repos/webmozarts/assert/zipball/11cb2199493b2f8a3b53e7f19068fc6aac760991",
                "reference": "11cb2199493b2f8a3b53e7f19068fc6aac760991",
                "shasum": ""
            },
            "require": {
                "ext-ctype": "*",
                "php": "^7.2 || ^8.0"
            },
            "conflict": {
                "phpstan/phpstan": "<0.12.20",
                "vimeo/psalm": "<4.6.1 || 4.6.2"
            },
            "require-dev": {
                "phpunit/phpunit": "^8.5.13"
            },
            "type": "library",
            "extra": {
                "branch-alias": {
                    "dev-master": "1.10-dev"
                }
            },
            "autoload": {
                "psr-4": {
                    "Webmozart\\Assert\\": "src/"
                }
            },
            "notification-url": "https://packagist.org/downloads/",
            "license": [
                "MIT"
            ],
            "authors": [
                {
                    "name": "Bernhard Schussek",
                    "email": "bschussek@gmail.com"
                }
            ],
            "description": "Assertions to validate method input/output with nice error messages.",
            "keywords": [
                "assert",
                "check",
                "validate"
            ],
            "support": {
                "issues": "https://github.com/webmozarts/assert/issues",
                "source": "https://github.com/webmozarts/assert/tree/1.11.0"
            },
            "time": "2022-06-03T18:03:27+00:00"
        },
        {
            "name": "webmozart/path-util",
            "version": "2.3.0",
            "source": {
                "type": "git",
                "url": "https://github.com/webmozart/path-util.git",
                "reference": "d939f7edc24c9a1bb9c0dee5cb05d8e859490725"
            },
            "dist": {
                "type": "zip",
                "url": "https://api.github.com/repos/webmozart/path-util/zipball/d939f7edc24c9a1bb9c0dee5cb05d8e859490725",
                "reference": "d939f7edc24c9a1bb9c0dee5cb05d8e859490725",
                "shasum": ""
            },
            "require": {
                "php": ">=5.3.3",
                "webmozart/assert": "~1.0"
            },
            "require-dev": {
                "phpunit/phpunit": "^4.6",
                "sebastian/version": "^1.0.1"
            },
            "type": "library",
            "extra": {
                "branch-alias": {
                    "dev-master": "2.3-dev"
                }
            },
            "autoload": {
                "psr-4": {
                    "Webmozart\\PathUtil\\": "src/"
                }
            },
            "notification-url": "https://packagist.org/downloads/",
            "license": [
                "MIT"
            ],
            "authors": [
                {
                    "name": "Bernhard Schussek",
                    "email": "bschussek@gmail.com"
                }
            ],
            "description": "A robust cross-platform utility for normalizing, comparing and modifying file paths.",
            "support": {
                "issues": "https://github.com/webmozart/path-util/issues",
                "source": "https://github.com/webmozart/path-util/tree/2.3.0"
            },
            "abandoned": "symfony/filesystem",
            "time": "2015-12-17T08:42:14+00:00"
        }
    ],
    "packages-dev": [
        {
            "name": "doctrine/instantiator",
            "version": "1.4.1",
            "source": {
                "type": "git",
                "url": "https://github.com/doctrine/instantiator.git",
                "reference": "10dcfce151b967d20fde1b34ae6640712c3891bc"
            },
            "dist": {
                "type": "zip",
                "url": "https://api.github.com/repos/doctrine/instantiator/zipball/10dcfce151b967d20fde1b34ae6640712c3891bc",
                "reference": "10dcfce151b967d20fde1b34ae6640712c3891bc",
                "shasum": ""
            },
            "require": {
                "php": "^7.1 || ^8.0"
            },
            "require-dev": {
                "doctrine/coding-standard": "^9",
                "ext-pdo": "*",
                "ext-phar": "*",
                "phpbench/phpbench": "^0.16 || ^1",
                "phpstan/phpstan": "^1.4",
                "phpstan/phpstan-phpunit": "^1",
                "phpunit/phpunit": "^7.5 || ^8.5 || ^9.5",
                "vimeo/psalm": "^4.22"
            },
            "type": "library",
            "autoload": {
                "psr-4": {
                    "Doctrine\\Instantiator\\": "src/Doctrine/Instantiator/"
                }
            },
            "notification-url": "https://packagist.org/downloads/",
            "license": [
                "MIT"
            ],
            "authors": [
                {
                    "name": "Marco Pivetta",
                    "email": "ocramius@gmail.com",
                    "homepage": "https://ocramius.github.io/"
                }
            ],
            "description": "A small, lightweight utility to instantiate objects in PHP without invoking their constructors",
            "homepage": "https://www.doctrine-project.org/projects/instantiator.html",
            "keywords": [
                "constructor",
                "instantiate"
            ],
            "support": {
                "issues": "https://github.com/doctrine/instantiator/issues",
                "source": "https://github.com/doctrine/instantiator/tree/1.4.1"
            },
            "funding": [
                {
                    "url": "https://www.doctrine-project.org/sponsorship.html",
                    "type": "custom"
                },
                {
                    "url": "https://www.patreon.com/phpdoctrine",
                    "type": "patreon"
                },
                {
                    "url": "https://tidelift.com/funding/github/packagist/doctrine%2Finstantiator",
                    "type": "tidelift"
                }
            ],
            "time": "2022-03-03T08:28:38+00:00"
        },
        {
            "name": "myclabs/deep-copy",
            "version": "1.11.0",
            "source": {
                "type": "git",
                "url": "https://github.com/myclabs/DeepCopy.git",
                "reference": "14daed4296fae74d9e3201d2c4925d1acb7aa614"
            },
            "dist": {
                "type": "zip",
                "url": "https://api.github.com/repos/myclabs/DeepCopy/zipball/14daed4296fae74d9e3201d2c4925d1acb7aa614",
                "reference": "14daed4296fae74d9e3201d2c4925d1acb7aa614",
                "shasum": ""
            },
            "require": {
                "php": "^7.1 || ^8.0"
            },
            "conflict": {
                "doctrine/collections": "<1.6.8",
                "doctrine/common": "<2.13.3 || >=3,<3.2.2"
            },
            "require-dev": {
                "doctrine/collections": "^1.6.8",
                "doctrine/common": "^2.13.3 || ^3.2.2",
                "phpunit/phpunit": "^7.5.20 || ^8.5.23 || ^9.5.13"
            },
            "type": "library",
            "autoload": {
                "files": [
                    "src/DeepCopy/deep_copy.php"
                ],
                "psr-4": {
                    "DeepCopy\\": "src/DeepCopy/"
                }
            },
            "notification-url": "https://packagist.org/downloads/",
            "license": [
                "MIT"
            ],
            "description": "Create deep copies (clones) of your objects",
            "keywords": [
                "clone",
                "copy",
                "duplicate",
                "object",
                "object graph"
            ],
            "support": {
                "issues": "https://github.com/myclabs/DeepCopy/issues",
                "source": "https://github.com/myclabs/DeepCopy/tree/1.11.0"
            },
            "funding": [
                {
                    "url": "https://tidelift.com/funding/github/packagist/myclabs/deep-copy",
                    "type": "tidelift"
                }
            ],
            "time": "2022-03-03T13:19:32+00:00"
        },
        {
            "name": "nikic/php-parser",
            "version": "v4.14.0",
            "source": {
                "type": "git",
                "url": "https://github.com/nikic/PHP-Parser.git",
                "reference": "34bea19b6e03d8153165d8f30bba4c3be86184c1"
            },
            "dist": {
                "type": "zip",
                "url": "https://api.github.com/repos/nikic/PHP-Parser/zipball/34bea19b6e03d8153165d8f30bba4c3be86184c1",
                "reference": "34bea19b6e03d8153165d8f30bba4c3be86184c1",
                "shasum": ""
            },
            "require": {
                "ext-tokenizer": "*",
                "php": ">=7.0"
            },
            "require-dev": {
                "ircmaxell/php-yacc": "^0.0.7",
                "phpunit/phpunit": "^6.5 || ^7.0 || ^8.0 || ^9.0"
            },
            "bin": [
                "bin/php-parse"
            ],
            "type": "library",
            "extra": {
                "branch-alias": {
                    "dev-master": "4.9-dev"
                }
            },
            "autoload": {
                "psr-4": {
                    "PhpParser\\": "lib/PhpParser"
                }
            },
            "notification-url": "https://packagist.org/downloads/",
            "license": [
                "BSD-3-Clause"
            ],
            "authors": [
                {
                    "name": "Nikita Popov"
                }
            ],
            "description": "A PHP parser written in PHP",
            "keywords": [
                "parser",
                "php"
            ],
            "support": {
                "issues": "https://github.com/nikic/PHP-Parser/issues",
                "source": "https://github.com/nikic/PHP-Parser/tree/v4.14.0"
            },
            "time": "2022-05-31T20:59:12+00:00"
        },
        {
            "name": "phar-io/manifest",
            "version": "2.0.3",
            "source": {
                "type": "git",
                "url": "https://github.com/phar-io/manifest.git",
                "reference": "97803eca37d319dfa7826cc2437fc020857acb53"
            },
            "dist": {
                "type": "zip",
                "url": "https://api.github.com/repos/phar-io/manifest/zipball/97803eca37d319dfa7826cc2437fc020857acb53",
                "reference": "97803eca37d319dfa7826cc2437fc020857acb53",
                "shasum": ""
            },
            "require": {
                "ext-dom": "*",
                "ext-phar": "*",
                "ext-xmlwriter": "*",
                "phar-io/version": "^3.0.1",
                "php": "^7.2 || ^8.0"
            },
            "type": "library",
            "extra": {
                "branch-alias": {
                    "dev-master": "2.0.x-dev"
                }
            },
            "autoload": {
                "classmap": [
                    "src/"
                ]
            },
            "notification-url": "https://packagist.org/downloads/",
            "license": [
                "BSD-3-Clause"
            ],
            "authors": [
                {
                    "name": "Arne Blankerts",
                    "email": "arne@blankerts.de",
                    "role": "Developer"
                },
                {
                    "name": "Sebastian Heuer",
                    "email": "sebastian@phpeople.de",
                    "role": "Developer"
                },
                {
                    "name": "Sebastian Bergmann",
                    "email": "sebastian@phpunit.de",
                    "role": "Developer"
                }
            ],
            "description": "Component for reading phar.io manifest information from a PHP Archive (PHAR)",
            "support": {
                "issues": "https://github.com/phar-io/manifest/issues",
                "source": "https://github.com/phar-io/manifest/tree/2.0.3"
            },
            "time": "2021-07-20T11:28:43+00:00"
        },
        {
            "name": "phar-io/version",
            "version": "3.2.1",
            "source": {
                "type": "git",
                "url": "https://github.com/phar-io/version.git",
                "reference": "4f7fd7836c6f332bb2933569e566a0d6c4cbed74"
            },
            "dist": {
                "type": "zip",
                "url": "https://api.github.com/repos/phar-io/version/zipball/4f7fd7836c6f332bb2933569e566a0d6c4cbed74",
                "reference": "4f7fd7836c6f332bb2933569e566a0d6c4cbed74",
                "shasum": ""
            },
            "require": {
                "php": "^7.2 || ^8.0"
            },
            "type": "library",
            "autoload": {
                "classmap": [
                    "src/"
                ]
            },
            "notification-url": "https://packagist.org/downloads/",
            "license": [
                "BSD-3-Clause"
            ],
            "authors": [
                {
                    "name": "Arne Blankerts",
                    "email": "arne@blankerts.de",
                    "role": "Developer"
                },
                {
                    "name": "Sebastian Heuer",
                    "email": "sebastian@phpeople.de",
                    "role": "Developer"
                },
                {
                    "name": "Sebastian Bergmann",
                    "email": "sebastian@phpunit.de",
                    "role": "Developer"
                }
            ],
            "description": "Library for handling version information and constraints",
            "support": {
                "issues": "https://github.com/phar-io/version/issues",
                "source": "https://github.com/phar-io/version/tree/3.2.1"
            },
            "time": "2022-02-21T01:04:05+00:00"
        },
        {
            "name": "phpdocumentor/reflection-common",
            "version": "2.2.0",
            "source": {
                "type": "git",
                "url": "https://github.com/phpDocumentor/ReflectionCommon.git",
                "reference": "1d01c49d4ed62f25aa84a747ad35d5a16924662b"
            },
            "dist": {
                "type": "zip",
                "url": "https://api.github.com/repos/phpDocumentor/ReflectionCommon/zipball/1d01c49d4ed62f25aa84a747ad35d5a16924662b",
                "reference": "1d01c49d4ed62f25aa84a747ad35d5a16924662b",
                "shasum": ""
            },
            "require": {
                "php": "^7.2 || ^8.0"
            },
            "type": "library",
            "extra": {
                "branch-alias": {
                    "dev-2.x": "2.x-dev"
                }
            },
            "autoload": {
                "psr-4": {
                    "phpDocumentor\\Reflection\\": "src/"
                }
            },
            "notification-url": "https://packagist.org/downloads/",
            "license": [
                "MIT"
            ],
            "authors": [
                {
                    "name": "Jaap van Otterdijk",
                    "email": "opensource@ijaap.nl"
                }
            ],
            "description": "Common reflection classes used by phpdocumentor to reflect the code structure",
            "homepage": "http://www.phpdoc.org",
            "keywords": [
                "FQSEN",
                "phpDocumentor",
                "phpdoc",
                "reflection",
                "static analysis"
            ],
            "support": {
                "issues": "https://github.com/phpDocumentor/ReflectionCommon/issues",
                "source": "https://github.com/phpDocumentor/ReflectionCommon/tree/2.x"
            },
            "time": "2020-06-27T09:03:43+00:00"
        },
        {
            "name": "phpdocumentor/reflection-docblock",
            "version": "5.3.0",
            "source": {
                "type": "git",
                "url": "https://github.com/phpDocumentor/ReflectionDocBlock.git",
                "reference": "622548b623e81ca6d78b721c5e029f4ce664f170"
            },
            "dist": {
                "type": "zip",
                "url": "https://api.github.com/repos/phpDocumentor/ReflectionDocBlock/zipball/622548b623e81ca6d78b721c5e029f4ce664f170",
                "reference": "622548b623e81ca6d78b721c5e029f4ce664f170",
                "shasum": ""
            },
            "require": {
                "ext-filter": "*",
                "php": "^7.2 || ^8.0",
                "phpdocumentor/reflection-common": "^2.2",
                "phpdocumentor/type-resolver": "^1.3",
                "webmozart/assert": "^1.9.1"
            },
            "require-dev": {
                "mockery/mockery": "~1.3.2",
                "psalm/phar": "^4.8"
            },
            "type": "library",
            "extra": {
                "branch-alias": {
                    "dev-master": "5.x-dev"
                }
            },
            "autoload": {
                "psr-4": {
                    "phpDocumentor\\Reflection\\": "src"
                }
            },
            "notification-url": "https://packagist.org/downloads/",
            "license": [
                "MIT"
            ],
            "authors": [
                {
                    "name": "Mike van Riel",
                    "email": "me@mikevanriel.com"
                },
                {
                    "name": "Jaap van Otterdijk",
                    "email": "account@ijaap.nl"
                }
            ],
            "description": "With this component, a library can provide support for annotations via DocBlocks or otherwise retrieve information that is embedded in a DocBlock.",
            "support": {
                "issues": "https://github.com/phpDocumentor/ReflectionDocBlock/issues",
                "source": "https://github.com/phpDocumentor/ReflectionDocBlock/tree/5.3.0"
            },
            "time": "2021-10-19T17:43:47+00:00"
        },
        {
            "name": "phpdocumentor/type-resolver",
            "version": "1.6.1",
            "source": {
                "type": "git",
                "url": "https://github.com/phpDocumentor/TypeResolver.git",
                "reference": "77a32518733312af16a44300404e945338981de3"
            },
            "dist": {
                "type": "zip",
                "url": "https://api.github.com/repos/phpDocumentor/TypeResolver/zipball/77a32518733312af16a44300404e945338981de3",
                "reference": "77a32518733312af16a44300404e945338981de3",
                "shasum": ""
            },
            "require": {
                "php": "^7.2 || ^8.0",
                "phpdocumentor/reflection-common": "^2.0"
            },
            "require-dev": {
                "ext-tokenizer": "*",
                "psalm/phar": "^4.8"
            },
            "type": "library",
            "extra": {
                "branch-alias": {
                    "dev-1.x": "1.x-dev"
                }
            },
            "autoload": {
                "psr-4": {
                    "phpDocumentor\\Reflection\\": "src"
                }
            },
            "notification-url": "https://packagist.org/downloads/",
            "license": [
                "MIT"
            ],
            "authors": [
                {
                    "name": "Mike van Riel",
                    "email": "me@mikevanriel.com"
                }
            ],
            "description": "A PSR-5 based resolver of Class names, Types and Structural Element Names",
            "support": {
                "issues": "https://github.com/phpDocumentor/TypeResolver/issues",
                "source": "https://github.com/phpDocumentor/TypeResolver/tree/1.6.1"
            },
            "time": "2022-03-15T21:29:03+00:00"
        },
        {
            "name": "phpspec/prophecy",
            "version": "v1.15.0",
            "source": {
                "type": "git",
                "url": "https://github.com/phpspec/prophecy.git",
                "reference": "bbcd7380b0ebf3961ee21409db7b38bc31d69a13"
            },
            "dist": {
                "type": "zip",
                "url": "https://api.github.com/repos/phpspec/prophecy/zipball/bbcd7380b0ebf3961ee21409db7b38bc31d69a13",
                "reference": "bbcd7380b0ebf3961ee21409db7b38bc31d69a13",
                "shasum": ""
            },
            "require": {
                "doctrine/instantiator": "^1.2",
                "php": "^7.2 || ~8.0, <8.2",
                "phpdocumentor/reflection-docblock": "^5.2",
                "sebastian/comparator": "^3.0 || ^4.0",
                "sebastian/recursion-context": "^3.0 || ^4.0"
            },
            "require-dev": {
                "phpspec/phpspec": "^6.0 || ^7.0",
                "phpunit/phpunit": "^8.0 || ^9.0"
            },
            "type": "library",
            "extra": {
                "branch-alias": {
                    "dev-master": "1.x-dev"
                }
            },
            "autoload": {
                "psr-4": {
                    "Prophecy\\": "src/Prophecy"
                }
            },
            "notification-url": "https://packagist.org/downloads/",
            "license": [
                "MIT"
            ],
            "authors": [
                {
                    "name": "Konstantin Kudryashov",
                    "email": "ever.zet@gmail.com",
                    "homepage": "http://everzet.com"
                },
                {
                    "name": "Marcello Duarte",
                    "email": "marcello.duarte@gmail.com"
                }
            ],
            "description": "Highly opinionated mocking framework for PHP 5.3+",
            "homepage": "https://github.com/phpspec/prophecy",
            "keywords": [
                "Double",
                "Dummy",
                "fake",
                "mock",
                "spy",
                "stub"
            ],
            "support": {
                "issues": "https://github.com/phpspec/prophecy/issues",
                "source": "https://github.com/phpspec/prophecy/tree/v1.15.0"
            },
            "time": "2021-12-08T12:19:24+00:00"
        },
        {
            "name": "phpstan/phpstan",
            "version": "1.7.15",
            "source": {
                "type": "git",
                "url": "https://github.com/phpstan/phpstan.git",
                "reference": "cd0202ea1b1fc6d1bbe156c6e2e18a03e0ff160a"
            },
            "dist": {
                "type": "zip",
                "url": "https://api.github.com/repos/phpstan/phpstan/zipball/cd0202ea1b1fc6d1bbe156c6e2e18a03e0ff160a",
                "reference": "cd0202ea1b1fc6d1bbe156c6e2e18a03e0ff160a",
                "shasum": ""
            },
            "require": {
                "php": "^7.2|^8.0"
            },
            "conflict": {
                "phpstan/phpstan-shim": "*"
            },
            "bin": [
                "phpstan",
                "phpstan.phar"
            ],
            "type": "library",
            "autoload": {
                "files": [
                    "bootstrap.php"
                ]
            },
            "notification-url": "https://packagist.org/downloads/",
            "license": [
                "MIT"
            ],
            "description": "PHPStan - PHP Static Analysis Tool",
            "support": {
                "issues": "https://github.com/phpstan/phpstan/issues",
                "source": "https://github.com/phpstan/phpstan/tree/1.7.15"
            },
            "funding": [
                {
                    "url": "https://github.com/ondrejmirtes",
                    "type": "github"
                },
                {
                    "url": "https://github.com/phpstan",
                    "type": "github"
                },
                {
                    "url": "https://www.patreon.com/phpstan",
                    "type": "patreon"
                },
                {
                    "url": "https://tidelift.com/funding/github/packagist/phpstan/phpstan",
                    "type": "tidelift"
                }
            ],
            "time": "2022-06-20T08:29:01+00:00"
        },
        {
            "name": "phpstan/phpstan-phpunit",
            "version": "1.1.1",
            "source": {
                "type": "git",
                "url": "https://github.com/phpstan/phpstan-phpunit.git",
                "reference": "4a3c437c09075736285d1cabb5c75bf27ed0bc84"
            },
            "dist": {
                "type": "zip",
                "url": "https://api.github.com/repos/phpstan/phpstan-phpunit/zipball/4a3c437c09075736285d1cabb5c75bf27ed0bc84",
                "reference": "4a3c437c09075736285d1cabb5c75bf27ed0bc84",
                "shasum": ""
            },
            "require": {
                "php": "^7.2 || ^8.0",
                "phpstan/phpstan": "^1.5.0"
            },
            "conflict": {
                "phpunit/phpunit": "<7.0"
            },
            "require-dev": {
                "nikic/php-parser": "^4.13.0",
                "php-parallel-lint/php-parallel-lint": "^1.2",
                "phpstan/phpstan-strict-rules": "^1.0",
                "phpunit/phpunit": "^9.5"
            },
            "type": "phpstan-extension",
            "extra": {
                "phpstan": {
                    "includes": [
                        "extension.neon",
                        "rules.neon"
                    ]
                }
            },
            "autoload": {
                "psr-4": {
                    "PHPStan\\": "src/"
                }
            },
            "notification-url": "https://packagist.org/downloads/",
            "license": [
                "MIT"
            ],
            "description": "PHPUnit extensions and rules for PHPStan",
            "support": {
                "issues": "https://github.com/phpstan/phpstan-phpunit/issues",
                "source": "https://github.com/phpstan/phpstan-phpunit/tree/1.1.1"
            },
            "time": "2022-04-20T15:24:25+00:00"
        },
        {
            "name": "phpstan/phpstan-strict-rules",
            "version": "1.3.0",
            "source": {
                "type": "git",
                "url": "https://github.com/phpstan/phpstan-strict-rules.git",
                "reference": "543675a9be82d4befb9ca0bd8cdc9d211665037f"
            },
            "dist": {
                "type": "zip",
                "url": "https://api.github.com/repos/phpstan/phpstan-strict-rules/zipball/543675a9be82d4befb9ca0bd8cdc9d211665037f",
                "reference": "543675a9be82d4befb9ca0bd8cdc9d211665037f",
                "shasum": ""
            },
            "require": {
                "php": "^7.2 || ^8.0",
                "phpstan/phpstan": "^1.7.15"
            },
            "require-dev": {
                "nikic/php-parser": "^4.13.0",
                "php-parallel-lint/php-parallel-lint": "^1.2",
                "phpstan/phpstan-phpunit": "^1.0",
                "phpunit/phpunit": "^9.5"
            },
            "type": "phpstan-extension",
            "extra": {
                "phpstan": {
                    "includes": [
                        "rules.neon"
                    ]
                }
            },
            "autoload": {
                "psr-4": {
                    "PHPStan\\": "src/"
                }
            },
            "notification-url": "https://packagist.org/downloads/",
            "license": [
                "MIT"
            ],
            "description": "Extra strict and opinionated rules for PHPStan",
            "support": {
                "issues": "https://github.com/phpstan/phpstan-strict-rules/issues",
                "source": "https://github.com/phpstan/phpstan-strict-rules/tree/1.3.0"
            },
            "time": "2022-06-24T06:47:20+00:00"
        },
        {
            "name": "phpunit/php-code-coverage",
            "version": "9.2.15",
            "source": {
                "type": "git",
                "url": "https://github.com/sebastianbergmann/php-code-coverage.git",
                "reference": "2e9da11878c4202f97915c1cb4bb1ca318a63f5f"
            },
            "dist": {
                "type": "zip",
                "url": "https://api.github.com/repos/sebastianbergmann/php-code-coverage/zipball/2e9da11878c4202f97915c1cb4bb1ca318a63f5f",
                "reference": "2e9da11878c4202f97915c1cb4bb1ca318a63f5f",
                "shasum": ""
            },
            "require": {
                "ext-dom": "*",
                "ext-libxml": "*",
                "ext-xmlwriter": "*",
                "nikic/php-parser": "^4.13.0",
                "php": ">=7.3",
                "phpunit/php-file-iterator": "^3.0.3",
                "phpunit/php-text-template": "^2.0.2",
                "sebastian/code-unit-reverse-lookup": "^2.0.2",
                "sebastian/complexity": "^2.0",
                "sebastian/environment": "^5.1.2",
                "sebastian/lines-of-code": "^1.0.3",
                "sebastian/version": "^3.0.1",
                "theseer/tokenizer": "^1.2.0"
            },
            "require-dev": {
                "phpunit/phpunit": "^9.3"
            },
            "suggest": {
                "ext-pcov": "*",
                "ext-xdebug": "*"
            },
            "type": "library",
            "extra": {
                "branch-alias": {
                    "dev-master": "9.2-dev"
                }
            },
            "autoload": {
                "classmap": [
                    "src/"
                ]
            },
            "notification-url": "https://packagist.org/downloads/",
            "license": [
                "BSD-3-Clause"
            ],
            "authors": [
                {
                    "name": "Sebastian Bergmann",
                    "email": "sebastian@phpunit.de",
                    "role": "lead"
                }
            ],
            "description": "Library that provides collection, processing, and rendering functionality for PHP code coverage information.",
            "homepage": "https://github.com/sebastianbergmann/php-code-coverage",
            "keywords": [
                "coverage",
                "testing",
                "xunit"
            ],
            "support": {
                "issues": "https://github.com/sebastianbergmann/php-code-coverage/issues",
                "source": "https://github.com/sebastianbergmann/php-code-coverage/tree/9.2.15"
            },
            "funding": [
                {
                    "url": "https://github.com/sebastianbergmann",
                    "type": "github"
                }
            ],
            "time": "2022-03-07T09:28:20+00:00"
        },
        {
            "name": "phpunit/php-file-iterator",
            "version": "3.0.6",
            "source": {
                "type": "git",
                "url": "https://github.com/sebastianbergmann/php-file-iterator.git",
                "reference": "cf1c2e7c203ac650e352f4cc675a7021e7d1b3cf"
            },
            "dist": {
                "type": "zip",
                "url": "https://api.github.com/repos/sebastianbergmann/php-file-iterator/zipball/cf1c2e7c203ac650e352f4cc675a7021e7d1b3cf",
                "reference": "cf1c2e7c203ac650e352f4cc675a7021e7d1b3cf",
                "shasum": ""
            },
            "require": {
                "php": ">=7.3"
            },
            "require-dev": {
                "phpunit/phpunit": "^9.3"
            },
            "type": "library",
            "extra": {
                "branch-alias": {
                    "dev-master": "3.0-dev"
                }
            },
            "autoload": {
                "classmap": [
                    "src/"
                ]
            },
            "notification-url": "https://packagist.org/downloads/",
            "license": [
                "BSD-3-Clause"
            ],
            "authors": [
                {
                    "name": "Sebastian Bergmann",
                    "email": "sebastian@phpunit.de",
                    "role": "lead"
                }
            ],
            "description": "FilterIterator implementation that filters files based on a list of suffixes.",
            "homepage": "https://github.com/sebastianbergmann/php-file-iterator/",
            "keywords": [
                "filesystem",
                "iterator"
            ],
            "support": {
                "issues": "https://github.com/sebastianbergmann/php-file-iterator/issues",
                "source": "https://github.com/sebastianbergmann/php-file-iterator/tree/3.0.6"
            },
            "funding": [
                {
                    "url": "https://github.com/sebastianbergmann",
                    "type": "github"
                }
            ],
            "time": "2021-12-02T12:48:52+00:00"
        },
        {
            "name": "phpunit/php-invoker",
            "version": "3.1.1",
            "source": {
                "type": "git",
                "url": "https://github.com/sebastianbergmann/php-invoker.git",
                "reference": "5a10147d0aaf65b58940a0b72f71c9ac0423cc67"
            },
            "dist": {
                "type": "zip",
                "url": "https://api.github.com/repos/sebastianbergmann/php-invoker/zipball/5a10147d0aaf65b58940a0b72f71c9ac0423cc67",
                "reference": "5a10147d0aaf65b58940a0b72f71c9ac0423cc67",
                "shasum": ""
            },
            "require": {
                "php": ">=7.3"
            },
            "require-dev": {
                "ext-pcntl": "*",
                "phpunit/phpunit": "^9.3"
            },
            "suggest": {
                "ext-pcntl": "*"
            },
            "type": "library",
            "extra": {
                "branch-alias": {
                    "dev-master": "3.1-dev"
                }
            },
            "autoload": {
                "classmap": [
                    "src/"
                ]
            },
            "notification-url": "https://packagist.org/downloads/",
            "license": [
                "BSD-3-Clause"
            ],
            "authors": [
                {
                    "name": "Sebastian Bergmann",
                    "email": "sebastian@phpunit.de",
                    "role": "lead"
                }
            ],
            "description": "Invoke callables with a timeout",
            "homepage": "https://github.com/sebastianbergmann/php-invoker/",
            "keywords": [
                "process"
            ],
            "support": {
                "issues": "https://github.com/sebastianbergmann/php-invoker/issues",
                "source": "https://github.com/sebastianbergmann/php-invoker/tree/3.1.1"
            },
            "funding": [
                {
                    "url": "https://github.com/sebastianbergmann",
                    "type": "github"
                }
            ],
            "time": "2020-09-28T05:58:55+00:00"
        },
        {
            "name": "phpunit/php-text-template",
            "version": "2.0.4",
            "source": {
                "type": "git",
                "url": "https://github.com/sebastianbergmann/php-text-template.git",
                "reference": "5da5f67fc95621df9ff4c4e5a84d6a8a2acf7c28"
            },
            "dist": {
                "type": "zip",
                "url": "https://api.github.com/repos/sebastianbergmann/php-text-template/zipball/5da5f67fc95621df9ff4c4e5a84d6a8a2acf7c28",
                "reference": "5da5f67fc95621df9ff4c4e5a84d6a8a2acf7c28",
                "shasum": ""
            },
            "require": {
                "php": ">=7.3"
            },
            "require-dev": {
                "phpunit/phpunit": "^9.3"
            },
            "type": "library",
            "extra": {
                "branch-alias": {
                    "dev-master": "2.0-dev"
                }
            },
            "autoload": {
                "classmap": [
                    "src/"
                ]
            },
            "notification-url": "https://packagist.org/downloads/",
            "license": [
                "BSD-3-Clause"
            ],
            "authors": [
                {
                    "name": "Sebastian Bergmann",
                    "email": "sebastian@phpunit.de",
                    "role": "lead"
                }
            ],
            "description": "Simple template engine.",
            "homepage": "https://github.com/sebastianbergmann/php-text-template/",
            "keywords": [
                "template"
            ],
            "support": {
                "issues": "https://github.com/sebastianbergmann/php-text-template/issues",
                "source": "https://github.com/sebastianbergmann/php-text-template/tree/2.0.4"
            },
            "funding": [
                {
                    "url": "https://github.com/sebastianbergmann",
                    "type": "github"
                }
            ],
            "time": "2020-10-26T05:33:50+00:00"
        },
        {
            "name": "phpunit/php-timer",
            "version": "5.0.3",
            "source": {
                "type": "git",
                "url": "https://github.com/sebastianbergmann/php-timer.git",
                "reference": "5a63ce20ed1b5bf577850e2c4e87f4aa902afbd2"
            },
            "dist": {
                "type": "zip",
                "url": "https://api.github.com/repos/sebastianbergmann/php-timer/zipball/5a63ce20ed1b5bf577850e2c4e87f4aa902afbd2",
                "reference": "5a63ce20ed1b5bf577850e2c4e87f4aa902afbd2",
                "shasum": ""
            },
            "require": {
                "php": ">=7.3"
            },
            "require-dev": {
                "phpunit/phpunit": "^9.3"
            },
            "type": "library",
            "extra": {
                "branch-alias": {
                    "dev-master": "5.0-dev"
                }
            },
            "autoload": {
                "classmap": [
                    "src/"
                ]
            },
            "notification-url": "https://packagist.org/downloads/",
            "license": [
                "BSD-3-Clause"
            ],
            "authors": [
                {
                    "name": "Sebastian Bergmann",
                    "email": "sebastian@phpunit.de",
                    "role": "lead"
                }
            ],
            "description": "Utility class for timing",
            "homepage": "https://github.com/sebastianbergmann/php-timer/",
            "keywords": [
                "timer"
            ],
            "support": {
                "issues": "https://github.com/sebastianbergmann/php-timer/issues",
                "source": "https://github.com/sebastianbergmann/php-timer/tree/5.0.3"
            },
            "funding": [
                {
                    "url": "https://github.com/sebastianbergmann",
                    "type": "github"
                }
            ],
            "time": "2020-10-26T13:16:10+00:00"
        },
        {
            "name": "phpunit/phpunit",
            "version": "9.5.21",
            "source": {
                "type": "git",
                "url": "https://github.com/sebastianbergmann/phpunit.git",
                "reference": "0e32b76be457de00e83213528f6bb37e2a38fcb1"
            },
            "dist": {
                "type": "zip",
                "url": "https://api.github.com/repos/sebastianbergmann/phpunit/zipball/0e32b76be457de00e83213528f6bb37e2a38fcb1",
                "reference": "0e32b76be457de00e83213528f6bb37e2a38fcb1",
                "shasum": ""
            },
            "require": {
                "doctrine/instantiator": "^1.3.1",
                "ext-dom": "*",
                "ext-json": "*",
                "ext-libxml": "*",
                "ext-mbstring": "*",
                "ext-xml": "*",
                "ext-xmlwriter": "*",
                "myclabs/deep-copy": "^1.10.1",
                "phar-io/manifest": "^2.0.3",
                "phar-io/version": "^3.0.2",
                "php": ">=7.3",
                "phpspec/prophecy": "^1.12.1",
                "phpunit/php-code-coverage": "^9.2.13",
                "phpunit/php-file-iterator": "^3.0.5",
                "phpunit/php-invoker": "^3.1.1",
                "phpunit/php-text-template": "^2.0.3",
                "phpunit/php-timer": "^5.0.2",
                "sebastian/cli-parser": "^1.0.1",
                "sebastian/code-unit": "^1.0.6",
                "sebastian/comparator": "^4.0.5",
                "sebastian/diff": "^4.0.3",
                "sebastian/environment": "^5.1.3",
                "sebastian/exporter": "^4.0.3",
                "sebastian/global-state": "^5.0.1",
                "sebastian/object-enumerator": "^4.0.3",
                "sebastian/resource-operations": "^3.0.3",
                "sebastian/type": "^3.0",
                "sebastian/version": "^3.0.2"
            },
            "require-dev": {
                "phpspec/prophecy-phpunit": "^2.0.1"
            },
            "suggest": {
                "ext-soap": "*",
                "ext-xdebug": "*"
            },
            "bin": [
                "phpunit"
            ],
            "type": "library",
            "extra": {
                "branch-alias": {
                    "dev-master": "9.5-dev"
                }
            },
            "autoload": {
                "files": [
                    "src/Framework/Assert/Functions.php"
                ],
                "classmap": [
                    "src/"
                ]
            },
            "notification-url": "https://packagist.org/downloads/",
            "license": [
                "BSD-3-Clause"
            ],
            "authors": [
                {
                    "name": "Sebastian Bergmann",
                    "email": "sebastian@phpunit.de",
                    "role": "lead"
                }
            ],
            "description": "The PHP Unit Testing framework.",
            "homepage": "https://phpunit.de/",
            "keywords": [
                "phpunit",
                "testing",
                "xunit"
            ],
            "support": {
                "issues": "https://github.com/sebastianbergmann/phpunit/issues",
                "source": "https://github.com/sebastianbergmann/phpunit/tree/9.5.21"
            },
            "funding": [
                {
                    "url": "https://phpunit.de/sponsors.html",
                    "type": "custom"
                },
                {
                    "url": "https://github.com/sebastianbergmann",
                    "type": "github"
                }
            ],
            "time": "2022-06-19T12:14:25+00:00"
        },
        {
            "name": "sebastian/cli-parser",
            "version": "1.0.1",
            "source": {
                "type": "git",
                "url": "https://github.com/sebastianbergmann/cli-parser.git",
                "reference": "442e7c7e687e42adc03470c7b668bc4b2402c0b2"
            },
            "dist": {
                "type": "zip",
                "url": "https://api.github.com/repos/sebastianbergmann/cli-parser/zipball/442e7c7e687e42adc03470c7b668bc4b2402c0b2",
                "reference": "442e7c7e687e42adc03470c7b668bc4b2402c0b2",
                "shasum": ""
            },
            "require": {
                "php": ">=7.3"
            },
            "require-dev": {
                "phpunit/phpunit": "^9.3"
            },
            "type": "library",
            "extra": {
                "branch-alias": {
                    "dev-master": "1.0-dev"
                }
            },
            "autoload": {
                "classmap": [
                    "src/"
                ]
            },
            "notification-url": "https://packagist.org/downloads/",
            "license": [
                "BSD-3-Clause"
            ],
            "authors": [
                {
                    "name": "Sebastian Bergmann",
                    "email": "sebastian@phpunit.de",
                    "role": "lead"
                }
            ],
            "description": "Library for parsing CLI options",
            "homepage": "https://github.com/sebastianbergmann/cli-parser",
            "support": {
                "issues": "https://github.com/sebastianbergmann/cli-parser/issues",
                "source": "https://github.com/sebastianbergmann/cli-parser/tree/1.0.1"
            },
            "funding": [
                {
                    "url": "https://github.com/sebastianbergmann",
                    "type": "github"
                }
            ],
            "time": "2020-09-28T06:08:49+00:00"
        },
        {
            "name": "sebastian/code-unit",
            "version": "1.0.8",
            "source": {
                "type": "git",
                "url": "https://github.com/sebastianbergmann/code-unit.git",
                "reference": "1fc9f64c0927627ef78ba436c9b17d967e68e120"
            },
            "dist": {
                "type": "zip",
                "url": "https://api.github.com/repos/sebastianbergmann/code-unit/zipball/1fc9f64c0927627ef78ba436c9b17d967e68e120",
                "reference": "1fc9f64c0927627ef78ba436c9b17d967e68e120",
                "shasum": ""
            },
            "require": {
                "php": ">=7.3"
            },
            "require-dev": {
                "phpunit/phpunit": "^9.3"
            },
            "type": "library",
            "extra": {
                "branch-alias": {
                    "dev-master": "1.0-dev"
                }
            },
            "autoload": {
                "classmap": [
                    "src/"
                ]
            },
            "notification-url": "https://packagist.org/downloads/",
            "license": [
                "BSD-3-Clause"
            ],
            "authors": [
                {
                    "name": "Sebastian Bergmann",
                    "email": "sebastian@phpunit.de",
                    "role": "lead"
                }
            ],
            "description": "Collection of value objects that represent the PHP code units",
            "homepage": "https://github.com/sebastianbergmann/code-unit",
            "support": {
                "issues": "https://github.com/sebastianbergmann/code-unit/issues",
                "source": "https://github.com/sebastianbergmann/code-unit/tree/1.0.8"
            },
            "funding": [
                {
                    "url": "https://github.com/sebastianbergmann",
                    "type": "github"
                }
            ],
            "time": "2020-10-26T13:08:54+00:00"
        },
        {
            "name": "sebastian/code-unit-reverse-lookup",
            "version": "2.0.3",
            "source": {
                "type": "git",
                "url": "https://github.com/sebastianbergmann/code-unit-reverse-lookup.git",
                "reference": "ac91f01ccec49fb77bdc6fd1e548bc70f7faa3e5"
            },
            "dist": {
                "type": "zip",
                "url": "https://api.github.com/repos/sebastianbergmann/code-unit-reverse-lookup/zipball/ac91f01ccec49fb77bdc6fd1e548bc70f7faa3e5",
                "reference": "ac91f01ccec49fb77bdc6fd1e548bc70f7faa3e5",
                "shasum": ""
            },
            "require": {
                "php": ">=7.3"
            },
            "require-dev": {
                "phpunit/phpunit": "^9.3"
            },
            "type": "library",
            "extra": {
                "branch-alias": {
                    "dev-master": "2.0-dev"
                }
            },
            "autoload": {
                "classmap": [
                    "src/"
                ]
            },
            "notification-url": "https://packagist.org/downloads/",
            "license": [
                "BSD-3-Clause"
            ],
            "authors": [
                {
                    "name": "Sebastian Bergmann",
                    "email": "sebastian@phpunit.de"
                }
            ],
            "description": "Looks up which function or method a line of code belongs to",
            "homepage": "https://github.com/sebastianbergmann/code-unit-reverse-lookup/",
            "support": {
                "issues": "https://github.com/sebastianbergmann/code-unit-reverse-lookup/issues",
                "source": "https://github.com/sebastianbergmann/code-unit-reverse-lookup/tree/2.0.3"
            },
            "funding": [
                {
                    "url": "https://github.com/sebastianbergmann",
                    "type": "github"
                }
            ],
            "time": "2020-09-28T05:30:19+00:00"
        },
        {
            "name": "sebastian/comparator",
            "version": "4.0.6",
            "source": {
                "type": "git",
                "url": "https://github.com/sebastianbergmann/comparator.git",
                "reference": "55f4261989e546dc112258c7a75935a81a7ce382"
            },
            "dist": {
                "type": "zip",
                "url": "https://api.github.com/repos/sebastianbergmann/comparator/zipball/55f4261989e546dc112258c7a75935a81a7ce382",
                "reference": "55f4261989e546dc112258c7a75935a81a7ce382",
                "shasum": ""
            },
            "require": {
                "php": ">=7.3",
                "sebastian/diff": "^4.0",
                "sebastian/exporter": "^4.0"
            },
            "require-dev": {
                "phpunit/phpunit": "^9.3"
            },
            "type": "library",
            "extra": {
                "branch-alias": {
                    "dev-master": "4.0-dev"
                }
            },
            "autoload": {
                "classmap": [
                    "src/"
                ]
            },
            "notification-url": "https://packagist.org/downloads/",
            "license": [
                "BSD-3-Clause"
            ],
            "authors": [
                {
                    "name": "Sebastian Bergmann",
                    "email": "sebastian@phpunit.de"
                },
                {
                    "name": "Jeff Welch",
                    "email": "whatthejeff@gmail.com"
                },
                {
                    "name": "Volker Dusch",
                    "email": "github@wallbash.com"
                },
                {
                    "name": "Bernhard Schussek",
                    "email": "bschussek@2bepublished.at"
                }
            ],
            "description": "Provides the functionality to compare PHP values for equality",
            "homepage": "https://github.com/sebastianbergmann/comparator",
            "keywords": [
                "comparator",
                "compare",
                "equality"
            ],
            "support": {
                "issues": "https://github.com/sebastianbergmann/comparator/issues",
                "source": "https://github.com/sebastianbergmann/comparator/tree/4.0.6"
            },
            "funding": [
                {
                    "url": "https://github.com/sebastianbergmann",
                    "type": "github"
                }
            ],
            "time": "2020-10-26T15:49:45+00:00"
        },
        {
            "name": "sebastian/complexity",
            "version": "2.0.2",
            "source": {
                "type": "git",
                "url": "https://github.com/sebastianbergmann/complexity.git",
                "reference": "739b35e53379900cc9ac327b2147867b8b6efd88"
            },
            "dist": {
                "type": "zip",
                "url": "https://api.github.com/repos/sebastianbergmann/complexity/zipball/739b35e53379900cc9ac327b2147867b8b6efd88",
                "reference": "739b35e53379900cc9ac327b2147867b8b6efd88",
                "shasum": ""
            },
            "require": {
                "nikic/php-parser": "^4.7",
                "php": ">=7.3"
            },
            "require-dev": {
                "phpunit/phpunit": "^9.3"
            },
            "type": "library",
            "extra": {
                "branch-alias": {
                    "dev-master": "2.0-dev"
                }
            },
            "autoload": {
                "classmap": [
                    "src/"
                ]
            },
            "notification-url": "https://packagist.org/downloads/",
            "license": [
                "BSD-3-Clause"
            ],
            "authors": [
                {
                    "name": "Sebastian Bergmann",
                    "email": "sebastian@phpunit.de",
                    "role": "lead"
                }
            ],
            "description": "Library for calculating the complexity of PHP code units",
            "homepage": "https://github.com/sebastianbergmann/complexity",
            "support": {
                "issues": "https://github.com/sebastianbergmann/complexity/issues",
                "source": "https://github.com/sebastianbergmann/complexity/tree/2.0.2"
            },
            "funding": [
                {
                    "url": "https://github.com/sebastianbergmann",
                    "type": "github"
                }
            ],
            "time": "2020-10-26T15:52:27+00:00"
        },
        {
            "name": "sebastian/diff",
            "version": "4.0.4",
            "source": {
                "type": "git",
                "url": "https://github.com/sebastianbergmann/diff.git",
                "reference": "3461e3fccc7cfdfc2720be910d3bd73c69be590d"
            },
            "dist": {
                "type": "zip",
                "url": "https://api.github.com/repos/sebastianbergmann/diff/zipball/3461e3fccc7cfdfc2720be910d3bd73c69be590d",
                "reference": "3461e3fccc7cfdfc2720be910d3bd73c69be590d",
                "shasum": ""
            },
            "require": {
                "php": ">=7.3"
            },
            "require-dev": {
                "phpunit/phpunit": "^9.3",
                "symfony/process": "^4.2 || ^5"
            },
            "type": "library",
            "extra": {
                "branch-alias": {
                    "dev-master": "4.0-dev"
                }
            },
            "autoload": {
                "classmap": [
                    "src/"
                ]
            },
            "notification-url": "https://packagist.org/downloads/",
            "license": [
                "BSD-3-Clause"
            ],
            "authors": [
                {
                    "name": "Sebastian Bergmann",
                    "email": "sebastian@phpunit.de"
                },
                {
                    "name": "Kore Nordmann",
                    "email": "mail@kore-nordmann.de"
                }
            ],
            "description": "Diff implementation",
            "homepage": "https://github.com/sebastianbergmann/diff",
            "keywords": [
                "diff",
                "udiff",
                "unidiff",
                "unified diff"
            ],
            "support": {
                "issues": "https://github.com/sebastianbergmann/diff/issues",
                "source": "https://github.com/sebastianbergmann/diff/tree/4.0.4"
            },
            "funding": [
                {
                    "url": "https://github.com/sebastianbergmann",
                    "type": "github"
                }
            ],
            "time": "2020-10-26T13:10:38+00:00"
        },
        {
            "name": "sebastian/environment",
            "version": "5.1.4",
            "source": {
                "type": "git",
                "url": "https://github.com/sebastianbergmann/environment.git",
                "reference": "1b5dff7bb151a4db11d49d90e5408e4e938270f7"
            },
            "dist": {
                "type": "zip",
                "url": "https://api.github.com/repos/sebastianbergmann/environment/zipball/1b5dff7bb151a4db11d49d90e5408e4e938270f7",
                "reference": "1b5dff7bb151a4db11d49d90e5408e4e938270f7",
                "shasum": ""
            },
            "require": {
                "php": ">=7.3"
            },
            "require-dev": {
                "phpunit/phpunit": "^9.3"
            },
            "suggest": {
                "ext-posix": "*"
            },
            "type": "library",
            "extra": {
                "branch-alias": {
                    "dev-master": "5.1-dev"
                }
            },
            "autoload": {
                "classmap": [
                    "src/"
                ]
            },
            "notification-url": "https://packagist.org/downloads/",
            "license": [
                "BSD-3-Clause"
            ],
            "authors": [
                {
                    "name": "Sebastian Bergmann",
                    "email": "sebastian@phpunit.de"
                }
            ],
            "description": "Provides functionality to handle HHVM/PHP environments",
            "homepage": "http://www.github.com/sebastianbergmann/environment",
            "keywords": [
                "Xdebug",
                "environment",
                "hhvm"
            ],
            "support": {
                "issues": "https://github.com/sebastianbergmann/environment/issues",
                "source": "https://github.com/sebastianbergmann/environment/tree/5.1.4"
            },
            "funding": [
                {
                    "url": "https://github.com/sebastianbergmann",
                    "type": "github"
                }
            ],
            "time": "2022-04-03T09:37:03+00:00"
        },
        {
            "name": "sebastian/exporter",
            "version": "4.0.4",
            "source": {
                "type": "git",
                "url": "https://github.com/sebastianbergmann/exporter.git",
                "reference": "65e8b7db476c5dd267e65eea9cab77584d3cfff9"
            },
            "dist": {
                "type": "zip",
                "url": "https://api.github.com/repos/sebastianbergmann/exporter/zipball/65e8b7db476c5dd267e65eea9cab77584d3cfff9",
                "reference": "65e8b7db476c5dd267e65eea9cab77584d3cfff9",
                "shasum": ""
            },
            "require": {
                "php": ">=7.3",
                "sebastian/recursion-context": "^4.0"
            },
            "require-dev": {
                "ext-mbstring": "*",
                "phpunit/phpunit": "^9.3"
            },
            "type": "library",
            "extra": {
                "branch-alias": {
                    "dev-master": "4.0-dev"
                }
            },
            "autoload": {
                "classmap": [
                    "src/"
                ]
            },
            "notification-url": "https://packagist.org/downloads/",
            "license": [
                "BSD-3-Clause"
            ],
            "authors": [
                {
                    "name": "Sebastian Bergmann",
                    "email": "sebastian@phpunit.de"
                },
                {
                    "name": "Jeff Welch",
                    "email": "whatthejeff@gmail.com"
                },
                {
                    "name": "Volker Dusch",
                    "email": "github@wallbash.com"
                },
                {
                    "name": "Adam Harvey",
                    "email": "aharvey@php.net"
                },
                {
                    "name": "Bernhard Schussek",
                    "email": "bschussek@gmail.com"
                }
            ],
            "description": "Provides the functionality to export PHP variables for visualization",
            "homepage": "https://www.github.com/sebastianbergmann/exporter",
            "keywords": [
                "export",
                "exporter"
            ],
            "support": {
                "issues": "https://github.com/sebastianbergmann/exporter/issues",
                "source": "https://github.com/sebastianbergmann/exporter/tree/4.0.4"
            },
            "funding": [
                {
                    "url": "https://github.com/sebastianbergmann",
                    "type": "github"
                }
            ],
            "time": "2021-11-11T14:18:36+00:00"
        },
        {
            "name": "sebastian/global-state",
            "version": "5.0.5",
            "source": {
                "type": "git",
                "url": "https://github.com/sebastianbergmann/global-state.git",
                "reference": "0ca8db5a5fc9c8646244e629625ac486fa286bf2"
            },
            "dist": {
                "type": "zip",
                "url": "https://api.github.com/repos/sebastianbergmann/global-state/zipball/0ca8db5a5fc9c8646244e629625ac486fa286bf2",
                "reference": "0ca8db5a5fc9c8646244e629625ac486fa286bf2",
                "shasum": ""
            },
            "require": {
                "php": ">=7.3",
                "sebastian/object-reflector": "^2.0",
                "sebastian/recursion-context": "^4.0"
            },
            "require-dev": {
                "ext-dom": "*",
                "phpunit/phpunit": "^9.3"
            },
            "suggest": {
                "ext-uopz": "*"
            },
            "type": "library",
            "extra": {
                "branch-alias": {
                    "dev-master": "5.0-dev"
                }
            },
            "autoload": {
                "classmap": [
                    "src/"
                ]
            },
            "notification-url": "https://packagist.org/downloads/",
            "license": [
                "BSD-3-Clause"
            ],
            "authors": [
                {
                    "name": "Sebastian Bergmann",
                    "email": "sebastian@phpunit.de"
                }
            ],
            "description": "Snapshotting of global state",
            "homepage": "http://www.github.com/sebastianbergmann/global-state",
            "keywords": [
                "global state"
            ],
            "support": {
                "issues": "https://github.com/sebastianbergmann/global-state/issues",
                "source": "https://github.com/sebastianbergmann/global-state/tree/5.0.5"
            },
            "funding": [
                {
                    "url": "https://github.com/sebastianbergmann",
                    "type": "github"
                }
            ],
            "time": "2022-02-14T08:28:10+00:00"
        },
        {
            "name": "sebastian/lines-of-code",
            "version": "1.0.3",
            "source": {
                "type": "git",
                "url": "https://github.com/sebastianbergmann/lines-of-code.git",
                "reference": "c1c2e997aa3146983ed888ad08b15470a2e22ecc"
            },
            "dist": {
                "type": "zip",
                "url": "https://api.github.com/repos/sebastianbergmann/lines-of-code/zipball/c1c2e997aa3146983ed888ad08b15470a2e22ecc",
                "reference": "c1c2e997aa3146983ed888ad08b15470a2e22ecc",
                "shasum": ""
            },
            "require": {
                "nikic/php-parser": "^4.6",
                "php": ">=7.3"
            },
            "require-dev": {
                "phpunit/phpunit": "^9.3"
            },
            "type": "library",
            "extra": {
                "branch-alias": {
                    "dev-master": "1.0-dev"
                }
            },
            "autoload": {
                "classmap": [
                    "src/"
                ]
            },
            "notification-url": "https://packagist.org/downloads/",
            "license": [
                "BSD-3-Clause"
            ],
            "authors": [
                {
                    "name": "Sebastian Bergmann",
                    "email": "sebastian@phpunit.de",
                    "role": "lead"
                }
            ],
            "description": "Library for counting the lines of code in PHP source code",
            "homepage": "https://github.com/sebastianbergmann/lines-of-code",
            "support": {
                "issues": "https://github.com/sebastianbergmann/lines-of-code/issues",
                "source": "https://github.com/sebastianbergmann/lines-of-code/tree/1.0.3"
            },
            "funding": [
                {
                    "url": "https://github.com/sebastianbergmann",
                    "type": "github"
                }
            ],
            "time": "2020-11-28T06:42:11+00:00"
        },
        {
            "name": "sebastian/object-enumerator",
            "version": "4.0.4",
            "source": {
                "type": "git",
                "url": "https://github.com/sebastianbergmann/object-enumerator.git",
                "reference": "5c9eeac41b290a3712d88851518825ad78f45c71"
            },
            "dist": {
                "type": "zip",
                "url": "https://api.github.com/repos/sebastianbergmann/object-enumerator/zipball/5c9eeac41b290a3712d88851518825ad78f45c71",
                "reference": "5c9eeac41b290a3712d88851518825ad78f45c71",
                "shasum": ""
            },
            "require": {
                "php": ">=7.3",
                "sebastian/object-reflector": "^2.0",
                "sebastian/recursion-context": "^4.0"
            },
            "require-dev": {
                "phpunit/phpunit": "^9.3"
            },
            "type": "library",
            "extra": {
                "branch-alias": {
                    "dev-master": "4.0-dev"
                }
            },
            "autoload": {
                "classmap": [
                    "src/"
                ]
            },
            "notification-url": "https://packagist.org/downloads/",
            "license": [
                "BSD-3-Clause"
            ],
            "authors": [
                {
                    "name": "Sebastian Bergmann",
                    "email": "sebastian@phpunit.de"
                }
            ],
            "description": "Traverses array structures and object graphs to enumerate all referenced objects",
            "homepage": "https://github.com/sebastianbergmann/object-enumerator/",
            "support": {
                "issues": "https://github.com/sebastianbergmann/object-enumerator/issues",
                "source": "https://github.com/sebastianbergmann/object-enumerator/tree/4.0.4"
            },
            "funding": [
                {
                    "url": "https://github.com/sebastianbergmann",
                    "type": "github"
                }
            ],
            "time": "2020-10-26T13:12:34+00:00"
        },
        {
            "name": "sebastian/object-reflector",
            "version": "2.0.4",
            "source": {
                "type": "git",
                "url": "https://github.com/sebastianbergmann/object-reflector.git",
                "reference": "b4f479ebdbf63ac605d183ece17d8d7fe49c15c7"
            },
            "dist": {
                "type": "zip",
                "url": "https://api.github.com/repos/sebastianbergmann/object-reflector/zipball/b4f479ebdbf63ac605d183ece17d8d7fe49c15c7",
                "reference": "b4f479ebdbf63ac605d183ece17d8d7fe49c15c7",
                "shasum": ""
            },
            "require": {
                "php": ">=7.3"
            },
            "require-dev": {
                "phpunit/phpunit": "^9.3"
            },
            "type": "library",
            "extra": {
                "branch-alias": {
                    "dev-master": "2.0-dev"
                }
            },
            "autoload": {
                "classmap": [
                    "src/"
                ]
            },
            "notification-url": "https://packagist.org/downloads/",
            "license": [
                "BSD-3-Clause"
            ],
            "authors": [
                {
                    "name": "Sebastian Bergmann",
                    "email": "sebastian@phpunit.de"
                }
            ],
            "description": "Allows reflection of object attributes, including inherited and non-public ones",
            "homepage": "https://github.com/sebastianbergmann/object-reflector/",
            "support": {
                "issues": "https://github.com/sebastianbergmann/object-reflector/issues",
                "source": "https://github.com/sebastianbergmann/object-reflector/tree/2.0.4"
            },
            "funding": [
                {
                    "url": "https://github.com/sebastianbergmann",
                    "type": "github"
                }
            ],
            "time": "2020-10-26T13:14:26+00:00"
        },
        {
            "name": "sebastian/recursion-context",
            "version": "4.0.4",
            "source": {
                "type": "git",
                "url": "https://github.com/sebastianbergmann/recursion-context.git",
                "reference": "cd9d8cf3c5804de4341c283ed787f099f5506172"
            },
            "dist": {
                "type": "zip",
                "url": "https://api.github.com/repos/sebastianbergmann/recursion-context/zipball/cd9d8cf3c5804de4341c283ed787f099f5506172",
                "reference": "cd9d8cf3c5804de4341c283ed787f099f5506172",
                "shasum": ""
            },
            "require": {
                "php": ">=7.3"
            },
            "require-dev": {
                "phpunit/phpunit": "^9.3"
            },
            "type": "library",
            "extra": {
                "branch-alias": {
                    "dev-master": "4.0-dev"
                }
            },
            "autoload": {
                "classmap": [
                    "src/"
                ]
            },
            "notification-url": "https://packagist.org/downloads/",
            "license": [
                "BSD-3-Clause"
            ],
            "authors": [
                {
                    "name": "Sebastian Bergmann",
                    "email": "sebastian@phpunit.de"
                },
                {
                    "name": "Jeff Welch",
                    "email": "whatthejeff@gmail.com"
                },
                {
                    "name": "Adam Harvey",
                    "email": "aharvey@php.net"
                }
            ],
            "description": "Provides functionality to recursively process PHP variables",
            "homepage": "http://www.github.com/sebastianbergmann/recursion-context",
            "support": {
                "issues": "https://github.com/sebastianbergmann/recursion-context/issues",
                "source": "https://github.com/sebastianbergmann/recursion-context/tree/4.0.4"
            },
            "funding": [
                {
                    "url": "https://github.com/sebastianbergmann",
                    "type": "github"
                }
            ],
            "time": "2020-10-26T13:17:30+00:00"
        },
        {
            "name": "sebastian/resource-operations",
            "version": "3.0.3",
            "source": {
                "type": "git",
                "url": "https://github.com/sebastianbergmann/resource-operations.git",
                "reference": "0f4443cb3a1d92ce809899753bc0d5d5a8dd19a8"
            },
            "dist": {
                "type": "zip",
                "url": "https://api.github.com/repos/sebastianbergmann/resource-operations/zipball/0f4443cb3a1d92ce809899753bc0d5d5a8dd19a8",
                "reference": "0f4443cb3a1d92ce809899753bc0d5d5a8dd19a8",
                "shasum": ""
            },
            "require": {
                "php": ">=7.3"
            },
            "require-dev": {
                "phpunit/phpunit": "^9.0"
            },
            "type": "library",
            "extra": {
                "branch-alias": {
                    "dev-master": "3.0-dev"
                }
            },
            "autoload": {
                "classmap": [
                    "src/"
                ]
            },
            "notification-url": "https://packagist.org/downloads/",
            "license": [
                "BSD-3-Clause"
            ],
            "authors": [
                {
                    "name": "Sebastian Bergmann",
                    "email": "sebastian@phpunit.de"
                }
            ],
            "description": "Provides a list of PHP built-in functions that operate on resources",
            "homepage": "https://www.github.com/sebastianbergmann/resource-operations",
            "support": {
                "issues": "https://github.com/sebastianbergmann/resource-operations/issues",
                "source": "https://github.com/sebastianbergmann/resource-operations/tree/3.0.3"
            },
            "funding": [
                {
                    "url": "https://github.com/sebastianbergmann",
                    "type": "github"
                }
            ],
            "time": "2020-09-28T06:45:17+00:00"
        },
        {
            "name": "sebastian/type",
            "version": "3.0.0",
            "source": {
                "type": "git",
                "url": "https://github.com/sebastianbergmann/type.git",
                "reference": "b233b84bc4465aff7b57cf1c4bc75c86d00d6dad"
            },
            "dist": {
                "type": "zip",
                "url": "https://api.github.com/repos/sebastianbergmann/type/zipball/b233b84bc4465aff7b57cf1c4bc75c86d00d6dad",
                "reference": "b233b84bc4465aff7b57cf1c4bc75c86d00d6dad",
                "shasum": ""
            },
            "require": {
                "php": ">=7.3"
            },
            "require-dev": {
                "phpunit/phpunit": "^9.5"
            },
            "type": "library",
            "extra": {
                "branch-alias": {
                    "dev-master": "3.0-dev"
                }
            },
            "autoload": {
                "classmap": [
                    "src/"
                ]
            },
            "notification-url": "https://packagist.org/downloads/",
            "license": [
                "BSD-3-Clause"
            ],
            "authors": [
                {
                    "name": "Sebastian Bergmann",
                    "email": "sebastian@phpunit.de",
                    "role": "lead"
                }
            ],
            "description": "Collection of value objects that represent the types of the PHP type system",
            "homepage": "https://github.com/sebastianbergmann/type",
            "support": {
                "issues": "https://github.com/sebastianbergmann/type/issues",
                "source": "https://github.com/sebastianbergmann/type/tree/3.0.0"
            },
            "funding": [
                {
                    "url": "https://github.com/sebastianbergmann",
                    "type": "github"
                }
            ],
            "time": "2022-03-15T09:54:48+00:00"
        },
        {
            "name": "sebastian/version",
            "version": "3.0.2",
            "source": {
                "type": "git",
                "url": "https://github.com/sebastianbergmann/version.git",
                "reference": "c6c1022351a901512170118436c764e473f6de8c"
            },
            "dist": {
                "type": "zip",
                "url": "https://api.github.com/repos/sebastianbergmann/version/zipball/c6c1022351a901512170118436c764e473f6de8c",
                "reference": "c6c1022351a901512170118436c764e473f6de8c",
                "shasum": ""
            },
            "require": {
                "php": ">=7.3"
            },
            "type": "library",
            "extra": {
                "branch-alias": {
                    "dev-master": "3.0-dev"
                }
            },
            "autoload": {
                "classmap": [
                    "src/"
                ]
            },
            "notification-url": "https://packagist.org/downloads/",
            "license": [
                "BSD-3-Clause"
            ],
            "authors": [
                {
                    "name": "Sebastian Bergmann",
                    "email": "sebastian@phpunit.de",
                    "role": "lead"
                }
            ],
            "description": "Library that helps with managing the version number of Git-hosted PHP projects",
            "homepage": "https://github.com/sebastianbergmann/version",
            "support": {
                "issues": "https://github.com/sebastianbergmann/version/issues",
                "source": "https://github.com/sebastianbergmann/version/tree/3.0.2"
            },
            "funding": [
                {
                    "url": "https://github.com/sebastianbergmann",
                    "type": "github"
                }
            ],
            "time": "2020-09-28T06:39:44+00:00"
        },
        {
            "name": "theseer/tokenizer",
            "version": "1.2.1",
            "source": {
                "type": "git",
                "url": "https://github.com/theseer/tokenizer.git",
                "reference": "34a41e998c2183e22995f158c581e7b5e755ab9e"
            },
            "dist": {
                "type": "zip",
                "url": "https://api.github.com/repos/theseer/tokenizer/zipball/34a41e998c2183e22995f158c581e7b5e755ab9e",
                "reference": "34a41e998c2183e22995f158c581e7b5e755ab9e",
                "shasum": ""
            },
            "require": {
                "ext-dom": "*",
                "ext-tokenizer": "*",
                "ext-xmlwriter": "*",
                "php": "^7.2 || ^8.0"
            },
            "type": "library",
            "autoload": {
                "classmap": [
                    "src/"
                ]
            },
            "notification-url": "https://packagist.org/downloads/",
            "license": [
                "BSD-3-Clause"
            ],
            "authors": [
                {
                    "name": "Arne Blankerts",
                    "email": "arne@blankerts.de",
                    "role": "Developer"
                }
            ],
            "description": "A small library for converting tokenized PHP source code into XML and potentially other formats",
            "support": {
                "issues": "https://github.com/theseer/tokenizer/issues",
                "source": "https://github.com/theseer/tokenizer/tree/1.2.1"
            },
            "funding": [
                {
                    "url": "https://github.com/theseer",
                    "type": "github"
                }
            ],
            "time": "2021-07-28T10:34:58+00:00"
        }
    ],
    "aliases": [],
    "minimum-stability": "stable",
    "stability-flags": {
        "nethergamesmc/bedrock-data": 20,
        "nethergamesmc/bedrock-protocol": 20
    },
    "prefer-stable": false,
    "prefer-lowest": false,
    "platform": {
        "php": "^8.0",
        "php-64bit": "*",
        "ext-chunkutils2": "^0.3.1",
        "ext-crypto": "^0.3.1",
        "ext-ctype": "*",
        "ext-curl": "*",
        "ext-date": "*",
        "ext-gmp": "*",
        "ext-hash": "*",
        "ext-igbinary": "^3.0.1",
        "ext-json": "*",
        "ext-leveldb": "^0.2.1 || ^0.3.0",
        "ext-mbstring": "*",
        "ext-morton": "^0.1.0",
        "ext-openssl": "*",
        "ext-pcre": "*",
        "ext-phar": "*",
        "ext-pthreads": "^4.0",
        "ext-reflection": "*",
        "ext-simplexml": "*",
        "ext-sockets": "*",
        "ext-spl": "*",
        "ext-yaml": ">=2.0.0",
        "ext-zip": "*",
        "ext-zlib": ">=1.2.11",
        "composer-runtime-api": "^2.0"
    },
    "platform-dev": [],
    "platform-overrides": {
        "php": "8.0.0"
    },
    "plugin-api-version": "2.1.0"
}<|MERGE_RESOLUTION|>--- conflicted
+++ resolved
@@ -4,11 +4,7 @@
         "Read more about it at https://getcomposer.org/doc/01-basic-usage.md#installing-dependencies",
         "This file is @generated automatically"
     ],
-<<<<<<< HEAD
-    "content-hash": "96fe3a83f47dd580efcf9bf5cd6aaa3d",
-=======
-    "content-hash": "54ae200719453a6bb90afa4c67a50e71",
->>>>>>> 15c99cfe
+    "content-hash": "27194304adc76d57e15b23229e6e4aff",
     "packages": [
         {
             "name": "adhocore/json-comment",
@@ -3381,5 +3377,5 @@
     "platform-overrides": {
         "php": "8.0.0"
     },
-    "plugin-api-version": "2.1.0"
+    "plugin-api-version": "2.3.0"
 }