{
    "_readme": [
        "This file locks the dependencies of your project to a known state",
        "Read more about it at https://getcomposer.org/doc/01-basic-usage.md#installing-dependencies",
        "This file is @generated automatically"
    ],
<<<<<<< HEAD
    "content-hash": "2d7cfa4f929e34d6f814cac32c401c41",
=======
    "content-hash": "db2d0f1b7626686a7d1d368052ff9a0a",
>>>>>>> d9b9aed2
    "packages": [
        {
            "name": "adhocore/json-comment",
            "version": "1.1.2",
            "source": {
                "type": "git",
                "url": "https://github.com/adhocore/php-json-comment.git",
                "reference": "fc2f76979f0a44a5f5bc2a2b600d0762fe0e78e7"
            },
            "dist": {
                "type": "zip",
                "url": "https://api.github.com/repos/adhocore/php-json-comment/zipball/fc2f76979f0a44a5f5bc2a2b600d0762fe0e78e7",
                "reference": "fc2f76979f0a44a5f5bc2a2b600d0762fe0e78e7",
                "shasum": ""
            },
            "require": {
                "ext-ctype": "*",
                "php": ">=7.0"
            },
            "require-dev": {
                "phpunit/phpunit": "^6.5 || ^7.5 || ^8.5"
            },
            "type": "library",
            "autoload": {
                "psr-4": {
                    "Ahc\\Json\\": "src/"
                }
            },
            "notification-url": "https://packagist.org/downloads/",
            "license": [
                "MIT"
            ],
            "authors": [
                {
                    "name": "Jitendra Adhikari",
                    "email": "jiten.adhikary@gmail.com"
                }
            ],
            "description": "Lightweight JSON comment stripper library for PHP",
            "keywords": [
                "comment",
                "json",
                "strip-comment"
            ],
            "support": {
                "issues": "https://github.com/adhocore/php-json-comment/issues",
                "source": "https://github.com/adhocore/php-json-comment/tree/1.1.2"
            },
            "funding": [
                {
                    "url": "https://paypal.me/ji10",
                    "type": "custom"
                }
            ],
            "time": "2021-04-09T03:06:06+00:00"
        },
        {
            "name": "brick/math",
            "version": "0.9.2",
            "source": {
                "type": "git",
                "url": "https://github.com/brick/math.git",
                "reference": "dff976c2f3487d42c1db75a3b180e2b9f0e72ce0"
            },
            "dist": {
                "type": "zip",
                "url": "https://api.github.com/repos/brick/math/zipball/dff976c2f3487d42c1db75a3b180e2b9f0e72ce0",
                "reference": "dff976c2f3487d42c1db75a3b180e2b9f0e72ce0",
                "shasum": ""
            },
            "require": {
                "ext-json": "*",
                "php": "^7.1 || ^8.0"
            },
            "require-dev": {
                "php-coveralls/php-coveralls": "^2.2",
                "phpunit/phpunit": "^7.5.15 || ^8.5 || ^9.0",
                "vimeo/psalm": "4.3.2"
            },
            "type": "library",
            "autoload": {
                "psr-4": {
                    "Brick\\Math\\": "src/"
                }
            },
            "notification-url": "https://packagist.org/downloads/",
            "license": [
                "MIT"
            ],
            "description": "Arbitrary-precision arithmetic library",
            "keywords": [
                "Arbitrary-precision",
                "BigInteger",
                "BigRational",
                "arithmetic",
                "bigdecimal",
                "bignum",
                "brick",
                "math"
            ],
            "support": {
                "issues": "https://github.com/brick/math/issues",
                "source": "https://github.com/brick/math/tree/0.9.2"
            },
            "funding": [
                {
                    "url": "https://tidelift.com/funding/github/packagist/brick/math",
                    "type": "tidelift"
                }
            ],
            "time": "2021-01-20T22:51:39+00:00"
        },
        {
            "name": "fgrosse/phpasn1",
            "version": "v2.3.0",
            "source": {
                "type": "git",
                "url": "https://github.com/fgrosse/PHPASN1.git",
                "reference": "20299033c35f4300eb656e7e8e88cf52d1d6694e"
            },
            "dist": {
                "type": "zip",
                "url": "https://api.github.com/repos/fgrosse/PHPASN1/zipball/20299033c35f4300eb656e7e8e88cf52d1d6694e",
                "reference": "20299033c35f4300eb656e7e8e88cf52d1d6694e",
                "shasum": ""
            },
            "require": {
                "php": ">=7.0.0"
            },
            "require-dev": {
                "phpunit/phpunit": "~6.3",
                "satooshi/php-coveralls": "~2.0"
            },
            "suggest": {
                "ext-bcmath": "BCmath is the fallback extension for big integer calculations",
                "ext-curl": "For loading OID information from the web if they have not bee defined statically",
                "ext-gmp": "GMP is the preferred extension for big integer calculations",
                "phpseclib/bcmath_compat": "BCmath polyfill for servers where neither GMP nor BCmath is available"
            },
            "type": "library",
            "extra": {
                "branch-alias": {
                    "dev-master": "2.0.x-dev"
                }
            },
            "autoload": {
                "psr-4": {
                    "FG\\": "lib/"
                }
            },
            "notification-url": "https://packagist.org/downloads/",
            "license": [
                "MIT"
            ],
            "authors": [
                {
                    "name": "Friedrich Große",
                    "email": "friedrich.grosse@gmail.com",
                    "homepage": "https://github.com/FGrosse",
                    "role": "Author"
                },
                {
                    "name": "All contributors",
                    "homepage": "https://github.com/FGrosse/PHPASN1/contributors"
                }
            ],
            "description": "A PHP Framework that allows you to encode and decode arbitrary ASN.1 structures using the ITU-T X.690 Encoding Rules.",
            "homepage": "https://github.com/FGrosse/PHPASN1",
            "keywords": [
                "DER",
                "asn.1",
                "asn1",
                "ber",
                "binary",
                "decoding",
                "encoding",
                "x.509",
                "x.690",
                "x509",
                "x690"
            ],
            "support": {
                "issues": "https://github.com/fgrosse/PHPASN1/issues",
                "source": "https://github.com/fgrosse/PHPASN1/tree/v2.3.0"
            },
            "time": "2021-04-24T19:01:55+00:00"
        },
        {
            "name": "nethergames/bedrock-protocol",
            "version": "dev-master",
            "source": {
                "type": "git",
                "url": "https://github.com/NetherGamesMC/BedrockProtocol.git",
                "reference": "854e239319b3ea63b41f18c4ad783fa460c70629"
            },
            "dist": {
                "type": "zip",
                "url": "https://api.github.com/repos/NetherGamesMC/BedrockProtocol/zipball/854e239319b3ea63b41f18c4ad783fa460c70629",
                "reference": "854e239319b3ea63b41f18c4ad783fa460c70629",
                "shasum": ""
            },
            "require": {
                "ext-json": "*",
                "netresearch/jsonmapper": "^4.0",
                "php": "^7.4 || ^8.0",
                "pocketmine/binaryutils": "^0.2.0",
                "pocketmine/color": "^0.2.0",
                "pocketmine/math": "^0.3.0",
                "pocketmine/nbt": "^0.3.0",
                "ramsey/uuid": "^4.1"
            },
            "require-dev": {
                "phpstan/phpstan": "0.12.93",
                "phpstan/phpstan-phpunit": "^0.12.21",
                "phpstan/phpstan-strict-rules": "^0.12.10",
                "phpunit/phpunit": "^9.5"
            },
            "default-branch": true,
            "type": "library",
            "autoload": {
                "psr-4": {
                    "pocketmine\\network\\mcpe\\protocol\\": "src/"
                }
            },
            "notification-url": "https://packagist.org/downloads/",
            "license": [
                "LGPL-3.0"
            ],
            "description": "An implementation of the Minecraft: Bedrock Edition protocol in PHP",
            "support": {
                "source": "https://github.com/NetherGamesMC/BedrockProtocol/tree/master"
            },
            "time": "2021-07-25T10:37:08+00:00"
        },
        {
            "name": "netresearch/jsonmapper",
            "version": "v4.0.0",
            "source": {
                "type": "git",
                "url": "https://github.com/cweiske/jsonmapper.git",
                "reference": "8bbc021a8edb2e4a7ea2f8ad4fa9ec9dce2fcb8d"
            },
            "dist": {
                "type": "zip",
                "url": "https://api.github.com/repos/cweiske/jsonmapper/zipball/8bbc021a8edb2e4a7ea2f8ad4fa9ec9dce2fcb8d",
                "reference": "8bbc021a8edb2e4a7ea2f8ad4fa9ec9dce2fcb8d",
                "shasum": ""
            },
            "require": {
                "ext-json": "*",
                "ext-pcre": "*",
                "ext-reflection": "*",
                "ext-spl": "*",
                "php": ">=7.1"
            },
            "require-dev": {
                "phpunit/phpunit": "~7.5 || ~8.0 || ~9.0",
                "squizlabs/php_codesniffer": "~3.5"
            },
            "type": "library",
            "autoload": {
                "psr-0": {
                    "JsonMapper": "src/"
                }
            },
            "notification-url": "https://packagist.org/downloads/",
            "license": [
                "OSL-3.0"
            ],
            "authors": [
                {
                    "name": "Christian Weiske",
                    "email": "cweiske@cweiske.de",
                    "homepage": "http://github.com/cweiske/jsonmapper/",
                    "role": "Developer"
                }
            ],
            "description": "Map nested JSON structures onto PHP classes",
            "support": {
                "email": "cweiske@cweiske.de",
                "issues": "https://github.com/cweiske/jsonmapper/issues",
                "source": "https://github.com/cweiske/jsonmapper/tree/v4.0.0"
            },
            "time": "2020-12-01T19:48:11+00:00"
        },
        {
            "name": "pocketmine/binaryutils",
            "version": "0.2.1",
            "source": {
                "type": "git",
                "url": "https://github.com/pmmp/BinaryUtils.git",
                "reference": "8cd078e2426f8100331f2d73bef10f481dad6cde"
            },
            "dist": {
                "type": "zip",
                "url": "https://api.github.com/repos/pmmp/BinaryUtils/zipball/8cd078e2426f8100331f2d73bef10f481dad6cde",
                "reference": "8cd078e2426f8100331f2d73bef10f481dad6cde",
                "shasum": ""
            },
            "require": {
                "php": "^7.4 || ^8.0",
                "php-64bit": "*"
            },
            "require-dev": {
                "phpstan/extension-installer": "^1.0",
                "phpstan/phpstan": "0.12.85",
                "phpstan/phpstan-strict-rules": "^0.12.4"
            },
            "type": "library",
            "autoload": {
                "psr-4": {
                    "pocketmine\\utils\\": "src/"
                }
            },
            "notification-url": "https://packagist.org/downloads/",
            "license": [
                "LGPL-3.0"
            ],
            "description": "Classes and methods for conveniently handling binary data",
            "support": {
                "issues": "https://github.com/pmmp/BinaryUtils/issues",
                "source": "https://github.com/pmmp/BinaryUtils/tree/0.2.1"
            },
            "time": "2021-05-30T19:42:57+00:00"
        },
        {
            "name": "pocketmine/callback-validator",
            "version": "1.0.3",
            "source": {
                "type": "git",
                "url": "https://github.com/pmmp/CallbackValidator.git",
                "reference": "64787469766bcaa7e5885242e85c23c25e8c55a2"
            },
            "dist": {
                "type": "zip",
                "url": "https://api.github.com/repos/pmmp/CallbackValidator/zipball/64787469766bcaa7e5885242e85c23c25e8c55a2",
                "reference": "64787469766bcaa7e5885242e85c23c25e8c55a2",
                "shasum": ""
            },
            "require": {
                "ext-reflection": "*",
                "php": "^7.1 || ^8.0"
            },
            "replace": {
                "daverandom/callback-validator": "*"
            },
            "require-dev": {
                "phpstan/extension-installer": "^1.0",
                "phpstan/phpstan": "0.12.59",
                "phpstan/phpstan-strict-rules": "^0.12.4",
                "phpunit/phpunit": "^7.5 || ^8.5 || ^9.0"
            },
            "type": "library",
            "autoload": {
                "psr-4": {
                    "DaveRandom\\CallbackValidator\\": "src/"
                }
            },
            "notification-url": "https://packagist.org/downloads/",
            "license": [
                "MIT"
            ],
            "authors": [
                {
                    "name": "Chris Wright",
                    "email": "cw@daverandom.com"
                }
            ],
            "description": "Fork of daverandom/callback-validator - Tools for validating callback signatures",
            "support": {
                "issues": "https://github.com/pmmp/CallbackValidator/issues",
                "source": "https://github.com/pmmp/CallbackValidator/tree/1.0.3"
            },
            "time": "2020-12-11T01:45:37+00:00"
        },
        {
            "name": "pocketmine/classloader",
            "version": "dev-master",
            "source": {
                "type": "git",
                "url": "https://github.com/pmmp/ClassLoader.git",
                "reference": "80226e0917be79ac3230606113e25134a31e6a85"
            },
            "dist": {
                "type": "zip",
                "url": "https://api.github.com/repos/pmmp/ClassLoader/zipball/80226e0917be79ac3230606113e25134a31e6a85",
                "reference": "80226e0917be79ac3230606113e25134a31e6a85",
                "shasum": ""
            },
            "require": {
                "ext-pthreads": "~3.2.0",
                "ext-reflection": "*",
                "php": "^7.2 || ^8.0"
            },
            "conflict": {
                "pocketmine/spl": "<0.4"
            },
            "require-dev": {
                "phpstan/extension-installer": "^1.0",
                "phpstan/phpstan": "0.12.80",
                "phpstan/phpstan-strict-rules": "^0.12.4",
                "phpunit/phpunit": "^8.5 || ^9.5"
            },
            "type": "library",
            "autoload": {
                "classmap": [
                    "./src"
                ]
            },
            "notification-url": "https://packagist.org/downloads/",
            "license": [
                "LGPL-3.0"
            ],
            "description": "Ad-hoc autoloading components used by PocketMine-MP",
            "support": {
                "issues": "https://github.com/pmmp/ClassLoader/issues",
                "source": "https://github.com/pmmp/ClassLoader/tree/master"
            },
            "time": "2021-05-29T23:09:32+00:00"
        },
        {
            "name": "pocketmine/color",
            "version": "0.2.0",
            "source": {
                "type": "git",
                "url": "https://github.com/pmmp/Color.git",
                "reference": "09be6ea6d76f2e33d6813c39d29c22c46c17e1d2"
            },
            "dist": {
                "type": "zip",
                "url": "https://api.github.com/repos/pmmp/Color/zipball/09be6ea6d76f2e33d6813c39d29c22c46c17e1d2",
                "reference": "09be6ea6d76f2e33d6813c39d29c22c46c17e1d2",
                "shasum": ""
            },
            "require": {
                "php": "^7.2 || ^8.0"
            },
            "require-dev": {
                "phpstan/phpstan": "0.12.59",
                "phpstan/phpstan-strict-rules": "^0.12.2"
            },
            "type": "library",
            "autoload": {
                "psr-4": {
                    "pocketmine\\color\\": "src/"
                }
            },
            "notification-url": "https://packagist.org/downloads/",
            "license": [
                "LGPL-3.0"
            ],
            "description": "Color handling library used by PocketMine-MP and related projects",
            "support": {
                "issues": "https://github.com/pmmp/Color/issues",
                "source": "https://github.com/pmmp/Color/tree/0.2.0"
            },
            "time": "2020-12-11T01:24:32+00:00"
        },
        {
            "name": "pocketmine/errorhandler",
            "version": "0.3.0",
            "source": {
                "type": "git",
                "url": "https://github.com/pmmp/ErrorHandler.git",
                "reference": "ec742b209e8056bbe855069c4eff94c9734ea19b"
            },
            "dist": {
                "type": "zip",
                "url": "https://api.github.com/repos/pmmp/ErrorHandler/zipball/ec742b209e8056bbe855069c4eff94c9734ea19b",
                "reference": "ec742b209e8056bbe855069c4eff94c9734ea19b",
                "shasum": ""
            },
            "require": {
                "php": "^7.2 || ^8.0"
            },
            "require-dev": {
                "phpstan/phpstan": "0.12.75",
                "phpstan/phpstan-strict-rules": "^0.12.2"
            },
            "type": "library",
            "autoload": {
                "psr-4": {
                    "pocketmine\\errorhandler\\": "src/"
                }
            },
            "notification-url": "https://packagist.org/downloads/",
            "license": [
                "LGPL-3.0"
            ],
            "description": "Utilities to handle nasty PHP E_* errors in a usable way",
            "support": {
                "issues": "https://github.com/pmmp/ErrorHandler/issues",
                "source": "https://github.com/pmmp/ErrorHandler/tree/0.3.0"
            },
            "time": "2021-02-12T18:56:22+00:00"
        },
        {
            "name": "pocketmine/log",
            "version": "0.3.0",
            "source": {
                "type": "git",
                "url": "https://github.com/pmmp/Log.git",
                "reference": "03ab1316da0b1978a7a1c8dd73e1c2a973cb62ec"
            },
            "dist": {
                "type": "zip",
                "url": "https://api.github.com/repos/pmmp/Log/zipball/03ab1316da0b1978a7a1c8dd73e1c2a973cb62ec",
                "reference": "03ab1316da0b1978a7a1c8dd73e1c2a973cb62ec",
                "shasum": ""
            },
            "require": {
                "php": "^7.4 || ^8.0"
            },
            "conflict": {
                "pocketmine/spl": "<0.4"
            },
            "require-dev": {
                "phpstan/phpstan": "0.12.80",
                "phpstan/phpstan-strict-rules": "^0.12.2"
            },
            "type": "library",
            "autoload": {
                "classmap": [
                    "./src"
                ]
            },
            "notification-url": "https://packagist.org/downloads/",
            "license": [
                "LGPL-3.0"
            ],
            "description": "Logging components used by PocketMine-MP and related projects",
            "support": {
                "issues": "https://github.com/pmmp/Log/issues",
                "source": "https://github.com/pmmp/Log/tree/0.3.0"
            },
            "time": "2021-05-18T21:00:49+00:00"
        },
        {
            "name": "pocketmine/log-pthreads",
            "version": "0.2.0",
            "source": {
                "type": "git",
                "url": "https://github.com/pmmp/LogPthreads.git",
                "reference": "6be3445c48c62eba3922f987f000bb20c81d161f"
            },
            "dist": {
                "type": "zip",
                "url": "https://api.github.com/repos/pmmp/LogPthreads/zipball/6be3445c48c62eba3922f987f000bb20c81d161f",
                "reference": "6be3445c48c62eba3922f987f000bb20c81d161f",
                "shasum": ""
            },
            "require": {
                "ext-pthreads": "~3.2.0",
                "php": "^7.4 || ^8.0",
                "pocketmine/log": "^0.2.0 || ^0.3.0"
            },
            "conflict": {
                "pocketmine/spl": "<0.4"
            },
            "require-dev": {
                "phpstan/extension-installer": "^1.0",
                "phpstan/phpstan": "0.12.88",
                "phpstan/phpstan-strict-rules": "^0.12.4"
            },
            "type": "library",
            "autoload": {
                "classmap": [
                    "./src"
                ]
            },
            "notification-url": "https://packagist.org/downloads/",
            "license": [
                "LGPL-3.0"
            ],
            "description": "Logging components specialized for pthreads used by PocketMine-MP and related projects",
            "support": {
                "issues": "https://github.com/pmmp/LogPthreads/issues",
                "source": "https://github.com/pmmp/LogPthreads/tree/0.2.0"
            },
            "time": "2021-05-18T22:15:28+00:00"
        },
        {
            "name": "pocketmine/math",
            "version": "0.3.0",
            "source": {
                "type": "git",
                "url": "https://github.com/pmmp/Math.git",
                "reference": "83ec067b12c066fc61d9fb129daf7e61ef3b1d63"
            },
            "dist": {
                "type": "zip",
                "url": "https://api.github.com/repos/pmmp/Math/zipball/83ec067b12c066fc61d9fb129daf7e61ef3b1d63",
                "reference": "83ec067b12c066fc61d9fb129daf7e61ef3b1d63",
                "shasum": ""
            },
            "require": {
                "php": "^7.4 || ^8.0",
                "php-64bit": "*"
            },
            "require-dev": {
                "irstea/phpunit-shim": "^8.5 || ^9.5",
                "phpstan/extension-installer": "^1.0",
                "phpstan/phpstan": "0.12.90",
                "phpstan/phpstan-strict-rules": "^0.12.4"
            },
            "type": "library",
            "autoload": {
                "psr-4": {
                    "pocketmine\\math\\": "src/"
                }
            },
            "notification-url": "https://packagist.org/downloads/",
            "license": [
                "LGPL-3.0"
            ],
            "description": "PHP library containing math related code used in PocketMine-MP",
            "support": {
                "issues": "https://github.com/pmmp/Math/issues",
                "source": "https://github.com/pmmp/Math/tree/0.3.0"
            },
            "time": "2021-07-14T18:39:31+00:00"
        },
        {
            "name": "pocketmine/nbt",
            "version": "0.3.0",
            "source": {
                "type": "git",
                "url": "https://github.com/pmmp/NBT.git",
                "reference": "98c4a04b55a915e18f83d3b0c9beb24a71abcd31"
            },
            "dist": {
                "type": "zip",
                "url": "https://api.github.com/repos/pmmp/NBT/zipball/98c4a04b55a915e18f83d3b0c9beb24a71abcd31",
                "reference": "98c4a04b55a915e18f83d3b0c9beb24a71abcd31",
                "shasum": ""
            },
            "require": {
                "php": "^7.4 || ^8.0",
                "php-64bit": "*",
                "pocketmine/binaryutils": "^0.2.0"
            },
            "require-dev": {
                "irstea/phpunit-shim": "^9.5",
                "phpstan/extension-installer": "^1.0",
                "phpstan/phpstan": "0.12.85",
                "phpstan/phpstan-strict-rules": "^0.12.4"
            },
            "type": "library",
            "autoload": {
                "psr-4": {
                    "pocketmine\\nbt\\": "src/"
                }
            },
            "notification-url": "https://packagist.org/downloads/",
            "license": [
                "LGPL-3.0"
            ],
            "description": "PHP library for working with Named Binary Tags",
            "support": {
                "issues": "https://github.com/pmmp/NBT/issues",
                "source": "https://github.com/pmmp/NBT/tree/0.3.0"
            },
            "time": "2021-05-18T15:46:33+00:00"
        },
        {
            "name": "pocketmine/raklib",
            "version": "0.13.1",
            "source": {
                "type": "git",
                "url": "https://github.com/pmmp/RakLib.git",
                "reference": "0b2b84f894adebe6a746237f9cc36d80cc4227ab"
            },
            "dist": {
                "type": "zip",
                "url": "https://api.github.com/repos/pmmp/RakLib/zipball/0b2b84f894adebe6a746237f9cc36d80cc4227ab",
                "reference": "0b2b84f894adebe6a746237f9cc36d80cc4227ab",
                "shasum": ""
            },
            "require": {
                "ext-sockets": "*",
                "php": "^7.4 || ^8.0",
                "php-64bit": "*",
                "php-ipv6": "*",
                "pocketmine/binaryutils": "^0.2.0",
                "pocketmine/log": "^0.3.0"
            },
            "require-dev": {
                "phpstan/phpstan": "0.12.88",
                "phpstan/phpstan-strict-rules": "^0.12.2"
            },
            "type": "library",
            "autoload": {
                "psr-4": {
                    "raklib\\": "src/"
                }
            },
            "notification-url": "https://packagist.org/downloads/",
            "license": [
                "GPL-3.0"
            ],
            "description": "A RakNet server implementation written in PHP",
            "support": {
                "issues": "https://github.com/pmmp/RakLib/issues",
                "source": "https://github.com/pmmp/RakLib/tree/0.13.1"
            },
            "time": "2021-05-18T21:14:20+00:00"
        },
        {
            "name": "pocketmine/raklib-ipc",
            "version": "0.1.0",
            "source": {
                "type": "git",
                "url": "https://github.com/pmmp/RakLibIpc.git",
                "reference": "85f1a4834e34abd6d77f622f14731e8ef06dc7cf"
            },
            "dist": {
                "type": "zip",
                "url": "https://api.github.com/repos/pmmp/RakLibIpc/zipball/85f1a4834e34abd6d77f622f14731e8ef06dc7cf",
                "reference": "85f1a4834e34abd6d77f622f14731e8ef06dc7cf",
                "shasum": ""
            },
            "require": {
                "php": "^7.4 || ^8.0",
                "php-64bit": "*",
                "pocketmine/binaryutils": "^0.2.0",
                "pocketmine/raklib": "^0.13.1"
            },
            "require-dev": {
                "phpstan/phpstan": "0.12.81",
                "phpstan/phpstan-strict-rules": "^0.12.2"
            },
            "type": "library",
            "autoload": {
                "psr-4": {
                    "raklib\\server\\ipc\\": "src/"
                }
            },
            "notification-url": "https://packagist.org/downloads/",
            "license": [
                "GPL-3.0"
            ],
            "description": "Channel-based protocols for inter-thread/inter-process communication with RakLib",
            "support": {
                "issues": "https://github.com/pmmp/RakLibIpc/issues",
                "source": "https://github.com/pmmp/RakLibIpc/tree/0.1.0"
            },
            "time": "2021-05-18T21:19:03+00:00"
        },
        {
            "name": "pocketmine/snooze",
            "version": "0.3.0",
            "source": {
                "type": "git",
                "url": "https://github.com/pmmp/Snooze.git",
                "reference": "fe5b1dbf0d6267da882d1f67924772bd93db833d"
            },
            "dist": {
                "type": "zip",
                "url": "https://api.github.com/repos/pmmp/Snooze/zipball/fe5b1dbf0d6267da882d1f67924772bd93db833d",
                "reference": "fe5b1dbf0d6267da882d1f67924772bd93db833d",
                "shasum": ""
            },
            "require": {
                "ext-pthreads": ">=3.1.7dev",
                "php-64bit": "^7.3 || ^8.0"
            },
            "require-dev": {
                "phpstan/extension-installer": "^1.0",
                "phpstan/phpstan": "0.12.88",
                "phpstan/phpstan-strict-rules": "^0.12.4"
            },
            "type": "library",
            "autoload": {
                "psr-4": {
                    "pocketmine\\snooze\\": "src/"
                }
            },
            "notification-url": "https://packagist.org/downloads/",
            "license": [
                "LGPL-3.0"
            ],
            "description": "Thread notification management library for code using the pthreads extension",
            "support": {
                "issues": "https://github.com/pmmp/Snooze/issues",
                "source": "https://github.com/pmmp/Snooze/tree/0.3.0"
            },
            "time": "2021-06-13T13:57:47+00:00"
        },
        {
            "name": "pocketmine/spl",
            "version": "dev-master",
            "source": {
                "type": "git",
                "url": "https://github.com/pmmp/SPL.git",
                "reference": "b7a8904f912c1f6d38ad867ff1120614ccb80171"
            },
            "dist": {
                "type": "zip",
                "url": "https://api.github.com/repos/pmmp/SPL/zipball/b7a8904f912c1f6d38ad867ff1120614ccb80171",
                "reference": "b7a8904f912c1f6d38ad867ff1120614ccb80171",
                "shasum": ""
            },
            "require": {
                "php": "^7.2 || ^8.0"
            },
            "require-dev": {
                "phpstan/phpstan": "^0.12.8"
            },
            "type": "library",
            "autoload": {
                "classmap": [
                    "./src"
                ]
            },
            "notification-url": "https://packagist.org/downloads/",
            "license": [
                "LGPL-3.0"
            ],
            "description": "Standard library files required by PocketMine-MP and related projects",
            "support": {
                "issues": "https://github.com/pmmp/SPL/issues",
                "source": "https://github.com/pmmp/SPL/tree/master"
            },
            "time": "2021-01-15T15:19:34+00:00"
        },
        {
            "name": "ramsey/collection",
            "version": "1.2.1",
            "source": {
                "type": "git",
                "url": "https://github.com/ramsey/collection.git",
                "reference": "eaca1dc1054ddd10cbd83c1461907bee6fb528fa"
            },
            "dist": {
                "type": "zip",
                "url": "https://api.github.com/repos/ramsey/collection/zipball/eaca1dc1054ddd10cbd83c1461907bee6fb528fa",
                "reference": "eaca1dc1054ddd10cbd83c1461907bee6fb528fa",
                "shasum": ""
            },
            "require": {
                "php": "^7.3 || ^8",
                "symfony/polyfill-php81": "^1.23"
            },
            "require-dev": {
                "captainhook/captainhook": "^5.3",
                "dealerdirect/phpcodesniffer-composer-installer": "^0.7.0",
                "ergebnis/composer-normalize": "^2.6",
                "fakerphp/faker": "^1.5",
                "hamcrest/hamcrest-php": "^2",
                "jangregor/phpstan-prophecy": "^0.8",
                "mockery/mockery": "^1.3",
                "phpspec/prophecy-phpunit": "^2.0",
                "phpstan/extension-installer": "^1",
                "phpstan/phpstan": "^0.12.32",
                "phpstan/phpstan-mockery": "^0.12.5",
                "phpstan/phpstan-phpunit": "^0.12.11",
                "phpunit/phpunit": "^8.5 || ^9",
                "psy/psysh": "^0.10.4",
                "slevomat/coding-standard": "^6.3",
                "squizlabs/php_codesniffer": "^3.5",
                "vimeo/psalm": "^4.4"
            },
            "type": "library",
            "autoload": {
                "psr-4": {
                    "Ramsey\\Collection\\": "src/"
                }
            },
            "notification-url": "https://packagist.org/downloads/",
            "license": [
                "MIT"
            ],
            "authors": [
                {
                    "name": "Ben Ramsey",
                    "email": "ben@benramsey.com",
                    "homepage": "https://benramsey.com"
                }
            ],
            "description": "A PHP library for representing and manipulating collections.",
            "keywords": [
                "array",
                "collection",
                "hash",
                "map",
                "queue",
                "set"
            ],
            "support": {
                "issues": "https://github.com/ramsey/collection/issues",
                "source": "https://github.com/ramsey/collection/tree/1.2.1"
            },
            "funding": [
                {
                    "url": "https://github.com/ramsey",
                    "type": "github"
                },
                {
                    "url": "https://tidelift.com/funding/github/packagist/ramsey/collection",
                    "type": "tidelift"
                }
            ],
            "time": "2021-08-06T03:41:06+00:00"
        },
        {
            "name": "ramsey/uuid",
            "version": "4.2.1",
            "source": {
                "type": "git",
                "url": "https://github.com/ramsey/uuid.git",
                "reference": "fe665a03df4f056aa65af552a96e1976df8c8dae"
            },
            "dist": {
                "type": "zip",
                "url": "https://api.github.com/repos/ramsey/uuid/zipball/fe665a03df4f056aa65af552a96e1976df8c8dae",
                "reference": "fe665a03df4f056aa65af552a96e1976df8c8dae",
                "shasum": ""
            },
            "require": {
                "brick/math": "^0.8 || ^0.9",
                "ext-json": "*",
                "php": "^7.2 || ^8",
                "ramsey/collection": "^1.0",
                "symfony/polyfill-ctype": "^1.8"
            },
            "replace": {
                "rhumsaa/uuid": "self.version"
            },
            "require-dev": {
                "captainhook/captainhook": "^5.10",
                "captainhook/plugin-composer": "^5.3",
                "dealerdirect/phpcodesniffer-composer-installer": "^0.7.0",
                "doctrine/annotations": "^1.8",
                "ergebnis/composer-normalize": "^2.15",
                "mockery/mockery": "^1.3",
                "moontoast/math": "^1.1",
                "paragonie/random-lib": "^2",
                "php-mock/php-mock": "^2.2",
                "php-mock/php-mock-mockery": "^1.3",
                "php-parallel-lint/php-parallel-lint": "^1.1",
                "phpbench/phpbench": "^1.0",
                "phpstan/extension-installer": "^1.0",
                "phpstan/phpstan": "^0.12",
                "phpstan/phpstan-mockery": "^0.12",
                "phpstan/phpstan-phpunit": "^0.12",
                "phpunit/phpunit": "^8.5 || ^9",
                "slevomat/coding-standard": "^7.0",
                "squizlabs/php_codesniffer": "^3.5",
                "vimeo/psalm": "^4.9"
            },
            "suggest": {
                "ext-bcmath": "Enables faster math with arbitrary-precision integers using BCMath.",
                "ext-ctype": "Enables faster processing of character classification using ctype functions.",
                "ext-gmp": "Enables faster math with arbitrary-precision integers using GMP.",
                "ext-uuid": "Enables the use of PeclUuidTimeGenerator and PeclUuidRandomGenerator.",
                "paragonie/random-lib": "Provides RandomLib for use with the RandomLibAdapter",
                "ramsey/uuid-doctrine": "Allows the use of Ramsey\\Uuid\\Uuid as Doctrine field type."
            },
            "type": "library",
            "extra": {
                "branch-alias": {
                    "dev-main": "4.x-dev"
                },
                "captainhook": {
                    "force-install": true
                }
            },
            "autoload": {
                "psr-4": {
                    "Ramsey\\Uuid\\": "src/"
                },
                "files": [
                    "src/functions.php"
                ]
            },
            "notification-url": "https://packagist.org/downloads/",
            "license": [
                "MIT"
            ],
            "description": "A PHP library for generating and working with universally unique identifiers (UUIDs).",
            "keywords": [
                "guid",
                "identifier",
                "uuid"
            ],
            "support": {
                "issues": "https://github.com/ramsey/uuid/issues",
                "source": "https://github.com/ramsey/uuid/tree/4.2.1"
            },
            "funding": [
                {
                    "url": "https://github.com/ramsey",
                    "type": "github"
                },
                {
                    "url": "https://tidelift.com/funding/github/packagist/ramsey/uuid",
                    "type": "tidelift"
                }
            ],
            "time": "2021-08-11T01:06:55+00:00"
        },
        {
            "name": "respect/stringifier",
            "version": "0.2.0",
            "source": {
                "type": "git",
                "url": "https://github.com/Respect/Stringifier.git",
                "reference": "e55af3c8aeaeaa2abb5fa47a58a8e9688cc23b59"
            },
            "dist": {
                "type": "zip",
                "url": "https://api.github.com/repos/Respect/Stringifier/zipball/e55af3c8aeaeaa2abb5fa47a58a8e9688cc23b59",
                "reference": "e55af3c8aeaeaa2abb5fa47a58a8e9688cc23b59",
                "shasum": ""
            },
            "require": {
                "php": ">=7.1"
            },
            "require-dev": {
                "friendsofphp/php-cs-fixer": "^2.8",
                "malukenho/docheader": "^0.1.7",
                "phpunit/phpunit": "^6.4"
            },
            "type": "library",
            "autoload": {
                "psr-4": {
                    "Respect\\Stringifier\\": "src/"
                },
                "files": [
                    "src/stringify.php"
                ]
            },
            "notification-url": "https://packagist.org/downloads/",
            "license": [
                "MIT"
            ],
            "authors": [
                {
                    "name": "Respect/Stringifier Contributors",
                    "homepage": "https://github.com/Respect/Stringifier/graphs/contributors"
                }
            ],
            "description": "Converts any value to a string",
            "homepage": "http://respect.github.io/Stringifier/",
            "keywords": [
                "respect",
                "stringifier",
                "stringify"
            ],
            "support": {
                "issues": "https://github.com/Respect/Stringifier/issues",
                "source": "https://github.com/Respect/Stringifier/tree/0.2.0"
            },
            "time": "2017-12-29T19:39:25+00:00"
        },
        {
            "name": "respect/validation",
            "version": "2.2.3",
            "source": {
                "type": "git",
                "url": "https://github.com/Respect/Validation.git",
                "reference": "4c21a7ffc9a4915673cb2c2843963919e664e627"
            },
            "dist": {
                "type": "zip",
                "url": "https://api.github.com/repos/Respect/Validation/zipball/4c21a7ffc9a4915673cb2c2843963919e664e627",
                "reference": "4c21a7ffc9a4915673cb2c2843963919e664e627",
                "shasum": ""
            },
            "require": {
                "php": "^7.3 || ^8.0",
                "respect/stringifier": "^0.2.0",
                "symfony/polyfill-mbstring": "^1.2"
            },
            "require-dev": {
                "egulias/email-validator": "^3.0",
                "malukenho/docheader": "^0.1",
                "mikey179/vfsstream": "^1.6",
                "phpstan/phpstan": "^0.12",
                "phpstan/phpstan-deprecation-rules": "^0.12",
                "phpstan/phpstan-phpunit": "^0.12",
                "phpunit/phpunit": "^9.3",
                "psr/http-message": "^1.0",
                "respect/coding-standard": "^3.0",
                "squizlabs/php_codesniffer": "^3.5",
                "symfony/validator": "^3.0||^4.0",
                "zendframework/zend-validator": "^2.1"
            },
            "suggest": {
                "egulias/email-validator": "Strict (RFC compliant) email validation",
                "ext-bcmath": "Arbitrary Precision Mathematics",
                "ext-fileinfo": "File Information",
                "ext-mbstring": "Multibyte String Functions",
                "symfony/validator": "Use Symfony validator through Respect\\Validation",
                "zendframework/zend-validator": "Use Zend Framework validator through Respect\\Validation"
            },
            "type": "library",
            "autoload": {
                "psr-4": {
                    "Respect\\Validation\\": "library/"
                }
            },
            "notification-url": "https://packagist.org/downloads/",
            "license": [
                "MIT"
            ],
            "authors": [
                {
                    "name": "Respect/Validation Contributors",
                    "homepage": "https://github.com/Respect/Validation/graphs/contributors"
                }
            ],
            "description": "The most awesome validation engine ever created for PHP",
            "homepage": "http://respect.github.io/Validation/",
            "keywords": [
                "respect",
                "validation",
                "validator"
            ],
            "support": {
                "issues": "https://github.com/Respect/Validation/issues",
                "source": "https://github.com/Respect/Validation/tree/2.2.3"
            },
            "time": "2021-03-19T14:12:45+00:00"
        },
        {
            "name": "symfony/polyfill-ctype",
            "version": "v1.23.0",
            "source": {
                "type": "git",
                "url": "https://github.com/symfony/polyfill-ctype.git",
                "reference": "46cd95797e9df938fdd2b03693b5fca5e64b01ce"
            },
            "dist": {
                "type": "zip",
                "url": "https://api.github.com/repos/symfony/polyfill-ctype/zipball/46cd95797e9df938fdd2b03693b5fca5e64b01ce",
                "reference": "46cd95797e9df938fdd2b03693b5fca5e64b01ce",
                "shasum": ""
            },
            "require": {
                "php": ">=7.1"
            },
            "suggest": {
                "ext-ctype": "For best performance"
            },
            "type": "library",
            "extra": {
                "branch-alias": {
                    "dev-main": "1.23-dev"
                },
                "thanks": {
                    "name": "symfony/polyfill",
                    "url": "https://github.com/symfony/polyfill"
                }
            },
            "autoload": {
                "psr-4": {
                    "Symfony\\Polyfill\\Ctype\\": ""
                },
                "files": [
                    "bootstrap.php"
                ]
            },
            "notification-url": "https://packagist.org/downloads/",
            "license": [
                "MIT"
            ],
            "authors": [
                {
                    "name": "Gert de Pagter",
                    "email": "BackEndTea@gmail.com"
                },
                {
                    "name": "Symfony Community",
                    "homepage": "https://symfony.com/contributors"
                }
            ],
            "description": "Symfony polyfill for ctype functions",
            "homepage": "https://symfony.com",
            "keywords": [
                "compatibility",
                "ctype",
                "polyfill",
                "portable"
            ],
            "support": {
                "source": "https://github.com/symfony/polyfill-ctype/tree/v1.23.0"
            },
            "funding": [
                {
                    "url": "https://symfony.com/sponsor",
                    "type": "custom"
                },
                {
                    "url": "https://github.com/fabpot",
                    "type": "github"
                },
                {
                    "url": "https://tidelift.com/funding/github/packagist/symfony/symfony",
                    "type": "tidelift"
                }
            ],
            "time": "2021-02-19T12:13:01+00:00"
        },
        {
            "name": "symfony/polyfill-mbstring",
            "version": "v1.23.1",
            "source": {
                "type": "git",
                "url": "https://github.com/symfony/polyfill-mbstring.git",
                "reference": "9174a3d80210dca8daa7f31fec659150bbeabfc6"
            },
            "dist": {
                "type": "zip",
                "url": "https://api.github.com/repos/symfony/polyfill-mbstring/zipball/9174a3d80210dca8daa7f31fec659150bbeabfc6",
                "reference": "9174a3d80210dca8daa7f31fec659150bbeabfc6",
                "shasum": ""
            },
            "require": {
                "php": ">=7.1"
            },
            "suggest": {
                "ext-mbstring": "For best performance"
            },
            "type": "library",
            "extra": {
                "branch-alias": {
                    "dev-main": "1.23-dev"
                },
                "thanks": {
                    "name": "symfony/polyfill",
                    "url": "https://github.com/symfony/polyfill"
                }
            },
            "autoload": {
                "psr-4": {
                    "Symfony\\Polyfill\\Mbstring\\": ""
                },
                "files": [
                    "bootstrap.php"
                ]
            },
            "notification-url": "https://packagist.org/downloads/",
            "license": [
                "MIT"
            ],
            "authors": [
                {
                    "name": "Nicolas Grekas",
                    "email": "p@tchwork.com"
                },
                {
                    "name": "Symfony Community",
                    "homepage": "https://symfony.com/contributors"
                }
            ],
            "description": "Symfony polyfill for the Mbstring extension",
            "homepage": "https://symfony.com",
            "keywords": [
                "compatibility",
                "mbstring",
                "polyfill",
                "portable",
                "shim"
            ],
            "support": {
                "source": "https://github.com/symfony/polyfill-mbstring/tree/v1.23.1"
            },
            "funding": [
                {
                    "url": "https://symfony.com/sponsor",
                    "type": "custom"
                },
                {
                    "url": "https://github.com/fabpot",
                    "type": "github"
                },
                {
                    "url": "https://tidelift.com/funding/github/packagist/symfony/symfony",
                    "type": "tidelift"
                }
            ],
            "time": "2021-05-27T12:26:48+00:00"
        },
        {
            "name": "symfony/polyfill-php81",
            "version": "v1.23.0",
            "source": {
                "type": "git",
                "url": "https://github.com/symfony/polyfill-php81.git",
                "reference": "e66119f3de95efc359483f810c4c3e6436279436"
            },
            "dist": {
                "type": "zip",
                "url": "https://api.github.com/repos/symfony/polyfill-php81/zipball/e66119f3de95efc359483f810c4c3e6436279436",
                "reference": "e66119f3de95efc359483f810c4c3e6436279436",
                "shasum": ""
            },
            "require": {
                "php": ">=7.1"
            },
            "type": "library",
            "extra": {
                "branch-alias": {
                    "dev-main": "1.23-dev"
                },
                "thanks": {
                    "name": "symfony/polyfill",
                    "url": "https://github.com/symfony/polyfill"
                }
            },
            "autoload": {
                "psr-4": {
                    "Symfony\\Polyfill\\Php81\\": ""
                },
                "files": [
                    "bootstrap.php"
                ],
                "classmap": [
                    "Resources/stubs"
                ]
            },
            "notification-url": "https://packagist.org/downloads/",
            "license": [
                "MIT"
            ],
            "authors": [
                {
                    "name": "Nicolas Grekas",
                    "email": "p@tchwork.com"
                },
                {
                    "name": "Symfony Community",
                    "homepage": "https://symfony.com/contributors"
                }
            ],
            "description": "Symfony polyfill backporting some PHP 8.1+ features to lower PHP versions",
            "homepage": "https://symfony.com",
            "keywords": [
                "compatibility",
                "polyfill",
                "portable",
                "shim"
            ],
            "support": {
                "source": "https://github.com/symfony/polyfill-php81/tree/v1.23.0"
            },
            "funding": [
                {
                    "url": "https://symfony.com/sponsor",
                    "type": "custom"
                },
                {
                    "url": "https://github.com/fabpot",
                    "type": "github"
                },
                {
                    "url": "https://tidelift.com/funding/github/packagist/symfony/symfony",
                    "type": "tidelift"
                }
            ],
            "time": "2021-05-21T13:25:03+00:00"
        },
        {
            "name": "webmozart/assert",
            "version": "1.10.0",
            "source": {
                "type": "git",
                "url": "https://github.com/webmozarts/assert.git",
                "reference": "6964c76c7804814a842473e0c8fd15bab0f18e25"
            },
            "dist": {
                "type": "zip",
                "url": "https://api.github.com/repos/webmozarts/assert/zipball/6964c76c7804814a842473e0c8fd15bab0f18e25",
                "reference": "6964c76c7804814a842473e0c8fd15bab0f18e25",
                "shasum": ""
            },
            "require": {
                "php": "^7.2 || ^8.0",
                "symfony/polyfill-ctype": "^1.8"
            },
            "conflict": {
                "phpstan/phpstan": "<0.12.20",
                "vimeo/psalm": "<4.6.1 || 4.6.2"
            },
            "require-dev": {
                "phpunit/phpunit": "^8.5.13"
            },
            "type": "library",
            "extra": {
                "branch-alias": {
                    "dev-master": "1.10-dev"
                }
            },
            "autoload": {
                "psr-4": {
                    "Webmozart\\Assert\\": "src/"
                }
            },
            "notification-url": "https://packagist.org/downloads/",
            "license": [
                "MIT"
            ],
            "authors": [
                {
                    "name": "Bernhard Schussek",
                    "email": "bschussek@gmail.com"
                }
            ],
            "description": "Assertions to validate method input/output with nice error messages.",
            "keywords": [
                "assert",
                "check",
                "validate"
            ],
            "support": {
                "issues": "https://github.com/webmozarts/assert/issues",
                "source": "https://github.com/webmozarts/assert/tree/1.10.0"
            },
            "time": "2021-03-09T10:59:23+00:00"
        },
        {
            "name": "webmozart/path-util",
            "version": "2.3.0",
            "source": {
                "type": "git",
                "url": "https://github.com/webmozart/path-util.git",
                "reference": "d939f7edc24c9a1bb9c0dee5cb05d8e859490725"
            },
            "dist": {
                "type": "zip",
                "url": "https://api.github.com/repos/webmozart/path-util/zipball/d939f7edc24c9a1bb9c0dee5cb05d8e859490725",
                "reference": "d939f7edc24c9a1bb9c0dee5cb05d8e859490725",
                "shasum": ""
            },
            "require": {
                "php": ">=5.3.3",
                "webmozart/assert": "~1.0"
            },
            "require-dev": {
                "phpunit/phpunit": "^4.6",
                "sebastian/version": "^1.0.1"
            },
            "type": "library",
            "extra": {
                "branch-alias": {
                    "dev-master": "2.3-dev"
                }
            },
            "autoload": {
                "psr-4": {
                    "Webmozart\\PathUtil\\": "src/"
                }
            },
            "notification-url": "https://packagist.org/downloads/",
            "license": [
                "MIT"
            ],
            "authors": [
                {
                    "name": "Bernhard Schussek",
                    "email": "bschussek@gmail.com"
                }
            ],
            "description": "A robust cross-platform utility for normalizing, comparing and modifying file paths.",
            "support": {
                "issues": "https://github.com/webmozart/path-util/issues",
                "source": "https://github.com/webmozart/path-util/tree/2.3.0"
            },
            "time": "2015-12-17T08:42:14+00:00"
        }
    ],
    "packages-dev": [
        {
            "name": "doctrine/instantiator",
            "version": "1.4.0",
            "source": {
                "type": "git",
                "url": "https://github.com/doctrine/instantiator.git",
                "reference": "d56bf6102915de5702778fe20f2de3b2fe570b5b"
            },
            "dist": {
                "type": "zip",
                "url": "https://api.github.com/repos/doctrine/instantiator/zipball/d56bf6102915de5702778fe20f2de3b2fe570b5b",
                "reference": "d56bf6102915de5702778fe20f2de3b2fe570b5b",
                "shasum": ""
            },
            "require": {
                "php": "^7.1 || ^8.0"
            },
            "require-dev": {
                "doctrine/coding-standard": "^8.0",
                "ext-pdo": "*",
                "ext-phar": "*",
                "phpbench/phpbench": "^0.13 || 1.0.0-alpha2",
                "phpstan/phpstan": "^0.12",
                "phpstan/phpstan-phpunit": "^0.12",
                "phpunit/phpunit": "^7.0 || ^8.0 || ^9.0"
            },
            "type": "library",
            "autoload": {
                "psr-4": {
                    "Doctrine\\Instantiator\\": "src/Doctrine/Instantiator/"
                }
            },
            "notification-url": "https://packagist.org/downloads/",
            "license": [
                "MIT"
            ],
            "authors": [
                {
                    "name": "Marco Pivetta",
                    "email": "ocramius@gmail.com",
                    "homepage": "https://ocramius.github.io/"
                }
            ],
            "description": "A small, lightweight utility to instantiate objects in PHP without invoking their constructors",
            "homepage": "https://www.doctrine-project.org/projects/instantiator.html",
            "keywords": [
                "constructor",
                "instantiate"
            ],
            "support": {
                "issues": "https://github.com/doctrine/instantiator/issues",
                "source": "https://github.com/doctrine/instantiator/tree/1.4.0"
            },
            "funding": [
                {
                    "url": "https://www.doctrine-project.org/sponsorship.html",
                    "type": "custom"
                },
                {
                    "url": "https://www.patreon.com/phpdoctrine",
                    "type": "patreon"
                },
                {
                    "url": "https://tidelift.com/funding/github/packagist/doctrine%2Finstantiator",
                    "type": "tidelift"
                }
            ],
            "time": "2020-11-10T18:47:58+00:00"
        },
        {
            "name": "myclabs/deep-copy",
            "version": "1.10.2",
            "source": {
                "type": "git",
                "url": "https://github.com/myclabs/DeepCopy.git",
                "reference": "776f831124e9c62e1a2c601ecc52e776d8bb7220"
            },
            "dist": {
                "type": "zip",
                "url": "https://api.github.com/repos/myclabs/DeepCopy/zipball/776f831124e9c62e1a2c601ecc52e776d8bb7220",
                "reference": "776f831124e9c62e1a2c601ecc52e776d8bb7220",
                "shasum": ""
            },
            "require": {
                "php": "^7.1 || ^8.0"
            },
            "replace": {
                "myclabs/deep-copy": "self.version"
            },
            "require-dev": {
                "doctrine/collections": "^1.0",
                "doctrine/common": "^2.6",
                "phpunit/phpunit": "^7.1"
            },
            "type": "library",
            "autoload": {
                "psr-4": {
                    "DeepCopy\\": "src/DeepCopy/"
                },
                "files": [
                    "src/DeepCopy/deep_copy.php"
                ]
            },
            "notification-url": "https://packagist.org/downloads/",
            "license": [
                "MIT"
            ],
            "description": "Create deep copies (clones) of your objects",
            "keywords": [
                "clone",
                "copy",
                "duplicate",
                "object",
                "object graph"
            ],
            "support": {
                "issues": "https://github.com/myclabs/DeepCopy/issues",
                "source": "https://github.com/myclabs/DeepCopy/tree/1.10.2"
            },
            "funding": [
                {
                    "url": "https://tidelift.com/funding/github/packagist/myclabs/deep-copy",
                    "type": "tidelift"
                }
            ],
            "time": "2020-11-13T09:40:50+00:00"
        },
        {
            "name": "nikic/php-parser",
            "version": "v4.12.0",
            "source": {
                "type": "git",
                "url": "https://github.com/nikic/PHP-Parser.git",
                "reference": "6608f01670c3cc5079e18c1dab1104e002579143"
            },
            "dist": {
                "type": "zip",
                "url": "https://api.github.com/repos/nikic/PHP-Parser/zipball/6608f01670c3cc5079e18c1dab1104e002579143",
                "reference": "6608f01670c3cc5079e18c1dab1104e002579143",
                "shasum": ""
            },
            "require": {
                "ext-tokenizer": "*",
                "php": ">=7.0"
            },
            "require-dev": {
                "ircmaxell/php-yacc": "^0.0.7",
                "phpunit/phpunit": "^6.5 || ^7.0 || ^8.0 || ^9.0"
            },
            "bin": [
                "bin/php-parse"
            ],
            "type": "library",
            "extra": {
                "branch-alias": {
                    "dev-master": "4.9-dev"
                }
            },
            "autoload": {
                "psr-4": {
                    "PhpParser\\": "lib/PhpParser"
                }
            },
            "notification-url": "https://packagist.org/downloads/",
            "license": [
                "BSD-3-Clause"
            ],
            "authors": [
                {
                    "name": "Nikita Popov"
                }
            ],
            "description": "A PHP parser written in PHP",
            "keywords": [
                "parser",
                "php"
            ],
            "support": {
                "issues": "https://github.com/nikic/PHP-Parser/issues",
                "source": "https://github.com/nikic/PHP-Parser/tree/v4.12.0"
            },
            "time": "2021-07-21T10:44:31+00:00"
        },
        {
            "name": "phar-io/manifest",
            "version": "2.0.3",
            "source": {
                "type": "git",
                "url": "https://github.com/phar-io/manifest.git",
                "reference": "97803eca37d319dfa7826cc2437fc020857acb53"
            },
            "dist": {
                "type": "zip",
                "url": "https://api.github.com/repos/phar-io/manifest/zipball/97803eca37d319dfa7826cc2437fc020857acb53",
                "reference": "97803eca37d319dfa7826cc2437fc020857acb53",
                "shasum": ""
            },
            "require": {
                "ext-dom": "*",
                "ext-phar": "*",
                "ext-xmlwriter": "*",
                "phar-io/version": "^3.0.1",
                "php": "^7.2 || ^8.0"
            },
            "type": "library",
            "extra": {
                "branch-alias": {
                    "dev-master": "2.0.x-dev"
                }
            },
            "autoload": {
                "classmap": [
                    "src/"
                ]
            },
            "notification-url": "https://packagist.org/downloads/",
            "license": [
                "BSD-3-Clause"
            ],
            "authors": [
                {
                    "name": "Arne Blankerts",
                    "email": "arne@blankerts.de",
                    "role": "Developer"
                },
                {
                    "name": "Sebastian Heuer",
                    "email": "sebastian@phpeople.de",
                    "role": "Developer"
                },
                {
                    "name": "Sebastian Bergmann",
                    "email": "sebastian@phpunit.de",
                    "role": "Developer"
                }
            ],
            "description": "Component for reading phar.io manifest information from a PHP Archive (PHAR)",
            "support": {
                "issues": "https://github.com/phar-io/manifest/issues",
                "source": "https://github.com/phar-io/manifest/tree/2.0.3"
            },
            "time": "2021-07-20T11:28:43+00:00"
        },
        {
            "name": "phar-io/version",
            "version": "3.1.0",
            "source": {
                "type": "git",
                "url": "https://github.com/phar-io/version.git",
                "reference": "bae7c545bef187884426f042434e561ab1ddb182"
            },
            "dist": {
                "type": "zip",
                "url": "https://api.github.com/repos/phar-io/version/zipball/bae7c545bef187884426f042434e561ab1ddb182",
                "reference": "bae7c545bef187884426f042434e561ab1ddb182",
                "shasum": ""
            },
            "require": {
                "php": "^7.2 || ^8.0"
            },
            "type": "library",
            "autoload": {
                "classmap": [
                    "src/"
                ]
            },
            "notification-url": "https://packagist.org/downloads/",
            "license": [
                "BSD-3-Clause"
            ],
            "authors": [
                {
                    "name": "Arne Blankerts",
                    "email": "arne@blankerts.de",
                    "role": "Developer"
                },
                {
                    "name": "Sebastian Heuer",
                    "email": "sebastian@phpeople.de",
                    "role": "Developer"
                },
                {
                    "name": "Sebastian Bergmann",
                    "email": "sebastian@phpunit.de",
                    "role": "Developer"
                }
            ],
            "description": "Library for handling version information and constraints",
            "support": {
                "issues": "https://github.com/phar-io/version/issues",
                "source": "https://github.com/phar-io/version/tree/3.1.0"
            },
            "time": "2021-02-23T14:00:09+00:00"
        },
        {
            "name": "phpdocumentor/reflection-common",
            "version": "2.2.0",
            "source": {
                "type": "git",
                "url": "https://github.com/phpDocumentor/ReflectionCommon.git",
                "reference": "1d01c49d4ed62f25aa84a747ad35d5a16924662b"
            },
            "dist": {
                "type": "zip",
                "url": "https://api.github.com/repos/phpDocumentor/ReflectionCommon/zipball/1d01c49d4ed62f25aa84a747ad35d5a16924662b",
                "reference": "1d01c49d4ed62f25aa84a747ad35d5a16924662b",
                "shasum": ""
            },
            "require": {
                "php": "^7.2 || ^8.0"
            },
            "type": "library",
            "extra": {
                "branch-alias": {
                    "dev-2.x": "2.x-dev"
                }
            },
            "autoload": {
                "psr-4": {
                    "phpDocumentor\\Reflection\\": "src/"
                }
            },
            "notification-url": "https://packagist.org/downloads/",
            "license": [
                "MIT"
            ],
            "authors": [
                {
                    "name": "Jaap van Otterdijk",
                    "email": "opensource@ijaap.nl"
                }
            ],
            "description": "Common reflection classes used by phpdocumentor to reflect the code structure",
            "homepage": "http://www.phpdoc.org",
            "keywords": [
                "FQSEN",
                "phpDocumentor",
                "phpdoc",
                "reflection",
                "static analysis"
            ],
            "support": {
                "issues": "https://github.com/phpDocumentor/ReflectionCommon/issues",
                "source": "https://github.com/phpDocumentor/ReflectionCommon/tree/2.x"
            },
            "time": "2020-06-27T09:03:43+00:00"
        },
        {
            "name": "phpdocumentor/reflection-docblock",
            "version": "5.2.2",
            "source": {
                "type": "git",
                "url": "https://github.com/phpDocumentor/ReflectionDocBlock.git",
                "reference": "069a785b2141f5bcf49f3e353548dc1cce6df556"
            },
            "dist": {
                "type": "zip",
                "url": "https://api.github.com/repos/phpDocumentor/ReflectionDocBlock/zipball/069a785b2141f5bcf49f3e353548dc1cce6df556",
                "reference": "069a785b2141f5bcf49f3e353548dc1cce6df556",
                "shasum": ""
            },
            "require": {
                "ext-filter": "*",
                "php": "^7.2 || ^8.0",
                "phpdocumentor/reflection-common": "^2.2",
                "phpdocumentor/type-resolver": "^1.3",
                "webmozart/assert": "^1.9.1"
            },
            "require-dev": {
                "mockery/mockery": "~1.3.2"
            },
            "type": "library",
            "extra": {
                "branch-alias": {
                    "dev-master": "5.x-dev"
                }
            },
            "autoload": {
                "psr-4": {
                    "phpDocumentor\\Reflection\\": "src"
                }
            },
            "notification-url": "https://packagist.org/downloads/",
            "license": [
                "MIT"
            ],
            "authors": [
                {
                    "name": "Mike van Riel",
                    "email": "me@mikevanriel.com"
                },
                {
                    "name": "Jaap van Otterdijk",
                    "email": "account@ijaap.nl"
                }
            ],
            "description": "With this component, a library can provide support for annotations via DocBlocks or otherwise retrieve information that is embedded in a DocBlock.",
            "support": {
                "issues": "https://github.com/phpDocumentor/ReflectionDocBlock/issues",
                "source": "https://github.com/phpDocumentor/ReflectionDocBlock/tree/master"
            },
            "time": "2020-09-03T19:13:55+00:00"
        },
        {
            "name": "phpdocumentor/type-resolver",
            "version": "1.4.0",
            "source": {
                "type": "git",
                "url": "https://github.com/phpDocumentor/TypeResolver.git",
                "reference": "6a467b8989322d92aa1c8bf2bebcc6e5c2ba55c0"
            },
            "dist": {
                "type": "zip",
                "url": "https://api.github.com/repos/phpDocumentor/TypeResolver/zipball/6a467b8989322d92aa1c8bf2bebcc6e5c2ba55c0",
                "reference": "6a467b8989322d92aa1c8bf2bebcc6e5c2ba55c0",
                "shasum": ""
            },
            "require": {
                "php": "^7.2 || ^8.0",
                "phpdocumentor/reflection-common": "^2.0"
            },
            "require-dev": {
                "ext-tokenizer": "*"
            },
            "type": "library",
            "extra": {
                "branch-alias": {
                    "dev-1.x": "1.x-dev"
                }
            },
            "autoload": {
                "psr-4": {
                    "phpDocumentor\\Reflection\\": "src"
                }
            },
            "notification-url": "https://packagist.org/downloads/",
            "license": [
                "MIT"
            ],
            "authors": [
                {
                    "name": "Mike van Riel",
                    "email": "me@mikevanriel.com"
                }
            ],
            "description": "A PSR-5 based resolver of Class names, Types and Structural Element Names",
            "support": {
                "issues": "https://github.com/phpDocumentor/TypeResolver/issues",
                "source": "https://github.com/phpDocumentor/TypeResolver/tree/1.4.0"
            },
            "time": "2020-09-17T18:55:26+00:00"
        },
        {
            "name": "phpspec/prophecy",
            "version": "1.13.0",
            "source": {
                "type": "git",
                "url": "https://github.com/phpspec/prophecy.git",
                "reference": "be1996ed8adc35c3fd795488a653f4b518be70ea"
            },
            "dist": {
                "type": "zip",
                "url": "https://api.github.com/repos/phpspec/prophecy/zipball/be1996ed8adc35c3fd795488a653f4b518be70ea",
                "reference": "be1996ed8adc35c3fd795488a653f4b518be70ea",
                "shasum": ""
            },
            "require": {
                "doctrine/instantiator": "^1.2",
                "php": "^7.2 || ~8.0, <8.1",
                "phpdocumentor/reflection-docblock": "^5.2",
                "sebastian/comparator": "^3.0 || ^4.0",
                "sebastian/recursion-context": "^3.0 || ^4.0"
            },
            "require-dev": {
                "phpspec/phpspec": "^6.0",
                "phpunit/phpunit": "^8.0 || ^9.0"
            },
            "type": "library",
            "extra": {
                "branch-alias": {
                    "dev-master": "1.11.x-dev"
                }
            },
            "autoload": {
                "psr-4": {
                    "Prophecy\\": "src/Prophecy"
                }
            },
            "notification-url": "https://packagist.org/downloads/",
            "license": [
                "MIT"
            ],
            "authors": [
                {
                    "name": "Konstantin Kudryashov",
                    "email": "ever.zet@gmail.com",
                    "homepage": "http://everzet.com"
                },
                {
                    "name": "Marcello Duarte",
                    "email": "marcello.duarte@gmail.com"
                }
            ],
            "description": "Highly opinionated mocking framework for PHP 5.3+",
            "homepage": "https://github.com/phpspec/prophecy",
            "keywords": [
                "Double",
                "Dummy",
                "fake",
                "mock",
                "spy",
                "stub"
            ],
            "support": {
                "issues": "https://github.com/phpspec/prophecy/issues",
                "source": "https://github.com/phpspec/prophecy/tree/1.13.0"
            },
            "time": "2021-03-17T13:42:18+00:00"
        },
        {
            "name": "phpstan/phpstan",
            "version": "0.12.95",
            "source": {
                "type": "git",
                "url": "https://github.com/phpstan/phpstan.git",
                "reference": "4ffddfe86e85dcc494a47e5f3dcfd1a2dccdce58"
            },
            "dist": {
                "type": "zip",
                "url": "https://api.github.com/repos/phpstan/phpstan/zipball/4ffddfe86e85dcc494a47e5f3dcfd1a2dccdce58",
                "reference": "4ffddfe86e85dcc494a47e5f3dcfd1a2dccdce58",
                "shasum": ""
            },
            "require": {
                "php": "^7.1|^8.0"
            },
            "conflict": {
                "phpstan/phpstan-shim": "*"
            },
            "bin": [
                "phpstan",
                "phpstan.phar"
            ],
            "type": "library",
            "extra": {
                "branch-alias": {
                    "dev-master": "0.12-dev"
                }
            },
            "autoload": {
                "files": [
                    "bootstrap.php"
                ]
            },
            "notification-url": "https://packagist.org/downloads/",
            "license": [
                "MIT"
            ],
            "description": "PHPStan - PHP Static Analysis Tool",
            "support": {
                "issues": "https://github.com/phpstan/phpstan/issues",
                "source": "https://github.com/phpstan/phpstan/tree/0.12.95"
            },
            "funding": [
                {
                    "url": "https://github.com/ondrejmirtes",
                    "type": "github"
                },
                {
                    "url": "https://github.com/phpstan",
                    "type": "github"
                },
                {
                    "url": "https://www.patreon.com/phpstan",
                    "type": "patreon"
                },
                {
                    "url": "https://tidelift.com/funding/github/packagist/phpstan/phpstan",
                    "type": "tidelift"
                }
            ],
            "time": "2021-08-20T12:53:41+00:00"
        },
        {
            "name": "phpstan/phpstan-phpunit",
            "version": "0.12.22",
            "source": {
                "type": "git",
                "url": "https://github.com/phpstan/phpstan-phpunit.git",
                "reference": "7c01ef93bf128b4ac8bdad38c54b2a4fd6b0b3cc"
            },
            "dist": {
                "type": "zip",
                "url": "https://api.github.com/repos/phpstan/phpstan-phpunit/zipball/7c01ef93bf128b4ac8bdad38c54b2a4fd6b0b3cc",
                "reference": "7c01ef93bf128b4ac8bdad38c54b2a4fd6b0b3cc",
                "shasum": ""
            },
            "require": {
                "php": "^7.1 || ^8.0",
                "phpstan/phpstan": "^0.12.92"
            },
            "conflict": {
                "phpunit/phpunit": "<7.0"
            },
            "require-dev": {
                "php-parallel-lint/php-parallel-lint": "^1.2",
                "phpstan/phpstan-strict-rules": "^0.12.6",
                "phpunit/phpunit": "^9.5"
            },
            "type": "phpstan-extension",
            "extra": {
                "branch-alias": {
                    "dev-master": "0.12-dev"
                },
                "phpstan": {
                    "includes": [
                        "extension.neon",
                        "rules.neon"
                    ]
                }
            },
            "autoload": {
                "psr-4": {
                    "PHPStan\\": "src/"
                }
            },
            "notification-url": "https://packagist.org/downloads/",
            "license": [
                "MIT"
            ],
            "description": "PHPUnit extensions and rules for PHPStan",
            "support": {
                "issues": "https://github.com/phpstan/phpstan-phpunit/issues",
                "source": "https://github.com/phpstan/phpstan-phpunit/tree/0.12.22"
            },
            "time": "2021-08-12T10:53:43+00:00"
        },
        {
            "name": "phpstan/phpstan-strict-rules",
            "version": "0.12.10",
            "source": {
                "type": "git",
                "url": "https://github.com/phpstan/phpstan-strict-rules.git",
                "reference": "ce82a050f9da4a32e438272907e38cdd04806223"
            },
            "dist": {
                "type": "zip",
                "url": "https://api.github.com/repos/phpstan/phpstan-strict-rules/zipball/ce82a050f9da4a32e438272907e38cdd04806223",
                "reference": "ce82a050f9da4a32e438272907e38cdd04806223",
                "shasum": ""
            },
            "require": {
                "php": "^7.1 || ^8.0",
                "phpstan/phpstan": "^0.12.66"
            },
            "require-dev": {
                "php-parallel-lint/php-parallel-lint": "^1.2",
                "phpstan/phpstan-phpunit": "^0.12.16",
                "phpunit/phpunit": "^9.5"
            },
            "type": "phpstan-extension",
            "extra": {
                "branch-alias": {
                    "dev-master": "0.12-dev"
                },
                "phpstan": {
                    "includes": [
                        "rules.neon"
                    ]
                }
            },
            "autoload": {
                "psr-4": {
                    "PHPStan\\": "src/"
                }
            },
            "notification-url": "https://packagist.org/downloads/",
            "license": [
                "MIT"
            ],
            "description": "Extra strict and opinionated rules for PHPStan",
            "support": {
                "issues": "https://github.com/phpstan/phpstan-strict-rules/issues",
                "source": "https://github.com/phpstan/phpstan-strict-rules/tree/0.12.10"
            },
            "time": "2021-07-04T14:57:39+00:00"
        },
        {
            "name": "phpunit/php-code-coverage",
            "version": "9.2.6",
            "source": {
                "type": "git",
                "url": "https://github.com/sebastianbergmann/php-code-coverage.git",
                "reference": "f6293e1b30a2354e8428e004689671b83871edde"
            },
            "dist": {
                "type": "zip",
                "url": "https://api.github.com/repos/sebastianbergmann/php-code-coverage/zipball/f6293e1b30a2354e8428e004689671b83871edde",
                "reference": "f6293e1b30a2354e8428e004689671b83871edde",
                "shasum": ""
            },
            "require": {
                "ext-dom": "*",
                "ext-libxml": "*",
                "ext-xmlwriter": "*",
                "nikic/php-parser": "^4.10.2",
                "php": ">=7.3",
                "phpunit/php-file-iterator": "^3.0.3",
                "phpunit/php-text-template": "^2.0.2",
                "sebastian/code-unit-reverse-lookup": "^2.0.2",
                "sebastian/complexity": "^2.0",
                "sebastian/environment": "^5.1.2",
                "sebastian/lines-of-code": "^1.0.3",
                "sebastian/version": "^3.0.1",
                "theseer/tokenizer": "^1.2.0"
            },
            "require-dev": {
                "phpunit/phpunit": "^9.3"
            },
            "suggest": {
                "ext-pcov": "*",
                "ext-xdebug": "*"
            },
            "type": "library",
            "extra": {
                "branch-alias": {
                    "dev-master": "9.2-dev"
                }
            },
            "autoload": {
                "classmap": [
                    "src/"
                ]
            },
            "notification-url": "https://packagist.org/downloads/",
            "license": [
                "BSD-3-Clause"
            ],
            "authors": [
                {
                    "name": "Sebastian Bergmann",
                    "email": "sebastian@phpunit.de",
                    "role": "lead"
                }
            ],
            "description": "Library that provides collection, processing, and rendering functionality for PHP code coverage information.",
            "homepage": "https://github.com/sebastianbergmann/php-code-coverage",
            "keywords": [
                "coverage",
                "testing",
                "xunit"
            ],
            "support": {
                "issues": "https://github.com/sebastianbergmann/php-code-coverage/issues",
                "source": "https://github.com/sebastianbergmann/php-code-coverage/tree/9.2.6"
            },
            "funding": [
                {
                    "url": "https://github.com/sebastianbergmann",
                    "type": "github"
                }
            ],
            "time": "2021-03-28T07:26:59+00:00"
        },
        {
            "name": "phpunit/php-file-iterator",
            "version": "3.0.5",
            "source": {
                "type": "git",
                "url": "https://github.com/sebastianbergmann/php-file-iterator.git",
                "reference": "aa4be8575f26070b100fccb67faabb28f21f66f8"
            },
            "dist": {
                "type": "zip",
                "url": "https://api.github.com/repos/sebastianbergmann/php-file-iterator/zipball/aa4be8575f26070b100fccb67faabb28f21f66f8",
                "reference": "aa4be8575f26070b100fccb67faabb28f21f66f8",
                "shasum": ""
            },
            "require": {
                "php": ">=7.3"
            },
            "require-dev": {
                "phpunit/phpunit": "^9.3"
            },
            "type": "library",
            "extra": {
                "branch-alias": {
                    "dev-master": "3.0-dev"
                }
            },
            "autoload": {
                "classmap": [
                    "src/"
                ]
            },
            "notification-url": "https://packagist.org/downloads/",
            "license": [
                "BSD-3-Clause"
            ],
            "authors": [
                {
                    "name": "Sebastian Bergmann",
                    "email": "sebastian@phpunit.de",
                    "role": "lead"
                }
            ],
            "description": "FilterIterator implementation that filters files based on a list of suffixes.",
            "homepage": "https://github.com/sebastianbergmann/php-file-iterator/",
            "keywords": [
                "filesystem",
                "iterator"
            ],
            "support": {
                "issues": "https://github.com/sebastianbergmann/php-file-iterator/issues",
                "source": "https://github.com/sebastianbergmann/php-file-iterator/tree/3.0.5"
            },
            "funding": [
                {
                    "url": "https://github.com/sebastianbergmann",
                    "type": "github"
                }
            ],
            "time": "2020-09-28T05:57:25+00:00"
        },
        {
            "name": "phpunit/php-invoker",
            "version": "3.1.1",
            "source": {
                "type": "git",
                "url": "https://github.com/sebastianbergmann/php-invoker.git",
                "reference": "5a10147d0aaf65b58940a0b72f71c9ac0423cc67"
            },
            "dist": {
                "type": "zip",
                "url": "https://api.github.com/repos/sebastianbergmann/php-invoker/zipball/5a10147d0aaf65b58940a0b72f71c9ac0423cc67",
                "reference": "5a10147d0aaf65b58940a0b72f71c9ac0423cc67",
                "shasum": ""
            },
            "require": {
                "php": ">=7.3"
            },
            "require-dev": {
                "ext-pcntl": "*",
                "phpunit/phpunit": "^9.3"
            },
            "suggest": {
                "ext-pcntl": "*"
            },
            "type": "library",
            "extra": {
                "branch-alias": {
                    "dev-master": "3.1-dev"
                }
            },
            "autoload": {
                "classmap": [
                    "src/"
                ]
            },
            "notification-url": "https://packagist.org/downloads/",
            "license": [
                "BSD-3-Clause"
            ],
            "authors": [
                {
                    "name": "Sebastian Bergmann",
                    "email": "sebastian@phpunit.de",
                    "role": "lead"
                }
            ],
            "description": "Invoke callables with a timeout",
            "homepage": "https://github.com/sebastianbergmann/php-invoker/",
            "keywords": [
                "process"
            ],
            "support": {
                "issues": "https://github.com/sebastianbergmann/php-invoker/issues",
                "source": "https://github.com/sebastianbergmann/php-invoker/tree/3.1.1"
            },
            "funding": [
                {
                    "url": "https://github.com/sebastianbergmann",
                    "type": "github"
                }
            ],
            "time": "2020-09-28T05:58:55+00:00"
        },
        {
            "name": "phpunit/php-text-template",
            "version": "2.0.4",
            "source": {
                "type": "git",
                "url": "https://github.com/sebastianbergmann/php-text-template.git",
                "reference": "5da5f67fc95621df9ff4c4e5a84d6a8a2acf7c28"
            },
            "dist": {
                "type": "zip",
                "url": "https://api.github.com/repos/sebastianbergmann/php-text-template/zipball/5da5f67fc95621df9ff4c4e5a84d6a8a2acf7c28",
                "reference": "5da5f67fc95621df9ff4c4e5a84d6a8a2acf7c28",
                "shasum": ""
            },
            "require": {
                "php": ">=7.3"
            },
            "require-dev": {
                "phpunit/phpunit": "^9.3"
            },
            "type": "library",
            "extra": {
                "branch-alias": {
                    "dev-master": "2.0-dev"
                }
            },
            "autoload": {
                "classmap": [
                    "src/"
                ]
            },
            "notification-url": "https://packagist.org/downloads/",
            "license": [
                "BSD-3-Clause"
            ],
            "authors": [
                {
                    "name": "Sebastian Bergmann",
                    "email": "sebastian@phpunit.de",
                    "role": "lead"
                }
            ],
            "description": "Simple template engine.",
            "homepage": "https://github.com/sebastianbergmann/php-text-template/",
            "keywords": [
                "template"
            ],
            "support": {
                "issues": "https://github.com/sebastianbergmann/php-text-template/issues",
                "source": "https://github.com/sebastianbergmann/php-text-template/tree/2.0.4"
            },
            "funding": [
                {
                    "url": "https://github.com/sebastianbergmann",
                    "type": "github"
                }
            ],
            "time": "2020-10-26T05:33:50+00:00"
        },
        {
            "name": "phpunit/php-timer",
            "version": "5.0.3",
            "source": {
                "type": "git",
                "url": "https://github.com/sebastianbergmann/php-timer.git",
                "reference": "5a63ce20ed1b5bf577850e2c4e87f4aa902afbd2"
            },
            "dist": {
                "type": "zip",
                "url": "https://api.github.com/repos/sebastianbergmann/php-timer/zipball/5a63ce20ed1b5bf577850e2c4e87f4aa902afbd2",
                "reference": "5a63ce20ed1b5bf577850e2c4e87f4aa902afbd2",
                "shasum": ""
            },
            "require": {
                "php": ">=7.3"
            },
            "require-dev": {
                "phpunit/phpunit": "^9.3"
            },
            "type": "library",
            "extra": {
                "branch-alias": {
                    "dev-master": "5.0-dev"
                }
            },
            "autoload": {
                "classmap": [
                    "src/"
                ]
            },
            "notification-url": "https://packagist.org/downloads/",
            "license": [
                "BSD-3-Clause"
            ],
            "authors": [
                {
                    "name": "Sebastian Bergmann",
                    "email": "sebastian@phpunit.de",
                    "role": "lead"
                }
            ],
            "description": "Utility class for timing",
            "homepage": "https://github.com/sebastianbergmann/php-timer/",
            "keywords": [
                "timer"
            ],
            "support": {
                "issues": "https://github.com/sebastianbergmann/php-timer/issues",
                "source": "https://github.com/sebastianbergmann/php-timer/tree/5.0.3"
            },
            "funding": [
                {
                    "url": "https://github.com/sebastianbergmann",
                    "type": "github"
                }
            ],
            "time": "2020-10-26T13:16:10+00:00"
        },
        {
            "name": "phpunit/phpunit",
            "version": "9.5.8",
            "source": {
                "type": "git",
                "url": "https://github.com/sebastianbergmann/phpunit.git",
                "reference": "191768ccd5c85513b4068bdbe99bb6390c7d54fb"
            },
            "dist": {
                "type": "zip",
                "url": "https://api.github.com/repos/sebastianbergmann/phpunit/zipball/191768ccd5c85513b4068bdbe99bb6390c7d54fb",
                "reference": "191768ccd5c85513b4068bdbe99bb6390c7d54fb",
                "shasum": ""
            },
            "require": {
                "doctrine/instantiator": "^1.3.1",
                "ext-dom": "*",
                "ext-json": "*",
                "ext-libxml": "*",
                "ext-mbstring": "*",
                "ext-xml": "*",
                "ext-xmlwriter": "*",
                "myclabs/deep-copy": "^1.10.1",
                "phar-io/manifest": "^2.0.3",
                "phar-io/version": "^3.0.2",
                "php": ">=7.3",
                "phpspec/prophecy": "^1.12.1",
                "phpunit/php-code-coverage": "^9.2.3",
                "phpunit/php-file-iterator": "^3.0.5",
                "phpunit/php-invoker": "^3.1.1",
                "phpunit/php-text-template": "^2.0.3",
                "phpunit/php-timer": "^5.0.2",
                "sebastian/cli-parser": "^1.0.1",
                "sebastian/code-unit": "^1.0.6",
                "sebastian/comparator": "^4.0.5",
                "sebastian/diff": "^4.0.3",
                "sebastian/environment": "^5.1.3",
                "sebastian/exporter": "^4.0.3",
                "sebastian/global-state": "^5.0.1",
                "sebastian/object-enumerator": "^4.0.3",
                "sebastian/resource-operations": "^3.0.3",
                "sebastian/type": "^2.3.4",
                "sebastian/version": "^3.0.2"
            },
            "require-dev": {
                "ext-pdo": "*",
                "phpspec/prophecy-phpunit": "^2.0.1"
            },
            "suggest": {
                "ext-soap": "*",
                "ext-xdebug": "*"
            },
            "bin": [
                "phpunit"
            ],
            "type": "library",
            "extra": {
                "branch-alias": {
                    "dev-master": "9.5-dev"
                }
            },
            "autoload": {
                "classmap": [
                    "src/"
                ],
                "files": [
                    "src/Framework/Assert/Functions.php"
                ]
            },
            "notification-url": "https://packagist.org/downloads/",
            "license": [
                "BSD-3-Clause"
            ],
            "authors": [
                {
                    "name": "Sebastian Bergmann",
                    "email": "sebastian@phpunit.de",
                    "role": "lead"
                }
            ],
            "description": "The PHP Unit Testing framework.",
            "homepage": "https://phpunit.de/",
            "keywords": [
                "phpunit",
                "testing",
                "xunit"
            ],
            "support": {
                "issues": "https://github.com/sebastianbergmann/phpunit/issues",
                "source": "https://github.com/sebastianbergmann/phpunit/tree/9.5.8"
            },
            "funding": [
                {
                    "url": "https://phpunit.de/donate.html",
                    "type": "custom"
                },
                {
                    "url": "https://github.com/sebastianbergmann",
                    "type": "github"
                }
            ],
            "time": "2021-07-31T15:17:34+00:00"
        },
        {
            "name": "sebastian/cli-parser",
            "version": "1.0.1",
            "source": {
                "type": "git",
                "url": "https://github.com/sebastianbergmann/cli-parser.git",
                "reference": "442e7c7e687e42adc03470c7b668bc4b2402c0b2"
            },
            "dist": {
                "type": "zip",
                "url": "https://api.github.com/repos/sebastianbergmann/cli-parser/zipball/442e7c7e687e42adc03470c7b668bc4b2402c0b2",
                "reference": "442e7c7e687e42adc03470c7b668bc4b2402c0b2",
                "shasum": ""
            },
            "require": {
                "php": ">=7.3"
            },
            "require-dev": {
                "phpunit/phpunit": "^9.3"
            },
            "type": "library",
            "extra": {
                "branch-alias": {
                    "dev-master": "1.0-dev"
                }
            },
            "autoload": {
                "classmap": [
                    "src/"
                ]
            },
            "notification-url": "https://packagist.org/downloads/",
            "license": [
                "BSD-3-Clause"
            ],
            "authors": [
                {
                    "name": "Sebastian Bergmann",
                    "email": "sebastian@phpunit.de",
                    "role": "lead"
                }
            ],
            "description": "Library for parsing CLI options",
            "homepage": "https://github.com/sebastianbergmann/cli-parser",
            "support": {
                "issues": "https://github.com/sebastianbergmann/cli-parser/issues",
                "source": "https://github.com/sebastianbergmann/cli-parser/tree/1.0.1"
            },
            "funding": [
                {
                    "url": "https://github.com/sebastianbergmann",
                    "type": "github"
                }
            ],
            "time": "2020-09-28T06:08:49+00:00"
        },
        {
            "name": "sebastian/code-unit",
            "version": "1.0.8",
            "source": {
                "type": "git",
                "url": "https://github.com/sebastianbergmann/code-unit.git",
                "reference": "1fc9f64c0927627ef78ba436c9b17d967e68e120"
            },
            "dist": {
                "type": "zip",
                "url": "https://api.github.com/repos/sebastianbergmann/code-unit/zipball/1fc9f64c0927627ef78ba436c9b17d967e68e120",
                "reference": "1fc9f64c0927627ef78ba436c9b17d967e68e120",
                "shasum": ""
            },
            "require": {
                "php": ">=7.3"
            },
            "require-dev": {
                "phpunit/phpunit": "^9.3"
            },
            "type": "library",
            "extra": {
                "branch-alias": {
                    "dev-master": "1.0-dev"
                }
            },
            "autoload": {
                "classmap": [
                    "src/"
                ]
            },
            "notification-url": "https://packagist.org/downloads/",
            "license": [
                "BSD-3-Clause"
            ],
            "authors": [
                {
                    "name": "Sebastian Bergmann",
                    "email": "sebastian@phpunit.de",
                    "role": "lead"
                }
            ],
            "description": "Collection of value objects that represent the PHP code units",
            "homepage": "https://github.com/sebastianbergmann/code-unit",
            "support": {
                "issues": "https://github.com/sebastianbergmann/code-unit/issues",
                "source": "https://github.com/sebastianbergmann/code-unit/tree/1.0.8"
            },
            "funding": [
                {
                    "url": "https://github.com/sebastianbergmann",
                    "type": "github"
                }
            ],
            "time": "2020-10-26T13:08:54+00:00"
        },
        {
            "name": "sebastian/code-unit-reverse-lookup",
            "version": "2.0.3",
            "source": {
                "type": "git",
                "url": "https://github.com/sebastianbergmann/code-unit-reverse-lookup.git",
                "reference": "ac91f01ccec49fb77bdc6fd1e548bc70f7faa3e5"
            },
            "dist": {
                "type": "zip",
                "url": "https://api.github.com/repos/sebastianbergmann/code-unit-reverse-lookup/zipball/ac91f01ccec49fb77bdc6fd1e548bc70f7faa3e5",
                "reference": "ac91f01ccec49fb77bdc6fd1e548bc70f7faa3e5",
                "shasum": ""
            },
            "require": {
                "php": ">=7.3"
            },
            "require-dev": {
                "phpunit/phpunit": "^9.3"
            },
            "type": "library",
            "extra": {
                "branch-alias": {
                    "dev-master": "2.0-dev"
                }
            },
            "autoload": {
                "classmap": [
                    "src/"
                ]
            },
            "notification-url": "https://packagist.org/downloads/",
            "license": [
                "BSD-3-Clause"
            ],
            "authors": [
                {
                    "name": "Sebastian Bergmann",
                    "email": "sebastian@phpunit.de"
                }
            ],
            "description": "Looks up which function or method a line of code belongs to",
            "homepage": "https://github.com/sebastianbergmann/code-unit-reverse-lookup/",
            "support": {
                "issues": "https://github.com/sebastianbergmann/code-unit-reverse-lookup/issues",
                "source": "https://github.com/sebastianbergmann/code-unit-reverse-lookup/tree/2.0.3"
            },
            "funding": [
                {
                    "url": "https://github.com/sebastianbergmann",
                    "type": "github"
                }
            ],
            "time": "2020-09-28T05:30:19+00:00"
        },
        {
            "name": "sebastian/comparator",
            "version": "4.0.6",
            "source": {
                "type": "git",
                "url": "https://github.com/sebastianbergmann/comparator.git",
                "reference": "55f4261989e546dc112258c7a75935a81a7ce382"
            },
            "dist": {
                "type": "zip",
                "url": "https://api.github.com/repos/sebastianbergmann/comparator/zipball/55f4261989e546dc112258c7a75935a81a7ce382",
                "reference": "55f4261989e546dc112258c7a75935a81a7ce382",
                "shasum": ""
            },
            "require": {
                "php": ">=7.3",
                "sebastian/diff": "^4.0",
                "sebastian/exporter": "^4.0"
            },
            "require-dev": {
                "phpunit/phpunit": "^9.3"
            },
            "type": "library",
            "extra": {
                "branch-alias": {
                    "dev-master": "4.0-dev"
                }
            },
            "autoload": {
                "classmap": [
                    "src/"
                ]
            },
            "notification-url": "https://packagist.org/downloads/",
            "license": [
                "BSD-3-Clause"
            ],
            "authors": [
                {
                    "name": "Sebastian Bergmann",
                    "email": "sebastian@phpunit.de"
                },
                {
                    "name": "Jeff Welch",
                    "email": "whatthejeff@gmail.com"
                },
                {
                    "name": "Volker Dusch",
                    "email": "github@wallbash.com"
                },
                {
                    "name": "Bernhard Schussek",
                    "email": "bschussek@2bepublished.at"
                }
            ],
            "description": "Provides the functionality to compare PHP values for equality",
            "homepage": "https://github.com/sebastianbergmann/comparator",
            "keywords": [
                "comparator",
                "compare",
                "equality"
            ],
            "support": {
                "issues": "https://github.com/sebastianbergmann/comparator/issues",
                "source": "https://github.com/sebastianbergmann/comparator/tree/4.0.6"
            },
            "funding": [
                {
                    "url": "https://github.com/sebastianbergmann",
                    "type": "github"
                }
            ],
            "time": "2020-10-26T15:49:45+00:00"
        },
        {
            "name": "sebastian/complexity",
            "version": "2.0.2",
            "source": {
                "type": "git",
                "url": "https://github.com/sebastianbergmann/complexity.git",
                "reference": "739b35e53379900cc9ac327b2147867b8b6efd88"
            },
            "dist": {
                "type": "zip",
                "url": "https://api.github.com/repos/sebastianbergmann/complexity/zipball/739b35e53379900cc9ac327b2147867b8b6efd88",
                "reference": "739b35e53379900cc9ac327b2147867b8b6efd88",
                "shasum": ""
            },
            "require": {
                "nikic/php-parser": "^4.7",
                "php": ">=7.3"
            },
            "require-dev": {
                "phpunit/phpunit": "^9.3"
            },
            "type": "library",
            "extra": {
                "branch-alias": {
                    "dev-master": "2.0-dev"
                }
            },
            "autoload": {
                "classmap": [
                    "src/"
                ]
            },
            "notification-url": "https://packagist.org/downloads/",
            "license": [
                "BSD-3-Clause"
            ],
            "authors": [
                {
                    "name": "Sebastian Bergmann",
                    "email": "sebastian@phpunit.de",
                    "role": "lead"
                }
            ],
            "description": "Library for calculating the complexity of PHP code units",
            "homepage": "https://github.com/sebastianbergmann/complexity",
            "support": {
                "issues": "https://github.com/sebastianbergmann/complexity/issues",
                "source": "https://github.com/sebastianbergmann/complexity/tree/2.0.2"
            },
            "funding": [
                {
                    "url": "https://github.com/sebastianbergmann",
                    "type": "github"
                }
            ],
            "time": "2020-10-26T15:52:27+00:00"
        },
        {
            "name": "sebastian/diff",
            "version": "4.0.4",
            "source": {
                "type": "git",
                "url": "https://github.com/sebastianbergmann/diff.git",
                "reference": "3461e3fccc7cfdfc2720be910d3bd73c69be590d"
            },
            "dist": {
                "type": "zip",
                "url": "https://api.github.com/repos/sebastianbergmann/diff/zipball/3461e3fccc7cfdfc2720be910d3bd73c69be590d",
                "reference": "3461e3fccc7cfdfc2720be910d3bd73c69be590d",
                "shasum": ""
            },
            "require": {
                "php": ">=7.3"
            },
            "require-dev": {
                "phpunit/phpunit": "^9.3",
                "symfony/process": "^4.2 || ^5"
            },
            "type": "library",
            "extra": {
                "branch-alias": {
                    "dev-master": "4.0-dev"
                }
            },
            "autoload": {
                "classmap": [
                    "src/"
                ]
            },
            "notification-url": "https://packagist.org/downloads/",
            "license": [
                "BSD-3-Clause"
            ],
            "authors": [
                {
                    "name": "Sebastian Bergmann",
                    "email": "sebastian@phpunit.de"
                },
                {
                    "name": "Kore Nordmann",
                    "email": "mail@kore-nordmann.de"
                }
            ],
            "description": "Diff implementation",
            "homepage": "https://github.com/sebastianbergmann/diff",
            "keywords": [
                "diff",
                "udiff",
                "unidiff",
                "unified diff"
            ],
            "support": {
                "issues": "https://github.com/sebastianbergmann/diff/issues",
                "source": "https://github.com/sebastianbergmann/diff/tree/4.0.4"
            },
            "funding": [
                {
                    "url": "https://github.com/sebastianbergmann",
                    "type": "github"
                }
            ],
            "time": "2020-10-26T13:10:38+00:00"
        },
        {
            "name": "sebastian/environment",
            "version": "5.1.3",
            "source": {
                "type": "git",
                "url": "https://github.com/sebastianbergmann/environment.git",
                "reference": "388b6ced16caa751030f6a69e588299fa09200ac"
            },
            "dist": {
                "type": "zip",
                "url": "https://api.github.com/repos/sebastianbergmann/environment/zipball/388b6ced16caa751030f6a69e588299fa09200ac",
                "reference": "388b6ced16caa751030f6a69e588299fa09200ac",
                "shasum": ""
            },
            "require": {
                "php": ">=7.3"
            },
            "require-dev": {
                "phpunit/phpunit": "^9.3"
            },
            "suggest": {
                "ext-posix": "*"
            },
            "type": "library",
            "extra": {
                "branch-alias": {
                    "dev-master": "5.1-dev"
                }
            },
            "autoload": {
                "classmap": [
                    "src/"
                ]
            },
            "notification-url": "https://packagist.org/downloads/",
            "license": [
                "BSD-3-Clause"
            ],
            "authors": [
                {
                    "name": "Sebastian Bergmann",
                    "email": "sebastian@phpunit.de"
                }
            ],
            "description": "Provides functionality to handle HHVM/PHP environments",
            "homepage": "http://www.github.com/sebastianbergmann/environment",
            "keywords": [
                "Xdebug",
                "environment",
                "hhvm"
            ],
            "support": {
                "issues": "https://github.com/sebastianbergmann/environment/issues",
                "source": "https://github.com/sebastianbergmann/environment/tree/5.1.3"
            },
            "funding": [
                {
                    "url": "https://github.com/sebastianbergmann",
                    "type": "github"
                }
            ],
            "time": "2020-09-28T05:52:38+00:00"
        },
        {
            "name": "sebastian/exporter",
            "version": "4.0.3",
            "source": {
                "type": "git",
                "url": "https://github.com/sebastianbergmann/exporter.git",
                "reference": "d89cc98761b8cb5a1a235a6b703ae50d34080e65"
            },
            "dist": {
                "type": "zip",
                "url": "https://api.github.com/repos/sebastianbergmann/exporter/zipball/d89cc98761b8cb5a1a235a6b703ae50d34080e65",
                "reference": "d89cc98761b8cb5a1a235a6b703ae50d34080e65",
                "shasum": ""
            },
            "require": {
                "php": ">=7.3",
                "sebastian/recursion-context": "^4.0"
            },
            "require-dev": {
                "ext-mbstring": "*",
                "phpunit/phpunit": "^9.3"
            },
            "type": "library",
            "extra": {
                "branch-alias": {
                    "dev-master": "4.0-dev"
                }
            },
            "autoload": {
                "classmap": [
                    "src/"
                ]
            },
            "notification-url": "https://packagist.org/downloads/",
            "license": [
                "BSD-3-Clause"
            ],
            "authors": [
                {
                    "name": "Sebastian Bergmann",
                    "email": "sebastian@phpunit.de"
                },
                {
                    "name": "Jeff Welch",
                    "email": "whatthejeff@gmail.com"
                },
                {
                    "name": "Volker Dusch",
                    "email": "github@wallbash.com"
                },
                {
                    "name": "Adam Harvey",
                    "email": "aharvey@php.net"
                },
                {
                    "name": "Bernhard Schussek",
                    "email": "bschussek@gmail.com"
                }
            ],
            "description": "Provides the functionality to export PHP variables for visualization",
            "homepage": "http://www.github.com/sebastianbergmann/exporter",
            "keywords": [
                "export",
                "exporter"
            ],
            "support": {
                "issues": "https://github.com/sebastianbergmann/exporter/issues",
                "source": "https://github.com/sebastianbergmann/exporter/tree/4.0.3"
            },
            "funding": [
                {
                    "url": "https://github.com/sebastianbergmann",
                    "type": "github"
                }
            ],
            "time": "2020-09-28T05:24:23+00:00"
        },
        {
            "name": "sebastian/global-state",
            "version": "5.0.3",
            "source": {
                "type": "git",
                "url": "https://github.com/sebastianbergmann/global-state.git",
                "reference": "23bd5951f7ff26f12d4e3242864df3e08dec4e49"
            },
            "dist": {
                "type": "zip",
                "url": "https://api.github.com/repos/sebastianbergmann/global-state/zipball/23bd5951f7ff26f12d4e3242864df3e08dec4e49",
                "reference": "23bd5951f7ff26f12d4e3242864df3e08dec4e49",
                "shasum": ""
            },
            "require": {
                "php": ">=7.3",
                "sebastian/object-reflector": "^2.0",
                "sebastian/recursion-context": "^4.0"
            },
            "require-dev": {
                "ext-dom": "*",
                "phpunit/phpunit": "^9.3"
            },
            "suggest": {
                "ext-uopz": "*"
            },
            "type": "library",
            "extra": {
                "branch-alias": {
                    "dev-master": "5.0-dev"
                }
            },
            "autoload": {
                "classmap": [
                    "src/"
                ]
            },
            "notification-url": "https://packagist.org/downloads/",
            "license": [
                "BSD-3-Clause"
            ],
            "authors": [
                {
                    "name": "Sebastian Bergmann",
                    "email": "sebastian@phpunit.de"
                }
            ],
            "description": "Snapshotting of global state",
            "homepage": "http://www.github.com/sebastianbergmann/global-state",
            "keywords": [
                "global state"
            ],
            "support": {
                "issues": "https://github.com/sebastianbergmann/global-state/issues",
                "source": "https://github.com/sebastianbergmann/global-state/tree/5.0.3"
            },
            "funding": [
                {
                    "url": "https://github.com/sebastianbergmann",
                    "type": "github"
                }
            ],
            "time": "2021-06-11T13:31:12+00:00"
        },
        {
            "name": "sebastian/lines-of-code",
            "version": "1.0.3",
            "source": {
                "type": "git",
                "url": "https://github.com/sebastianbergmann/lines-of-code.git",
                "reference": "c1c2e997aa3146983ed888ad08b15470a2e22ecc"
            },
            "dist": {
                "type": "zip",
                "url": "https://api.github.com/repos/sebastianbergmann/lines-of-code/zipball/c1c2e997aa3146983ed888ad08b15470a2e22ecc",
                "reference": "c1c2e997aa3146983ed888ad08b15470a2e22ecc",
                "shasum": ""
            },
            "require": {
                "nikic/php-parser": "^4.6",
                "php": ">=7.3"
            },
            "require-dev": {
                "phpunit/phpunit": "^9.3"
            },
            "type": "library",
            "extra": {
                "branch-alias": {
                    "dev-master": "1.0-dev"
                }
            },
            "autoload": {
                "classmap": [
                    "src/"
                ]
            },
            "notification-url": "https://packagist.org/downloads/",
            "license": [
                "BSD-3-Clause"
            ],
            "authors": [
                {
                    "name": "Sebastian Bergmann",
                    "email": "sebastian@phpunit.de",
                    "role": "lead"
                }
            ],
            "description": "Library for counting the lines of code in PHP source code",
            "homepage": "https://github.com/sebastianbergmann/lines-of-code",
            "support": {
                "issues": "https://github.com/sebastianbergmann/lines-of-code/issues",
                "source": "https://github.com/sebastianbergmann/lines-of-code/tree/1.0.3"
            },
            "funding": [
                {
                    "url": "https://github.com/sebastianbergmann",
                    "type": "github"
                }
            ],
            "time": "2020-11-28T06:42:11+00:00"
        },
        {
            "name": "sebastian/object-enumerator",
            "version": "4.0.4",
            "source": {
                "type": "git",
                "url": "https://github.com/sebastianbergmann/object-enumerator.git",
                "reference": "5c9eeac41b290a3712d88851518825ad78f45c71"
            },
            "dist": {
                "type": "zip",
                "url": "https://api.github.com/repos/sebastianbergmann/object-enumerator/zipball/5c9eeac41b290a3712d88851518825ad78f45c71",
                "reference": "5c9eeac41b290a3712d88851518825ad78f45c71",
                "shasum": ""
            },
            "require": {
                "php": ">=7.3",
                "sebastian/object-reflector": "^2.0",
                "sebastian/recursion-context": "^4.0"
            },
            "require-dev": {
                "phpunit/phpunit": "^9.3"
            },
            "type": "library",
            "extra": {
                "branch-alias": {
                    "dev-master": "4.0-dev"
                }
            },
            "autoload": {
                "classmap": [
                    "src/"
                ]
            },
            "notification-url": "https://packagist.org/downloads/",
            "license": [
                "BSD-3-Clause"
            ],
            "authors": [
                {
                    "name": "Sebastian Bergmann",
                    "email": "sebastian@phpunit.de"
                }
            ],
            "description": "Traverses array structures and object graphs to enumerate all referenced objects",
            "homepage": "https://github.com/sebastianbergmann/object-enumerator/",
            "support": {
                "issues": "https://github.com/sebastianbergmann/object-enumerator/issues",
                "source": "https://github.com/sebastianbergmann/object-enumerator/tree/4.0.4"
            },
            "funding": [
                {
                    "url": "https://github.com/sebastianbergmann",
                    "type": "github"
                }
            ],
            "time": "2020-10-26T13:12:34+00:00"
        },
        {
            "name": "sebastian/object-reflector",
            "version": "2.0.4",
            "source": {
                "type": "git",
                "url": "https://github.com/sebastianbergmann/object-reflector.git",
                "reference": "b4f479ebdbf63ac605d183ece17d8d7fe49c15c7"
            },
            "dist": {
                "type": "zip",
                "url": "https://api.github.com/repos/sebastianbergmann/object-reflector/zipball/b4f479ebdbf63ac605d183ece17d8d7fe49c15c7",
                "reference": "b4f479ebdbf63ac605d183ece17d8d7fe49c15c7",
                "shasum": ""
            },
            "require": {
                "php": ">=7.3"
            },
            "require-dev": {
                "phpunit/phpunit": "^9.3"
            },
            "type": "library",
            "extra": {
                "branch-alias": {
                    "dev-master": "2.0-dev"
                }
            },
            "autoload": {
                "classmap": [
                    "src/"
                ]
            },
            "notification-url": "https://packagist.org/downloads/",
            "license": [
                "BSD-3-Clause"
            ],
            "authors": [
                {
                    "name": "Sebastian Bergmann",
                    "email": "sebastian@phpunit.de"
                }
            ],
            "description": "Allows reflection of object attributes, including inherited and non-public ones",
            "homepage": "https://github.com/sebastianbergmann/object-reflector/",
            "support": {
                "issues": "https://github.com/sebastianbergmann/object-reflector/issues",
                "source": "https://github.com/sebastianbergmann/object-reflector/tree/2.0.4"
            },
            "funding": [
                {
                    "url": "https://github.com/sebastianbergmann",
                    "type": "github"
                }
            ],
            "time": "2020-10-26T13:14:26+00:00"
        },
        {
            "name": "sebastian/recursion-context",
            "version": "4.0.4",
            "source": {
                "type": "git",
                "url": "https://github.com/sebastianbergmann/recursion-context.git",
                "reference": "cd9d8cf3c5804de4341c283ed787f099f5506172"
            },
            "dist": {
                "type": "zip",
                "url": "https://api.github.com/repos/sebastianbergmann/recursion-context/zipball/cd9d8cf3c5804de4341c283ed787f099f5506172",
                "reference": "cd9d8cf3c5804de4341c283ed787f099f5506172",
                "shasum": ""
            },
            "require": {
                "php": ">=7.3"
            },
            "require-dev": {
                "phpunit/phpunit": "^9.3"
            },
            "type": "library",
            "extra": {
                "branch-alias": {
                    "dev-master": "4.0-dev"
                }
            },
            "autoload": {
                "classmap": [
                    "src/"
                ]
            },
            "notification-url": "https://packagist.org/downloads/",
            "license": [
                "BSD-3-Clause"
            ],
            "authors": [
                {
                    "name": "Sebastian Bergmann",
                    "email": "sebastian@phpunit.de"
                },
                {
                    "name": "Jeff Welch",
                    "email": "whatthejeff@gmail.com"
                },
                {
                    "name": "Adam Harvey",
                    "email": "aharvey@php.net"
                }
            ],
            "description": "Provides functionality to recursively process PHP variables",
            "homepage": "http://www.github.com/sebastianbergmann/recursion-context",
            "support": {
                "issues": "https://github.com/sebastianbergmann/recursion-context/issues",
                "source": "https://github.com/sebastianbergmann/recursion-context/tree/4.0.4"
            },
            "funding": [
                {
                    "url": "https://github.com/sebastianbergmann",
                    "type": "github"
                }
            ],
            "time": "2020-10-26T13:17:30+00:00"
        },
        {
            "name": "sebastian/resource-operations",
            "version": "3.0.3",
            "source": {
                "type": "git",
                "url": "https://github.com/sebastianbergmann/resource-operations.git",
                "reference": "0f4443cb3a1d92ce809899753bc0d5d5a8dd19a8"
            },
            "dist": {
                "type": "zip",
                "url": "https://api.github.com/repos/sebastianbergmann/resource-operations/zipball/0f4443cb3a1d92ce809899753bc0d5d5a8dd19a8",
                "reference": "0f4443cb3a1d92ce809899753bc0d5d5a8dd19a8",
                "shasum": ""
            },
            "require": {
                "php": ">=7.3"
            },
            "require-dev": {
                "phpunit/phpunit": "^9.0"
            },
            "type": "library",
            "extra": {
                "branch-alias": {
                    "dev-master": "3.0-dev"
                }
            },
            "autoload": {
                "classmap": [
                    "src/"
                ]
            },
            "notification-url": "https://packagist.org/downloads/",
            "license": [
                "BSD-3-Clause"
            ],
            "authors": [
                {
                    "name": "Sebastian Bergmann",
                    "email": "sebastian@phpunit.de"
                }
            ],
            "description": "Provides a list of PHP built-in functions that operate on resources",
            "homepage": "https://www.github.com/sebastianbergmann/resource-operations",
            "support": {
                "issues": "https://github.com/sebastianbergmann/resource-operations/issues",
                "source": "https://github.com/sebastianbergmann/resource-operations/tree/3.0.3"
            },
            "funding": [
                {
                    "url": "https://github.com/sebastianbergmann",
                    "type": "github"
                }
            ],
            "time": "2020-09-28T06:45:17+00:00"
        },
        {
            "name": "sebastian/type",
            "version": "2.3.4",
            "source": {
                "type": "git",
                "url": "https://github.com/sebastianbergmann/type.git",
                "reference": "b8cd8a1c753c90bc1a0f5372170e3e489136f914"
            },
            "dist": {
                "type": "zip",
                "url": "https://api.github.com/repos/sebastianbergmann/type/zipball/b8cd8a1c753c90bc1a0f5372170e3e489136f914",
                "reference": "b8cd8a1c753c90bc1a0f5372170e3e489136f914",
                "shasum": ""
            },
            "require": {
                "php": ">=7.3"
            },
            "require-dev": {
                "phpunit/phpunit": "^9.3"
            },
            "type": "library",
            "extra": {
                "branch-alias": {
                    "dev-master": "2.3-dev"
                }
            },
            "autoload": {
                "classmap": [
                    "src/"
                ]
            },
            "notification-url": "https://packagist.org/downloads/",
            "license": [
                "BSD-3-Clause"
            ],
            "authors": [
                {
                    "name": "Sebastian Bergmann",
                    "email": "sebastian@phpunit.de",
                    "role": "lead"
                }
            ],
            "description": "Collection of value objects that represent the types of the PHP type system",
            "homepage": "https://github.com/sebastianbergmann/type",
            "support": {
                "issues": "https://github.com/sebastianbergmann/type/issues",
                "source": "https://github.com/sebastianbergmann/type/tree/2.3.4"
            },
            "funding": [
                {
                    "url": "https://github.com/sebastianbergmann",
                    "type": "github"
                }
            ],
            "time": "2021-06-15T12:49:02+00:00"
        },
        {
            "name": "sebastian/version",
            "version": "3.0.2",
            "source": {
                "type": "git",
                "url": "https://github.com/sebastianbergmann/version.git",
                "reference": "c6c1022351a901512170118436c764e473f6de8c"
            },
            "dist": {
                "type": "zip",
                "url": "https://api.github.com/repos/sebastianbergmann/version/zipball/c6c1022351a901512170118436c764e473f6de8c",
                "reference": "c6c1022351a901512170118436c764e473f6de8c",
                "shasum": ""
            },
            "require": {
                "php": ">=7.3"
            },
            "type": "library",
            "extra": {
                "branch-alias": {
                    "dev-master": "3.0-dev"
                }
            },
            "autoload": {
                "classmap": [
                    "src/"
                ]
            },
            "notification-url": "https://packagist.org/downloads/",
            "license": [
                "BSD-3-Clause"
            ],
            "authors": [
                {
                    "name": "Sebastian Bergmann",
                    "email": "sebastian@phpunit.de",
                    "role": "lead"
                }
            ],
            "description": "Library that helps with managing the version number of Git-hosted PHP projects",
            "homepage": "https://github.com/sebastianbergmann/version",
            "support": {
                "issues": "https://github.com/sebastianbergmann/version/issues",
                "source": "https://github.com/sebastianbergmann/version/tree/3.0.2"
            },
            "funding": [
                {
                    "url": "https://github.com/sebastianbergmann",
                    "type": "github"
                }
            ],
            "time": "2020-09-28T06:39:44+00:00"
        },
        {
            "name": "theseer/tokenizer",
            "version": "1.2.1",
            "source": {
                "type": "git",
                "url": "https://github.com/theseer/tokenizer.git",
                "reference": "34a41e998c2183e22995f158c581e7b5e755ab9e"
            },
            "dist": {
                "type": "zip",
                "url": "https://api.github.com/repos/theseer/tokenizer/zipball/34a41e998c2183e22995f158c581e7b5e755ab9e",
                "reference": "34a41e998c2183e22995f158c581e7b5e755ab9e",
                "shasum": ""
            },
            "require": {
                "ext-dom": "*",
                "ext-tokenizer": "*",
                "ext-xmlwriter": "*",
                "php": "^7.2 || ^8.0"
            },
            "type": "library",
            "autoload": {
                "classmap": [
                    "src/"
                ]
            },
            "notification-url": "https://packagist.org/downloads/",
            "license": [
                "BSD-3-Clause"
            ],
            "authors": [
                {
                    "name": "Arne Blankerts",
                    "email": "arne@blankerts.de",
                    "role": "Developer"
                }
            ],
            "description": "A small library for converting tokenized PHP source code into XML and potentially other formats",
            "support": {
                "issues": "https://github.com/theseer/tokenizer/issues",
                "source": "https://github.com/theseer/tokenizer/tree/1.2.1"
            },
            "funding": [
                {
                    "url": "https://github.com/theseer",
                    "type": "github"
                }
            ],
            "time": "2021-07-28T10:34:58+00:00"
        }
    ],
    "aliases": [],
    "minimum-stability": "stable",
    "stability-flags": {
        "nethergames/bedrock-protocol": 20,
        "pocketmine/classloader": 20,
        "pocketmine/spl": 20
    },
    "prefer-stable": false,
    "prefer-lowest": false,
    "platform": {
        "php": "^8.0",
        "php-64bit": "*",
        "ext-chunkutils2": "^0.2.0",
        "ext-crypto": "^0.3.1",
        "ext-ctype": "*",
        "ext-curl": "*",
        "ext-date": "*",
        "ext-gmp": "*",
        "ext-hash": "*",
        "ext-igbinary": "^3.0.1",
        "ext-json": "*",
        "ext-leveldb": "^0.2.1 || ^0.3.0",
        "ext-mbstring": "*",
        "ext-morton": "^0.1.0",
        "ext-openssl": "*",
        "ext-pcre": "*",
        "ext-phar": "*",
        "ext-pthreads": "~3.2.0",
        "ext-reflection": "*",
        "ext-simplexml": "*",
        "ext-sockets": "*",
        "ext-spl": "*",
        "ext-yaml": ">=2.0.0",
        "ext-zip": "*",
        "ext-zlib": ">=1.2.11",
        "composer-runtime-api": "^2.0"
    },
    "platform-dev": [],
    "platform-overrides": {
        "php": "8.0.0"
    },
    "plugin-api-version": "2.0.0"
}<|MERGE_RESOLUTION|>--- conflicted
+++ resolved
@@ -4,11 +4,7 @@
         "Read more about it at https://getcomposer.org/doc/01-basic-usage.md#installing-dependencies",
         "This file is @generated automatically"
     ],
-<<<<<<< HEAD
-    "content-hash": "2d7cfa4f929e34d6f814cac32c401c41",
-=======
     "content-hash": "db2d0f1b7626686a7d1d368052ff9a0a",
->>>>>>> d9b9aed2
     "packages": [
         {
             "name": "adhocore/json-comment",
