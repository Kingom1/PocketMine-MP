{
    "_readme": [
        "This file locks the dependencies of your project to a known state",
        "Read more about it at https://getcomposer.org/doc/01-basic-usage.md#installing-dependencies",
        "This file is @generated automatically"
    ],
<<<<<<< HEAD
    "content-hash": "4793017ff4b236529dc5072bd06f8754",
=======
    "content-hash": "d3fb809caf4d5a5c99054f47f28ff271",
>>>>>>> 6417cff6
    "packages": [
        {
            "name": "adhocore/json-comment",
            "version": "v0.0.7",
            "source": {
                "type": "git",
                "url": "https://github.com/adhocore/php-json-comment.git",
                "reference": "135356c7e7336ef59924f1d921c770045f937a76"
            },
            "dist": {
                "type": "zip",
                "url": "https://api.github.com/repos/adhocore/php-json-comment/zipball/135356c7e7336ef59924f1d921c770045f937a76",
                "reference": "135356c7e7336ef59924f1d921c770045f937a76",
                "shasum": ""
            },
            "require": {
                "php": ">=5.4"
            },
            "require-dev": {
                "phpunit/phpunit": "^4.8 || ^5.7 || ^6.5"
            },
            "type": "library",
            "autoload": {
                "psr-4": {
                    "Ahc\\Json\\": "src/"
                }
            },
            "notification-url": "https://packagist.org/downloads/",
            "license": [
                "MIT"
            ],
            "authors": [
                {
                    "name": "Jitendra Adhikari",
                    "email": "jiten.adhikary@gmail.com"
                }
            ],
            "description": "Lightweight JSON comment stripper library for PHP",
            "keywords": [
                "comment",
                "json",
                "strip-comment"
            ],
            "time": "2018-08-01T12:27:26+00:00"
        },
        {
            "name": "daverandom/callback-validator",
            "version": "dev-master",
            "source": {
                "type": "git",
                "url": "https://github.com/DaveRandom/CallbackValidator.git",
                "reference": "d87a08cddbc6099816ed01e50ce25cdfc43b542f"
            },
            "dist": {
                "type": "zip",
                "url": "https://api.github.com/repos/DaveRandom/CallbackValidator/zipball/d87a08cddbc6099816ed01e50ce25cdfc43b542f",
                "reference": "d87a08cddbc6099816ed01e50ce25cdfc43b542f",
                "shasum": ""
            },
            "require": {
                "ext-reflection": "*",
                "php": ">=7.0"
            },
            "require-dev": {
                "phpunit/phpunit": "^6.0"
            },
            "type": "library",
            "autoload": {
                "psr-4": {
                    "DaveRandom\\CallbackValidator\\": "src/"
                }
            },
            "notification-url": "https://packagist.org/downloads/",
            "license": [
                "MIT"
            ],
            "authors": [
                {
                    "name": "Chris Wright",
                    "email": "cw@daverandom.com"
                }
            ],
            "description": "Tools for validating callback signatures",
            "time": "2017-04-03T15:22:41+00:00"
        },
        {
            "name": "fgrosse/phpasn1",
            "version": "v2.1.1",
            "source": {
                "type": "git",
                "url": "https://github.com/fgrosse/PHPASN1.git",
                "reference": "7ebf2a09084a7bbdb7b879c66fdf7ad80461bbe8"
            },
            "dist": {
                "type": "zip",
                "url": "https://api.github.com/repos/fgrosse/PHPASN1/zipball/7ebf2a09084a7bbdb7b879c66fdf7ad80461bbe8",
                "reference": "7ebf2a09084a7bbdb7b879c66fdf7ad80461bbe8",
                "shasum": ""
            },
            "require": {
                "php": ">=7.0.0"
            },
            "require-dev": {
                "phpunit/phpunit": "~6.3",
                "satooshi/php-coveralls": "~2.0"
            },
            "suggest": {
                "ext-gmp": "GMP is the preferred extension for big integer calculations",
                "php-curl": "For loading OID information from the web if they have not bee defined statically"
            },
            "type": "library",
            "extra": {
                "branch-alias": {
                    "dev-master": "2.0.x-dev"
                }
            },
            "autoload": {
                "psr-4": {
                    "FG\\": "lib/"
                }
            },
            "notification-url": "https://packagist.org/downloads/",
            "license": [
                "MIT"
            ],
            "authors": [
                {
                    "name": "Friedrich Große",
                    "email": "friedrich.grosse@gmail.com",
                    "homepage": "https://github.com/FGrosse",
                    "role": "Author"
                },
                {
                    "name": "All contributors",
                    "homepage": "https://github.com/FGrosse/PHPASN1/contributors"
                }
            ],
            "description": "A PHP Framework that allows you to encode and decode arbitrary ASN.1 structures using the ITU-T X.690 Encoding Rules.",
            "homepage": "https://github.com/FGrosse/PHPASN1",
            "keywords": [
                "DER",
                "asn.1",
                "asn1",
                "ber",
                "binary",
                "decoding",
                "encoding",
                "x.509",
                "x.690",
                "x509",
                "x690"
            ],
            "time": "2018-12-02T01:34:34+00:00"
        },
        {
            "name": "mdanter/ecc",
            "version": "v0.5.2",
            "source": {
                "type": "git",
                "url": "https://github.com/phpecc/phpecc.git",
                "reference": "b95f25cc1bacc83a9f0ccd375900b7cfd343029e"
            },
            "dist": {
                "type": "zip",
                "url": "https://api.github.com/repos/phpecc/phpecc/zipball/b95f25cc1bacc83a9f0ccd375900b7cfd343029e",
                "reference": "b95f25cc1bacc83a9f0ccd375900b7cfd343029e",
                "shasum": ""
            },
            "require": {
                "ext-gmp": "*",
                "fgrosse/phpasn1": "^2.0",
                "php": "^7.0"
            },
            "require-dev": {
                "phpunit/phpunit": "^6.0",
                "squizlabs/php_codesniffer": "^2.0",
                "symfony/yaml": "^2.6|^3.0"
            },
            "type": "library",
            "autoload": {
                "psr-4": {
                    "Mdanter\\Ecc\\": "src/"
                }
            },
            "notification-url": "https://packagist.org/downloads/",
            "license": [
                "MIT"
            ],
            "authors": [
                {
                    "name": "Matyas Danter",
                    "homepage": "http://matejdanter.com/",
                    "role": "Author"
                },
                {
                    "name": "Thibaud Fabre",
                    "email": "thibaud@aztech.io",
                    "homepage": "http://aztech.io",
                    "role": "Maintainer"
                },
                {
                    "name": "Thomas Kerin",
                    "email": "afk11@users.noreply.github.com",
                    "role": "Maintainer"
                }
            ],
            "description": "PHP Elliptic Curve Cryptography library",
            "homepage": "https://github.com/phpecc/phpecc",
            "keywords": [
                "Diffie",
                "ECDSA",
                "Hellman",
                "curve",
                "ecdh",
                "elliptic",
                "nistp192",
                "nistp224",
                "nistp256",
                "nistp384",
                "nistp521",
                "phpecc",
                "secp256k1",
                "secp256r1"
            ],
            "time": "2018-12-03T18:17:01+00:00"
        },
        {
            "name": "pocketmine/binaryutils",
            "version": "0.1.2",
            "source": {
                "type": "git",
                "url": "https://github.com/pmmp/BinaryUtils.git",
                "reference": "2c1628f08a9cdeca4d3c682e13f24420944ca845"
            },
            "dist": {
                "type": "zip",
                "url": "https://api.github.com/repos/pmmp/BinaryUtils/zipball/2c1628f08a9cdeca4d3c682e13f24420944ca845",
                "reference": "2c1628f08a9cdeca4d3c682e13f24420944ca845",
                "shasum": ""
            },
            "require": {
                "php": ">=7.2",
                "php-64bit": "*"
            },
            "type": "library",
            "autoload": {
                "psr-4": {
                    "pocketmine\\utils\\": "src/"
                }
            },
            "license": [
                "LGPL-3.0"
            ],
            "description": "Classes and methods for conveniently handling binary data",
            "support": {
                "source": "https://github.com/pmmp/BinaryUtils/tree/0.1.2",
                "issues": "https://github.com/pmmp/BinaryUtils/issues"
            },
            "time": "2018-12-22T12:29:30+00:00"
        },
        {
            "name": "pocketmine/math",
            "version": "dev-master",
            "source": {
                "type": "git",
                "url": "https://github.com/pmmp/Math.git",
                "reference": "a162c02be87fd49abd195a7330e61be9d4b8e766"
            },
            "dist": {
                "type": "zip",
                "url": "https://api.github.com/repos/pmmp/Math/zipball/a162c02be87fd49abd195a7330e61be9d4b8e766",
                "reference": "a162c02be87fd49abd195a7330e61be9d4b8e766",
                "shasum": ""
            },
            "require": {
                "php": ">=7.2.0",
                "php-64bit": "*"
            },
            "type": "library",
            "autoload": {
                "psr-4": {
                    "pocketmine\\math\\": "src/"
                }
            },
            "autoload-dev": {
                "psr-4": {
                    "pocketmine\\math\\": "tests/phpunit/"
                }
            },
            "license": [
                "LGPL-3.0"
            ],
            "description": "PHP library containing math related code used in PocketMine-MP",
            "support": {
                "source": "https://github.com/pmmp/Math/tree/master",
                "issues": "https://github.com/pmmp/Math/issues"
            },
            "time": "2018-12-07T10:47:16+00:00"
        },
        {
            "name": "pocketmine/nbt",
            "version": "dev-master",
            "source": {
                "type": "git",
                "url": "https://github.com/pmmp/NBT.git",
                "reference": "91b6a158d06032e9029b9a87be64a12c3b93aa14"
            },
            "dist": {
                "type": "zip",
                "url": "https://api.github.com/repos/pmmp/NBT/zipball/91b6a158d06032e9029b9a87be64a12c3b93aa14",
                "reference": "91b6a158d06032e9029b9a87be64a12c3b93aa14",
                "shasum": ""
            },
            "require": {
                "ext-zlib": "*",
                "php": ">=7.2.0",
                "php-64bit": "*",
                "pocketmine/binaryutils": "^0.1.0"
            },
            "type": "library",
            "autoload": {
                "psr-4": {
                    "pocketmine\\nbt\\": "src/"
                }
            },
            "autoload-dev": {
                "psr-4": {
                    "pocketmine\\nbt\\": "tests/phpunit/"
                }
            },
            "license": [
                "LGPL-3.0"
            ],
            "description": "PHP library for working with Named Binary Tags",
            "support": {
                "source": "https://github.com/pmmp/NBT/tree/master",
                "issues": "https://github.com/pmmp/NBT/issues"
            },
            "time": "2018-12-03T16:12:37+00:00"
        },
        {
            "name": "pocketmine/raklib",
            "version": "dev-master",
            "source": {
                "type": "git",
                "url": "https://github.com/pmmp/RakLib.git",
                "reference": "a92e0508b13386e938a8092201ddfd3da17b8dd0"
            },
            "dist": {
                "type": "zip",
                "url": "https://api.github.com/repos/pmmp/RakLib/zipball/a92e0508b13386e938a8092201ddfd3da17b8dd0",
                "reference": "a92e0508b13386e938a8092201ddfd3da17b8dd0",
                "shasum": ""
            },
            "require": {
                "ext-bcmath": "*",
                "ext-pthreads": ">=3.1.7dev",
                "ext-sockets": "*",
                "php": ">=7.2.0",
                "php-64bit": "*",
                "php-ipv6": "*",
                "pocketmine/binaryutils": "^0.1.0",
                "pocketmine/snooze": "^0.1.0",
                "pocketmine/spl": "dev-master"
            },
            "type": "library",
            "autoload": {
                "psr-4": {
                    "raklib\\": "src/"
                }
            },
            "license": [
                "GPL-3.0"
            ],
            "description": "A RakNet server implementation written in PHP",
            "support": {
                "source": "https://github.com/pmmp/RakLib/tree/master",
                "issues": "https://github.com/pmmp/RakLib/issues"
            },
            "time": "2018-11-05T21:18:34+00:00"
        },
        {
            "name": "pocketmine/snooze",
            "version": "0.1.0",
            "source": {
                "type": "git",
                "url": "https://github.com/pmmp/Snooze.git",
                "reference": "3cc9d0164230889acb08e22cc126133809e9d346"
            },
            "dist": {
                "type": "zip",
                "url": "https://api.github.com/repos/pmmp/Snooze/zipball/3cc9d0164230889acb08e22cc126133809e9d346",
                "reference": "3cc9d0164230889acb08e22cc126133809e9d346",
                "shasum": ""
            },
            "require": {
                "ext-pthreads": ">=3.1.7dev",
                "php-64bit": ">=7.2.0"
            },
            "type": "library",
            "autoload": {
                "psr-4": {
                    "pocketmine\\snooze\\": "src/"
                }
            },
            "license": [
                "LGPL-3.0"
            ],
            "description": "Thread notification management library for code using the pthreads extension",
            "support": {
                "source": "https://github.com/pmmp/Snooze/tree/0.1.0",
                "issues": "https://github.com/pmmp/Snooze/issues"
            },
            "time": "2018-06-13T09:36:11+00:00"
        },
        {
            "name": "pocketmine/spl",
            "version": "dev-master",
            "source": {
                "type": "git",
                "url": "https://github.com/pmmp/SPL.git",
                "reference": "985e212ac528412ec00ddd3b88c5fc11549a2fe0"
            },
            "dist": {
                "type": "zip",
                "url": "https://api.github.com/repos/pmmp/SPL/zipball/985e212ac528412ec00ddd3b88c5fc11549a2fe0",
                "reference": "985e212ac528412ec00ddd3b88c5fc11549a2fe0",
                "shasum": ""
            },
            "type": "library",
            "autoload": {
                "exclude-from-classmap": [
                    "stubs"
                ],
                "classmap": [
                    "./"
                ]
            },
            "license": [
                "LGPL-3.0"
            ],
            "description": "Standard library files required by PocketMine-MP and related projects",
            "support": {
                "source": "https://github.com/pmmp/SPL/tree/master"
            },
            "time": "2018-10-21T17:32:00+00:00"
        }
    ],
    "packages-dev": [],
    "aliases": [],
    "minimum-stability": "stable",
    "stability-flags": {
        "ext-pthreads": 20,
        "pocketmine/raklib": 20,
        "pocketmine/spl": 20,
        "pocketmine/nbt": 20,
        "pocketmine/math": 20,
        "daverandom/callback-validator": 20
    },
    "prefer-stable": false,
    "prefer-lowest": false,
    "platform": {
        "php": ">=7.2.0",
        "php-64bit": "*",
        "ext-bcmath": "*",
        "ext-curl": "*",
        "ext-crypto": "^0.3.1",
        "ext-ctype": "*",
        "ext-date": "*",
        "ext-gmp": "*",
        "ext-hash": "*",
        "ext-json": "*",
        "ext-mbstring": "*",
        "ext-openssl": "*",
        "ext-pcre": "*",
        "ext-phar": "*",
        "ext-pthreads": ">=3.1.7dev",
        "ext-reflection": "*",
        "ext-sockets": "*",
        "ext-spl": "*",
        "ext-yaml": ">=2.0.0",
        "ext-zip": "*",
        "ext-zlib": ">=1.2.11"
    },
    "platform-dev": []
}<|MERGE_RESOLUTION|>--- conflicted
+++ resolved
@@ -4,11 +4,7 @@
         "Read more about it at https://getcomposer.org/doc/01-basic-usage.md#installing-dependencies",
         "This file is @generated automatically"
     ],
-<<<<<<< HEAD
-    "content-hash": "4793017ff4b236529dc5072bd06f8754",
-=======
-    "content-hash": "d3fb809caf4d5a5c99054f47f28ff271",
->>>>>>> 6417cff6
+    "content-hash": "cdf1ae08bd2f3e13b0a766a835ed8cb8",
     "packages": [
         {
             "name": "adhocore/json-comment",
