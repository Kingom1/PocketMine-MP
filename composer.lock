--- conflicted
+++ resolved
@@ -4,11 +4,7 @@
         "Read more about it at https://getcomposer.org/doc/01-basic-usage.md#installing-dependencies",
         "This file is @generated automatically"
     ],
-<<<<<<< HEAD
-    "content-hash": "fc30af3b461a337e6d998d7c0f1a31cc",
-=======
-    "content-hash": "9aa2f11ba68d00423732973554fafb20",
->>>>>>> 15425d01
+    "content-hash": "01aa76844dd2370084b807272ff5d5ab",
     "packages": [
         {
             "name": "adhocore/json-comment",
@@ -226,31 +222,17 @@
             "time": "2022-01-11T16:41:44+00:00"
         },
         {
-<<<<<<< HEAD
             "name": "nethergamesmc/bedrock-protocol",
             "version": "dev-master",
             "source": {
                 "type": "git",
                 "url": "https://github.com/NetherGamesMC/BedrockProtocol.git",
-                "reference": "0b36f8258976e70d672cfa0ef5071d7f4eade2b9"
-            },
-            "dist": {
-                "type": "zip",
-                "url": "https://api.github.com/repos/NetherGamesMC/BedrockProtocol/zipball/0b36f8258976e70d672cfa0ef5071d7f4eade2b9",
-                "reference": "0b36f8258976e70d672cfa0ef5071d7f4eade2b9",
-=======
-            "name": "pocketmine/bedrock-protocol",
-            "version": "7.3.1+bedrock-1.18.0",
-            "source": {
-                "type": "git",
-                "url": "https://github.com/pmmp/BedrockProtocol.git",
-                "reference": "c2667453b03ca08a8c54cd89a1fd45cb29196aeb"
-            },
-            "dist": {
-                "type": "zip",
-                "url": "https://api.github.com/repos/pmmp/BedrockProtocol/zipball/c2667453b03ca08a8c54cd89a1fd45cb29196aeb",
-                "reference": "c2667453b03ca08a8c54cd89a1fd45cb29196aeb",
->>>>>>> 15425d01
+                "reference": "7d413ad79e3a1aae6fc96e0002a934c3849cca60"
+            },
+            "dist": {
+                "type": "zip",
+                "url": "https://api.github.com/repos/NetherGamesMC/BedrockProtocol/zipball/7d413ad79e3a1aae6fc96e0002a934c3849cca60",
+                "reference": "7d413ad79e3a1aae6fc96e0002a934c3849cca60",
                 "shasum": ""
             },
             "require": {
@@ -264,11 +246,7 @@
                 "ramsey/uuid": "^4.1"
             },
             "require-dev": {
-<<<<<<< HEAD
-                "phpstan/phpstan": "1.3.3",
-=======
                 "phpstan/phpstan": "1.4.2",
->>>>>>> 15425d01
                 "phpstan/phpstan-phpunit": "^1.0.0",
                 "phpstan/phpstan-strict-rules": "^1.0.0",
                 "phpunit/phpunit": "^9.5"
@@ -290,10 +268,9 @@
             ],
             "description": "An implementation of the Minecraft: Bedrock Edition protocol in PHP",
             "support": {
-<<<<<<< HEAD
                 "source": "https://github.com/NetherGamesMC/BedrockProtocol/tree/master"
             },
-            "time": "2022-01-13T19:35:53+00:00"
+            "time": "2022-01-28T23:15:12+00:00"
         },
         {
             "name": "netresearch/jsonmapper",
@@ -345,12 +322,6 @@
                 "source": "https://github.com/cweiske/jsonmapper/tree/v4.0.0"
             },
             "time": "2020-12-01T19:48:11+00:00"
-=======
-                "issues": "https://github.com/pmmp/BedrockProtocol/issues",
-                "source": "https://github.com/pmmp/BedrockProtocol/tree/7.3.1+bedrock-1.18.0"
-            },
-            "time": "2022-01-26T21:14:23+00:00"
->>>>>>> 15425d01
         },
         {
             "name": "pocketmine/binaryutils",
