--- conflicted
+++ resolved
@@ -4,11 +4,7 @@
         "Read more about it at https://getcomposer.org/doc/01-basic-usage.md#installing-dependencies",
         "This file is @generated automatically"
     ],
-<<<<<<< HEAD
-    "content-hash": "7d9bec9f6226ca3ec19b06f6ed406718",
-=======
-    "content-hash": "377d9e0ab5f1a9a4ef9b664706d26f5b",
->>>>>>> 04c0cd14
+    "content-hash": "3f4e9e3e4dfdd48390caf564839e8b46",
     "packages": [
         {
             "name": "adhocore/json-comment",
@@ -281,7 +277,7 @@
                 {
                     "name": "Berry Langerak",
                     "email": "berry@berryllium.nl",
-                    "role": "developer"
+                    "role": "Developer"
                 },
                 {
                     "name": "Rick van der Staaij",
@@ -372,40 +368,23 @@
         },
         {
             "name": "pocketmine/nbt",
-<<<<<<< HEAD
             "version": "dev-master",
             "source": {
                 "type": "git",
                 "url": "https://github.com/pmmp/NBT.git",
-                "reference": "ddbc9909228c6fcedc13809a650ced2a0c432cf0"
-            },
-            "dist": {
-                "type": "zip",
-                "url": "https://api.github.com/repos/pmmp/NBT/zipball/ddbc9909228c6fcedc13809a650ced2a0c432cf0",
-                "reference": "ddbc9909228c6fcedc13809a650ced2a0c432cf0",
-=======
-            "version": "0.2.10",
-            "source": {
-                "type": "git",
-                "url": "https://github.com/pmmp/NBT.git",
-                "reference": "2db27aebe7dc89772aaa8df53361eef801f60063"
-            },
-            "dist": {
-                "type": "zip",
-                "url": "https://api.github.com/repos/pmmp/NBT/zipball/2db27aebe7dc89772aaa8df53361eef801f60063",
-                "reference": "2db27aebe7dc89772aaa8df53361eef801f60063",
->>>>>>> 04c0cd14
+                "reference": "0976fcea814978c4ca7e53f5c19e459ae8e341e5"
+            },
+            "dist": {
+                "type": "zip",
+                "url": "https://api.github.com/repos/pmmp/NBT/zipball/0976fcea814978c4ca7e53f5c19e459ae8e341e5",
+                "reference": "0976fcea814978c4ca7e53f5c19e459ae8e341e5",
                 "shasum": ""
             },
             "require": {
                 "ext-zlib": "*",
                 "php": ">=7.2.0",
                 "php-64bit": "*",
-<<<<<<< HEAD
-                "pocketmine/binaryutils": "^0.1.7"
-=======
                 "pocketmine/binaryutils": "^0.1.9"
->>>>>>> 04c0cd14
             },
             "type": "library",
             "autoload": {
@@ -423,11 +402,10 @@
             ],
             "description": "PHP library for working with Named Binary Tags",
             "support": {
-<<<<<<< HEAD
                 "source": "https://github.com/pmmp/NBT/tree/master",
                 "issues": "https://github.com/pmmp/NBT/issues"
             },
-            "time": "2019-07-16T18:51:45+00:00"
+            "time": "2019-07-22T15:30:11+00:00"
         },
         {
             "name": "pocketmine/raklib",
@@ -435,31 +413,12 @@
             "source": {
                 "type": "git",
                 "url": "https://github.com/pmmp/RakLib.git",
-                "reference": "b4799d6ecc0914b6d47ead8c70b50e53b043d828"
-            },
-            "dist": {
-                "type": "zip",
-                "url": "https://api.github.com/repos/pmmp/RakLib/zipball/b4799d6ecc0914b6d47ead8c70b50e53b043d828",
-                "reference": "b4799d6ecc0914b6d47ead8c70b50e53b043d828",
-=======
-                "source": "https://github.com/pmmp/NBT/tree/0.2.10",
-                "issues": "https://github.com/pmmp/NBT/issues"
-            },
-            "time": "2019-07-22T15:22:23+00:00"
-        },
-        {
-            "name": "pocketmine/raklib",
-            "version": "0.12.5",
-            "source": {
-                "type": "git",
-                "url": "https://github.com/pmmp/RakLib.git",
-                "reference": "874db2d3c24117db2221c1e4550380478aeea852"
-            },
-            "dist": {
-                "type": "zip",
-                "url": "https://api.github.com/repos/pmmp/RakLib/zipball/874db2d3c24117db2221c1e4550380478aeea852",
-                "reference": "874db2d3c24117db2221c1e4550380478aeea852",
->>>>>>> 04c0cd14
+                "reference": "df98f7e1a67629ee743939318810d3d2bafc5ba3"
+            },
+            "dist": {
+                "type": "zip",
+                "url": "https://api.github.com/repos/pmmp/RakLib/zipball/df98f7e1a67629ee743939318810d3d2bafc5ba3",
+                "reference": "df98f7e1a67629ee743939318810d3d2bafc5ba3",
                 "shasum": ""
             },
             "require": {
@@ -484,17 +443,10 @@
             ],
             "description": "A RakNet server implementation written in PHP",
             "support": {
-<<<<<<< HEAD
                 "source": "https://github.com/pmmp/RakLib/tree/master",
                 "issues": "https://github.com/pmmp/RakLib/issues"
             },
-            "time": "2019-05-13T17:14:39+00:00"
-=======
-                "source": "https://github.com/pmmp/RakLib/tree/0.12",
-                "issues": "https://github.com/pmmp/RakLib/issues"
-            },
-            "time": "2019-07-22T14:38:20+00:00"
->>>>>>> 04c0cd14
+            "time": "2019-07-22T15:27:51+00:00"
         },
         {
             "name": "pocketmine/snooze",
@@ -536,12 +488,12 @@
             "source": {
                 "type": "git",
                 "url": "https://github.com/pmmp/SPL.git",
-                "reference": "7b80cbebd90a320b109154a7ff594688c1e0efcf"
-            },
-            "dist": {
-                "type": "zip",
-                "url": "https://api.github.com/repos/pmmp/SPL/zipball/7b80cbebd90a320b109154a7ff594688c1e0efcf",
-                "reference": "7b80cbebd90a320b109154a7ff594688c1e0efcf",
+                "reference": "49a4b0187f2aa9daa1a9457aefa1f4cbcc5ead92"
+            },
+            "dist": {
+                "type": "zip",
+                "url": "https://api.github.com/repos/pmmp/SPL/zipball/49a4b0187f2aa9daa1a9457aefa1f4cbcc5ead92",
+                "reference": "49a4b0187f2aa9daa1a9457aefa1f4cbcc5ead92",
                 "shasum": ""
             },
             "type": "library",
@@ -557,21 +509,17 @@
             "support": {
                 "source": "https://github.com/pmmp/SPL/tree/master"
             },
-            "time": "2019-05-18T14:07:32+00:00"
+            "time": "2019-07-20T14:32:24+00:00"
         }
     ],
     "packages-dev": [],
     "aliases": [],
     "minimum-stability": "stable",
     "stability-flags": {
-<<<<<<< HEAD
-        "ext-pthreads": 20,
         "pocketmine/raklib": 20,
         "pocketmine/spl": 20,
         "pocketmine/nbt": 20,
         "pocketmine/math": 20,
-=======
->>>>>>> 04c0cd14
         "daverandom/callback-validator": 20
     },
     "prefer-stable": false,
