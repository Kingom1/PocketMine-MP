{
    "_readme": [
        "This file locks the dependencies of your project to a known state",
        "Read more about it at https://getcomposer.org/doc/01-basic-usage.md#installing-dependencies",
        "This file is @generated automatically"
    ],
<<<<<<< HEAD
    "content-hash": "9db356fee03cce604e5eabeb6265ff16",
=======
    "content-hash": "5e91ab5b70093a7566adf2d1be7a7dbc",
>>>>>>> d5762d3f
    "packages": [
        {
            "name": "adhocore/json-comment",
            "version": "1.1.2",
            "source": {
                "type": "git",
                "url": "https://github.com/adhocore/php-json-comment.git",
                "reference": "fc2f76979f0a44a5f5bc2a2b600d0762fe0e78e7"
            },
            "dist": {
                "type": "zip",
                "url": "https://api.github.com/repos/adhocore/php-json-comment/zipball/fc2f76979f0a44a5f5bc2a2b600d0762fe0e78e7",
                "reference": "fc2f76979f0a44a5f5bc2a2b600d0762fe0e78e7",
                "shasum": ""
            },
            "require": {
                "ext-ctype": "*",
                "php": ">=7.0"
            },
            "require-dev": {
                "phpunit/phpunit": "^6.5 || ^7.5 || ^8.5"
            },
            "type": "library",
            "autoload": {
                "psr-4": {
                    "Ahc\\Json\\": "src/"
                }
            },
            "notification-url": "https://packagist.org/downloads/",
            "license": [
                "MIT"
            ],
            "authors": [
                {
                    "name": "Jitendra Adhikari",
                    "email": "jiten.adhikary@gmail.com"
                }
            ],
            "description": "Lightweight JSON comment stripper library for PHP",
            "keywords": [
                "comment",
                "json",
                "strip-comment"
            ],
            "support": {
                "issues": "https://github.com/adhocore/php-json-comment/issues",
                "source": "https://github.com/adhocore/php-json-comment/tree/1.1.2"
            },
            "funding": [
                {
                    "url": "https://paypal.me/ji10",
                    "type": "custom"
                }
            ],
            "time": "2021-04-09T03:06:06+00:00"
        },
        {
            "name": "brick/math",
            "version": "0.10.2",
            "source": {
                "type": "git",
                "url": "https://github.com/brick/math.git",
                "reference": "459f2781e1a08d52ee56b0b1444086e038561e3f"
            },
            "dist": {
                "type": "zip",
                "url": "https://api.github.com/repos/brick/math/zipball/459f2781e1a08d52ee56b0b1444086e038561e3f",
                "reference": "459f2781e1a08d52ee56b0b1444086e038561e3f",
                "shasum": ""
            },
            "require": {
                "ext-json": "*",
                "php": "^7.4 || ^8.0"
            },
            "require-dev": {
                "php-coveralls/php-coveralls": "^2.2",
                "phpunit/phpunit": "^9.0",
                "vimeo/psalm": "4.25.0"
            },
            "type": "library",
            "autoload": {
                "psr-4": {
                    "Brick\\Math\\": "src/"
                }
            },
            "notification-url": "https://packagist.org/downloads/",
            "license": [
                "MIT"
            ],
            "description": "Arbitrary-precision arithmetic library",
            "keywords": [
                "Arbitrary-precision",
                "BigInteger",
                "BigRational",
                "arithmetic",
                "bigdecimal",
                "bignum",
                "brick",
                "math"
            ],
            "support": {
                "issues": "https://github.com/brick/math/issues",
                "source": "https://github.com/brick/math/tree/0.10.2"
            },
            "funding": [
                {
                    "url": "https://github.com/BenMorel",
                    "type": "github"
                }
            ],
            "time": "2022-08-10T22:54:19+00:00"
        },
        {
            "name": "fgrosse/phpasn1",
            "version": "v2.4.0",
            "source": {
                "type": "git",
                "url": "https://github.com/fgrosse/PHPASN1.git",
                "reference": "eef488991d53e58e60c9554b09b1201ca5ba9296"
            },
            "dist": {
                "type": "zip",
                "url": "https://api.github.com/repos/fgrosse/PHPASN1/zipball/eef488991d53e58e60c9554b09b1201ca5ba9296",
                "reference": "eef488991d53e58e60c9554b09b1201ca5ba9296",
                "shasum": ""
            },
            "require": {
                "php": "~7.1.0 || ~7.2.0 || ~7.3.0 || ~7.4.0 || ~8.0.0 || ~8.1.0"
            },
            "require-dev": {
                "php-coveralls/php-coveralls": "~2.0",
                "phpunit/phpunit": "^6.3 || ^7.0 || ^8.0"
            },
            "suggest": {
                "ext-bcmath": "BCmath is the fallback extension for big integer calculations",
                "ext-curl": "For loading OID information from the web if they have not bee defined statically",
                "ext-gmp": "GMP is the preferred extension for big integer calculations",
                "phpseclib/bcmath_compat": "BCmath polyfill for servers where neither GMP nor BCmath is available"
            },
            "type": "library",
            "extra": {
                "branch-alias": {
                    "dev-master": "2.0.x-dev"
                }
            },
            "autoload": {
                "psr-4": {
                    "FG\\": "lib/"
                }
            },
            "notification-url": "https://packagist.org/downloads/",
            "license": [
                "MIT"
            ],
            "authors": [
                {
                    "name": "Friedrich Große",
                    "email": "friedrich.grosse@gmail.com",
                    "homepage": "https://github.com/FGrosse",
                    "role": "Author"
                },
                {
                    "name": "All contributors",
                    "homepage": "https://github.com/FGrosse/PHPASN1/contributors"
                }
            ],
            "description": "A PHP Framework that allows you to encode and decode arbitrary ASN.1 structures using the ITU-T X.690 Encoding Rules.",
            "homepage": "https://github.com/FGrosse/PHPASN1",
            "keywords": [
                "DER",
                "asn.1",
                "asn1",
                "ber",
                "binary",
                "decoding",
                "encoding",
                "x.509",
                "x.690",
                "x509",
                "x690"
            ],
            "support": {
                "issues": "https://github.com/fgrosse/PHPASN1/issues",
                "source": "https://github.com/fgrosse/PHPASN1/tree/v2.4.0"
            },
            "time": "2021-12-11T12:41:06+00:00"
        },
        {
            "name": "nethergamesmc/bedrock-data",
            "version": "dev-modern-world-support",
            "source": {
                "type": "git",
                "url": "https://github.com/NetherGamesMC/BedrockData.git",
                "reference": "80b59ff8ca06e2f1184bf952621dd6cdbb15eb07"
            },
            "dist": {
                "type": "zip",
                "url": "https://api.github.com/repos/NetherGamesMC/BedrockData/zipball/80b59ff8ca06e2f1184bf952621dd6cdbb15eb07",
                "reference": "80b59ff8ca06e2f1184bf952621dd6cdbb15eb07",
                "shasum": ""
            },
            "type": "library",
            "license": [
                "CC0-1.0"
            ],
            "description": "Blobs of data generated from Minecraft: Bedrock Edition, used by PocketMine-MP",
            "support": {
                "source": "https://github.com/NetherGamesMC/BedrockData/tree/modern-world-support"
            },
            "time": "2022-07-17T18:08:58+00:00"
        },
        {
            "name": "nethergamesmc/bedrock-protocol",
            "version": "dev-master",
            "source": {
                "type": "git",
                "url": "https://github.com/NetherGamesMC/BedrockProtocol.git",
                "reference": "f670f2c48de1f9f863f9194a4dbed56025b73a9e"
            },
            "dist": {
                "type": "zip",
                "url": "https://api.github.com/repos/NetherGamesMC/BedrockProtocol/zipball/f670f2c48de1f9f863f9194a4dbed56025b73a9e",
                "reference": "f670f2c48de1f9f863f9194a4dbed56025b73a9e",
                "shasum": ""
            },
            "require": {
                "ext-json": "*",
                "netresearch/jsonmapper": "^4.0",
                "php": "^8.0",
                "pocketmine/binaryutils": "^0.2.0",
                "pocketmine/color": "^0.2.0",
                "pocketmine/math": "^0.3.0 || ^0.4.0",
                "pocketmine/nbt": "^0.3.0",
                "ramsey/uuid": "^4.1"
            },
            "require-dev": {
                "phpstan/phpstan": "1.8.0",
                "phpstan/phpstan-phpunit": "^1.0.0",
                "phpstan/phpstan-strict-rules": "^1.0.0",
                "phpunit/phpunit": "^9.5"
            },
            "default-branch": true,
            "type": "library",
            "autoload": {
                "psr-4": {
                    "pocketmine\\network\\mcpe\\protocol\\": "src/"
                }
            },
            "autoload-dev": {
                "psr-4": {
                    "pocketmine\\network\\mcpe\\protocol\\": "tests/phpunit/"
                }
            },
            "scripts": {
                "update-create-methods": [
                    "@php tools/generate-create-static-methods.php"
                ]
            },
            "license": [
                "LGPL-3.0"
            ],
            "description": "An implementation of the Minecraft: Bedrock Edition protocol in PHP",
            "support": {
                "source": "https://github.com/NetherGamesMC/BedrockProtocol/tree/master"
            },
            "time": "2022-07-17T17:48:25+00:00"
        },
        {
            "name": "netresearch/jsonmapper",
            "version": "v4.0.0",
            "source": {
                "type": "git",
                "url": "https://github.com/cweiske/jsonmapper.git",
                "reference": "8bbc021a8edb2e4a7ea2f8ad4fa9ec9dce2fcb8d"
            },
            "dist": {
                "type": "zip",
                "url": "https://api.github.com/repos/cweiske/jsonmapper/zipball/8bbc021a8edb2e4a7ea2f8ad4fa9ec9dce2fcb8d",
                "reference": "8bbc021a8edb2e4a7ea2f8ad4fa9ec9dce2fcb8d",
                "shasum": ""
            },
            "require": {
                "ext-json": "*",
                "ext-pcre": "*",
                "ext-reflection": "*",
                "ext-spl": "*",
                "php": ">=7.1"
            },
            "require-dev": {
                "phpunit/phpunit": "~7.5 || ~8.0 || ~9.0",
                "squizlabs/php_codesniffer": "~3.5"
            },
            "type": "library",
            "autoload": {
                "psr-0": {
                    "JsonMapper": "src/"
                }
            },
            "notification-url": "https://packagist.org/downloads/",
            "license": [
                "OSL-3.0"
            ],
            "authors": [
                {
                    "name": "Christian Weiske",
                    "email": "cweiske@cweiske.de",
                    "homepage": "http://github.com/cweiske/jsonmapper/",
                    "role": "Developer"
                }
            ],
            "description": "Map nested JSON structures onto PHP classes",
            "support": {
                "email": "cweiske@cweiske.de",
                "issues": "https://github.com/cweiske/jsonmapper/issues",
                "source": "https://github.com/cweiske/jsonmapper/tree/v4.0.0"
            },
            "time": "2020-12-01T19:48:11+00:00"
        },
        {
            "name": "pocketmine/bedrock-block-upgrade-schema",
            "version": "dev-master",
            "source": {
                "type": "git",
                "url": "https://github.com/pmmp/BedrockBlockUpgradeSchema.git",
                "reference": "63f5f5e02e952ffa196a4c0671d7fcf8b8cdd9a4"
            },
            "dist": {
                "type": "zip",
                "url": "https://api.github.com/repos/pmmp/BedrockBlockUpgradeSchema/zipball/63f5f5e02e952ffa196a4c0671d7fcf8b8cdd9a4",
                "reference": "63f5f5e02e952ffa196a4c0671d7fcf8b8cdd9a4",
                "shasum": ""
            },
            "default-branch": true,
            "type": "library",
            "notification-url": "https://packagist.org/downloads/",
            "license": [
                "CC0-1.0"
            ],
            "description": "Schemas describing how to upgrade saved block data in older Minecraft: Bedrock Edition world saves",
            "support": {
                "issues": "https://github.com/pmmp/BedrockBlockUpgradeSchema/issues",
                "source": "https://github.com/pmmp/BedrockBlockUpgradeSchema/tree/master"
            },
            "time": "2022-08-07T19:29:31+00:00"
        },
        {
<<<<<<< HEAD
=======
            "name": "pocketmine/bedrock-data",
            "version": "dev-modern-world-support",
            "source": {
                "type": "git",
                "url": "https://github.com/pmmp/BedrockData.git",
                "reference": "6f480c67ed03abb1b2641802879f5c1aeda11cc2"
            },
            "dist": {
                "type": "zip",
                "url": "https://api.github.com/repos/pmmp/BedrockData/zipball/6f480c67ed03abb1b2641802879f5c1aeda11cc2",
                "reference": "6f480c67ed03abb1b2641802879f5c1aeda11cc2",
                "shasum": ""
            },
            "type": "library",
            "notification-url": "https://packagist.org/downloads/",
            "license": [
                "CC0-1.0"
            ],
            "description": "Blobs of data generated from Minecraft: Bedrock Edition, used by PocketMine-MP",
            "support": {
                "issues": "https://github.com/pmmp/BedrockData/issues",
                "source": "https://github.com/pmmp/BedrockData/tree/modern-world-support"
            },
            "time": "2022-08-09T17:47:56+00:00"
        },
        {
>>>>>>> d5762d3f
            "name": "pocketmine/bedrock-item-upgrade-schema",
            "version": "dev-master",
            "source": {
                "type": "git",
                "url": "https://github.com/pmmp/BedrockItemUpgradeSchema.git",
                "reference": "d984d2ee7283bc52e8733e7c7da1d0f6b6dc501f"
            },
            "dist": {
                "type": "zip",
                "url": "https://api.github.com/repos/pmmp/BedrockItemUpgradeSchema/zipball/d984d2ee7283bc52e8733e7c7da1d0f6b6dc501f",
                "reference": "d984d2ee7283bc52e8733e7c7da1d0f6b6dc501f",
                "shasum": ""
            },
            "default-branch": true,
            "type": "library",
            "notification-url": "https://packagist.org/downloads/",
            "license": [
                "CC0-1.0"
            ],
            "description": "JSON schemas for upgrading items found in older Minecraft: Bedrock world saves",
            "support": {
                "issues": "https://github.com/pmmp/BedrockItemUpgradeSchema/issues",
                "source": "https://github.com/pmmp/BedrockItemUpgradeSchema/tree/master"
            },
            "time": "2022-06-08T13:47:48+00:00"
        },
        {
<<<<<<< HEAD
=======
            "name": "pocketmine/bedrock-protocol",
            "version": "12.2.0+bedrock-1.19.21",
            "source": {
                "type": "git",
                "url": "https://github.com/pmmp/BedrockProtocol.git",
                "reference": "d1b3e83f77e2c6628b64793485260cddc55d92e3"
            },
            "dist": {
                "type": "zip",
                "url": "https://api.github.com/repos/pmmp/BedrockProtocol/zipball/d1b3e83f77e2c6628b64793485260cddc55d92e3",
                "reference": "d1b3e83f77e2c6628b64793485260cddc55d92e3",
                "shasum": ""
            },
            "require": {
                "ext-json": "*",
                "netresearch/jsonmapper": "^4.0",
                "php": "^8.0",
                "pocketmine/binaryutils": "^0.2.0",
                "pocketmine/color": "^0.2.0",
                "pocketmine/math": "^0.3.0 || ^0.4.0",
                "pocketmine/nbt": "^0.3.0",
                "ramsey/uuid": "^4.1"
            },
            "require-dev": {
                "phpstan/phpstan": "1.8.0",
                "phpstan/phpstan-phpunit": "^1.0.0",
                "phpstan/phpstan-strict-rules": "^1.0.0",
                "phpunit/phpunit": "^9.5"
            },
            "type": "library",
            "autoload": {
                "psr-4": {
                    "pocketmine\\network\\mcpe\\protocol\\": "src/"
                }
            },
            "notification-url": "https://packagist.org/downloads/",
            "license": [
                "LGPL-3.0"
            ],
            "description": "An implementation of the Minecraft: Bedrock Edition protocol in PHP",
            "support": {
                "issues": "https://github.com/pmmp/BedrockProtocol/issues",
                "source": "https://github.com/pmmp/BedrockProtocol/tree/12.2.0+bedrock-1.19.21"
            },
            "time": "2022-08-24T18:47:37+00:00"
        },
        {
>>>>>>> d5762d3f
            "name": "pocketmine/binaryutils",
            "version": "0.2.4",
            "source": {
                "type": "git",
                "url": "https://github.com/pmmp/BinaryUtils.git",
                "reference": "5ac7eea91afbad8dc498f5ce34ce6297d5e6ea9a"
            },
            "dist": {
                "type": "zip",
                "url": "https://api.github.com/repos/pmmp/BinaryUtils/zipball/5ac7eea91afbad8dc498f5ce34ce6297d5e6ea9a",
                "reference": "5ac7eea91afbad8dc498f5ce34ce6297d5e6ea9a",
                "shasum": ""
            },
            "require": {
                "php": "^7.4 || ^8.0",
                "php-64bit": "*"
            },
            "require-dev": {
                "phpstan/extension-installer": "^1.0",
                "phpstan/phpstan": "1.3.0",
                "phpstan/phpstan-phpunit": "^1.0",
                "phpstan/phpstan-strict-rules": "^1.0.0",
                "phpunit/phpunit": "^9.5"
            },
            "type": "library",
            "autoload": {
                "psr-4": {
                    "pocketmine\\utils\\": "src/"
                }
            },
            "notification-url": "https://packagist.org/downloads/",
            "license": [
                "LGPL-3.0"
            ],
            "description": "Classes and methods for conveniently handling binary data",
            "support": {
                "issues": "https://github.com/pmmp/BinaryUtils/issues",
                "source": "https://github.com/pmmp/BinaryUtils/tree/0.2.4"
            },
            "time": "2022-01-12T18:06:33+00:00"
        },
        {
            "name": "pocketmine/callback-validator",
            "version": "1.0.3",
            "source": {
                "type": "git",
                "url": "https://github.com/pmmp/CallbackValidator.git",
                "reference": "64787469766bcaa7e5885242e85c23c25e8c55a2"
            },
            "dist": {
                "type": "zip",
                "url": "https://api.github.com/repos/pmmp/CallbackValidator/zipball/64787469766bcaa7e5885242e85c23c25e8c55a2",
                "reference": "64787469766bcaa7e5885242e85c23c25e8c55a2",
                "shasum": ""
            },
            "require": {
                "ext-reflection": "*",
                "php": "^7.1 || ^8.0"
            },
            "replace": {
                "daverandom/callback-validator": "*"
            },
            "require-dev": {
                "phpstan/extension-installer": "^1.0",
                "phpstan/phpstan": "0.12.59",
                "phpstan/phpstan-strict-rules": "^0.12.4",
                "phpunit/phpunit": "^7.5 || ^8.5 || ^9.0"
            },
            "type": "library",
            "autoload": {
                "psr-4": {
                    "DaveRandom\\CallbackValidator\\": "src/"
                }
            },
            "notification-url": "https://packagist.org/downloads/",
            "license": [
                "MIT"
            ],
            "authors": [
                {
                    "name": "Chris Wright",
                    "email": "cw@daverandom.com"
                }
            ],
            "description": "Fork of daverandom/callback-validator - Tools for validating callback signatures",
            "support": {
                "issues": "https://github.com/pmmp/CallbackValidator/issues",
                "source": "https://github.com/pmmp/CallbackValidator/tree/1.0.3"
            },
            "time": "2020-12-11T01:45:37+00:00"
        },
        {
            "name": "pocketmine/classloader",
            "version": "0.2.0",
            "source": {
                "type": "git",
                "url": "https://github.com/pmmp/ClassLoader.git",
                "reference": "49ea303993efdfb39cd302e2156d50aa78209e78"
            },
            "dist": {
                "type": "zip",
                "url": "https://api.github.com/repos/pmmp/ClassLoader/zipball/49ea303993efdfb39cd302e2156d50aa78209e78",
                "reference": "49ea303993efdfb39cd302e2156d50aa78209e78",
                "shasum": ""
            },
            "require": {
                "ext-pthreads": "~3.2.0 || ^4.0",
                "ext-reflection": "*",
                "php": "^8.0"
            },
            "conflict": {
                "pocketmine/spl": "<0.4"
            },
            "require-dev": {
                "phpstan/extension-installer": "^1.0",
                "phpstan/phpstan": "0.12.99",
                "phpstan/phpstan-strict-rules": "^0.12.4",
                "phpunit/phpunit": "^9.5"
            },
            "type": "library",
            "autoload": {
                "classmap": [
                    "./src"
                ]
            },
            "notification-url": "https://packagist.org/downloads/",
            "license": [
                "LGPL-3.0"
            ],
            "description": "Ad-hoc autoloading components used by PocketMine-MP",
            "support": {
                "issues": "https://github.com/pmmp/ClassLoader/issues",
                "source": "https://github.com/pmmp/ClassLoader/tree/0.2.0"
            },
            "time": "2021-11-01T20:17:27+00:00"
        },
        {
            "name": "pocketmine/color",
            "version": "0.2.0",
            "source": {
                "type": "git",
                "url": "https://github.com/pmmp/Color.git",
                "reference": "09be6ea6d76f2e33d6813c39d29c22c46c17e1d2"
            },
            "dist": {
                "type": "zip",
                "url": "https://api.github.com/repos/pmmp/Color/zipball/09be6ea6d76f2e33d6813c39d29c22c46c17e1d2",
                "reference": "09be6ea6d76f2e33d6813c39d29c22c46c17e1d2",
                "shasum": ""
            },
            "require": {
                "php": "^7.2 || ^8.0"
            },
            "require-dev": {
                "phpstan/phpstan": "0.12.59",
                "phpstan/phpstan-strict-rules": "^0.12.2"
            },
            "type": "library",
            "autoload": {
                "psr-4": {
                    "pocketmine\\color\\": "src/"
                }
            },
            "notification-url": "https://packagist.org/downloads/",
            "license": [
                "LGPL-3.0"
            ],
            "description": "Color handling library used by PocketMine-MP and related projects",
            "support": {
                "issues": "https://github.com/pmmp/Color/issues",
                "source": "https://github.com/pmmp/Color/tree/0.2.0"
            },
            "time": "2020-12-11T01:24:32+00:00"
        },
        {
            "name": "pocketmine/errorhandler",
            "version": "0.6.0",
            "source": {
                "type": "git",
                "url": "https://github.com/pmmp/ErrorHandler.git",
                "reference": "dae214a04348b911e8219ebf125ff1c5589cc878"
            },
            "dist": {
                "type": "zip",
                "url": "https://api.github.com/repos/pmmp/ErrorHandler/zipball/dae214a04348b911e8219ebf125ff1c5589cc878",
                "reference": "dae214a04348b911e8219ebf125ff1c5589cc878",
                "shasum": ""
            },
            "require": {
                "php": "^8.0"
            },
            "require-dev": {
                "phpstan/phpstan": "0.12.99",
                "phpstan/phpstan-strict-rules": "^0.12.2",
                "phpunit/phpunit": "^9.5"
            },
            "type": "library",
            "autoload": {
                "psr-4": {
                    "pocketmine\\errorhandler\\": "src/"
                }
            },
            "notification-url": "https://packagist.org/downloads/",
            "license": [
                "LGPL-3.0"
            ],
            "description": "Utilities to handle nasty PHP E_* errors in a usable way",
            "support": {
                "issues": "https://github.com/pmmp/ErrorHandler/issues",
                "source": "https://github.com/pmmp/ErrorHandler/tree/0.6.0"
            },
            "time": "2022-01-08T21:05:46+00:00"
        },
        {
            "name": "pocketmine/locale-data",
            "version": "2.8.6",
            "source": {
                "type": "git",
                "url": "https://github.com/pmmp/Language.git",
                "reference": "87f1afaa4824998ece14d71ce37e94bc1f1d3116"
            },
            "dist": {
                "type": "zip",
                "url": "https://api.github.com/repos/pmmp/Language/zipball/87f1afaa4824998ece14d71ce37e94bc1f1d3116",
                "reference": "87f1afaa4824998ece14d71ce37e94bc1f1d3116",
                "shasum": ""
            },
            "type": "library",
            "notification-url": "https://packagist.org/downloads/",
            "description": "Language resources used by PocketMine-MP",
            "support": {
                "issues": "https://github.com/pmmp/Language/issues",
                "source": "https://github.com/pmmp/Language/tree/2.8.6"
            },
            "time": "2022-08-18T15:25:44+00:00"
        },
        {
            "name": "pocketmine/log",
            "version": "0.4.0",
            "source": {
                "type": "git",
                "url": "https://github.com/pmmp/Log.git",
                "reference": "e6c912c0f9055c81d23108ec2d179b96f404c043"
            },
            "dist": {
                "type": "zip",
                "url": "https://api.github.com/repos/pmmp/Log/zipball/e6c912c0f9055c81d23108ec2d179b96f404c043",
                "reference": "e6c912c0f9055c81d23108ec2d179b96f404c043",
                "shasum": ""
            },
            "require": {
                "php": "^7.4 || ^8.0"
            },
            "conflict": {
                "pocketmine/spl": "<0.4"
            },
            "require-dev": {
                "phpstan/phpstan": "0.12.88",
                "phpstan/phpstan-strict-rules": "^0.12.2"
            },
            "type": "library",
            "autoload": {
                "classmap": [
                    "./src"
                ]
            },
            "notification-url": "https://packagist.org/downloads/",
            "license": [
                "LGPL-3.0"
            ],
            "description": "Logging components used by PocketMine-MP and related projects",
            "support": {
                "issues": "https://github.com/pmmp/Log/issues",
                "source": "https://github.com/pmmp/Log/tree/0.4.0"
            },
            "time": "2021-06-18T19:08:09+00:00"
        },
        {
            "name": "pocketmine/log-pthreads",
            "version": "0.4.0",
            "source": {
                "type": "git",
                "url": "https://github.com/pmmp/LogPthreads.git",
                "reference": "61f709e8cf36bcc24e4efe02acded680a1ce23cd"
            },
            "dist": {
                "type": "zip",
                "url": "https://api.github.com/repos/pmmp/LogPthreads/zipball/61f709e8cf36bcc24e4efe02acded680a1ce23cd",
                "reference": "61f709e8cf36bcc24e4efe02acded680a1ce23cd",
                "shasum": ""
            },
            "require": {
                "ext-pthreads": "~3.2.0 || ^4.0",
                "php": "^7.4 || ^8.0",
                "pocketmine/log": "^0.4.0"
            },
            "conflict": {
                "pocketmine/spl": "<0.4"
            },
            "require-dev": {
                "phpstan/extension-installer": "^1.0",
                "phpstan/phpstan": "0.12.88",
                "phpstan/phpstan-strict-rules": "^0.12.4"
            },
            "type": "library",
            "autoload": {
                "classmap": [
                    "./src"
                ]
            },
            "notification-url": "https://packagist.org/downloads/",
            "license": [
                "LGPL-3.0"
            ],
            "description": "Logging components specialized for pthreads used by PocketMine-MP and related projects",
            "support": {
                "issues": "https://github.com/pmmp/LogPthreads/issues",
                "source": "https://github.com/pmmp/LogPthreads/tree/0.4.0"
            },
            "time": "2021-11-01T21:42:09+00:00"
        },
        {
            "name": "pocketmine/math",
            "version": "0.4.2",
            "source": {
                "type": "git",
                "url": "https://github.com/pmmp/Math.git",
                "reference": "aacc3759a508a69dfa5bc4dfa770ab733c5c94bf"
            },
            "dist": {
                "type": "zip",
                "url": "https://api.github.com/repos/pmmp/Math/zipball/aacc3759a508a69dfa5bc4dfa770ab733c5c94bf",
                "reference": "aacc3759a508a69dfa5bc4dfa770ab733c5c94bf",
                "shasum": ""
            },
            "require": {
                "php": "^8.0",
                "php-64bit": "*"
            },
            "require-dev": {
                "phpstan/extension-installer": "^1.0",
                "phpstan/phpstan": "1.2.0",
                "phpstan/phpstan-strict-rules": "^1.0",
                "phpunit/phpunit": "^8.5 || ^9.5"
            },
            "type": "library",
            "autoload": {
                "psr-4": {
                    "pocketmine\\math\\": "src/"
                }
            },
            "notification-url": "https://packagist.org/downloads/",
            "license": [
                "LGPL-3.0"
            ],
            "description": "PHP library containing math related code used in PocketMine-MP",
            "support": {
                "issues": "https://github.com/pmmp/Math/issues",
                "source": "https://github.com/pmmp/Math/tree/0.4.2"
            },
            "time": "2021-12-05T01:15:17+00:00"
        },
        {
            "name": "pocketmine/nbt",
            "version": "0.3.3",
            "source": {
                "type": "git",
                "url": "https://github.com/pmmp/NBT.git",
                "reference": "f4321be50df1a18b9f4e94d428a2e68a6e2ac2b4"
            },
            "dist": {
                "type": "zip",
                "url": "https://api.github.com/repos/pmmp/NBT/zipball/f4321be50df1a18b9f4e94d428a2e68a6e2ac2b4",
                "reference": "f4321be50df1a18b9f4e94d428a2e68a6e2ac2b4",
                "shasum": ""
            },
            "require": {
                "php": "^7.4 || ^8.0",
                "php-64bit": "*",
                "pocketmine/binaryutils": "^0.2.0"
            },
            "require-dev": {
                "phpstan/extension-installer": "^1.0",
                "phpstan/phpstan": "1.7.7",
                "phpstan/phpstan-strict-rules": "^1.0",
                "phpunit/phpunit": "^9.5"
            },
            "type": "library",
            "autoload": {
                "psr-4": {
                    "pocketmine\\nbt\\": "src/"
                }
            },
            "notification-url": "https://packagist.org/downloads/",
            "license": [
                "LGPL-3.0"
            ],
            "description": "PHP library for working with Named Binary Tags",
            "support": {
                "issues": "https://github.com/pmmp/NBT/issues",
                "source": "https://github.com/pmmp/NBT/tree/0.3.3"
            },
            "time": "2022-07-06T14:13:26+00:00"
        },
        {
            "name": "pocketmine/raklib",
            "version": "0.14.4",
            "source": {
                "type": "git",
                "url": "https://github.com/pmmp/RakLib.git",
                "reference": "1ea8e3b95a1b6bf785dc27d76578657be4185f42"
            },
            "dist": {
                "type": "zip",
                "url": "https://api.github.com/repos/pmmp/RakLib/zipball/1ea8e3b95a1b6bf785dc27d76578657be4185f42",
                "reference": "1ea8e3b95a1b6bf785dc27d76578657be4185f42",
                "shasum": ""
            },
            "require": {
                "ext-sockets": "*",
                "php": "^8.0",
                "php-64bit": "*",
                "php-ipv6": "*",
                "pocketmine/binaryutils": "^0.2.0",
                "pocketmine/log": "^0.3.0 || ^0.4.0"
            },
            "require-dev": {
                "phpstan/phpstan": "1.5.4",
                "phpstan/phpstan-strict-rules": "^1.0"
            },
            "type": "library",
            "autoload": {
                "psr-4": {
                    "raklib\\": "src/"
                }
            },
            "notification-url": "https://packagist.org/downloads/",
            "license": [
                "GPL-3.0"
            ],
            "description": "A RakNet server implementation written in PHP",
            "support": {
                "issues": "https://github.com/pmmp/RakLib/issues",
                "source": "https://github.com/pmmp/RakLib/tree/0.14.4"
            },
            "time": "2022-04-17T18:42:17+00:00"
        },
        {
            "name": "pocketmine/raklib-ipc",
            "version": "0.1.1",
            "source": {
                "type": "git",
                "url": "https://github.com/pmmp/RakLibIpc.git",
                "reference": "922a6444b0c6c7daaa5aa5a832107e1ec4738aed"
            },
            "dist": {
                "type": "zip",
                "url": "https://api.github.com/repos/pmmp/RakLibIpc/zipball/922a6444b0c6c7daaa5aa5a832107e1ec4738aed",
                "reference": "922a6444b0c6c7daaa5aa5a832107e1ec4738aed",
                "shasum": ""
            },
            "require": {
                "php": "^7.4 || ^8.0",
                "php-64bit": "*",
                "pocketmine/binaryutils": "^0.2.0",
                "pocketmine/raklib": "^0.13.1 || ^0.14.0"
            },
            "require-dev": {
                "phpstan/phpstan": "0.12.81",
                "phpstan/phpstan-strict-rules": "^0.12.2"
            },
            "type": "library",
            "autoload": {
                "psr-4": {
                    "raklib\\server\\ipc\\": "src/"
                }
            },
            "notification-url": "https://packagist.org/downloads/",
            "license": [
                "GPL-3.0"
            ],
            "description": "Channel-based protocols for inter-thread/inter-process communication with RakLib",
            "support": {
                "issues": "https://github.com/pmmp/RakLibIpc/issues",
                "source": "https://github.com/pmmp/RakLibIpc/tree/0.1.1"
            },
            "time": "2021-09-22T17:01:12+00:00"
        },
        {
            "name": "pocketmine/snooze",
            "version": "0.3.1",
            "source": {
                "type": "git",
                "url": "https://github.com/pmmp/Snooze.git",
                "reference": "0ac8fc2a781c419a1f64ebca4d5835028f59e29b"
            },
            "dist": {
                "type": "zip",
                "url": "https://api.github.com/repos/pmmp/Snooze/zipball/0ac8fc2a781c419a1f64ebca4d5835028f59e29b",
                "reference": "0ac8fc2a781c419a1f64ebca4d5835028f59e29b",
                "shasum": ""
            },
            "require": {
                "ext-pthreads": "~3.2.0 || ^4.0",
                "php-64bit": "^7.3 || ^8.0"
            },
            "require-dev": {
                "phpstan/extension-installer": "^1.0",
                "phpstan/phpstan": "0.12.99",
                "phpstan/phpstan-strict-rules": "^0.12.4"
            },
            "type": "library",
            "autoload": {
                "psr-4": {
                    "pocketmine\\snooze\\": "src/"
                }
            },
            "notification-url": "https://packagist.org/downloads/",
            "license": [
                "LGPL-3.0"
            ],
            "description": "Thread notification management library for code using the pthreads extension",
            "support": {
                "issues": "https://github.com/pmmp/Snooze/issues",
                "source": "https://github.com/pmmp/Snooze/tree/0.3.1"
            },
            "time": "2021-11-01T20:50:08+00:00"
        },
        {
            "name": "ramsey/collection",
            "version": "1.2.2",
            "source": {
                "type": "git",
                "url": "https://github.com/ramsey/collection.git",
                "reference": "cccc74ee5e328031b15640b51056ee8d3bb66c0a"
            },
            "dist": {
                "type": "zip",
                "url": "https://api.github.com/repos/ramsey/collection/zipball/cccc74ee5e328031b15640b51056ee8d3bb66c0a",
                "reference": "cccc74ee5e328031b15640b51056ee8d3bb66c0a",
                "shasum": ""
            },
            "require": {
                "php": "^7.3 || ^8",
                "symfony/polyfill-php81": "^1.23"
            },
            "require-dev": {
                "captainhook/captainhook": "^5.3",
                "dealerdirect/phpcodesniffer-composer-installer": "^0.7.0",
                "ergebnis/composer-normalize": "^2.6",
                "fakerphp/faker": "^1.5",
                "hamcrest/hamcrest-php": "^2",
                "jangregor/phpstan-prophecy": "^0.8",
                "mockery/mockery": "^1.3",
                "phpspec/prophecy-phpunit": "^2.0",
                "phpstan/extension-installer": "^1",
                "phpstan/phpstan": "^0.12.32",
                "phpstan/phpstan-mockery": "^0.12.5",
                "phpstan/phpstan-phpunit": "^0.12.11",
                "phpunit/phpunit": "^8.5 || ^9",
                "psy/psysh": "^0.10.4",
                "slevomat/coding-standard": "^6.3",
                "squizlabs/php_codesniffer": "^3.5",
                "vimeo/psalm": "^4.4"
            },
            "type": "library",
            "autoload": {
                "psr-4": {
                    "Ramsey\\Collection\\": "src/"
                }
            },
            "notification-url": "https://packagist.org/downloads/",
            "license": [
                "MIT"
            ],
            "authors": [
                {
                    "name": "Ben Ramsey",
                    "email": "ben@benramsey.com",
                    "homepage": "https://benramsey.com"
                }
            ],
            "description": "A PHP library for representing and manipulating collections.",
            "keywords": [
                "array",
                "collection",
                "hash",
                "map",
                "queue",
                "set"
            ],
            "support": {
                "issues": "https://github.com/ramsey/collection/issues",
                "source": "https://github.com/ramsey/collection/tree/1.2.2"
            },
            "funding": [
                {
                    "url": "https://github.com/ramsey",
                    "type": "github"
                },
                {
                    "url": "https://tidelift.com/funding/github/packagist/ramsey/collection",
                    "type": "tidelift"
                }
            ],
            "time": "2021-10-10T03:01:02+00:00"
        },
        {
            "name": "ramsey/uuid",
            "version": "4.4.0",
            "source": {
                "type": "git",
                "url": "https://github.com/ramsey/uuid.git",
                "reference": "373f7bacfcf3de038778ff27dcce5672ddbf4c8a"
            },
            "dist": {
                "type": "zip",
                "url": "https://api.github.com/repos/ramsey/uuid/zipball/373f7bacfcf3de038778ff27dcce5672ddbf4c8a",
                "reference": "373f7bacfcf3de038778ff27dcce5672ddbf4c8a",
                "shasum": ""
            },
            "require": {
                "brick/math": "^0.8 || ^0.9 || ^0.10",
                "ext-ctype": "*",
                "ext-json": "*",
                "php": "^8.0",
                "ramsey/collection": "^1.0"
            },
            "replace": {
                "rhumsaa/uuid": "self.version"
            },
            "require-dev": {
                "captainhook/captainhook": "^5.10",
                "captainhook/plugin-composer": "^5.3",
                "dealerdirect/phpcodesniffer-composer-installer": "^0.7.0",
                "doctrine/annotations": "^1.8",
                "ergebnis/composer-normalize": "^2.15",
                "mockery/mockery": "^1.3",
                "paragonie/random-lib": "^2",
                "php-mock/php-mock": "^2.2",
                "php-mock/php-mock-mockery": "^1.3",
                "php-parallel-lint/php-parallel-lint": "^1.1",
                "phpbench/phpbench": "^1.0",
                "phpstan/extension-installer": "^1.0",
                "phpstan/phpstan": "^0.12",
                "phpstan/phpstan-mockery": "^0.12",
                "phpstan/phpstan-phpunit": "^0.12",
                "phpunit/phpunit": "^8.5 || ^9",
                "slevomat/coding-standard": "^7.0",
                "squizlabs/php_codesniffer": "^3.5",
                "vimeo/psalm": "^4.9"
            },
            "suggest": {
                "ext-bcmath": "Enables faster math with arbitrary-precision integers using BCMath.",
                "ext-ctype": "Enables faster processing of character classification using ctype functions.",
                "ext-gmp": "Enables faster math with arbitrary-precision integers using GMP.",
                "ext-uuid": "Enables the use of PeclUuidTimeGenerator and PeclUuidRandomGenerator.",
                "paragonie/random-lib": "Provides RandomLib for use with the RandomLibAdapter",
                "ramsey/uuid-doctrine": "Allows the use of Ramsey\\Uuid\\Uuid as Doctrine field type."
            },
            "type": "library",
            "extra": {
                "captainhook": {
                    "force-install": true
                }
            },
            "autoload": {
                "files": [
                    "src/functions.php"
                ],
                "psr-4": {
                    "Ramsey\\Uuid\\": "src/"
                }
            },
            "notification-url": "https://packagist.org/downloads/",
            "license": [
                "MIT"
            ],
            "description": "A PHP library for generating and working with universally unique identifiers (UUIDs).",
            "keywords": [
                "guid",
                "identifier",
                "uuid"
            ],
            "support": {
                "issues": "https://github.com/ramsey/uuid/issues",
                "source": "https://github.com/ramsey/uuid/tree/4.4.0"
            },
            "funding": [
                {
                    "url": "https://github.com/ramsey",
                    "type": "github"
                },
                {
                    "url": "https://tidelift.com/funding/github/packagist/ramsey/uuid",
                    "type": "tidelift"
                }
            ],
            "time": "2022-08-05T17:58:37+00:00"
        },
        {
            "name": "symfony/polyfill-php81",
            "version": "v1.26.0",
            "source": {
                "type": "git",
                "url": "https://github.com/symfony/polyfill-php81.git",
                "reference": "13f6d1271c663dc5ae9fb843a8f16521db7687a1"
            },
            "dist": {
                "type": "zip",
                "url": "https://api.github.com/repos/symfony/polyfill-php81/zipball/13f6d1271c663dc5ae9fb843a8f16521db7687a1",
                "reference": "13f6d1271c663dc5ae9fb843a8f16521db7687a1",
                "shasum": ""
            },
            "require": {
                "php": ">=7.1"
            },
            "type": "library",
            "extra": {
                "branch-alias": {
                    "dev-main": "1.26-dev"
                },
                "thanks": {
                    "name": "symfony/polyfill",
                    "url": "https://github.com/symfony/polyfill"
                }
            },
            "autoload": {
                "files": [
                    "bootstrap.php"
                ],
                "psr-4": {
                    "Symfony\\Polyfill\\Php81\\": ""
                },
                "classmap": [
                    "Resources/stubs"
                ]
            },
            "notification-url": "https://packagist.org/downloads/",
            "license": [
                "MIT"
            ],
            "authors": [
                {
                    "name": "Nicolas Grekas",
                    "email": "p@tchwork.com"
                },
                {
                    "name": "Symfony Community",
                    "homepage": "https://symfony.com/contributors"
                }
            ],
            "description": "Symfony polyfill backporting some PHP 8.1+ features to lower PHP versions",
            "homepage": "https://symfony.com",
            "keywords": [
                "compatibility",
                "polyfill",
                "portable",
                "shim"
            ],
            "support": {
                "source": "https://github.com/symfony/polyfill-php81/tree/v1.26.0"
            },
            "funding": [
                {
                    "url": "https://symfony.com/sponsor",
                    "type": "custom"
                },
                {
                    "url": "https://github.com/fabpot",
                    "type": "github"
                },
                {
                    "url": "https://tidelift.com/funding/github/packagist/symfony/symfony",
                    "type": "tidelift"
                }
            ],
            "time": "2022-05-24T11:49:31+00:00"
        },
        {
            "name": "webmozart/assert",
            "version": "1.11.0",
            "source": {
                "type": "git",
                "url": "https://github.com/webmozarts/assert.git",
                "reference": "11cb2199493b2f8a3b53e7f19068fc6aac760991"
            },
            "dist": {
                "type": "zip",
                "url": "https://api.github.com/repos/webmozarts/assert/zipball/11cb2199493b2f8a3b53e7f19068fc6aac760991",
                "reference": "11cb2199493b2f8a3b53e7f19068fc6aac760991",
                "shasum": ""
            },
            "require": {
                "ext-ctype": "*",
                "php": "^7.2 || ^8.0"
            },
            "conflict": {
                "phpstan/phpstan": "<0.12.20",
                "vimeo/psalm": "<4.6.1 || 4.6.2"
            },
            "require-dev": {
                "phpunit/phpunit": "^8.5.13"
            },
            "type": "library",
            "extra": {
                "branch-alias": {
                    "dev-master": "1.10-dev"
                }
            },
            "autoload": {
                "psr-4": {
                    "Webmozart\\Assert\\": "src/"
                }
            },
            "notification-url": "https://packagist.org/downloads/",
            "license": [
                "MIT"
            ],
            "authors": [
                {
                    "name": "Bernhard Schussek",
                    "email": "bschussek@gmail.com"
                }
            ],
            "description": "Assertions to validate method input/output with nice error messages.",
            "keywords": [
                "assert",
                "check",
                "validate"
            ],
            "support": {
                "issues": "https://github.com/webmozarts/assert/issues",
                "source": "https://github.com/webmozarts/assert/tree/1.11.0"
            },
            "time": "2022-06-03T18:03:27+00:00"
        },
        {
            "name": "webmozart/path-util",
            "version": "2.3.0",
            "source": {
                "type": "git",
                "url": "https://github.com/webmozart/path-util.git",
                "reference": "d939f7edc24c9a1bb9c0dee5cb05d8e859490725"
            },
            "dist": {
                "type": "zip",
                "url": "https://api.github.com/repos/webmozart/path-util/zipball/d939f7edc24c9a1bb9c0dee5cb05d8e859490725",
                "reference": "d939f7edc24c9a1bb9c0dee5cb05d8e859490725",
                "shasum": ""
            },
            "require": {
                "php": ">=5.3.3",
                "webmozart/assert": "~1.0"
            },
            "require-dev": {
                "phpunit/phpunit": "^4.6",
                "sebastian/version": "^1.0.1"
            },
            "type": "library",
            "extra": {
                "branch-alias": {
                    "dev-master": "2.3-dev"
                }
            },
            "autoload": {
                "psr-4": {
                    "Webmozart\\PathUtil\\": "src/"
                }
            },
            "notification-url": "https://packagist.org/downloads/",
            "license": [
                "MIT"
            ],
            "authors": [
                {
                    "name": "Bernhard Schussek",
                    "email": "bschussek@gmail.com"
                }
            ],
            "description": "A robust cross-platform utility for normalizing, comparing and modifying file paths.",
            "support": {
                "issues": "https://github.com/webmozart/path-util/issues",
                "source": "https://github.com/webmozart/path-util/tree/2.3.0"
            },
            "abandoned": "symfony/filesystem",
            "time": "2015-12-17T08:42:14+00:00"
        }
    ],
    "packages-dev": [
        {
            "name": "doctrine/instantiator",
            "version": "1.4.1",
            "source": {
                "type": "git",
                "url": "https://github.com/doctrine/instantiator.git",
                "reference": "10dcfce151b967d20fde1b34ae6640712c3891bc"
            },
            "dist": {
                "type": "zip",
                "url": "https://api.github.com/repos/doctrine/instantiator/zipball/10dcfce151b967d20fde1b34ae6640712c3891bc",
                "reference": "10dcfce151b967d20fde1b34ae6640712c3891bc",
                "shasum": ""
            },
            "require": {
                "php": "^7.1 || ^8.0"
            },
            "require-dev": {
                "doctrine/coding-standard": "^9",
                "ext-pdo": "*",
                "ext-phar": "*",
                "phpbench/phpbench": "^0.16 || ^1",
                "phpstan/phpstan": "^1.4",
                "phpstan/phpstan-phpunit": "^1",
                "phpunit/phpunit": "^7.5 || ^8.5 || ^9.5",
                "vimeo/psalm": "^4.22"
            },
            "type": "library",
            "autoload": {
                "psr-4": {
                    "Doctrine\\Instantiator\\": "src/Doctrine/Instantiator/"
                }
            },
            "notification-url": "https://packagist.org/downloads/",
            "license": [
                "MIT"
            ],
            "authors": [
                {
                    "name": "Marco Pivetta",
                    "email": "ocramius@gmail.com",
                    "homepage": "https://ocramius.github.io/"
                }
            ],
            "description": "A small, lightweight utility to instantiate objects in PHP without invoking their constructors",
            "homepage": "https://www.doctrine-project.org/projects/instantiator.html",
            "keywords": [
                "constructor",
                "instantiate"
            ],
            "support": {
                "issues": "https://github.com/doctrine/instantiator/issues",
                "source": "https://github.com/doctrine/instantiator/tree/1.4.1"
            },
            "funding": [
                {
                    "url": "https://www.doctrine-project.org/sponsorship.html",
                    "type": "custom"
                },
                {
                    "url": "https://www.patreon.com/phpdoctrine",
                    "type": "patreon"
                },
                {
                    "url": "https://tidelift.com/funding/github/packagist/doctrine%2Finstantiator",
                    "type": "tidelift"
                }
            ],
            "time": "2022-03-03T08:28:38+00:00"
        },
        {
            "name": "myclabs/deep-copy",
            "version": "1.11.0",
            "source": {
                "type": "git",
                "url": "https://github.com/myclabs/DeepCopy.git",
                "reference": "14daed4296fae74d9e3201d2c4925d1acb7aa614"
            },
            "dist": {
                "type": "zip",
                "url": "https://api.github.com/repos/myclabs/DeepCopy/zipball/14daed4296fae74d9e3201d2c4925d1acb7aa614",
                "reference": "14daed4296fae74d9e3201d2c4925d1acb7aa614",
                "shasum": ""
            },
            "require": {
                "php": "^7.1 || ^8.0"
            },
            "conflict": {
                "doctrine/collections": "<1.6.8",
                "doctrine/common": "<2.13.3 || >=3,<3.2.2"
            },
            "require-dev": {
                "doctrine/collections": "^1.6.8",
                "doctrine/common": "^2.13.3 || ^3.2.2",
                "phpunit/phpunit": "^7.5.20 || ^8.5.23 || ^9.5.13"
            },
            "type": "library",
            "autoload": {
                "files": [
                    "src/DeepCopy/deep_copy.php"
                ],
                "psr-4": {
                    "DeepCopy\\": "src/DeepCopy/"
                }
            },
            "notification-url": "https://packagist.org/downloads/",
            "license": [
                "MIT"
            ],
            "description": "Create deep copies (clones) of your objects",
            "keywords": [
                "clone",
                "copy",
                "duplicate",
                "object",
                "object graph"
            ],
            "support": {
                "issues": "https://github.com/myclabs/DeepCopy/issues",
                "source": "https://github.com/myclabs/DeepCopy/tree/1.11.0"
            },
            "funding": [
                {
                    "url": "https://tidelift.com/funding/github/packagist/myclabs/deep-copy",
                    "type": "tidelift"
                }
            ],
            "time": "2022-03-03T13:19:32+00:00"
        },
        {
            "name": "nikic/php-parser",
            "version": "v4.14.0",
            "source": {
                "type": "git",
                "url": "https://github.com/nikic/PHP-Parser.git",
                "reference": "34bea19b6e03d8153165d8f30bba4c3be86184c1"
            },
            "dist": {
                "type": "zip",
                "url": "https://api.github.com/repos/nikic/PHP-Parser/zipball/34bea19b6e03d8153165d8f30bba4c3be86184c1",
                "reference": "34bea19b6e03d8153165d8f30bba4c3be86184c1",
                "shasum": ""
            },
            "require": {
                "ext-tokenizer": "*",
                "php": ">=7.0"
            },
            "require-dev": {
                "ircmaxell/php-yacc": "^0.0.7",
                "phpunit/phpunit": "^6.5 || ^7.0 || ^8.0 || ^9.0"
            },
            "bin": [
                "bin/php-parse"
            ],
            "type": "library",
            "extra": {
                "branch-alias": {
                    "dev-master": "4.9-dev"
                }
            },
            "autoload": {
                "psr-4": {
                    "PhpParser\\": "lib/PhpParser"
                }
            },
            "notification-url": "https://packagist.org/downloads/",
            "license": [
                "BSD-3-Clause"
            ],
            "authors": [
                {
                    "name": "Nikita Popov"
                }
            ],
            "description": "A PHP parser written in PHP",
            "keywords": [
                "parser",
                "php"
            ],
            "support": {
                "issues": "https://github.com/nikic/PHP-Parser/issues",
                "source": "https://github.com/nikic/PHP-Parser/tree/v4.14.0"
            },
            "time": "2022-05-31T20:59:12+00:00"
        },
        {
            "name": "phar-io/manifest",
            "version": "2.0.3",
            "source": {
                "type": "git",
                "url": "https://github.com/phar-io/manifest.git",
                "reference": "97803eca37d319dfa7826cc2437fc020857acb53"
            },
            "dist": {
                "type": "zip",
                "url": "https://api.github.com/repos/phar-io/manifest/zipball/97803eca37d319dfa7826cc2437fc020857acb53",
                "reference": "97803eca37d319dfa7826cc2437fc020857acb53",
                "shasum": ""
            },
            "require": {
                "ext-dom": "*",
                "ext-phar": "*",
                "ext-xmlwriter": "*",
                "phar-io/version": "^3.0.1",
                "php": "^7.2 || ^8.0"
            },
            "type": "library",
            "extra": {
                "branch-alias": {
                    "dev-master": "2.0.x-dev"
                }
            },
            "autoload": {
                "classmap": [
                    "src/"
                ]
            },
            "notification-url": "https://packagist.org/downloads/",
            "license": [
                "BSD-3-Clause"
            ],
            "authors": [
                {
                    "name": "Arne Blankerts",
                    "email": "arne@blankerts.de",
                    "role": "Developer"
                },
                {
                    "name": "Sebastian Heuer",
                    "email": "sebastian@phpeople.de",
                    "role": "Developer"
                },
                {
                    "name": "Sebastian Bergmann",
                    "email": "sebastian@phpunit.de",
                    "role": "Developer"
                }
            ],
            "description": "Component for reading phar.io manifest information from a PHP Archive (PHAR)",
            "support": {
                "issues": "https://github.com/phar-io/manifest/issues",
                "source": "https://github.com/phar-io/manifest/tree/2.0.3"
            },
            "time": "2021-07-20T11:28:43+00:00"
        },
        {
            "name": "phar-io/version",
            "version": "3.2.1",
            "source": {
                "type": "git",
                "url": "https://github.com/phar-io/version.git",
                "reference": "4f7fd7836c6f332bb2933569e566a0d6c4cbed74"
            },
            "dist": {
                "type": "zip",
                "url": "https://api.github.com/repos/phar-io/version/zipball/4f7fd7836c6f332bb2933569e566a0d6c4cbed74",
                "reference": "4f7fd7836c6f332bb2933569e566a0d6c4cbed74",
                "shasum": ""
            },
            "require": {
                "php": "^7.2 || ^8.0"
            },
            "type": "library",
            "autoload": {
                "classmap": [
                    "src/"
                ]
            },
            "notification-url": "https://packagist.org/downloads/",
            "license": [
                "BSD-3-Clause"
            ],
            "authors": [
                {
                    "name": "Arne Blankerts",
                    "email": "arne@blankerts.de",
                    "role": "Developer"
                },
                {
                    "name": "Sebastian Heuer",
                    "email": "sebastian@phpeople.de",
                    "role": "Developer"
                },
                {
                    "name": "Sebastian Bergmann",
                    "email": "sebastian@phpunit.de",
                    "role": "Developer"
                }
            ],
            "description": "Library for handling version information and constraints",
            "support": {
                "issues": "https://github.com/phar-io/version/issues",
                "source": "https://github.com/phar-io/version/tree/3.2.1"
            },
            "time": "2022-02-21T01:04:05+00:00"
        },
        {
            "name": "phpdocumentor/reflection-common",
            "version": "2.2.0",
            "source": {
                "type": "git",
                "url": "https://github.com/phpDocumentor/ReflectionCommon.git",
                "reference": "1d01c49d4ed62f25aa84a747ad35d5a16924662b"
            },
            "dist": {
                "type": "zip",
                "url": "https://api.github.com/repos/phpDocumentor/ReflectionCommon/zipball/1d01c49d4ed62f25aa84a747ad35d5a16924662b",
                "reference": "1d01c49d4ed62f25aa84a747ad35d5a16924662b",
                "shasum": ""
            },
            "require": {
                "php": "^7.2 || ^8.0"
            },
            "type": "library",
            "extra": {
                "branch-alias": {
                    "dev-2.x": "2.x-dev"
                }
            },
            "autoload": {
                "psr-4": {
                    "phpDocumentor\\Reflection\\": "src/"
                }
            },
            "notification-url": "https://packagist.org/downloads/",
            "license": [
                "MIT"
            ],
            "authors": [
                {
                    "name": "Jaap van Otterdijk",
                    "email": "opensource@ijaap.nl"
                }
            ],
            "description": "Common reflection classes used by phpdocumentor to reflect the code structure",
            "homepage": "http://www.phpdoc.org",
            "keywords": [
                "FQSEN",
                "phpDocumentor",
                "phpdoc",
                "reflection",
                "static analysis"
            ],
            "support": {
                "issues": "https://github.com/phpDocumentor/ReflectionCommon/issues",
                "source": "https://github.com/phpDocumentor/ReflectionCommon/tree/2.x"
            },
            "time": "2020-06-27T09:03:43+00:00"
        },
        {
            "name": "phpdocumentor/reflection-docblock",
            "version": "5.3.0",
            "source": {
                "type": "git",
                "url": "https://github.com/phpDocumentor/ReflectionDocBlock.git",
                "reference": "622548b623e81ca6d78b721c5e029f4ce664f170"
            },
            "dist": {
                "type": "zip",
                "url": "https://api.github.com/repos/phpDocumentor/ReflectionDocBlock/zipball/622548b623e81ca6d78b721c5e029f4ce664f170",
                "reference": "622548b623e81ca6d78b721c5e029f4ce664f170",
                "shasum": ""
            },
            "require": {
                "ext-filter": "*",
                "php": "^7.2 || ^8.0",
                "phpdocumentor/reflection-common": "^2.2",
                "phpdocumentor/type-resolver": "^1.3",
                "webmozart/assert": "^1.9.1"
            },
            "require-dev": {
                "mockery/mockery": "~1.3.2",
                "psalm/phar": "^4.8"
            },
            "type": "library",
            "extra": {
                "branch-alias": {
                    "dev-master": "5.x-dev"
                }
            },
            "autoload": {
                "psr-4": {
                    "phpDocumentor\\Reflection\\": "src"
                }
            },
            "notification-url": "https://packagist.org/downloads/",
            "license": [
                "MIT"
            ],
            "authors": [
                {
                    "name": "Mike van Riel",
                    "email": "me@mikevanriel.com"
                },
                {
                    "name": "Jaap van Otterdijk",
                    "email": "account@ijaap.nl"
                }
            ],
            "description": "With this component, a library can provide support for annotations via DocBlocks or otherwise retrieve information that is embedded in a DocBlock.",
            "support": {
                "issues": "https://github.com/phpDocumentor/ReflectionDocBlock/issues",
                "source": "https://github.com/phpDocumentor/ReflectionDocBlock/tree/5.3.0"
            },
            "time": "2021-10-19T17:43:47+00:00"
        },
        {
            "name": "phpdocumentor/type-resolver",
            "version": "1.6.1",
            "source": {
                "type": "git",
                "url": "https://github.com/phpDocumentor/TypeResolver.git",
                "reference": "77a32518733312af16a44300404e945338981de3"
            },
            "dist": {
                "type": "zip",
                "url": "https://api.github.com/repos/phpDocumentor/TypeResolver/zipball/77a32518733312af16a44300404e945338981de3",
                "reference": "77a32518733312af16a44300404e945338981de3",
                "shasum": ""
            },
            "require": {
                "php": "^7.2 || ^8.0",
                "phpdocumentor/reflection-common": "^2.0"
            },
            "require-dev": {
                "ext-tokenizer": "*",
                "psalm/phar": "^4.8"
            },
            "type": "library",
            "extra": {
                "branch-alias": {
                    "dev-1.x": "1.x-dev"
                }
            },
            "autoload": {
                "psr-4": {
                    "phpDocumentor\\Reflection\\": "src"
                }
            },
            "notification-url": "https://packagist.org/downloads/",
            "license": [
                "MIT"
            ],
            "authors": [
                {
                    "name": "Mike van Riel",
                    "email": "me@mikevanriel.com"
                }
            ],
            "description": "A PSR-5 based resolver of Class names, Types and Structural Element Names",
            "support": {
                "issues": "https://github.com/phpDocumentor/TypeResolver/issues",
                "source": "https://github.com/phpDocumentor/TypeResolver/tree/1.6.1"
            },
            "time": "2022-03-15T21:29:03+00:00"
        },
        {
            "name": "phpspec/prophecy",
            "version": "v1.15.0",
            "source": {
                "type": "git",
                "url": "https://github.com/phpspec/prophecy.git",
                "reference": "bbcd7380b0ebf3961ee21409db7b38bc31d69a13"
            },
            "dist": {
                "type": "zip",
                "url": "https://api.github.com/repos/phpspec/prophecy/zipball/bbcd7380b0ebf3961ee21409db7b38bc31d69a13",
                "reference": "bbcd7380b0ebf3961ee21409db7b38bc31d69a13",
                "shasum": ""
            },
            "require": {
                "doctrine/instantiator": "^1.2",
                "php": "^7.2 || ~8.0, <8.2",
                "phpdocumentor/reflection-docblock": "^5.2",
                "sebastian/comparator": "^3.0 || ^4.0",
                "sebastian/recursion-context": "^3.0 || ^4.0"
            },
            "require-dev": {
                "phpspec/phpspec": "^6.0 || ^7.0",
                "phpunit/phpunit": "^8.0 || ^9.0"
            },
            "type": "library",
            "extra": {
                "branch-alias": {
                    "dev-master": "1.x-dev"
                }
            },
            "autoload": {
                "psr-4": {
                    "Prophecy\\": "src/Prophecy"
                }
            },
            "notification-url": "https://packagist.org/downloads/",
            "license": [
                "MIT"
            ],
            "authors": [
                {
                    "name": "Konstantin Kudryashov",
                    "email": "ever.zet@gmail.com",
                    "homepage": "http://everzet.com"
                },
                {
                    "name": "Marcello Duarte",
                    "email": "marcello.duarte@gmail.com"
                }
            ],
            "description": "Highly opinionated mocking framework for PHP 5.3+",
            "homepage": "https://github.com/phpspec/prophecy",
            "keywords": [
                "Double",
                "Dummy",
                "fake",
                "mock",
                "spy",
                "stub"
            ],
            "support": {
                "issues": "https://github.com/phpspec/prophecy/issues",
                "source": "https://github.com/phpspec/prophecy/tree/v1.15.0"
            },
            "time": "2021-12-08T12:19:24+00:00"
        },
        {
            "name": "phpstan/phpstan",
            "version": "1.8.2",
            "source": {
                "type": "git",
                "url": "https://github.com/phpstan/phpstan.git",
                "reference": "c53312ecc575caf07b0e90dee43883fdf90ca67c"
            },
            "dist": {
                "type": "zip",
                "url": "https://api.github.com/repos/phpstan/phpstan/zipball/c53312ecc575caf07b0e90dee43883fdf90ca67c",
                "reference": "c53312ecc575caf07b0e90dee43883fdf90ca67c",
                "shasum": ""
            },
            "require": {
                "php": "^7.2|^8.0"
            },
            "conflict": {
                "phpstan/phpstan-shim": "*"
            },
            "bin": [
                "phpstan",
                "phpstan.phar"
            ],
            "type": "library",
            "autoload": {
                "files": [
                    "bootstrap.php"
                ]
            },
            "notification-url": "https://packagist.org/downloads/",
            "license": [
                "MIT"
            ],
            "description": "PHPStan - PHP Static Analysis Tool",
            "support": {
                "issues": "https://github.com/phpstan/phpstan/issues",
                "source": "https://github.com/phpstan/phpstan/tree/1.8.2"
            },
            "funding": [
                {
                    "url": "https://github.com/ondrejmirtes",
                    "type": "github"
                },
                {
                    "url": "https://github.com/phpstan",
                    "type": "github"
                },
                {
                    "url": "https://www.patreon.com/phpstan",
                    "type": "patreon"
                },
                {
                    "url": "https://tidelift.com/funding/github/packagist/phpstan/phpstan",
                    "type": "tidelift"
                }
            ],
            "time": "2022-07-20T09:57:31+00:00"
        },
        {
            "name": "phpstan/phpstan-phpunit",
            "version": "1.1.1",
            "source": {
                "type": "git",
                "url": "https://github.com/phpstan/phpstan-phpunit.git",
                "reference": "4a3c437c09075736285d1cabb5c75bf27ed0bc84"
            },
            "dist": {
                "type": "zip",
                "url": "https://api.github.com/repos/phpstan/phpstan-phpunit/zipball/4a3c437c09075736285d1cabb5c75bf27ed0bc84",
                "reference": "4a3c437c09075736285d1cabb5c75bf27ed0bc84",
                "shasum": ""
            },
            "require": {
                "php": "^7.2 || ^8.0",
                "phpstan/phpstan": "^1.5.0"
            },
            "conflict": {
                "phpunit/phpunit": "<7.0"
            },
            "require-dev": {
                "nikic/php-parser": "^4.13.0",
                "php-parallel-lint/php-parallel-lint": "^1.2",
                "phpstan/phpstan-strict-rules": "^1.0",
                "phpunit/phpunit": "^9.5"
            },
            "type": "phpstan-extension",
            "extra": {
                "phpstan": {
                    "includes": [
                        "extension.neon",
                        "rules.neon"
                    ]
                }
            },
            "autoload": {
                "psr-4": {
                    "PHPStan\\": "src/"
                }
            },
            "notification-url": "https://packagist.org/downloads/",
            "license": [
                "MIT"
            ],
            "description": "PHPUnit extensions and rules for PHPStan",
            "support": {
                "issues": "https://github.com/phpstan/phpstan-phpunit/issues",
                "source": "https://github.com/phpstan/phpstan-phpunit/tree/1.1.1"
            },
            "time": "2022-04-20T15:24:25+00:00"
        },
        {
            "name": "phpstan/phpstan-strict-rules",
            "version": "1.3.0",
            "source": {
                "type": "git",
                "url": "https://github.com/phpstan/phpstan-strict-rules.git",
                "reference": "543675a9be82d4befb9ca0bd8cdc9d211665037f"
            },
            "dist": {
                "type": "zip",
                "url": "https://api.github.com/repos/phpstan/phpstan-strict-rules/zipball/543675a9be82d4befb9ca0bd8cdc9d211665037f",
                "reference": "543675a9be82d4befb9ca0bd8cdc9d211665037f",
                "shasum": ""
            },
            "require": {
                "php": "^7.2 || ^8.0",
                "phpstan/phpstan": "^1.7.15"
            },
            "require-dev": {
                "nikic/php-parser": "^4.13.0",
                "php-parallel-lint/php-parallel-lint": "^1.2",
                "phpstan/phpstan-phpunit": "^1.0",
                "phpunit/phpunit": "^9.5"
            },
            "type": "phpstan-extension",
            "extra": {
                "phpstan": {
                    "includes": [
                        "rules.neon"
                    ]
                }
            },
            "autoload": {
                "psr-4": {
                    "PHPStan\\": "src/"
                }
            },
            "notification-url": "https://packagist.org/downloads/",
            "license": [
                "MIT"
            ],
            "description": "Extra strict and opinionated rules for PHPStan",
            "support": {
                "issues": "https://github.com/phpstan/phpstan-strict-rules/issues",
                "source": "https://github.com/phpstan/phpstan-strict-rules/tree/1.3.0"
            },
            "time": "2022-06-24T06:47:20+00:00"
        },
        {
            "name": "phpunit/php-code-coverage",
            "version": "9.2.15",
            "source": {
                "type": "git",
                "url": "https://github.com/sebastianbergmann/php-code-coverage.git",
                "reference": "2e9da11878c4202f97915c1cb4bb1ca318a63f5f"
            },
            "dist": {
                "type": "zip",
                "url": "https://api.github.com/repos/sebastianbergmann/php-code-coverage/zipball/2e9da11878c4202f97915c1cb4bb1ca318a63f5f",
                "reference": "2e9da11878c4202f97915c1cb4bb1ca318a63f5f",
                "shasum": ""
            },
            "require": {
                "ext-dom": "*",
                "ext-libxml": "*",
                "ext-xmlwriter": "*",
                "nikic/php-parser": "^4.13.0",
                "php": ">=7.3",
                "phpunit/php-file-iterator": "^3.0.3",
                "phpunit/php-text-template": "^2.0.2",
                "sebastian/code-unit-reverse-lookup": "^2.0.2",
                "sebastian/complexity": "^2.0",
                "sebastian/environment": "^5.1.2",
                "sebastian/lines-of-code": "^1.0.3",
                "sebastian/version": "^3.0.1",
                "theseer/tokenizer": "^1.2.0"
            },
            "require-dev": {
                "phpunit/phpunit": "^9.3"
            },
            "suggest": {
                "ext-pcov": "*",
                "ext-xdebug": "*"
            },
            "type": "library",
            "extra": {
                "branch-alias": {
                    "dev-master": "9.2-dev"
                }
            },
            "autoload": {
                "classmap": [
                    "src/"
                ]
            },
            "notification-url": "https://packagist.org/downloads/",
            "license": [
                "BSD-3-Clause"
            ],
            "authors": [
                {
                    "name": "Sebastian Bergmann",
                    "email": "sebastian@phpunit.de",
                    "role": "lead"
                }
            ],
            "description": "Library that provides collection, processing, and rendering functionality for PHP code coverage information.",
            "homepage": "https://github.com/sebastianbergmann/php-code-coverage",
            "keywords": [
                "coverage",
                "testing",
                "xunit"
            ],
            "support": {
                "issues": "https://github.com/sebastianbergmann/php-code-coverage/issues",
                "source": "https://github.com/sebastianbergmann/php-code-coverage/tree/9.2.15"
            },
            "funding": [
                {
                    "url": "https://github.com/sebastianbergmann",
                    "type": "github"
                }
            ],
            "time": "2022-03-07T09:28:20+00:00"
        },
        {
            "name": "phpunit/php-file-iterator",
            "version": "3.0.6",
            "source": {
                "type": "git",
                "url": "https://github.com/sebastianbergmann/php-file-iterator.git",
                "reference": "cf1c2e7c203ac650e352f4cc675a7021e7d1b3cf"
            },
            "dist": {
                "type": "zip",
                "url": "https://api.github.com/repos/sebastianbergmann/php-file-iterator/zipball/cf1c2e7c203ac650e352f4cc675a7021e7d1b3cf",
                "reference": "cf1c2e7c203ac650e352f4cc675a7021e7d1b3cf",
                "shasum": ""
            },
            "require": {
                "php": ">=7.3"
            },
            "require-dev": {
                "phpunit/phpunit": "^9.3"
            },
            "type": "library",
            "extra": {
                "branch-alias": {
                    "dev-master": "3.0-dev"
                }
            },
            "autoload": {
                "classmap": [
                    "src/"
                ]
            },
            "notification-url": "https://packagist.org/downloads/",
            "license": [
                "BSD-3-Clause"
            ],
            "authors": [
                {
                    "name": "Sebastian Bergmann",
                    "email": "sebastian@phpunit.de",
                    "role": "lead"
                }
            ],
            "description": "FilterIterator implementation that filters files based on a list of suffixes.",
            "homepage": "https://github.com/sebastianbergmann/php-file-iterator/",
            "keywords": [
                "filesystem",
                "iterator"
            ],
            "support": {
                "issues": "https://github.com/sebastianbergmann/php-file-iterator/issues",
                "source": "https://github.com/sebastianbergmann/php-file-iterator/tree/3.0.6"
            },
            "funding": [
                {
                    "url": "https://github.com/sebastianbergmann",
                    "type": "github"
                }
            ],
            "time": "2021-12-02T12:48:52+00:00"
        },
        {
            "name": "phpunit/php-invoker",
            "version": "3.1.1",
            "source": {
                "type": "git",
                "url": "https://github.com/sebastianbergmann/php-invoker.git",
                "reference": "5a10147d0aaf65b58940a0b72f71c9ac0423cc67"
            },
            "dist": {
                "type": "zip",
                "url": "https://api.github.com/repos/sebastianbergmann/php-invoker/zipball/5a10147d0aaf65b58940a0b72f71c9ac0423cc67",
                "reference": "5a10147d0aaf65b58940a0b72f71c9ac0423cc67",
                "shasum": ""
            },
            "require": {
                "php": ">=7.3"
            },
            "require-dev": {
                "ext-pcntl": "*",
                "phpunit/phpunit": "^9.3"
            },
            "suggest": {
                "ext-pcntl": "*"
            },
            "type": "library",
            "extra": {
                "branch-alias": {
                    "dev-master": "3.1-dev"
                }
            },
            "autoload": {
                "classmap": [
                    "src/"
                ]
            },
            "notification-url": "https://packagist.org/downloads/",
            "license": [
                "BSD-3-Clause"
            ],
            "authors": [
                {
                    "name": "Sebastian Bergmann",
                    "email": "sebastian@phpunit.de",
                    "role": "lead"
                }
            ],
            "description": "Invoke callables with a timeout",
            "homepage": "https://github.com/sebastianbergmann/php-invoker/",
            "keywords": [
                "process"
            ],
            "support": {
                "issues": "https://github.com/sebastianbergmann/php-invoker/issues",
                "source": "https://github.com/sebastianbergmann/php-invoker/tree/3.1.1"
            },
            "funding": [
                {
                    "url": "https://github.com/sebastianbergmann",
                    "type": "github"
                }
            ],
            "time": "2020-09-28T05:58:55+00:00"
        },
        {
            "name": "phpunit/php-text-template",
            "version": "2.0.4",
            "source": {
                "type": "git",
                "url": "https://github.com/sebastianbergmann/php-text-template.git",
                "reference": "5da5f67fc95621df9ff4c4e5a84d6a8a2acf7c28"
            },
            "dist": {
                "type": "zip",
                "url": "https://api.github.com/repos/sebastianbergmann/php-text-template/zipball/5da5f67fc95621df9ff4c4e5a84d6a8a2acf7c28",
                "reference": "5da5f67fc95621df9ff4c4e5a84d6a8a2acf7c28",
                "shasum": ""
            },
            "require": {
                "php": ">=7.3"
            },
            "require-dev": {
                "phpunit/phpunit": "^9.3"
            },
            "type": "library",
            "extra": {
                "branch-alias": {
                    "dev-master": "2.0-dev"
                }
            },
            "autoload": {
                "classmap": [
                    "src/"
                ]
            },
            "notification-url": "https://packagist.org/downloads/",
            "license": [
                "BSD-3-Clause"
            ],
            "authors": [
                {
                    "name": "Sebastian Bergmann",
                    "email": "sebastian@phpunit.de",
                    "role": "lead"
                }
            ],
            "description": "Simple template engine.",
            "homepage": "https://github.com/sebastianbergmann/php-text-template/",
            "keywords": [
                "template"
            ],
            "support": {
                "issues": "https://github.com/sebastianbergmann/php-text-template/issues",
                "source": "https://github.com/sebastianbergmann/php-text-template/tree/2.0.4"
            },
            "funding": [
                {
                    "url": "https://github.com/sebastianbergmann",
                    "type": "github"
                }
            ],
            "time": "2020-10-26T05:33:50+00:00"
        },
        {
            "name": "phpunit/php-timer",
            "version": "5.0.3",
            "source": {
                "type": "git",
                "url": "https://github.com/sebastianbergmann/php-timer.git",
                "reference": "5a63ce20ed1b5bf577850e2c4e87f4aa902afbd2"
            },
            "dist": {
                "type": "zip",
                "url": "https://api.github.com/repos/sebastianbergmann/php-timer/zipball/5a63ce20ed1b5bf577850e2c4e87f4aa902afbd2",
                "reference": "5a63ce20ed1b5bf577850e2c4e87f4aa902afbd2",
                "shasum": ""
            },
            "require": {
                "php": ">=7.3"
            },
            "require-dev": {
                "phpunit/phpunit": "^9.3"
            },
            "type": "library",
            "extra": {
                "branch-alias": {
                    "dev-master": "5.0-dev"
                }
            },
            "autoload": {
                "classmap": [
                    "src/"
                ]
            },
            "notification-url": "https://packagist.org/downloads/",
            "license": [
                "BSD-3-Clause"
            ],
            "authors": [
                {
                    "name": "Sebastian Bergmann",
                    "email": "sebastian@phpunit.de",
                    "role": "lead"
                }
            ],
            "description": "Utility class for timing",
            "homepage": "https://github.com/sebastianbergmann/php-timer/",
            "keywords": [
                "timer"
            ],
            "support": {
                "issues": "https://github.com/sebastianbergmann/php-timer/issues",
                "source": "https://github.com/sebastianbergmann/php-timer/tree/5.0.3"
            },
            "funding": [
                {
                    "url": "https://github.com/sebastianbergmann",
                    "type": "github"
                }
            ],
            "time": "2020-10-26T13:16:10+00:00"
        },
        {
            "name": "phpunit/phpunit",
            "version": "9.5.21",
            "source": {
                "type": "git",
                "url": "https://github.com/sebastianbergmann/phpunit.git",
                "reference": "0e32b76be457de00e83213528f6bb37e2a38fcb1"
            },
            "dist": {
                "type": "zip",
                "url": "https://api.github.com/repos/sebastianbergmann/phpunit/zipball/0e32b76be457de00e83213528f6bb37e2a38fcb1",
                "reference": "0e32b76be457de00e83213528f6bb37e2a38fcb1",
                "shasum": ""
            },
            "require": {
                "doctrine/instantiator": "^1.3.1",
                "ext-dom": "*",
                "ext-json": "*",
                "ext-libxml": "*",
                "ext-mbstring": "*",
                "ext-xml": "*",
                "ext-xmlwriter": "*",
                "myclabs/deep-copy": "^1.10.1",
                "phar-io/manifest": "^2.0.3",
                "phar-io/version": "^3.0.2",
                "php": ">=7.3",
                "phpspec/prophecy": "^1.12.1",
                "phpunit/php-code-coverage": "^9.2.13",
                "phpunit/php-file-iterator": "^3.0.5",
                "phpunit/php-invoker": "^3.1.1",
                "phpunit/php-text-template": "^2.0.3",
                "phpunit/php-timer": "^5.0.2",
                "sebastian/cli-parser": "^1.0.1",
                "sebastian/code-unit": "^1.0.6",
                "sebastian/comparator": "^4.0.5",
                "sebastian/diff": "^4.0.3",
                "sebastian/environment": "^5.1.3",
                "sebastian/exporter": "^4.0.3",
                "sebastian/global-state": "^5.0.1",
                "sebastian/object-enumerator": "^4.0.3",
                "sebastian/resource-operations": "^3.0.3",
                "sebastian/type": "^3.0",
                "sebastian/version": "^3.0.2"
            },
            "require-dev": {
                "phpspec/prophecy-phpunit": "^2.0.1"
            },
            "suggest": {
                "ext-soap": "*",
                "ext-xdebug": "*"
            },
            "bin": [
                "phpunit"
            ],
            "type": "library",
            "extra": {
                "branch-alias": {
                    "dev-master": "9.5-dev"
                }
            },
            "autoload": {
                "files": [
                    "src/Framework/Assert/Functions.php"
                ],
                "classmap": [
                    "src/"
                ]
            },
            "notification-url": "https://packagist.org/downloads/",
            "license": [
                "BSD-3-Clause"
            ],
            "authors": [
                {
                    "name": "Sebastian Bergmann",
                    "email": "sebastian@phpunit.de",
                    "role": "lead"
                }
            ],
            "description": "The PHP Unit Testing framework.",
            "homepage": "https://phpunit.de/",
            "keywords": [
                "phpunit",
                "testing",
                "xunit"
            ],
            "support": {
                "issues": "https://github.com/sebastianbergmann/phpunit/issues",
                "source": "https://github.com/sebastianbergmann/phpunit/tree/9.5.21"
            },
            "funding": [
                {
                    "url": "https://phpunit.de/sponsors.html",
                    "type": "custom"
                },
                {
                    "url": "https://github.com/sebastianbergmann",
                    "type": "github"
                }
            ],
            "time": "2022-06-19T12:14:25+00:00"
        },
        {
            "name": "sebastian/cli-parser",
            "version": "1.0.1",
            "source": {
                "type": "git",
                "url": "https://github.com/sebastianbergmann/cli-parser.git",
                "reference": "442e7c7e687e42adc03470c7b668bc4b2402c0b2"
            },
            "dist": {
                "type": "zip",
                "url": "https://api.github.com/repos/sebastianbergmann/cli-parser/zipball/442e7c7e687e42adc03470c7b668bc4b2402c0b2",
                "reference": "442e7c7e687e42adc03470c7b668bc4b2402c0b2",
                "shasum": ""
            },
            "require": {
                "php": ">=7.3"
            },
            "require-dev": {
                "phpunit/phpunit": "^9.3"
            },
            "type": "library",
            "extra": {
                "branch-alias": {
                    "dev-master": "1.0-dev"
                }
            },
            "autoload": {
                "classmap": [
                    "src/"
                ]
            },
            "notification-url": "https://packagist.org/downloads/",
            "license": [
                "BSD-3-Clause"
            ],
            "authors": [
                {
                    "name": "Sebastian Bergmann",
                    "email": "sebastian@phpunit.de",
                    "role": "lead"
                }
            ],
            "description": "Library for parsing CLI options",
            "homepage": "https://github.com/sebastianbergmann/cli-parser",
            "support": {
                "issues": "https://github.com/sebastianbergmann/cli-parser/issues",
                "source": "https://github.com/sebastianbergmann/cli-parser/tree/1.0.1"
            },
            "funding": [
                {
                    "url": "https://github.com/sebastianbergmann",
                    "type": "github"
                }
            ],
            "time": "2020-09-28T06:08:49+00:00"
        },
        {
            "name": "sebastian/code-unit",
            "version": "1.0.8",
            "source": {
                "type": "git",
                "url": "https://github.com/sebastianbergmann/code-unit.git",
                "reference": "1fc9f64c0927627ef78ba436c9b17d967e68e120"
            },
            "dist": {
                "type": "zip",
                "url": "https://api.github.com/repos/sebastianbergmann/code-unit/zipball/1fc9f64c0927627ef78ba436c9b17d967e68e120",
                "reference": "1fc9f64c0927627ef78ba436c9b17d967e68e120",
                "shasum": ""
            },
            "require": {
                "php": ">=7.3"
            },
            "require-dev": {
                "phpunit/phpunit": "^9.3"
            },
            "type": "library",
            "extra": {
                "branch-alias": {
                    "dev-master": "1.0-dev"
                }
            },
            "autoload": {
                "classmap": [
                    "src/"
                ]
            },
            "notification-url": "https://packagist.org/downloads/",
            "license": [
                "BSD-3-Clause"
            ],
            "authors": [
                {
                    "name": "Sebastian Bergmann",
                    "email": "sebastian@phpunit.de",
                    "role": "lead"
                }
            ],
            "description": "Collection of value objects that represent the PHP code units",
            "homepage": "https://github.com/sebastianbergmann/code-unit",
            "support": {
                "issues": "https://github.com/sebastianbergmann/code-unit/issues",
                "source": "https://github.com/sebastianbergmann/code-unit/tree/1.0.8"
            },
            "funding": [
                {
                    "url": "https://github.com/sebastianbergmann",
                    "type": "github"
                }
            ],
            "time": "2020-10-26T13:08:54+00:00"
        },
        {
            "name": "sebastian/code-unit-reverse-lookup",
            "version": "2.0.3",
            "source": {
                "type": "git",
                "url": "https://github.com/sebastianbergmann/code-unit-reverse-lookup.git",
                "reference": "ac91f01ccec49fb77bdc6fd1e548bc70f7faa3e5"
            },
            "dist": {
                "type": "zip",
                "url": "https://api.github.com/repos/sebastianbergmann/code-unit-reverse-lookup/zipball/ac91f01ccec49fb77bdc6fd1e548bc70f7faa3e5",
                "reference": "ac91f01ccec49fb77bdc6fd1e548bc70f7faa3e5",
                "shasum": ""
            },
            "require": {
                "php": ">=7.3"
            },
            "require-dev": {
                "phpunit/phpunit": "^9.3"
            },
            "type": "library",
            "extra": {
                "branch-alias": {
                    "dev-master": "2.0-dev"
                }
            },
            "autoload": {
                "classmap": [
                    "src/"
                ]
            },
            "notification-url": "https://packagist.org/downloads/",
            "license": [
                "BSD-3-Clause"
            ],
            "authors": [
                {
                    "name": "Sebastian Bergmann",
                    "email": "sebastian@phpunit.de"
                }
            ],
            "description": "Looks up which function or method a line of code belongs to",
            "homepage": "https://github.com/sebastianbergmann/code-unit-reverse-lookup/",
            "support": {
                "issues": "https://github.com/sebastianbergmann/code-unit-reverse-lookup/issues",
                "source": "https://github.com/sebastianbergmann/code-unit-reverse-lookup/tree/2.0.3"
            },
            "funding": [
                {
                    "url": "https://github.com/sebastianbergmann",
                    "type": "github"
                }
            ],
            "time": "2020-09-28T05:30:19+00:00"
        },
        {
            "name": "sebastian/comparator",
            "version": "4.0.6",
            "source": {
                "type": "git",
                "url": "https://github.com/sebastianbergmann/comparator.git",
                "reference": "55f4261989e546dc112258c7a75935a81a7ce382"
            },
            "dist": {
                "type": "zip",
                "url": "https://api.github.com/repos/sebastianbergmann/comparator/zipball/55f4261989e546dc112258c7a75935a81a7ce382",
                "reference": "55f4261989e546dc112258c7a75935a81a7ce382",
                "shasum": ""
            },
            "require": {
                "php": ">=7.3",
                "sebastian/diff": "^4.0",
                "sebastian/exporter": "^4.0"
            },
            "require-dev": {
                "phpunit/phpunit": "^9.3"
            },
            "type": "library",
            "extra": {
                "branch-alias": {
                    "dev-master": "4.0-dev"
                }
            },
            "autoload": {
                "classmap": [
                    "src/"
                ]
            },
            "notification-url": "https://packagist.org/downloads/",
            "license": [
                "BSD-3-Clause"
            ],
            "authors": [
                {
                    "name": "Sebastian Bergmann",
                    "email": "sebastian@phpunit.de"
                },
                {
                    "name": "Jeff Welch",
                    "email": "whatthejeff@gmail.com"
                },
                {
                    "name": "Volker Dusch",
                    "email": "github@wallbash.com"
                },
                {
                    "name": "Bernhard Schussek",
                    "email": "bschussek@2bepublished.at"
                }
            ],
            "description": "Provides the functionality to compare PHP values for equality",
            "homepage": "https://github.com/sebastianbergmann/comparator",
            "keywords": [
                "comparator",
                "compare",
                "equality"
            ],
            "support": {
                "issues": "https://github.com/sebastianbergmann/comparator/issues",
                "source": "https://github.com/sebastianbergmann/comparator/tree/4.0.6"
            },
            "funding": [
                {
                    "url": "https://github.com/sebastianbergmann",
                    "type": "github"
                }
            ],
            "time": "2020-10-26T15:49:45+00:00"
        },
        {
            "name": "sebastian/complexity",
            "version": "2.0.2",
            "source": {
                "type": "git",
                "url": "https://github.com/sebastianbergmann/complexity.git",
                "reference": "739b35e53379900cc9ac327b2147867b8b6efd88"
            },
            "dist": {
                "type": "zip",
                "url": "https://api.github.com/repos/sebastianbergmann/complexity/zipball/739b35e53379900cc9ac327b2147867b8b6efd88",
                "reference": "739b35e53379900cc9ac327b2147867b8b6efd88",
                "shasum": ""
            },
            "require": {
                "nikic/php-parser": "^4.7",
                "php": ">=7.3"
            },
            "require-dev": {
                "phpunit/phpunit": "^9.3"
            },
            "type": "library",
            "extra": {
                "branch-alias": {
                    "dev-master": "2.0-dev"
                }
            },
            "autoload": {
                "classmap": [
                    "src/"
                ]
            },
            "notification-url": "https://packagist.org/downloads/",
            "license": [
                "BSD-3-Clause"
            ],
            "authors": [
                {
                    "name": "Sebastian Bergmann",
                    "email": "sebastian@phpunit.de",
                    "role": "lead"
                }
            ],
            "description": "Library for calculating the complexity of PHP code units",
            "homepage": "https://github.com/sebastianbergmann/complexity",
            "support": {
                "issues": "https://github.com/sebastianbergmann/complexity/issues",
                "source": "https://github.com/sebastianbergmann/complexity/tree/2.0.2"
            },
            "funding": [
                {
                    "url": "https://github.com/sebastianbergmann",
                    "type": "github"
                }
            ],
            "time": "2020-10-26T15:52:27+00:00"
        },
        {
            "name": "sebastian/diff",
            "version": "4.0.4",
            "source": {
                "type": "git",
                "url": "https://github.com/sebastianbergmann/diff.git",
                "reference": "3461e3fccc7cfdfc2720be910d3bd73c69be590d"
            },
            "dist": {
                "type": "zip",
                "url": "https://api.github.com/repos/sebastianbergmann/diff/zipball/3461e3fccc7cfdfc2720be910d3bd73c69be590d",
                "reference": "3461e3fccc7cfdfc2720be910d3bd73c69be590d",
                "shasum": ""
            },
            "require": {
                "php": ">=7.3"
            },
            "require-dev": {
                "phpunit/phpunit": "^9.3",
                "symfony/process": "^4.2 || ^5"
            },
            "type": "library",
            "extra": {
                "branch-alias": {
                    "dev-master": "4.0-dev"
                }
            },
            "autoload": {
                "classmap": [
                    "src/"
                ]
            },
            "notification-url": "https://packagist.org/downloads/",
            "license": [
                "BSD-3-Clause"
            ],
            "authors": [
                {
                    "name": "Sebastian Bergmann",
                    "email": "sebastian@phpunit.de"
                },
                {
                    "name": "Kore Nordmann",
                    "email": "mail@kore-nordmann.de"
                }
            ],
            "description": "Diff implementation",
            "homepage": "https://github.com/sebastianbergmann/diff",
            "keywords": [
                "diff",
                "udiff",
                "unidiff",
                "unified diff"
            ],
            "support": {
                "issues": "https://github.com/sebastianbergmann/diff/issues",
                "source": "https://github.com/sebastianbergmann/diff/tree/4.0.4"
            },
            "funding": [
                {
                    "url": "https://github.com/sebastianbergmann",
                    "type": "github"
                }
            ],
            "time": "2020-10-26T13:10:38+00:00"
        },
        {
            "name": "sebastian/environment",
            "version": "5.1.4",
            "source": {
                "type": "git",
                "url": "https://github.com/sebastianbergmann/environment.git",
                "reference": "1b5dff7bb151a4db11d49d90e5408e4e938270f7"
            },
            "dist": {
                "type": "zip",
                "url": "https://api.github.com/repos/sebastianbergmann/environment/zipball/1b5dff7bb151a4db11d49d90e5408e4e938270f7",
                "reference": "1b5dff7bb151a4db11d49d90e5408e4e938270f7",
                "shasum": ""
            },
            "require": {
                "php": ">=7.3"
            },
            "require-dev": {
                "phpunit/phpunit": "^9.3"
            },
            "suggest": {
                "ext-posix": "*"
            },
            "type": "library",
            "extra": {
                "branch-alias": {
                    "dev-master": "5.1-dev"
                }
            },
            "autoload": {
                "classmap": [
                    "src/"
                ]
            },
            "notification-url": "https://packagist.org/downloads/",
            "license": [
                "BSD-3-Clause"
            ],
            "authors": [
                {
                    "name": "Sebastian Bergmann",
                    "email": "sebastian@phpunit.de"
                }
            ],
            "description": "Provides functionality to handle HHVM/PHP environments",
            "homepage": "http://www.github.com/sebastianbergmann/environment",
            "keywords": [
                "Xdebug",
                "environment",
                "hhvm"
            ],
            "support": {
                "issues": "https://github.com/sebastianbergmann/environment/issues",
                "source": "https://github.com/sebastianbergmann/environment/tree/5.1.4"
            },
            "funding": [
                {
                    "url": "https://github.com/sebastianbergmann",
                    "type": "github"
                }
            ],
            "time": "2022-04-03T09:37:03+00:00"
        },
        {
            "name": "sebastian/exporter",
            "version": "4.0.4",
            "source": {
                "type": "git",
                "url": "https://github.com/sebastianbergmann/exporter.git",
                "reference": "65e8b7db476c5dd267e65eea9cab77584d3cfff9"
            },
            "dist": {
                "type": "zip",
                "url": "https://api.github.com/repos/sebastianbergmann/exporter/zipball/65e8b7db476c5dd267e65eea9cab77584d3cfff9",
                "reference": "65e8b7db476c5dd267e65eea9cab77584d3cfff9",
                "shasum": ""
            },
            "require": {
                "php": ">=7.3",
                "sebastian/recursion-context": "^4.0"
            },
            "require-dev": {
                "ext-mbstring": "*",
                "phpunit/phpunit": "^9.3"
            },
            "type": "library",
            "extra": {
                "branch-alias": {
                    "dev-master": "4.0-dev"
                }
            },
            "autoload": {
                "classmap": [
                    "src/"
                ]
            },
            "notification-url": "https://packagist.org/downloads/",
            "license": [
                "BSD-3-Clause"
            ],
            "authors": [
                {
                    "name": "Sebastian Bergmann",
                    "email": "sebastian@phpunit.de"
                },
                {
                    "name": "Jeff Welch",
                    "email": "whatthejeff@gmail.com"
                },
                {
                    "name": "Volker Dusch",
                    "email": "github@wallbash.com"
                },
                {
                    "name": "Adam Harvey",
                    "email": "aharvey@php.net"
                },
                {
                    "name": "Bernhard Schussek",
                    "email": "bschussek@gmail.com"
                }
            ],
            "description": "Provides the functionality to export PHP variables for visualization",
            "homepage": "https://www.github.com/sebastianbergmann/exporter",
            "keywords": [
                "export",
                "exporter"
            ],
            "support": {
                "issues": "https://github.com/sebastianbergmann/exporter/issues",
                "source": "https://github.com/sebastianbergmann/exporter/tree/4.0.4"
            },
            "funding": [
                {
                    "url": "https://github.com/sebastianbergmann",
                    "type": "github"
                }
            ],
            "time": "2021-11-11T14:18:36+00:00"
        },
        {
            "name": "sebastian/global-state",
            "version": "5.0.5",
            "source": {
                "type": "git",
                "url": "https://github.com/sebastianbergmann/global-state.git",
                "reference": "0ca8db5a5fc9c8646244e629625ac486fa286bf2"
            },
            "dist": {
                "type": "zip",
                "url": "https://api.github.com/repos/sebastianbergmann/global-state/zipball/0ca8db5a5fc9c8646244e629625ac486fa286bf2",
                "reference": "0ca8db5a5fc9c8646244e629625ac486fa286bf2",
                "shasum": ""
            },
            "require": {
                "php": ">=7.3",
                "sebastian/object-reflector": "^2.0",
                "sebastian/recursion-context": "^4.0"
            },
            "require-dev": {
                "ext-dom": "*",
                "phpunit/phpunit": "^9.3"
            },
            "suggest": {
                "ext-uopz": "*"
            },
            "type": "library",
            "extra": {
                "branch-alias": {
                    "dev-master": "5.0-dev"
                }
            },
            "autoload": {
                "classmap": [
                    "src/"
                ]
            },
            "notification-url": "https://packagist.org/downloads/",
            "license": [
                "BSD-3-Clause"
            ],
            "authors": [
                {
                    "name": "Sebastian Bergmann",
                    "email": "sebastian@phpunit.de"
                }
            ],
            "description": "Snapshotting of global state",
            "homepage": "http://www.github.com/sebastianbergmann/global-state",
            "keywords": [
                "global state"
            ],
            "support": {
                "issues": "https://github.com/sebastianbergmann/global-state/issues",
                "source": "https://github.com/sebastianbergmann/global-state/tree/5.0.5"
            },
            "funding": [
                {
                    "url": "https://github.com/sebastianbergmann",
                    "type": "github"
                }
            ],
            "time": "2022-02-14T08:28:10+00:00"
        },
        {
            "name": "sebastian/lines-of-code",
            "version": "1.0.3",
            "source": {
                "type": "git",
                "url": "https://github.com/sebastianbergmann/lines-of-code.git",
                "reference": "c1c2e997aa3146983ed888ad08b15470a2e22ecc"
            },
            "dist": {
                "type": "zip",
                "url": "https://api.github.com/repos/sebastianbergmann/lines-of-code/zipball/c1c2e997aa3146983ed888ad08b15470a2e22ecc",
                "reference": "c1c2e997aa3146983ed888ad08b15470a2e22ecc",
                "shasum": ""
            },
            "require": {
                "nikic/php-parser": "^4.6",
                "php": ">=7.3"
            },
            "require-dev": {
                "phpunit/phpunit": "^9.3"
            },
            "type": "library",
            "extra": {
                "branch-alias": {
                    "dev-master": "1.0-dev"
                }
            },
            "autoload": {
                "classmap": [
                    "src/"
                ]
            },
            "notification-url": "https://packagist.org/downloads/",
            "license": [
                "BSD-3-Clause"
            ],
            "authors": [
                {
                    "name": "Sebastian Bergmann",
                    "email": "sebastian@phpunit.de",
                    "role": "lead"
                }
            ],
            "description": "Library for counting the lines of code in PHP source code",
            "homepage": "https://github.com/sebastianbergmann/lines-of-code",
            "support": {
                "issues": "https://github.com/sebastianbergmann/lines-of-code/issues",
                "source": "https://github.com/sebastianbergmann/lines-of-code/tree/1.0.3"
            },
            "funding": [
                {
                    "url": "https://github.com/sebastianbergmann",
                    "type": "github"
                }
            ],
            "time": "2020-11-28T06:42:11+00:00"
        },
        {
            "name": "sebastian/object-enumerator",
            "version": "4.0.4",
            "source": {
                "type": "git",
                "url": "https://github.com/sebastianbergmann/object-enumerator.git",
                "reference": "5c9eeac41b290a3712d88851518825ad78f45c71"
            },
            "dist": {
                "type": "zip",
                "url": "https://api.github.com/repos/sebastianbergmann/object-enumerator/zipball/5c9eeac41b290a3712d88851518825ad78f45c71",
                "reference": "5c9eeac41b290a3712d88851518825ad78f45c71",
                "shasum": ""
            },
            "require": {
                "php": ">=7.3",
                "sebastian/object-reflector": "^2.0",
                "sebastian/recursion-context": "^4.0"
            },
            "require-dev": {
                "phpunit/phpunit": "^9.3"
            },
            "type": "library",
            "extra": {
                "branch-alias": {
                    "dev-master": "4.0-dev"
                }
            },
            "autoload": {
                "classmap": [
                    "src/"
                ]
            },
            "notification-url": "https://packagist.org/downloads/",
            "license": [
                "BSD-3-Clause"
            ],
            "authors": [
                {
                    "name": "Sebastian Bergmann",
                    "email": "sebastian@phpunit.de"
                }
            ],
            "description": "Traverses array structures and object graphs to enumerate all referenced objects",
            "homepage": "https://github.com/sebastianbergmann/object-enumerator/",
            "support": {
                "issues": "https://github.com/sebastianbergmann/object-enumerator/issues",
                "source": "https://github.com/sebastianbergmann/object-enumerator/tree/4.0.4"
            },
            "funding": [
                {
                    "url": "https://github.com/sebastianbergmann",
                    "type": "github"
                }
            ],
            "time": "2020-10-26T13:12:34+00:00"
        },
        {
            "name": "sebastian/object-reflector",
            "version": "2.0.4",
            "source": {
                "type": "git",
                "url": "https://github.com/sebastianbergmann/object-reflector.git",
                "reference": "b4f479ebdbf63ac605d183ece17d8d7fe49c15c7"
            },
            "dist": {
                "type": "zip",
                "url": "https://api.github.com/repos/sebastianbergmann/object-reflector/zipball/b4f479ebdbf63ac605d183ece17d8d7fe49c15c7",
                "reference": "b4f479ebdbf63ac605d183ece17d8d7fe49c15c7",
                "shasum": ""
            },
            "require": {
                "php": ">=7.3"
            },
            "require-dev": {
                "phpunit/phpunit": "^9.3"
            },
            "type": "library",
            "extra": {
                "branch-alias": {
                    "dev-master": "2.0-dev"
                }
            },
            "autoload": {
                "classmap": [
                    "src/"
                ]
            },
            "notification-url": "https://packagist.org/downloads/",
            "license": [
                "BSD-3-Clause"
            ],
            "authors": [
                {
                    "name": "Sebastian Bergmann",
                    "email": "sebastian@phpunit.de"
                }
            ],
            "description": "Allows reflection of object attributes, including inherited and non-public ones",
            "homepage": "https://github.com/sebastianbergmann/object-reflector/",
            "support": {
                "issues": "https://github.com/sebastianbergmann/object-reflector/issues",
                "source": "https://github.com/sebastianbergmann/object-reflector/tree/2.0.4"
            },
            "funding": [
                {
                    "url": "https://github.com/sebastianbergmann",
                    "type": "github"
                }
            ],
            "time": "2020-10-26T13:14:26+00:00"
        },
        {
            "name": "sebastian/recursion-context",
            "version": "4.0.4",
            "source": {
                "type": "git",
                "url": "https://github.com/sebastianbergmann/recursion-context.git",
                "reference": "cd9d8cf3c5804de4341c283ed787f099f5506172"
            },
            "dist": {
                "type": "zip",
                "url": "https://api.github.com/repos/sebastianbergmann/recursion-context/zipball/cd9d8cf3c5804de4341c283ed787f099f5506172",
                "reference": "cd9d8cf3c5804de4341c283ed787f099f5506172",
                "shasum": ""
            },
            "require": {
                "php": ">=7.3"
            },
            "require-dev": {
                "phpunit/phpunit": "^9.3"
            },
            "type": "library",
            "extra": {
                "branch-alias": {
                    "dev-master": "4.0-dev"
                }
            },
            "autoload": {
                "classmap": [
                    "src/"
                ]
            },
            "notification-url": "https://packagist.org/downloads/",
            "license": [
                "BSD-3-Clause"
            ],
            "authors": [
                {
                    "name": "Sebastian Bergmann",
                    "email": "sebastian@phpunit.de"
                },
                {
                    "name": "Jeff Welch",
                    "email": "whatthejeff@gmail.com"
                },
                {
                    "name": "Adam Harvey",
                    "email": "aharvey@php.net"
                }
            ],
            "description": "Provides functionality to recursively process PHP variables",
            "homepage": "http://www.github.com/sebastianbergmann/recursion-context",
            "support": {
                "issues": "https://github.com/sebastianbergmann/recursion-context/issues",
                "source": "https://github.com/sebastianbergmann/recursion-context/tree/4.0.4"
            },
            "funding": [
                {
                    "url": "https://github.com/sebastianbergmann",
                    "type": "github"
                }
            ],
            "time": "2020-10-26T13:17:30+00:00"
        },
        {
            "name": "sebastian/resource-operations",
            "version": "3.0.3",
            "source": {
                "type": "git",
                "url": "https://github.com/sebastianbergmann/resource-operations.git",
                "reference": "0f4443cb3a1d92ce809899753bc0d5d5a8dd19a8"
            },
            "dist": {
                "type": "zip",
                "url": "https://api.github.com/repos/sebastianbergmann/resource-operations/zipball/0f4443cb3a1d92ce809899753bc0d5d5a8dd19a8",
                "reference": "0f4443cb3a1d92ce809899753bc0d5d5a8dd19a8",
                "shasum": ""
            },
            "require": {
                "php": ">=7.3"
            },
            "require-dev": {
                "phpunit/phpunit": "^9.0"
            },
            "type": "library",
            "extra": {
                "branch-alias": {
                    "dev-master": "3.0-dev"
                }
            },
            "autoload": {
                "classmap": [
                    "src/"
                ]
            },
            "notification-url": "https://packagist.org/downloads/",
            "license": [
                "BSD-3-Clause"
            ],
            "authors": [
                {
                    "name": "Sebastian Bergmann",
                    "email": "sebastian@phpunit.de"
                }
            ],
            "description": "Provides a list of PHP built-in functions that operate on resources",
            "homepage": "https://www.github.com/sebastianbergmann/resource-operations",
            "support": {
                "issues": "https://github.com/sebastianbergmann/resource-operations/issues",
                "source": "https://github.com/sebastianbergmann/resource-operations/tree/3.0.3"
            },
            "funding": [
                {
                    "url": "https://github.com/sebastianbergmann",
                    "type": "github"
                }
            ],
            "time": "2020-09-28T06:45:17+00:00"
        },
        {
            "name": "sebastian/type",
            "version": "3.0.0",
            "source": {
                "type": "git",
                "url": "https://github.com/sebastianbergmann/type.git",
                "reference": "b233b84bc4465aff7b57cf1c4bc75c86d00d6dad"
            },
            "dist": {
                "type": "zip",
                "url": "https://api.github.com/repos/sebastianbergmann/type/zipball/b233b84bc4465aff7b57cf1c4bc75c86d00d6dad",
                "reference": "b233b84bc4465aff7b57cf1c4bc75c86d00d6dad",
                "shasum": ""
            },
            "require": {
                "php": ">=7.3"
            },
            "require-dev": {
                "phpunit/phpunit": "^9.5"
            },
            "type": "library",
            "extra": {
                "branch-alias": {
                    "dev-master": "3.0-dev"
                }
            },
            "autoload": {
                "classmap": [
                    "src/"
                ]
            },
            "notification-url": "https://packagist.org/downloads/",
            "license": [
                "BSD-3-Clause"
            ],
            "authors": [
                {
                    "name": "Sebastian Bergmann",
                    "email": "sebastian@phpunit.de",
                    "role": "lead"
                }
            ],
            "description": "Collection of value objects that represent the types of the PHP type system",
            "homepage": "https://github.com/sebastianbergmann/type",
            "support": {
                "issues": "https://github.com/sebastianbergmann/type/issues",
                "source": "https://github.com/sebastianbergmann/type/tree/3.0.0"
            },
            "funding": [
                {
                    "url": "https://github.com/sebastianbergmann",
                    "type": "github"
                }
            ],
            "time": "2022-03-15T09:54:48+00:00"
        },
        {
            "name": "sebastian/version",
            "version": "3.0.2",
            "source": {
                "type": "git",
                "url": "https://github.com/sebastianbergmann/version.git",
                "reference": "c6c1022351a901512170118436c764e473f6de8c"
            },
            "dist": {
                "type": "zip",
                "url": "https://api.github.com/repos/sebastianbergmann/version/zipball/c6c1022351a901512170118436c764e473f6de8c",
                "reference": "c6c1022351a901512170118436c764e473f6de8c",
                "shasum": ""
            },
            "require": {
                "php": ">=7.3"
            },
            "type": "library",
            "extra": {
                "branch-alias": {
                    "dev-master": "3.0-dev"
                }
            },
            "autoload": {
                "classmap": [
                    "src/"
                ]
            },
            "notification-url": "https://packagist.org/downloads/",
            "license": [
                "BSD-3-Clause"
            ],
            "authors": [
                {
                    "name": "Sebastian Bergmann",
                    "email": "sebastian@phpunit.de",
                    "role": "lead"
                }
            ],
            "description": "Library that helps with managing the version number of Git-hosted PHP projects",
            "homepage": "https://github.com/sebastianbergmann/version",
            "support": {
                "issues": "https://github.com/sebastianbergmann/version/issues",
                "source": "https://github.com/sebastianbergmann/version/tree/3.0.2"
            },
            "funding": [
                {
                    "url": "https://github.com/sebastianbergmann",
                    "type": "github"
                }
            ],
            "time": "2020-09-28T06:39:44+00:00"
        },
        {
            "name": "theseer/tokenizer",
            "version": "1.2.1",
            "source": {
                "type": "git",
                "url": "https://github.com/theseer/tokenizer.git",
                "reference": "34a41e998c2183e22995f158c581e7b5e755ab9e"
            },
            "dist": {
                "type": "zip",
                "url": "https://api.github.com/repos/theseer/tokenizer/zipball/34a41e998c2183e22995f158c581e7b5e755ab9e",
                "reference": "34a41e998c2183e22995f158c581e7b5e755ab9e",
                "shasum": ""
            },
            "require": {
                "ext-dom": "*",
                "ext-tokenizer": "*",
                "ext-xmlwriter": "*",
                "php": "^7.2 || ^8.0"
            },
            "type": "library",
            "autoload": {
                "classmap": [
                    "src/"
                ]
            },
            "notification-url": "https://packagist.org/downloads/",
            "license": [
                "BSD-3-Clause"
            ],
            "authors": [
                {
                    "name": "Arne Blankerts",
                    "email": "arne@blankerts.de",
                    "role": "Developer"
                }
            ],
            "description": "A small library for converting tokenized PHP source code into XML and potentially other formats",
            "support": {
                "issues": "https://github.com/theseer/tokenizer/issues",
                "source": "https://github.com/theseer/tokenizer/tree/1.2.1"
            },
            "funding": [
                {
                    "url": "https://github.com/theseer",
                    "type": "github"
                }
            ],
            "time": "2021-07-28T10:34:58+00:00"
        }
    ],
    "aliases": [],
    "minimum-stability": "stable",
    "stability-flags": {
        "pocketmine/bedrock-block-upgrade-schema": 20,
        "pocketmine/bedrock-item-upgrade-schema": 20,
        "nethergamesmc/bedrock-data": 20,
        "nethergamesmc/bedrock-protocol": 20
    },
    "prefer-stable": false,
    "prefer-lowest": false,
    "platform": {
        "php": "^8.0",
        "php-64bit": "*",
        "ext-chunkutils2": "^0.3.1",
        "ext-crypto": "^0.3.1",
        "ext-ctype": "*",
        "ext-curl": "*",
        "ext-date": "*",
        "ext-gmp": "*",
        "ext-hash": "*",
        "ext-igbinary": "^3.0.1",
        "ext-json": "*",
        "ext-leveldb": "^0.2.1 || ^0.3.0",
        "ext-mbstring": "*",
        "ext-morton": "^0.1.0",
        "ext-openssl": "*",
        "ext-pcre": "*",
        "ext-phar": "*",
        "ext-pthreads": "^4.0",
        "ext-reflection": "*",
        "ext-simplexml": "*",
        "ext-sockets": "*",
        "ext-spl": "*",
        "ext-yaml": ">=2.0.0",
        "ext-zip": "*",
        "ext-zlib": ">=1.2.11",
        "composer-runtime-api": "^2.0"
    },
    "platform-dev": [],
    "platform-overrides": {
        "php": "8.0.0"
    },
    "plugin-api-version": "2.3.0"
}<|MERGE_RESOLUTION|>--- conflicted
+++ resolved
@@ -4,11 +4,7 @@
         "Read more about it at https://getcomposer.org/doc/01-basic-usage.md#installing-dependencies",
         "This file is @generated automatically"
     ],
-<<<<<<< HEAD
-    "content-hash": "9db356fee03cce604e5eabeb6265ff16",
-=======
-    "content-hash": "5e91ab5b70093a7566adf2d1be7a7dbc",
->>>>>>> d5762d3f
+    "content-hash": "a27a0774ebd240ad4c2e315a43bfaf07",
     "packages": [
         {
             "name": "adhocore/json-comment",
@@ -226,12 +222,12 @@
             "source": {
                 "type": "git",
                 "url": "https://github.com/NetherGamesMC/BedrockProtocol.git",
-                "reference": "f670f2c48de1f9f863f9194a4dbed56025b73a9e"
-            },
-            "dist": {
-                "type": "zip",
-                "url": "https://api.github.com/repos/NetherGamesMC/BedrockProtocol/zipball/f670f2c48de1f9f863f9194a4dbed56025b73a9e",
-                "reference": "f670f2c48de1f9f863f9194a4dbed56025b73a9e",
+                "reference": "9d111c8e3cc8048d7d311c457f318e7b344d6996"
+            },
+            "dist": {
+                "type": "zip",
+                "url": "https://api.github.com/repos/NetherGamesMC/BedrockProtocol/zipball/9d111c8e3cc8048d7d311c457f318e7b344d6996",
+                "reference": "9d111c8e3cc8048d7d311c457f318e7b344d6996",
                 "shasum": ""
             },
             "require": {
@@ -274,7 +270,7 @@
             "support": {
                 "source": "https://github.com/NetherGamesMC/BedrockProtocol/tree/master"
             },
-            "time": "2022-07-17T17:48:25+00:00"
+            "time": "2022-08-24T19:50:18+00:00"
         },
         {
             "name": "netresearch/jsonmapper",
@@ -355,35 +351,6 @@
             "time": "2022-08-07T19:29:31+00:00"
         },
         {
-<<<<<<< HEAD
-=======
-            "name": "pocketmine/bedrock-data",
-            "version": "dev-modern-world-support",
-            "source": {
-                "type": "git",
-                "url": "https://github.com/pmmp/BedrockData.git",
-                "reference": "6f480c67ed03abb1b2641802879f5c1aeda11cc2"
-            },
-            "dist": {
-                "type": "zip",
-                "url": "https://api.github.com/repos/pmmp/BedrockData/zipball/6f480c67ed03abb1b2641802879f5c1aeda11cc2",
-                "reference": "6f480c67ed03abb1b2641802879f5c1aeda11cc2",
-                "shasum": ""
-            },
-            "type": "library",
-            "notification-url": "https://packagist.org/downloads/",
-            "license": [
-                "CC0-1.0"
-            ],
-            "description": "Blobs of data generated from Minecraft: Bedrock Edition, used by PocketMine-MP",
-            "support": {
-                "issues": "https://github.com/pmmp/BedrockData/issues",
-                "source": "https://github.com/pmmp/BedrockData/tree/modern-world-support"
-            },
-            "time": "2022-08-09T17:47:56+00:00"
-        },
-        {
->>>>>>> d5762d3f
             "name": "pocketmine/bedrock-item-upgrade-schema",
             "version": "dev-master",
             "source": {
@@ -411,56 +378,6 @@
             "time": "2022-06-08T13:47:48+00:00"
         },
         {
-<<<<<<< HEAD
-=======
-            "name": "pocketmine/bedrock-protocol",
-            "version": "12.2.0+bedrock-1.19.21",
-            "source": {
-                "type": "git",
-                "url": "https://github.com/pmmp/BedrockProtocol.git",
-                "reference": "d1b3e83f77e2c6628b64793485260cddc55d92e3"
-            },
-            "dist": {
-                "type": "zip",
-                "url": "https://api.github.com/repos/pmmp/BedrockProtocol/zipball/d1b3e83f77e2c6628b64793485260cddc55d92e3",
-                "reference": "d1b3e83f77e2c6628b64793485260cddc55d92e3",
-                "shasum": ""
-            },
-            "require": {
-                "ext-json": "*",
-                "netresearch/jsonmapper": "^4.0",
-                "php": "^8.0",
-                "pocketmine/binaryutils": "^0.2.0",
-                "pocketmine/color": "^0.2.0",
-                "pocketmine/math": "^0.3.0 || ^0.4.0",
-                "pocketmine/nbt": "^0.3.0",
-                "ramsey/uuid": "^4.1"
-            },
-            "require-dev": {
-                "phpstan/phpstan": "1.8.0",
-                "phpstan/phpstan-phpunit": "^1.0.0",
-                "phpstan/phpstan-strict-rules": "^1.0.0",
-                "phpunit/phpunit": "^9.5"
-            },
-            "type": "library",
-            "autoload": {
-                "psr-4": {
-                    "pocketmine\\network\\mcpe\\protocol\\": "src/"
-                }
-            },
-            "notification-url": "https://packagist.org/downloads/",
-            "license": [
-                "LGPL-3.0"
-            ],
-            "description": "An implementation of the Minecraft: Bedrock Edition protocol in PHP",
-            "support": {
-                "issues": "https://github.com/pmmp/BedrockProtocol/issues",
-                "source": "https://github.com/pmmp/BedrockProtocol/tree/12.2.0+bedrock-1.19.21"
-            },
-            "time": "2022-08-24T18:47:37+00:00"
-        },
-        {
->>>>>>> d5762d3f
             "name": "pocketmine/binaryutils",
             "version": "0.2.4",
             "source": {
