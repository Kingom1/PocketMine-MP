{
    "_readme": [
        "This file locks the dependencies of your project to a known state",
        "Read more about it at https://getcomposer.org/doc/01-basic-usage.md#installing-dependencies",
        "This file is @generated automatically"
    ],
<<<<<<< HEAD
    "content-hash": "6aa42d767f14ce036f410d0001fd3845",
=======
    "content-hash": "bcb98fdf7f5d5f441caca14fbb87c4de",
>>>>>>> ff4aa148
    "packages": [
        {
            "name": "adhocore/json-comment",
            "version": "1.1.2",
            "source": {
                "type": "git",
                "url": "https://github.com/adhocore/php-json-comment.git",
                "reference": "fc2f76979f0a44a5f5bc2a2b600d0762fe0e78e7"
            },
            "dist": {
                "type": "zip",
                "url": "https://api.github.com/repos/adhocore/php-json-comment/zipball/fc2f76979f0a44a5f5bc2a2b600d0762fe0e78e7",
                "reference": "fc2f76979f0a44a5f5bc2a2b600d0762fe0e78e7",
                "shasum": ""
            },
            "require": {
                "ext-ctype": "*",
                "php": ">=7.0"
            },
            "require-dev": {
                "phpunit/phpunit": "^6.5 || ^7.5 || ^8.5"
            },
            "type": "library",
            "autoload": {
                "psr-4": {
                    "Ahc\\Json\\": "src/"
                }
            },
            "notification-url": "https://packagist.org/downloads/",
            "license": [
                "MIT"
            ],
            "authors": [
                {
                    "name": "Jitendra Adhikari",
                    "email": "jiten.adhikary@gmail.com"
                }
            ],
            "description": "Lightweight JSON comment stripper library for PHP",
            "keywords": [
                "comment",
                "json",
                "strip-comment"
            ],
            "support": {
                "issues": "https://github.com/adhocore/php-json-comment/issues",
                "source": "https://github.com/adhocore/php-json-comment/tree/1.1.2"
            },
            "funding": [
                {
                    "url": "https://paypal.me/ji10",
                    "type": "custom"
                }
            ],
            "time": "2021-04-09T03:06:06+00:00"
        },
        {
            "name": "brick/math",
            "version": "0.9.2",
            "source": {
                "type": "git",
                "url": "https://github.com/brick/math.git",
                "reference": "dff976c2f3487d42c1db75a3b180e2b9f0e72ce0"
            },
            "dist": {
                "type": "zip",
                "url": "https://api.github.com/repos/brick/math/zipball/dff976c2f3487d42c1db75a3b180e2b9f0e72ce0",
                "reference": "dff976c2f3487d42c1db75a3b180e2b9f0e72ce0",
                "shasum": ""
            },
            "require": {
                "ext-json": "*",
                "php": "^7.1 || ^8.0"
            },
            "require-dev": {
                "php-coveralls/php-coveralls": "^2.2",
                "phpunit/phpunit": "^7.5.15 || ^8.5 || ^9.0",
                "vimeo/psalm": "4.3.2"
            },
            "type": "library",
            "autoload": {
                "psr-4": {
                    "Brick\\Math\\": "src/"
                }
            },
            "notification-url": "https://packagist.org/downloads/",
            "license": [
                "MIT"
            ],
            "description": "Arbitrary-precision arithmetic library",
            "keywords": [
                "Arbitrary-precision",
                "BigInteger",
                "BigRational",
                "arithmetic",
                "bigdecimal",
                "bignum",
                "brick",
                "math"
            ],
            "support": {
                "issues": "https://github.com/brick/math/issues",
                "source": "https://github.com/brick/math/tree/0.9.2"
            },
            "funding": [
                {
                    "url": "https://tidelift.com/funding/github/packagist/brick/math",
                    "type": "tidelift"
                }
            ],
            "time": "2021-01-20T22:51:39+00:00"
        },
        {
            "name": "fgrosse/phpasn1",
            "version": "v2.3.0",
            "source": {
                "type": "git",
                "url": "https://github.com/fgrosse/PHPASN1.git",
                "reference": "20299033c35f4300eb656e7e8e88cf52d1d6694e"
            },
            "dist": {
                "type": "zip",
                "url": "https://api.github.com/repos/fgrosse/PHPASN1/zipball/20299033c35f4300eb656e7e8e88cf52d1d6694e",
                "reference": "20299033c35f4300eb656e7e8e88cf52d1d6694e",
                "shasum": ""
            },
            "require": {
                "php": ">=7.0.0"
            },
            "require-dev": {
                "phpunit/phpunit": "~6.3",
                "satooshi/php-coveralls": "~2.0"
            },
            "suggest": {
                "ext-bcmath": "BCmath is the fallback extension for big integer calculations",
                "ext-curl": "For loading OID information from the web if they have not bee defined statically",
                "ext-gmp": "GMP is the preferred extension for big integer calculations",
                "phpseclib/bcmath_compat": "BCmath polyfill for servers where neither GMP nor BCmath is available"
            },
            "type": "library",
            "extra": {
                "branch-alias": {
                    "dev-master": "2.0.x-dev"
                }
            },
            "autoload": {
                "psr-4": {
                    "FG\\": "lib/"
                }
            },
            "notification-url": "https://packagist.org/downloads/",
            "license": [
                "MIT"
            ],
            "authors": [
                {
                    "name": "Friedrich Große",
                    "email": "friedrich.grosse@gmail.com",
                    "homepage": "https://github.com/FGrosse",
                    "role": "Author"
                },
                {
                    "name": "All contributors",
                    "homepage": "https://github.com/FGrosse/PHPASN1/contributors"
                }
            ],
            "description": "A PHP Framework that allows you to encode and decode arbitrary ASN.1 structures using the ITU-T X.690 Encoding Rules.",
            "homepage": "https://github.com/FGrosse/PHPASN1",
            "keywords": [
                "DER",
                "asn.1",
                "asn1",
                "ber",
                "binary",
                "decoding",
                "encoding",
                "x.509",
                "x.690",
                "x509",
                "x690"
            ],
            "support": {
                "issues": "https://github.com/fgrosse/PHPASN1/issues",
                "source": "https://github.com/fgrosse/PHPASN1/tree/v2.3.0"
            },
            "time": "2021-04-24T19:01:55+00:00"
        },
        {
            "name": "netresearch/jsonmapper",
            "version": "v4.0.0",
            "source": {
                "type": "git",
                "url": "https://github.com/cweiske/jsonmapper.git",
                "reference": "8bbc021a8edb2e4a7ea2f8ad4fa9ec9dce2fcb8d"
            },
            "dist": {
                "type": "zip",
                "url": "https://api.github.com/repos/cweiske/jsonmapper/zipball/8bbc021a8edb2e4a7ea2f8ad4fa9ec9dce2fcb8d",
                "reference": "8bbc021a8edb2e4a7ea2f8ad4fa9ec9dce2fcb8d",
                "shasum": ""
            },
            "require": {
                "ext-json": "*",
                "ext-pcre": "*",
                "ext-reflection": "*",
                "ext-spl": "*",
                "php": ">=7.1"
            },
            "require-dev": {
                "phpunit/phpunit": "~7.5 || ~8.0 || ~9.0",
                "squizlabs/php_codesniffer": "~3.5"
            },
            "type": "library",
            "autoload": {
                "psr-0": {
                    "JsonMapper": "src/"
                }
            },
            "notification-url": "https://packagist.org/downloads/",
            "license": [
                "OSL-3.0"
            ],
            "authors": [
                {
                    "name": "Christian Weiske",
                    "email": "cweiske@cweiske.de",
                    "homepage": "http://github.com/cweiske/jsonmapper/",
                    "role": "Developer"
                }
            ],
            "description": "Map nested JSON structures onto PHP classes",
            "support": {
                "email": "cweiske@cweiske.de",
                "issues": "https://github.com/cweiske/jsonmapper/issues",
                "source": "https://github.com/cweiske/jsonmapper/tree/v4.0.0"
            },
            "time": "2020-12-01T19:48:11+00:00"
        },
        {
            "name": "pocketmine/bedrock-protocol",
            "version": "dev-master",
            "source": {
                "type": "git",
                "url": "https://github.com/pmmp/BedrockProtocol.git",
                "reference": "88ae308a03e8e61ccfdddd42623efabe9e772b42"
            },
            "dist": {
                "type": "zip",
                "url": "https://api.github.com/repos/pmmp/BedrockProtocol/zipball/88ae308a03e8e61ccfdddd42623efabe9e772b42",
                "reference": "88ae308a03e8e61ccfdddd42623efabe9e772b42",
                "shasum": ""
            },
            "require": {
                "ext-json": "*",
                "netresearch/jsonmapper": "^4.0",
                "php": "^7.4 || ^8.0",
                "pocketmine/binaryutils": "^0.2.0",
                "pocketmine/color": "^0.2.0",
                "pocketmine/math": "^0.3.0",
                "pocketmine/nbt": "^0.3.0",
                "ramsey/uuid": "^4.1"
            },
            "require-dev": {
                "phpstan/phpstan": "0.12.93",
                "phpstan/phpstan-phpunit": "^0.12.21",
                "phpstan/phpstan-strict-rules": "^0.12.10",
                "phpunit/phpunit": "^9.5"
            },
            "default-branch": true,
            "type": "library",
            "autoload": {
                "psr-4": {
                    "pocketmine\\network\\mcpe\\protocol\\": "src/"
                }
            },
            "notification-url": "https://packagist.org/downloads/",
            "license": [
                "LGPL-3.0"
            ],
            "description": "An implementation of the Minecraft: Bedrock Edition protocol in PHP",
            "support": {
                "issues": "https://github.com/pmmp/BedrockProtocol/issues",
                "source": "https://github.com/pmmp/BedrockProtocol/tree/master"
            },
            "time": "2021-07-23T22:10:41+00:00"
        },
        {
            "name": "pocketmine/binaryutils",
            "version": "0.2.1",
            "source": {
                "type": "git",
                "url": "https://github.com/pmmp/BinaryUtils.git",
                "reference": "8cd078e2426f8100331f2d73bef10f481dad6cde"
            },
            "dist": {
                "type": "zip",
                "url": "https://api.github.com/repos/pmmp/BinaryUtils/zipball/8cd078e2426f8100331f2d73bef10f481dad6cde",
                "reference": "8cd078e2426f8100331f2d73bef10f481dad6cde",
                "shasum": ""
            },
            "require": {
                "php": "^7.4 || ^8.0",
                "php-64bit": "*"
            },
            "require-dev": {
                "phpstan/extension-installer": "^1.0",
                "phpstan/phpstan": "0.12.85",
                "phpstan/phpstan-strict-rules": "^0.12.4"
            },
            "type": "library",
            "autoload": {
                "psr-4": {
                    "pocketmine\\utils\\": "src/"
                }
            },
            "notification-url": "https://packagist.org/downloads/",
            "license": [
                "LGPL-3.0"
            ],
            "description": "Classes and methods for conveniently handling binary data",
            "support": {
                "issues": "https://github.com/pmmp/BinaryUtils/issues",
                "source": "https://github.com/pmmp/BinaryUtils/tree/0.2.1"
            },
            "time": "2021-05-30T19:42:57+00:00"
        },
        {
            "name": "pocketmine/callback-validator",
            "version": "1.0.3",
            "source": {
                "type": "git",
                "url": "https://github.com/pmmp/CallbackValidator.git",
                "reference": "64787469766bcaa7e5885242e85c23c25e8c55a2"
            },
            "dist": {
                "type": "zip",
                "url": "https://api.github.com/repos/pmmp/CallbackValidator/zipball/64787469766bcaa7e5885242e85c23c25e8c55a2",
                "reference": "64787469766bcaa7e5885242e85c23c25e8c55a2",
                "shasum": ""
            },
            "require": {
                "ext-reflection": "*",
                "php": "^7.1 || ^8.0"
            },
            "replace": {
                "daverandom/callback-validator": "*"
            },
            "require-dev": {
                "phpstan/extension-installer": "^1.0",
                "phpstan/phpstan": "0.12.59",
                "phpstan/phpstan-strict-rules": "^0.12.4",
                "phpunit/phpunit": "^7.5 || ^8.5 || ^9.0"
            },
            "type": "library",
            "autoload": {
                "psr-4": {
                    "DaveRandom\\CallbackValidator\\": "src/"
                }
            },
            "notification-url": "https://packagist.org/downloads/",
            "license": [
                "MIT"
            ],
            "authors": [
                {
                    "name": "Chris Wright",
                    "email": "cw@daverandom.com"
                }
            ],
            "description": "Fork of daverandom/callback-validator - Tools for validating callback signatures",
            "support": {
                "issues": "https://github.com/pmmp/CallbackValidator/issues",
                "source": "https://github.com/pmmp/CallbackValidator/tree/1.0.3"
            },
            "time": "2020-12-11T01:45:37+00:00"
        },
        {
            "name": "pocketmine/classloader",
            "version": "dev-master",
            "source": {
                "type": "git",
                "url": "https://github.com/pmmp/ClassLoader.git",
                "reference": "80226e0917be79ac3230606113e25134a31e6a85"
            },
            "dist": {
                "type": "zip",
                "url": "https://api.github.com/repos/pmmp/ClassLoader/zipball/80226e0917be79ac3230606113e25134a31e6a85",
                "reference": "80226e0917be79ac3230606113e25134a31e6a85",
                "shasum": ""
            },
            "require": {
                "ext-pthreads": "~3.2.0",
                "ext-reflection": "*",
                "php": "^7.2 || ^8.0"
            },
            "conflict": {
                "pocketmine/spl": "<0.4"
            },
            "require-dev": {
                "phpstan/extension-installer": "^1.0",
                "phpstan/phpstan": "0.12.80",
                "phpstan/phpstan-strict-rules": "^0.12.4",
                "phpunit/phpunit": "^8.5 || ^9.5"
            },
            "type": "library",
            "autoload": {
                "classmap": [
                    "./src"
                ]
            },
            "notification-url": "https://packagist.org/downloads/",
            "license": [
                "LGPL-3.0"
            ],
            "description": "Ad-hoc autoloading components used by PocketMine-MP",
            "support": {
                "issues": "https://github.com/pmmp/ClassLoader/issues",
                "source": "https://github.com/pmmp/ClassLoader/tree/master"
            },
            "time": "2021-05-29T23:09:32+00:00"
        },
        {
            "name": "pocketmine/color",
            "version": "0.2.0",
            "source": {
                "type": "git",
                "url": "https://github.com/pmmp/Color.git",
                "reference": "09be6ea6d76f2e33d6813c39d29c22c46c17e1d2"
            },
            "dist": {
                "type": "zip",
                "url": "https://api.github.com/repos/pmmp/Color/zipball/09be6ea6d76f2e33d6813c39d29c22c46c17e1d2",
                "reference": "09be6ea6d76f2e33d6813c39d29c22c46c17e1d2",
                "shasum": ""
            },
            "require": {
                "php": "^7.2 || ^8.0"
            },
            "require-dev": {
                "phpstan/phpstan": "0.12.59",
                "phpstan/phpstan-strict-rules": "^0.12.2"
            },
            "type": "library",
            "autoload": {
                "psr-4": {
                    "pocketmine\\color\\": "src/"
                }
            },
            "notification-url": "https://packagist.org/downloads/",
            "license": [
                "LGPL-3.0"
            ],
            "description": "Color handling library used by PocketMine-MP and related projects",
            "support": {
                "issues": "https://github.com/pmmp/Color/issues",
                "source": "https://github.com/pmmp/Color/tree/0.2.0"
            },
            "time": "2020-12-11T01:24:32+00:00"
        },
        {
            "name": "pocketmine/errorhandler",
            "version": "0.3.0",
            "source": {
                "type": "git",
                "url": "https://github.com/pmmp/ErrorHandler.git",
                "reference": "ec742b209e8056bbe855069c4eff94c9734ea19b"
            },
            "dist": {
                "type": "zip",
                "url": "https://api.github.com/repos/pmmp/ErrorHandler/zipball/ec742b209e8056bbe855069c4eff94c9734ea19b",
                "reference": "ec742b209e8056bbe855069c4eff94c9734ea19b",
                "shasum": ""
            },
            "require": {
                "php": "^7.2 || ^8.0"
            },
            "require-dev": {
                "phpstan/phpstan": "0.12.75",
                "phpstan/phpstan-strict-rules": "^0.12.2"
            },
            "type": "library",
            "autoload": {
                "psr-4": {
                    "pocketmine\\errorhandler\\": "src/"
                }
            },
            "notification-url": "https://packagist.org/downloads/",
            "license": [
                "LGPL-3.0"
            ],
            "description": "Utilities to handle nasty PHP E_* errors in a usable way",
            "support": {
                "issues": "https://github.com/pmmp/ErrorHandler/issues",
                "source": "https://github.com/pmmp/ErrorHandler/tree/0.3.0"
            },
            "time": "2021-02-12T18:56:22+00:00"
        },
        {
            "name": "pocketmine/log",
            "version": "0.3.0",
            "source": {
                "type": "git",
                "url": "https://github.com/pmmp/Log.git",
                "reference": "03ab1316da0b1978a7a1c8dd73e1c2a973cb62ec"
            },
            "dist": {
                "type": "zip",
                "url": "https://api.github.com/repos/pmmp/Log/zipball/03ab1316da0b1978a7a1c8dd73e1c2a973cb62ec",
                "reference": "03ab1316da0b1978a7a1c8dd73e1c2a973cb62ec",
                "shasum": ""
            },
            "require": {
                "php": "^7.4 || ^8.0"
            },
            "conflict": {
                "pocketmine/spl": "<0.4"
            },
            "require-dev": {
                "phpstan/phpstan": "0.12.80",
                "phpstan/phpstan-strict-rules": "^0.12.2"
            },
            "type": "library",
            "autoload": {
                "classmap": [
                    "./src"
                ]
            },
            "notification-url": "https://packagist.org/downloads/",
            "license": [
                "LGPL-3.0"
            ],
            "description": "Logging components used by PocketMine-MP and related projects",
            "support": {
                "issues": "https://github.com/pmmp/Log/issues",
                "source": "https://github.com/pmmp/Log/tree/0.3.0"
            },
            "time": "2021-05-18T21:00:49+00:00"
        },
        {
            "name": "pocketmine/log-pthreads",
            "version": "0.2.0",
            "source": {
                "type": "git",
                "url": "https://github.com/pmmp/LogPthreads.git",
                "reference": "6be3445c48c62eba3922f987f000bb20c81d161f"
            },
            "dist": {
                "type": "zip",
                "url": "https://api.github.com/repos/pmmp/LogPthreads/zipball/6be3445c48c62eba3922f987f000bb20c81d161f",
                "reference": "6be3445c48c62eba3922f987f000bb20c81d161f",
                "shasum": ""
            },
            "require": {
                "ext-pthreads": "~3.2.0",
                "php": "^7.4 || ^8.0",
                "pocketmine/log": "^0.2.0 || ^0.3.0"
            },
            "conflict": {
                "pocketmine/spl": "<0.4"
            },
            "require-dev": {
                "phpstan/extension-installer": "^1.0",
                "phpstan/phpstan": "0.12.88",
                "phpstan/phpstan-strict-rules": "^0.12.4"
            },
            "type": "library",
            "autoload": {
                "classmap": [
                    "./src"
                ]
            },
            "notification-url": "https://packagist.org/downloads/",
            "license": [
                "LGPL-3.0"
            ],
            "description": "Logging components specialized for pthreads used by PocketMine-MP and related projects",
            "support": {
                "issues": "https://github.com/pmmp/LogPthreads/issues",
                "source": "https://github.com/pmmp/LogPthreads/tree/0.2.0"
            },
            "time": "2021-05-18T22:15:28+00:00"
        },
        {
            "name": "pocketmine/math",
            "version": "0.3.0",
            "source": {
                "type": "git",
                "url": "https://github.com/pmmp/Math.git",
                "reference": "83ec067b12c066fc61d9fb129daf7e61ef3b1d63"
            },
            "dist": {
                "type": "zip",
                "url": "https://api.github.com/repos/pmmp/Math/zipball/83ec067b12c066fc61d9fb129daf7e61ef3b1d63",
                "reference": "83ec067b12c066fc61d9fb129daf7e61ef3b1d63",
                "shasum": ""
            },
            "require": {
                "php": "^7.4 || ^8.0",
                "php-64bit": "*"
            },
            "require-dev": {
                "irstea/phpunit-shim": "^8.5 || ^9.5",
                "phpstan/extension-installer": "^1.0",
                "phpstan/phpstan": "0.12.90",
                "phpstan/phpstan-strict-rules": "^0.12.4"
            },
            "type": "library",
            "autoload": {
                "psr-4": {
                    "pocketmine\\math\\": "src/"
                }
            },
            "notification-url": "https://packagist.org/downloads/",
            "license": [
                "LGPL-3.0"
            ],
            "description": "PHP library containing math related code used in PocketMine-MP",
            "support": {
                "issues": "https://github.com/pmmp/Math/issues",
                "source": "https://github.com/pmmp/Math/tree/0.3.0"
            },
            "time": "2021-07-14T18:39:31+00:00"
        },
        {
            "name": "pocketmine/nbt",
            "version": "0.3.0",
            "source": {
                "type": "git",
                "url": "https://github.com/pmmp/NBT.git",
                "reference": "98c4a04b55a915e18f83d3b0c9beb24a71abcd31"
            },
            "dist": {
                "type": "zip",
                "url": "https://api.github.com/repos/pmmp/NBT/zipball/98c4a04b55a915e18f83d3b0c9beb24a71abcd31",
                "reference": "98c4a04b55a915e18f83d3b0c9beb24a71abcd31",
                "shasum": ""
            },
            "require": {
                "php": "^7.4 || ^8.0",
                "php-64bit": "*",
                "pocketmine/binaryutils": "^0.2.0"
            },
            "require-dev": {
                "irstea/phpunit-shim": "^9.5",
                "phpstan/extension-installer": "^1.0",
                "phpstan/phpstan": "0.12.85",
                "phpstan/phpstan-strict-rules": "^0.12.4"
            },
            "type": "library",
            "autoload": {
                "psr-4": {
                    "pocketmine\\nbt\\": "src/"
                }
            },
            "notification-url": "https://packagist.org/downloads/",
            "license": [
                "LGPL-3.0"
            ],
            "description": "PHP library for working with Named Binary Tags",
            "support": {
                "issues": "https://github.com/pmmp/NBT/issues",
                "source": "https://github.com/pmmp/NBT/tree/0.3.0"
            },
            "time": "2021-05-18T15:46:33+00:00"
        },
        {
            "name": "pocketmine/raklib",
            "version": "0.13.1",
            "source": {
                "type": "git",
                "url": "https://github.com/pmmp/RakLib.git",
                "reference": "0b2b84f894adebe6a746237f9cc36d80cc4227ab"
            },
            "dist": {
                "type": "zip",
                "url": "https://api.github.com/repos/pmmp/RakLib/zipball/0b2b84f894adebe6a746237f9cc36d80cc4227ab",
                "reference": "0b2b84f894adebe6a746237f9cc36d80cc4227ab",
                "shasum": ""
            },
            "require": {
                "ext-sockets": "*",
                "php": "^7.4 || ^8.0",
                "php-64bit": "*",
                "php-ipv6": "*",
                "pocketmine/binaryutils": "^0.2.0",
                "pocketmine/log": "^0.3.0"
            },
            "require-dev": {
                "phpstan/phpstan": "0.12.88",
                "phpstan/phpstan-strict-rules": "^0.12.2"
            },
            "type": "library",
            "autoload": {
                "psr-4": {
                    "raklib\\": "src/"
                }
            },
            "notification-url": "https://packagist.org/downloads/",
            "license": [
                "GPL-3.0"
            ],
            "description": "A RakNet server implementation written in PHP",
            "support": {
                "issues": "https://github.com/pmmp/RakLib/issues",
                "source": "https://github.com/pmmp/RakLib/tree/0.13.1"
            },
            "time": "2021-05-18T21:14:20+00:00"
        },
        {
            "name": "pocketmine/raklib-ipc",
            "version": "0.1.0",
            "source": {
                "type": "git",
                "url": "https://github.com/pmmp/RakLibIpc.git",
                "reference": "85f1a4834e34abd6d77f622f14731e8ef06dc7cf"
            },
            "dist": {
                "type": "zip",
                "url": "https://api.github.com/repos/pmmp/RakLibIpc/zipball/85f1a4834e34abd6d77f622f14731e8ef06dc7cf",
                "reference": "85f1a4834e34abd6d77f622f14731e8ef06dc7cf",
                "shasum": ""
            },
            "require": {
                "php": "^7.4 || ^8.0",
                "php-64bit": "*",
                "pocketmine/binaryutils": "^0.2.0",
                "pocketmine/raklib": "^0.13.1"
            },
            "require-dev": {
                "phpstan/phpstan": "0.12.81",
                "phpstan/phpstan-strict-rules": "^0.12.2"
            },
            "type": "library",
            "autoload": {
                "psr-4": {
                    "raklib\\server\\ipc\\": "src/"
                }
            },
            "notification-url": "https://packagist.org/downloads/",
            "license": [
                "GPL-3.0"
            ],
            "description": "Channel-based protocols for inter-thread/inter-process communication with RakLib",
            "support": {
                "issues": "https://github.com/pmmp/RakLibIpc/issues",
                "source": "https://github.com/pmmp/RakLibIpc/tree/0.1.0"
            },
            "time": "2021-05-18T21:19:03+00:00"
        },
        {
            "name": "pocketmine/snooze",
            "version": "0.3.0",
            "source": {
                "type": "git",
                "url": "https://github.com/pmmp/Snooze.git",
                "reference": "fe5b1dbf0d6267da882d1f67924772bd93db833d"
            },
            "dist": {
                "type": "zip",
                "url": "https://api.github.com/repos/pmmp/Snooze/zipball/fe5b1dbf0d6267da882d1f67924772bd93db833d",
                "reference": "fe5b1dbf0d6267da882d1f67924772bd93db833d",
                "shasum": ""
            },
            "require": {
                "ext-pthreads": ">=3.1.7dev",
                "php-64bit": "^7.3 || ^8.0"
            },
            "require-dev": {
                "phpstan/extension-installer": "^1.0",
                "phpstan/phpstan": "0.12.88",
                "phpstan/phpstan-strict-rules": "^0.12.4"
            },
            "type": "library",
            "autoload": {
                "psr-4": {
                    "pocketmine\\snooze\\": "src/"
                }
            },
            "notification-url": "https://packagist.org/downloads/",
            "license": [
                "LGPL-3.0"
            ],
            "description": "Thread notification management library for code using the pthreads extension",
            "support": {
                "issues": "https://github.com/pmmp/Snooze/issues",
                "source": "https://github.com/pmmp/Snooze/tree/0.3.0"
            },
            "time": "2021-06-13T13:57:47+00:00"
        },
        {
            "name": "pocketmine/spl",
            "version": "dev-master",
            "source": {
                "type": "git",
                "url": "https://github.com/pmmp/SPL.git",
                "reference": "b7a8904f912c1f6d38ad867ff1120614ccb80171"
            },
            "dist": {
                "type": "zip",
                "url": "https://api.github.com/repos/pmmp/SPL/zipball/b7a8904f912c1f6d38ad867ff1120614ccb80171",
                "reference": "b7a8904f912c1f6d38ad867ff1120614ccb80171",
                "shasum": ""
            },
            "require": {
                "php": "^7.2 || ^8.0"
            },
            "require-dev": {
                "phpstan/phpstan": "^0.12.8"
            },
            "type": "library",
            "autoload": {
                "classmap": [
                    "./src"
                ]
            },
            "notification-url": "https://packagist.org/downloads/",
            "license": [
                "LGPL-3.0"
            ],
            "description": "Standard library files required by PocketMine-MP and related projects",
            "support": {
                "issues": "https://github.com/pmmp/SPL/issues",
                "source": "https://github.com/pmmp/SPL/tree/master"
            },
            "time": "2021-01-15T15:19:34+00:00"
        },
        {
            "name": "ramsey/collection",
            "version": "1.1.3",
            "source": {
                "type": "git",
                "url": "https://github.com/ramsey/collection.git",
                "reference": "28a5c4ab2f5111db6a60b2b4ec84057e0f43b9c1"
            },
            "dist": {
                "type": "zip",
                "url": "https://api.github.com/repos/ramsey/collection/zipball/28a5c4ab2f5111db6a60b2b4ec84057e0f43b9c1",
                "reference": "28a5c4ab2f5111db6a60b2b4ec84057e0f43b9c1",
                "shasum": ""
            },
            "require": {
                "php": "^7.2 || ^8"
            },
            "require-dev": {
                "captainhook/captainhook": "^5.3",
                "dealerdirect/phpcodesniffer-composer-installer": "^0.7.0",
                "ergebnis/composer-normalize": "^2.6",
                "fakerphp/faker": "^1.5",
                "hamcrest/hamcrest-php": "^2",
                "jangregor/phpstan-prophecy": "^0.8",
                "mockery/mockery": "^1.3",
                "phpstan/extension-installer": "^1",
                "phpstan/phpstan": "^0.12.32",
                "phpstan/phpstan-mockery": "^0.12.5",
                "phpstan/phpstan-phpunit": "^0.12.11",
                "phpunit/phpunit": "^8.5 || ^9",
                "psy/psysh": "^0.10.4",
                "slevomat/coding-standard": "^6.3",
                "squizlabs/php_codesniffer": "^3.5",
                "vimeo/psalm": "^4.4"
            },
            "type": "library",
            "autoload": {
                "psr-4": {
                    "Ramsey\\Collection\\": "src/"
                }
            },
            "notification-url": "https://packagist.org/downloads/",
            "license": [
                "MIT"
            ],
            "authors": [
                {
                    "name": "Ben Ramsey",
                    "email": "ben@benramsey.com",
                    "homepage": "https://benramsey.com"
                }
            ],
            "description": "A PHP 7.2+ library for representing and manipulating collections.",
            "keywords": [
                "array",
                "collection",
                "hash",
                "map",
                "queue",
                "set"
            ],
            "support": {
                "issues": "https://github.com/ramsey/collection/issues",
                "source": "https://github.com/ramsey/collection/tree/1.1.3"
            },
            "funding": [
                {
                    "url": "https://github.com/ramsey",
                    "type": "github"
                },
                {
                    "url": "https://tidelift.com/funding/github/packagist/ramsey/collection",
                    "type": "tidelift"
                }
            ],
            "time": "2021-01-21T17:40:04+00:00"
        },
        {
            "name": "ramsey/uuid",
            "version": "4.2.1",
            "source": {
                "type": "git",
                "url": "https://github.com/ramsey/uuid.git",
                "reference": "fe665a03df4f056aa65af552a96e1976df8c8dae"
            },
            "dist": {
                "type": "zip",
                "url": "https://api.github.com/repos/ramsey/uuid/zipball/fe665a03df4f056aa65af552a96e1976df8c8dae",
                "reference": "fe665a03df4f056aa65af552a96e1976df8c8dae",
                "shasum": ""
            },
            "require": {
                "brick/math": "^0.8 || ^0.9",
                "ext-json": "*",
                "php": "^7.2 || ^8",
                "ramsey/collection": "^1.0",
                "symfony/polyfill-ctype": "^1.8"
            },
            "replace": {
                "rhumsaa/uuid": "self.version"
            },
            "require-dev": {
                "captainhook/captainhook": "^5.10",
                "captainhook/plugin-composer": "^5.3",
                "dealerdirect/phpcodesniffer-composer-installer": "^0.7.0",
                "doctrine/annotations": "^1.8",
                "ergebnis/composer-normalize": "^2.15",
                "mockery/mockery": "^1.3",
                "moontoast/math": "^1.1",
                "paragonie/random-lib": "^2",
                "php-mock/php-mock": "^2.2",
                "php-mock/php-mock-mockery": "^1.3",
                "php-parallel-lint/php-parallel-lint": "^1.1",
                "phpbench/phpbench": "^1.0",
                "phpstan/extension-installer": "^1.0",
                "phpstan/phpstan": "^0.12",
                "phpstan/phpstan-mockery": "^0.12",
                "phpstan/phpstan-phpunit": "^0.12",
                "phpunit/phpunit": "^8.5 || ^9",
                "slevomat/coding-standard": "^7.0",
                "squizlabs/php_codesniffer": "^3.5",
                "vimeo/psalm": "^4.9"
            },
            "suggest": {
                "ext-bcmath": "Enables faster math with arbitrary-precision integers using BCMath.",
                "ext-ctype": "Enables faster processing of character classification using ctype functions.",
                "ext-gmp": "Enables faster math with arbitrary-precision integers using GMP.",
                "ext-uuid": "Enables the use of PeclUuidTimeGenerator and PeclUuidRandomGenerator.",
                "paragonie/random-lib": "Provides RandomLib for use with the RandomLibAdapter",
                "ramsey/uuid-doctrine": "Allows the use of Ramsey\\Uuid\\Uuid as Doctrine field type."
            },
            "type": "library",
            "extra": {
                "branch-alias": {
                    "dev-main": "4.x-dev"
                },
                "captainhook": {
                    "force-install": true
                }
            },
            "autoload": {
                "psr-4": {
                    "Ramsey\\Uuid\\": "src/"
                },
                "files": [
                    "src/functions.php"
                ]
            },
            "notification-url": "https://packagist.org/downloads/",
            "license": [
                "MIT"
            ],
            "description": "A PHP library for generating and working with universally unique identifiers (UUIDs).",
            "keywords": [
                "guid",
                "identifier",
                "uuid"
            ],
            "support": {
                "issues": "https://github.com/ramsey/uuid/issues",
                "source": "https://github.com/ramsey/uuid/tree/4.2.1"
            },
            "funding": [
                {
                    "url": "https://github.com/ramsey",
                    "type": "github"
                },
                {
                    "url": "https://tidelift.com/funding/github/packagist/ramsey/uuid",
                    "type": "tidelift"
                }
            ],
            "time": "2021-08-11T01:06:55+00:00"
        },
        {
            "name": "respect/stringifier",
            "version": "0.2.0",
            "source": {
                "type": "git",
                "url": "https://github.com/Respect/Stringifier.git",
                "reference": "e55af3c8aeaeaa2abb5fa47a58a8e9688cc23b59"
            },
            "dist": {
                "type": "zip",
                "url": "https://api.github.com/repos/Respect/Stringifier/zipball/e55af3c8aeaeaa2abb5fa47a58a8e9688cc23b59",
                "reference": "e55af3c8aeaeaa2abb5fa47a58a8e9688cc23b59",
                "shasum": ""
            },
            "require": {
                "php": ">=7.1"
            },
            "require-dev": {
                "friendsofphp/php-cs-fixer": "^2.8",
                "malukenho/docheader": "^0.1.7",
                "phpunit/phpunit": "^6.4"
            },
            "type": "library",
            "autoload": {
                "psr-4": {
                    "Respect\\Stringifier\\": "src/"
                },
                "files": [
                    "src/stringify.php"
                ]
            },
            "notification-url": "https://packagist.org/downloads/",
            "license": [
                "MIT"
            ],
            "authors": [
                {
                    "name": "Respect/Stringifier Contributors",
                    "homepage": "https://github.com/Respect/Stringifier/graphs/contributors"
                }
            ],
            "description": "Converts any value to a string",
            "homepage": "http://respect.github.io/Stringifier/",
            "keywords": [
                "respect",
                "stringifier",
                "stringify"
            ],
            "support": {
                "issues": "https://github.com/Respect/Stringifier/issues",
                "source": "https://github.com/Respect/Stringifier/tree/0.2.0"
            },
            "time": "2017-12-29T19:39:25+00:00"
        },
        {
            "name": "respect/validation",
            "version": "2.2.3",
            "source": {
                "type": "git",
                "url": "https://github.com/Respect/Validation.git",
                "reference": "4c21a7ffc9a4915673cb2c2843963919e664e627"
            },
            "dist": {
                "type": "zip",
                "url": "https://api.github.com/repos/Respect/Validation/zipball/4c21a7ffc9a4915673cb2c2843963919e664e627",
                "reference": "4c21a7ffc9a4915673cb2c2843963919e664e627",
                "shasum": ""
            },
            "require": {
                "php": "^7.3 || ^8.0",
                "respect/stringifier": "^0.2.0",
                "symfony/polyfill-mbstring": "^1.2"
            },
            "require-dev": {
                "egulias/email-validator": "^3.0",
                "malukenho/docheader": "^0.1",
                "mikey179/vfsstream": "^1.6",
                "phpstan/phpstan": "^0.12",
                "phpstan/phpstan-deprecation-rules": "^0.12",
                "phpstan/phpstan-phpunit": "^0.12",
                "phpunit/phpunit": "^9.3",
                "psr/http-message": "^1.0",
                "respect/coding-standard": "^3.0",
                "squizlabs/php_codesniffer": "^3.5",
                "symfony/validator": "^3.0||^4.0",
                "zendframework/zend-validator": "^2.1"
            },
            "suggest": {
                "egulias/email-validator": "Strict (RFC compliant) email validation",
                "ext-bcmath": "Arbitrary Precision Mathematics",
                "ext-fileinfo": "File Information",
                "ext-mbstring": "Multibyte String Functions",
                "symfony/validator": "Use Symfony validator through Respect\\Validation",
                "zendframework/zend-validator": "Use Zend Framework validator through Respect\\Validation"
            },
            "type": "library",
            "autoload": {
                "psr-4": {
                    "Respect\\Validation\\": "library/"
                }
            },
            "notification-url": "https://packagist.org/downloads/",
            "license": [
                "MIT"
            ],
            "authors": [
                {
                    "name": "Respect/Validation Contributors",
                    "homepage": "https://github.com/Respect/Validation/graphs/contributors"
                }
            ],
            "description": "The most awesome validation engine ever created for PHP",
            "homepage": "http://respect.github.io/Validation/",
            "keywords": [
                "respect",
                "validation",
                "validator"
            ],
            "support": {
                "issues": "https://github.com/Respect/Validation/issues",
                "source": "https://github.com/Respect/Validation/tree/2.2.3"
            },
            "time": "2021-03-19T14:12:45+00:00"
        },
        {
            "name": "symfony/polyfill-ctype",
            "version": "v1.23.0",
            "source": {
                "type": "git",
                "url": "https://github.com/symfony/polyfill-ctype.git",
                "reference": "46cd95797e9df938fdd2b03693b5fca5e64b01ce"
            },
            "dist": {
                "type": "zip",
                "url": "https://api.github.com/repos/symfony/polyfill-ctype/zipball/46cd95797e9df938fdd2b03693b5fca5e64b01ce",
                "reference": "46cd95797e9df938fdd2b03693b5fca5e64b01ce",
                "shasum": ""
            },
            "require": {
                "php": ">=7.1"
            },
            "suggest": {
                "ext-ctype": "For best performance"
            },
            "type": "library",
            "extra": {
                "branch-alias": {
                    "dev-main": "1.23-dev"
                },
                "thanks": {
                    "name": "symfony/polyfill",
                    "url": "https://github.com/symfony/polyfill"
                }
            },
            "autoload": {
                "psr-4": {
                    "Symfony\\Polyfill\\Ctype\\": ""
                },
                "files": [
                    "bootstrap.php"
                ]
            },
            "notification-url": "https://packagist.org/downloads/",
            "license": [
                "MIT"
            ],
            "authors": [
                {
                    "name": "Gert de Pagter",
                    "email": "BackEndTea@gmail.com"
                },
                {
                    "name": "Symfony Community",
                    "homepage": "https://symfony.com/contributors"
                }
            ],
            "description": "Symfony polyfill for ctype functions",
            "homepage": "https://symfony.com",
            "keywords": [
                "compatibility",
                "ctype",
                "polyfill",
                "portable"
            ],
            "support": {
                "source": "https://github.com/symfony/polyfill-ctype/tree/v1.23.0"
            },
            "funding": [
                {
                    "url": "https://symfony.com/sponsor",
                    "type": "custom"
                },
                {
                    "url": "https://github.com/fabpot",
                    "type": "github"
                },
                {
                    "url": "https://tidelift.com/funding/github/packagist/symfony/symfony",
                    "type": "tidelift"
                }
            ],
            "time": "2021-02-19T12:13:01+00:00"
        },
        {
            "name": "symfony/polyfill-mbstring",
            "version": "v1.23.0",
            "source": {
                "type": "git",
                "url": "https://github.com/symfony/polyfill-mbstring.git",
                "reference": "2df51500adbaebdc4c38dea4c89a2e131c45c8a1"
            },
            "dist": {
                "type": "zip",
                "url": "https://api.github.com/repos/symfony/polyfill-mbstring/zipball/2df51500adbaebdc4c38dea4c89a2e131c45c8a1",
                "reference": "2df51500adbaebdc4c38dea4c89a2e131c45c8a1",
                "shasum": ""
            },
            "require": {
                "php": ">=7.1"
            },
            "suggest": {
                "ext-mbstring": "For best performance"
            },
            "type": "library",
            "extra": {
                "branch-alias": {
                    "dev-main": "1.23-dev"
                },
                "thanks": {
                    "name": "symfony/polyfill",
                    "url": "https://github.com/symfony/polyfill"
                }
            },
            "autoload": {
                "psr-4": {
                    "Symfony\\Polyfill\\Mbstring\\": ""
                },
                "files": [
                    "bootstrap.php"
                ]
            },
            "notification-url": "https://packagist.org/downloads/",
            "license": [
                "MIT"
            ],
            "authors": [
                {
                    "name": "Nicolas Grekas",
                    "email": "p@tchwork.com"
                },
                {
                    "name": "Symfony Community",
                    "homepage": "https://symfony.com/contributors"
                }
            ],
            "description": "Symfony polyfill for the Mbstring extension",
            "homepage": "https://symfony.com",
            "keywords": [
                "compatibility",
                "mbstring",
                "polyfill",
                "portable",
                "shim"
            ],
            "support": {
                "source": "https://github.com/symfony/polyfill-mbstring/tree/v1.23.0"
            },
            "funding": [
                {
                    "url": "https://symfony.com/sponsor",
                    "type": "custom"
                },
                {
                    "url": "https://github.com/fabpot",
                    "type": "github"
                },
                {
                    "url": "https://tidelift.com/funding/github/packagist/symfony/symfony",
                    "type": "tidelift"
                }
            ],
            "time": "2021-05-27T09:27:20+00:00"
        },
        {
            "name": "webmozart/assert",
            "version": "1.10.0",
            "source": {
                "type": "git",
                "url": "https://github.com/webmozarts/assert.git",
                "reference": "6964c76c7804814a842473e0c8fd15bab0f18e25"
            },
            "dist": {
                "type": "zip",
                "url": "https://api.github.com/repos/webmozarts/assert/zipball/6964c76c7804814a842473e0c8fd15bab0f18e25",
                "reference": "6964c76c7804814a842473e0c8fd15bab0f18e25",
                "shasum": ""
            },
            "require": {
                "php": "^7.2 || ^8.0",
                "symfony/polyfill-ctype": "^1.8"
            },
            "conflict": {
                "phpstan/phpstan": "<0.12.20",
                "vimeo/psalm": "<4.6.1 || 4.6.2"
            },
            "require-dev": {
                "phpunit/phpunit": "^8.5.13"
            },
            "type": "library",
            "extra": {
                "branch-alias": {
                    "dev-master": "1.10-dev"
                }
            },
            "autoload": {
                "psr-4": {
                    "Webmozart\\Assert\\": "src/"
                }
            },
            "notification-url": "https://packagist.org/downloads/",
            "license": [
                "MIT"
            ],
            "authors": [
                {
                    "name": "Bernhard Schussek",
                    "email": "bschussek@gmail.com"
                }
            ],
            "description": "Assertions to validate method input/output with nice error messages.",
            "keywords": [
                "assert",
                "check",
                "validate"
            ],
            "support": {
                "issues": "https://github.com/webmozarts/assert/issues",
                "source": "https://github.com/webmozarts/assert/tree/1.10.0"
            },
            "time": "2021-03-09T10:59:23+00:00"
        },
        {
            "name": "webmozart/path-util",
            "version": "2.3.0",
            "source": {
                "type": "git",
                "url": "https://github.com/webmozart/path-util.git",
                "reference": "d939f7edc24c9a1bb9c0dee5cb05d8e859490725"
            },
            "dist": {
                "type": "zip",
                "url": "https://api.github.com/repos/webmozart/path-util/zipball/d939f7edc24c9a1bb9c0dee5cb05d8e859490725",
                "reference": "d939f7edc24c9a1bb9c0dee5cb05d8e859490725",
                "shasum": ""
            },
            "require": {
                "php": ">=5.3.3",
                "webmozart/assert": "~1.0"
            },
            "require-dev": {
                "phpunit/phpunit": "^4.6",
                "sebastian/version": "^1.0.1"
            },
            "type": "library",
            "extra": {
                "branch-alias": {
                    "dev-master": "2.3-dev"
                }
            },
            "autoload": {
                "psr-4": {
                    "Webmozart\\PathUtil\\": "src/"
                }
            },
            "notification-url": "https://packagist.org/downloads/",
            "license": [
                "MIT"
            ],
            "authors": [
                {
                    "name": "Bernhard Schussek",
                    "email": "bschussek@gmail.com"
                }
            ],
            "description": "A robust cross-platform utility for normalizing, comparing and modifying file paths.",
            "support": {
                "issues": "https://github.com/webmozart/path-util/issues",
                "source": "https://github.com/webmozart/path-util/tree/2.3.0"
            },
            "time": "2015-12-17T08:42:14+00:00"
        }
    ],
    "packages-dev": [
        {
            "name": "doctrine/instantiator",
            "version": "1.4.0",
            "source": {
                "type": "git",
                "url": "https://github.com/doctrine/instantiator.git",
                "reference": "d56bf6102915de5702778fe20f2de3b2fe570b5b"
            },
            "dist": {
                "type": "zip",
                "url": "https://api.github.com/repos/doctrine/instantiator/zipball/d56bf6102915de5702778fe20f2de3b2fe570b5b",
                "reference": "d56bf6102915de5702778fe20f2de3b2fe570b5b",
                "shasum": ""
            },
            "require": {
                "php": "^7.1 || ^8.0"
            },
            "require-dev": {
                "doctrine/coding-standard": "^8.0",
                "ext-pdo": "*",
                "ext-phar": "*",
                "phpbench/phpbench": "^0.13 || 1.0.0-alpha2",
                "phpstan/phpstan": "^0.12",
                "phpstan/phpstan-phpunit": "^0.12",
                "phpunit/phpunit": "^7.0 || ^8.0 || ^9.0"
            },
            "type": "library",
            "autoload": {
                "psr-4": {
                    "Doctrine\\Instantiator\\": "src/Doctrine/Instantiator/"
                }
            },
            "notification-url": "https://packagist.org/downloads/",
            "license": [
                "MIT"
            ],
            "authors": [
                {
                    "name": "Marco Pivetta",
                    "email": "ocramius@gmail.com",
                    "homepage": "https://ocramius.github.io/"
                }
            ],
            "description": "A small, lightweight utility to instantiate objects in PHP without invoking their constructors",
            "homepage": "https://www.doctrine-project.org/projects/instantiator.html",
            "keywords": [
                "constructor",
                "instantiate"
            ],
            "support": {
                "issues": "https://github.com/doctrine/instantiator/issues",
                "source": "https://github.com/doctrine/instantiator/tree/1.4.0"
            },
            "funding": [
                {
                    "url": "https://www.doctrine-project.org/sponsorship.html",
                    "type": "custom"
                },
                {
                    "url": "https://www.patreon.com/phpdoctrine",
                    "type": "patreon"
                },
                {
                    "url": "https://tidelift.com/funding/github/packagist/doctrine%2Finstantiator",
                    "type": "tidelift"
                }
            ],
            "time": "2020-11-10T18:47:58+00:00"
        },
        {
            "name": "myclabs/deep-copy",
            "version": "1.10.2",
            "source": {
                "type": "git",
                "url": "https://github.com/myclabs/DeepCopy.git",
                "reference": "776f831124e9c62e1a2c601ecc52e776d8bb7220"
            },
            "dist": {
                "type": "zip",
                "url": "https://api.github.com/repos/myclabs/DeepCopy/zipball/776f831124e9c62e1a2c601ecc52e776d8bb7220",
                "reference": "776f831124e9c62e1a2c601ecc52e776d8bb7220",
                "shasum": ""
            },
            "require": {
                "php": "^7.1 || ^8.0"
            },
            "replace": {
                "myclabs/deep-copy": "self.version"
            },
            "require-dev": {
                "doctrine/collections": "^1.0",
                "doctrine/common": "^2.6",
                "phpunit/phpunit": "^7.1"
            },
            "type": "library",
            "autoload": {
                "psr-4": {
                    "DeepCopy\\": "src/DeepCopy/"
                },
                "files": [
                    "src/DeepCopy/deep_copy.php"
                ]
            },
            "notification-url": "https://packagist.org/downloads/",
            "license": [
                "MIT"
            ],
            "description": "Create deep copies (clones) of your objects",
            "keywords": [
                "clone",
                "copy",
                "duplicate",
                "object",
                "object graph"
            ],
            "support": {
                "issues": "https://github.com/myclabs/DeepCopy/issues",
                "source": "https://github.com/myclabs/DeepCopy/tree/1.10.2"
            },
            "funding": [
                {
                    "url": "https://tidelift.com/funding/github/packagist/myclabs/deep-copy",
                    "type": "tidelift"
                }
            ],
            "time": "2020-11-13T09:40:50+00:00"
        },
        {
            "name": "nikic/php-parser",
            "version": "v4.12.0",
            "source": {
                "type": "git",
                "url": "https://github.com/nikic/PHP-Parser.git",
                "reference": "6608f01670c3cc5079e18c1dab1104e002579143"
            },
            "dist": {
                "type": "zip",
                "url": "https://api.github.com/repos/nikic/PHP-Parser/zipball/6608f01670c3cc5079e18c1dab1104e002579143",
                "reference": "6608f01670c3cc5079e18c1dab1104e002579143",
                "shasum": ""
            },
            "require": {
                "ext-tokenizer": "*",
                "php": ">=7.0"
            },
            "require-dev": {
                "ircmaxell/php-yacc": "^0.0.7",
                "phpunit/phpunit": "^6.5 || ^7.0 || ^8.0 || ^9.0"
            },
            "bin": [
                "bin/php-parse"
            ],
            "type": "library",
            "extra": {
                "branch-alias": {
                    "dev-master": "4.9-dev"
                }
            },
            "autoload": {
                "psr-4": {
                    "PhpParser\\": "lib/PhpParser"
                }
            },
            "notification-url": "https://packagist.org/downloads/",
            "license": [
                "BSD-3-Clause"
            ],
            "authors": [
                {
                    "name": "Nikita Popov"
                }
            ],
            "description": "A PHP parser written in PHP",
            "keywords": [
                "parser",
                "php"
            ],
            "support": {
                "issues": "https://github.com/nikic/PHP-Parser/issues",
                "source": "https://github.com/nikic/PHP-Parser/tree/v4.12.0"
            },
            "time": "2021-07-21T10:44:31+00:00"
        },
        {
            "name": "phar-io/manifest",
            "version": "2.0.3",
            "source": {
                "type": "git",
                "url": "https://github.com/phar-io/manifest.git",
                "reference": "97803eca37d319dfa7826cc2437fc020857acb53"
            },
            "dist": {
                "type": "zip",
                "url": "https://api.github.com/repos/phar-io/manifest/zipball/97803eca37d319dfa7826cc2437fc020857acb53",
                "reference": "97803eca37d319dfa7826cc2437fc020857acb53",
                "shasum": ""
            },
            "require": {
                "ext-dom": "*",
                "ext-phar": "*",
                "ext-xmlwriter": "*",
                "phar-io/version": "^3.0.1",
                "php": "^7.2 || ^8.0"
            },
            "type": "library",
            "extra": {
                "branch-alias": {
                    "dev-master": "2.0.x-dev"
                }
            },
            "autoload": {
                "classmap": [
                    "src/"
                ]
            },
            "notification-url": "https://packagist.org/downloads/",
            "license": [
                "BSD-3-Clause"
            ],
            "authors": [
                {
                    "name": "Arne Blankerts",
                    "email": "arne@blankerts.de",
                    "role": "Developer"
                },
                {
                    "name": "Sebastian Heuer",
                    "email": "sebastian@phpeople.de",
                    "role": "Developer"
                },
                {
                    "name": "Sebastian Bergmann",
                    "email": "sebastian@phpunit.de",
                    "role": "Developer"
                }
            ],
            "description": "Component for reading phar.io manifest information from a PHP Archive (PHAR)",
            "support": {
                "issues": "https://github.com/phar-io/manifest/issues",
                "source": "https://github.com/phar-io/manifest/tree/2.0.3"
            },
            "time": "2021-07-20T11:28:43+00:00"
        },
        {
            "name": "phar-io/version",
            "version": "3.1.0",
            "source": {
                "type": "git",
                "url": "https://github.com/phar-io/version.git",
                "reference": "bae7c545bef187884426f042434e561ab1ddb182"
            },
            "dist": {
                "type": "zip",
                "url": "https://api.github.com/repos/phar-io/version/zipball/bae7c545bef187884426f042434e561ab1ddb182",
                "reference": "bae7c545bef187884426f042434e561ab1ddb182",
                "shasum": ""
            },
            "require": {
                "php": "^7.2 || ^8.0"
            },
            "type": "library",
            "autoload": {
                "classmap": [
                    "src/"
                ]
            },
            "notification-url": "https://packagist.org/downloads/",
            "license": [
                "BSD-3-Clause"
            ],
            "authors": [
                {
                    "name": "Arne Blankerts",
                    "email": "arne@blankerts.de",
                    "role": "Developer"
                },
                {
                    "name": "Sebastian Heuer",
                    "email": "sebastian@phpeople.de",
                    "role": "Developer"
                },
                {
                    "name": "Sebastian Bergmann",
                    "email": "sebastian@phpunit.de",
                    "role": "Developer"
                }
            ],
            "description": "Library for handling version information and constraints",
            "support": {
                "issues": "https://github.com/phar-io/version/issues",
                "source": "https://github.com/phar-io/version/tree/3.1.0"
            },
            "time": "2021-02-23T14:00:09+00:00"
        },
        {
            "name": "phpdocumentor/reflection-common",
            "version": "2.2.0",
            "source": {
                "type": "git",
                "url": "https://github.com/phpDocumentor/ReflectionCommon.git",
                "reference": "1d01c49d4ed62f25aa84a747ad35d5a16924662b"
            },
            "dist": {
                "type": "zip",
                "url": "https://api.github.com/repos/phpDocumentor/ReflectionCommon/zipball/1d01c49d4ed62f25aa84a747ad35d5a16924662b",
                "reference": "1d01c49d4ed62f25aa84a747ad35d5a16924662b",
                "shasum": ""
            },
            "require": {
                "php": "^7.2 || ^8.0"
            },
            "type": "library",
            "extra": {
                "branch-alias": {
                    "dev-2.x": "2.x-dev"
                }
            },
            "autoload": {
                "psr-4": {
                    "phpDocumentor\\Reflection\\": "src/"
                }
            },
            "notification-url": "https://packagist.org/downloads/",
            "license": [
                "MIT"
            ],
            "authors": [
                {
                    "name": "Jaap van Otterdijk",
                    "email": "opensource@ijaap.nl"
                }
            ],
            "description": "Common reflection classes used by phpdocumentor to reflect the code structure",
            "homepage": "http://www.phpdoc.org",
            "keywords": [
                "FQSEN",
                "phpDocumentor",
                "phpdoc",
                "reflection",
                "static analysis"
            ],
            "support": {
                "issues": "https://github.com/phpDocumentor/ReflectionCommon/issues",
                "source": "https://github.com/phpDocumentor/ReflectionCommon/tree/2.x"
            },
            "time": "2020-06-27T09:03:43+00:00"
        },
        {
            "name": "phpdocumentor/reflection-docblock",
            "version": "5.2.2",
            "source": {
                "type": "git",
                "url": "https://github.com/phpDocumentor/ReflectionDocBlock.git",
                "reference": "069a785b2141f5bcf49f3e353548dc1cce6df556"
            },
            "dist": {
                "type": "zip",
                "url": "https://api.github.com/repos/phpDocumentor/ReflectionDocBlock/zipball/069a785b2141f5bcf49f3e353548dc1cce6df556",
                "reference": "069a785b2141f5bcf49f3e353548dc1cce6df556",
                "shasum": ""
            },
            "require": {
                "ext-filter": "*",
                "php": "^7.2 || ^8.0",
                "phpdocumentor/reflection-common": "^2.2",
                "phpdocumentor/type-resolver": "^1.3",
                "webmozart/assert": "^1.9.1"
            },
            "require-dev": {
                "mockery/mockery": "~1.3.2"
            },
            "type": "library",
            "extra": {
                "branch-alias": {
                    "dev-master": "5.x-dev"
                }
            },
            "autoload": {
                "psr-4": {
                    "phpDocumentor\\Reflection\\": "src"
                }
            },
            "notification-url": "https://packagist.org/downloads/",
            "license": [
                "MIT"
            ],
            "authors": [
                {
                    "name": "Mike van Riel",
                    "email": "me@mikevanriel.com"
                },
                {
                    "name": "Jaap van Otterdijk",
                    "email": "account@ijaap.nl"
                }
            ],
            "description": "With this component, a library can provide support for annotations via DocBlocks or otherwise retrieve information that is embedded in a DocBlock.",
            "support": {
                "issues": "https://github.com/phpDocumentor/ReflectionDocBlock/issues",
                "source": "https://github.com/phpDocumentor/ReflectionDocBlock/tree/master"
            },
            "time": "2020-09-03T19:13:55+00:00"
        },
        {
            "name": "phpdocumentor/type-resolver",
            "version": "1.4.0",
            "source": {
                "type": "git",
                "url": "https://github.com/phpDocumentor/TypeResolver.git",
                "reference": "6a467b8989322d92aa1c8bf2bebcc6e5c2ba55c0"
            },
            "dist": {
                "type": "zip",
                "url": "https://api.github.com/repos/phpDocumentor/TypeResolver/zipball/6a467b8989322d92aa1c8bf2bebcc6e5c2ba55c0",
                "reference": "6a467b8989322d92aa1c8bf2bebcc6e5c2ba55c0",
                "shasum": ""
            },
            "require": {
                "php": "^7.2 || ^8.0",
                "phpdocumentor/reflection-common": "^2.0"
            },
            "require-dev": {
                "ext-tokenizer": "*"
            },
            "type": "library",
            "extra": {
                "branch-alias": {
                    "dev-1.x": "1.x-dev"
                }
            },
            "autoload": {
                "psr-4": {
                    "phpDocumentor\\Reflection\\": "src"
                }
            },
            "notification-url": "https://packagist.org/downloads/",
            "license": [
                "MIT"
            ],
            "authors": [
                {
                    "name": "Mike van Riel",
                    "email": "me@mikevanriel.com"
                }
            ],
            "description": "A PSR-5 based resolver of Class names, Types and Structural Element Names",
            "support": {
                "issues": "https://github.com/phpDocumentor/TypeResolver/issues",
                "source": "https://github.com/phpDocumentor/TypeResolver/tree/1.4.0"
            },
            "time": "2020-09-17T18:55:26+00:00"
        },
        {
            "name": "phpspec/prophecy",
            "version": "1.13.0",
            "source": {
                "type": "git",
                "url": "https://github.com/phpspec/prophecy.git",
                "reference": "be1996ed8adc35c3fd795488a653f4b518be70ea"
            },
            "dist": {
                "type": "zip",
                "url": "https://api.github.com/repos/phpspec/prophecy/zipball/be1996ed8adc35c3fd795488a653f4b518be70ea",
                "reference": "be1996ed8adc35c3fd795488a653f4b518be70ea",
                "shasum": ""
            },
            "require": {
                "doctrine/instantiator": "^1.2",
                "php": "^7.2 || ~8.0, <8.1",
                "phpdocumentor/reflection-docblock": "^5.2",
                "sebastian/comparator": "^3.0 || ^4.0",
                "sebastian/recursion-context": "^3.0 || ^4.0"
            },
            "require-dev": {
                "phpspec/phpspec": "^6.0",
                "phpunit/phpunit": "^8.0 || ^9.0"
            },
            "type": "library",
            "extra": {
                "branch-alias": {
                    "dev-master": "1.11.x-dev"
                }
            },
            "autoload": {
                "psr-4": {
                    "Prophecy\\": "src/Prophecy"
                }
            },
            "notification-url": "https://packagist.org/downloads/",
            "license": [
                "MIT"
            ],
            "authors": [
                {
                    "name": "Konstantin Kudryashov",
                    "email": "ever.zet@gmail.com",
                    "homepage": "http://everzet.com"
                },
                {
                    "name": "Marcello Duarte",
                    "email": "marcello.duarte@gmail.com"
                }
            ],
            "description": "Highly opinionated mocking framework for PHP 5.3+",
            "homepage": "https://github.com/phpspec/prophecy",
            "keywords": [
                "Double",
                "Dummy",
                "fake",
                "mock",
                "spy",
                "stub"
            ],
            "support": {
                "issues": "https://github.com/phpspec/prophecy/issues",
                "source": "https://github.com/phpspec/prophecy/tree/1.13.0"
            },
            "time": "2021-03-17T13:42:18+00:00"
        },
        {
            "name": "phpstan/phpstan",
            "version": "0.12.95",
            "source": {
                "type": "git",
                "url": "https://github.com/phpstan/phpstan.git",
                "reference": "4ffddfe86e85dcc494a47e5f3dcfd1a2dccdce58"
            },
            "dist": {
                "type": "zip",
                "url": "https://api.github.com/repos/phpstan/phpstan/zipball/4ffddfe86e85dcc494a47e5f3dcfd1a2dccdce58",
                "reference": "4ffddfe86e85dcc494a47e5f3dcfd1a2dccdce58",
                "shasum": ""
            },
            "require": {
                "php": "^7.1|^8.0"
            },
            "conflict": {
                "phpstan/phpstan-shim": "*"
            },
            "bin": [
                "phpstan",
                "phpstan.phar"
            ],
            "type": "library",
            "extra": {
                "branch-alias": {
                    "dev-master": "0.12-dev"
                }
            },
            "autoload": {
                "files": [
                    "bootstrap.php"
                ]
            },
            "notification-url": "https://packagist.org/downloads/",
            "license": [
                "MIT"
            ],
            "description": "PHPStan - PHP Static Analysis Tool",
            "support": {
                "issues": "https://github.com/phpstan/phpstan/issues",
                "source": "https://github.com/phpstan/phpstan/tree/0.12.95"
            },
            "funding": [
                {
                    "url": "https://github.com/ondrejmirtes",
                    "type": "github"
                },
                {
                    "url": "https://github.com/phpstan",
                    "type": "github"
                },
                {
                    "url": "https://www.patreon.com/phpstan",
                    "type": "patreon"
                },
                {
                    "url": "https://tidelift.com/funding/github/packagist/phpstan/phpstan",
                    "type": "tidelift"
                }
            ],
            "time": "2021-08-20T12:53:41+00:00"
        },
        {
            "name": "phpstan/phpstan-phpunit",
            "version": "0.12.22",
            "source": {
                "type": "git",
                "url": "https://github.com/phpstan/phpstan-phpunit.git",
                "reference": "7c01ef93bf128b4ac8bdad38c54b2a4fd6b0b3cc"
            },
            "dist": {
                "type": "zip",
                "url": "https://api.github.com/repos/phpstan/phpstan-phpunit/zipball/7c01ef93bf128b4ac8bdad38c54b2a4fd6b0b3cc",
                "reference": "7c01ef93bf128b4ac8bdad38c54b2a4fd6b0b3cc",
                "shasum": ""
            },
            "require": {
                "php": "^7.1 || ^8.0",
                "phpstan/phpstan": "^0.12.92"
            },
            "conflict": {
                "phpunit/phpunit": "<7.0"
            },
            "require-dev": {
                "php-parallel-lint/php-parallel-lint": "^1.2",
                "phpstan/phpstan-strict-rules": "^0.12.6",
                "phpunit/phpunit": "^9.5"
            },
            "type": "phpstan-extension",
            "extra": {
                "branch-alias": {
                    "dev-master": "0.12-dev"
                },
                "phpstan": {
                    "includes": [
                        "extension.neon",
                        "rules.neon"
                    ]
                }
            },
            "autoload": {
                "psr-4": {
                    "PHPStan\\": "src/"
                }
            },
            "notification-url": "https://packagist.org/downloads/",
            "license": [
                "MIT"
            ],
            "description": "PHPUnit extensions and rules for PHPStan",
            "support": {
                "issues": "https://github.com/phpstan/phpstan-phpunit/issues",
                "source": "https://github.com/phpstan/phpstan-phpunit/tree/0.12.22"
            },
            "time": "2021-08-12T10:53:43+00:00"
        },
        {
            "name": "phpstan/phpstan-strict-rules",
            "version": "0.12.10",
            "source": {
                "type": "git",
                "url": "https://github.com/phpstan/phpstan-strict-rules.git",
                "reference": "ce82a050f9da4a32e438272907e38cdd04806223"
            },
            "dist": {
                "type": "zip",
                "url": "https://api.github.com/repos/phpstan/phpstan-strict-rules/zipball/ce82a050f9da4a32e438272907e38cdd04806223",
                "reference": "ce82a050f9da4a32e438272907e38cdd04806223",
                "shasum": ""
            },
            "require": {
                "php": "^7.1 || ^8.0",
                "phpstan/phpstan": "^0.12.66"
            },
            "require-dev": {
                "php-parallel-lint/php-parallel-lint": "^1.2",
                "phpstan/phpstan-phpunit": "^0.12.16",
                "phpunit/phpunit": "^9.5"
            },
            "type": "phpstan-extension",
            "extra": {
                "branch-alias": {
                    "dev-master": "0.12-dev"
                },
                "phpstan": {
                    "includes": [
                        "rules.neon"
                    ]
                }
            },
            "autoload": {
                "psr-4": {
                    "PHPStan\\": "src/"
                }
            },
            "notification-url": "https://packagist.org/downloads/",
            "license": [
                "MIT"
            ],
            "description": "Extra strict and opinionated rules for PHPStan",
            "support": {
                "issues": "https://github.com/phpstan/phpstan-strict-rules/issues",
                "source": "https://github.com/phpstan/phpstan-strict-rules/tree/0.12.10"
            },
            "time": "2021-07-04T14:57:39+00:00"
        },
        {
            "name": "phpunit/php-code-coverage",
            "version": "9.2.6",
            "source": {
                "type": "git",
                "url": "https://github.com/sebastianbergmann/php-code-coverage.git",
                "reference": "f6293e1b30a2354e8428e004689671b83871edde"
            },
            "dist": {
                "type": "zip",
                "url": "https://api.github.com/repos/sebastianbergmann/php-code-coverage/zipball/f6293e1b30a2354e8428e004689671b83871edde",
                "reference": "f6293e1b30a2354e8428e004689671b83871edde",
                "shasum": ""
            },
            "require": {
                "ext-dom": "*",
                "ext-libxml": "*",
                "ext-xmlwriter": "*",
                "nikic/php-parser": "^4.10.2",
                "php": ">=7.3",
                "phpunit/php-file-iterator": "^3.0.3",
                "phpunit/php-text-template": "^2.0.2",
                "sebastian/code-unit-reverse-lookup": "^2.0.2",
                "sebastian/complexity": "^2.0",
                "sebastian/environment": "^5.1.2",
                "sebastian/lines-of-code": "^1.0.3",
                "sebastian/version": "^3.0.1",
                "theseer/tokenizer": "^1.2.0"
            },
            "require-dev": {
                "phpunit/phpunit": "^9.3"
            },
            "suggest": {
                "ext-pcov": "*",
                "ext-xdebug": "*"
            },
            "type": "library",
            "extra": {
                "branch-alias": {
                    "dev-master": "9.2-dev"
                }
            },
            "autoload": {
                "classmap": [
                    "src/"
                ]
            },
            "notification-url": "https://packagist.org/downloads/",
            "license": [
                "BSD-3-Clause"
            ],
            "authors": [
                {
                    "name": "Sebastian Bergmann",
                    "email": "sebastian@phpunit.de",
                    "role": "lead"
                }
            ],
            "description": "Library that provides collection, processing, and rendering functionality for PHP code coverage information.",
            "homepage": "https://github.com/sebastianbergmann/php-code-coverage",
            "keywords": [
                "coverage",
                "testing",
                "xunit"
            ],
            "support": {
                "issues": "https://github.com/sebastianbergmann/php-code-coverage/issues",
                "source": "https://github.com/sebastianbergmann/php-code-coverage/tree/9.2.6"
            },
            "funding": [
                {
                    "url": "https://github.com/sebastianbergmann",
                    "type": "github"
                }
            ],
            "time": "2021-03-28T07:26:59+00:00"
        },
        {
            "name": "phpunit/php-file-iterator",
            "version": "3.0.5",
            "source": {
                "type": "git",
                "url": "https://github.com/sebastianbergmann/php-file-iterator.git",
                "reference": "aa4be8575f26070b100fccb67faabb28f21f66f8"
            },
            "dist": {
                "type": "zip",
                "url": "https://api.github.com/repos/sebastianbergmann/php-file-iterator/zipball/aa4be8575f26070b100fccb67faabb28f21f66f8",
                "reference": "aa4be8575f26070b100fccb67faabb28f21f66f8",
                "shasum": ""
            },
            "require": {
                "php": ">=7.3"
            },
            "require-dev": {
                "phpunit/phpunit": "^9.3"
            },
            "type": "library",
            "extra": {
                "branch-alias": {
                    "dev-master": "3.0-dev"
                }
            },
            "autoload": {
                "classmap": [
                    "src/"
                ]
            },
            "notification-url": "https://packagist.org/downloads/",
            "license": [
                "BSD-3-Clause"
            ],
            "authors": [
                {
                    "name": "Sebastian Bergmann",
                    "email": "sebastian@phpunit.de",
                    "role": "lead"
                }
            ],
            "description": "FilterIterator implementation that filters files based on a list of suffixes.",
            "homepage": "https://github.com/sebastianbergmann/php-file-iterator/",
            "keywords": [
                "filesystem",
                "iterator"
            ],
            "support": {
                "issues": "https://github.com/sebastianbergmann/php-file-iterator/issues",
                "source": "https://github.com/sebastianbergmann/php-file-iterator/tree/3.0.5"
            },
            "funding": [
                {
                    "url": "https://github.com/sebastianbergmann",
                    "type": "github"
                }
            ],
            "time": "2020-09-28T05:57:25+00:00"
        },
        {
            "name": "phpunit/php-invoker",
            "version": "3.1.1",
            "source": {
                "type": "git",
                "url": "https://github.com/sebastianbergmann/php-invoker.git",
                "reference": "5a10147d0aaf65b58940a0b72f71c9ac0423cc67"
            },
            "dist": {
                "type": "zip",
                "url": "https://api.github.com/repos/sebastianbergmann/php-invoker/zipball/5a10147d0aaf65b58940a0b72f71c9ac0423cc67",
                "reference": "5a10147d0aaf65b58940a0b72f71c9ac0423cc67",
                "shasum": ""
            },
            "require": {
                "php": ">=7.3"
            },
            "require-dev": {
                "ext-pcntl": "*",
                "phpunit/phpunit": "^9.3"
            },
            "suggest": {
                "ext-pcntl": "*"
            },
            "type": "library",
            "extra": {
                "branch-alias": {
                    "dev-master": "3.1-dev"
                }
            },
            "autoload": {
                "classmap": [
                    "src/"
                ]
            },
            "notification-url": "https://packagist.org/downloads/",
            "license": [
                "BSD-3-Clause"
            ],
            "authors": [
                {
                    "name": "Sebastian Bergmann",
                    "email": "sebastian@phpunit.de",
                    "role": "lead"
                }
            ],
            "description": "Invoke callables with a timeout",
            "homepage": "https://github.com/sebastianbergmann/php-invoker/",
            "keywords": [
                "process"
            ],
            "support": {
                "issues": "https://github.com/sebastianbergmann/php-invoker/issues",
                "source": "https://github.com/sebastianbergmann/php-invoker/tree/3.1.1"
            },
            "funding": [
                {
                    "url": "https://github.com/sebastianbergmann",
                    "type": "github"
                }
            ],
            "time": "2020-09-28T05:58:55+00:00"
        },
        {
            "name": "phpunit/php-text-template",
            "version": "2.0.4",
            "source": {
                "type": "git",
                "url": "https://github.com/sebastianbergmann/php-text-template.git",
                "reference": "5da5f67fc95621df9ff4c4e5a84d6a8a2acf7c28"
            },
            "dist": {
                "type": "zip",
                "url": "https://api.github.com/repos/sebastianbergmann/php-text-template/zipball/5da5f67fc95621df9ff4c4e5a84d6a8a2acf7c28",
                "reference": "5da5f67fc95621df9ff4c4e5a84d6a8a2acf7c28",
                "shasum": ""
            },
            "require": {
                "php": ">=7.3"
            },
            "require-dev": {
                "phpunit/phpunit": "^9.3"
            },
            "type": "library",
            "extra": {
                "branch-alias": {
                    "dev-master": "2.0-dev"
                }
            },
            "autoload": {
                "classmap": [
                    "src/"
                ]
            },
            "notification-url": "https://packagist.org/downloads/",
            "license": [
                "BSD-3-Clause"
            ],
            "authors": [
                {
                    "name": "Sebastian Bergmann",
                    "email": "sebastian@phpunit.de",
                    "role": "lead"
                }
            ],
            "description": "Simple template engine.",
            "homepage": "https://github.com/sebastianbergmann/php-text-template/",
            "keywords": [
                "template"
            ],
            "support": {
                "issues": "https://github.com/sebastianbergmann/php-text-template/issues",
                "source": "https://github.com/sebastianbergmann/php-text-template/tree/2.0.4"
            },
            "funding": [
                {
                    "url": "https://github.com/sebastianbergmann",
                    "type": "github"
                }
            ],
            "time": "2020-10-26T05:33:50+00:00"
        },
        {
            "name": "phpunit/php-timer",
            "version": "5.0.3",
            "source": {
                "type": "git",
                "url": "https://github.com/sebastianbergmann/php-timer.git",
                "reference": "5a63ce20ed1b5bf577850e2c4e87f4aa902afbd2"
            },
            "dist": {
                "type": "zip",
                "url": "https://api.github.com/repos/sebastianbergmann/php-timer/zipball/5a63ce20ed1b5bf577850e2c4e87f4aa902afbd2",
                "reference": "5a63ce20ed1b5bf577850e2c4e87f4aa902afbd2",
                "shasum": ""
            },
            "require": {
                "php": ">=7.3"
            },
            "require-dev": {
                "phpunit/phpunit": "^9.3"
            },
            "type": "library",
            "extra": {
                "branch-alias": {
                    "dev-master": "5.0-dev"
                }
            },
            "autoload": {
                "classmap": [
                    "src/"
                ]
            },
            "notification-url": "https://packagist.org/downloads/",
            "license": [
                "BSD-3-Clause"
            ],
            "authors": [
                {
                    "name": "Sebastian Bergmann",
                    "email": "sebastian@phpunit.de",
                    "role": "lead"
                }
            ],
            "description": "Utility class for timing",
            "homepage": "https://github.com/sebastianbergmann/php-timer/",
            "keywords": [
                "timer"
            ],
            "support": {
                "issues": "https://github.com/sebastianbergmann/php-timer/issues",
                "source": "https://github.com/sebastianbergmann/php-timer/tree/5.0.3"
            },
            "funding": [
                {
                    "url": "https://github.com/sebastianbergmann",
                    "type": "github"
                }
            ],
            "time": "2020-10-26T13:16:10+00:00"
        },
        {
            "name": "phpunit/phpunit",
            "version": "9.5.8",
            "source": {
                "type": "git",
                "url": "https://github.com/sebastianbergmann/phpunit.git",
                "reference": "191768ccd5c85513b4068bdbe99bb6390c7d54fb"
            },
            "dist": {
                "type": "zip",
                "url": "https://api.github.com/repos/sebastianbergmann/phpunit/zipball/191768ccd5c85513b4068bdbe99bb6390c7d54fb",
                "reference": "191768ccd5c85513b4068bdbe99bb6390c7d54fb",
                "shasum": ""
            },
            "require": {
                "doctrine/instantiator": "^1.3.1",
                "ext-dom": "*",
                "ext-json": "*",
                "ext-libxml": "*",
                "ext-mbstring": "*",
                "ext-xml": "*",
                "ext-xmlwriter": "*",
                "myclabs/deep-copy": "^1.10.1",
                "phar-io/manifest": "^2.0.3",
                "phar-io/version": "^3.0.2",
                "php": ">=7.3",
                "phpspec/prophecy": "^1.12.1",
                "phpunit/php-code-coverage": "^9.2.3",
                "phpunit/php-file-iterator": "^3.0.5",
                "phpunit/php-invoker": "^3.1.1",
                "phpunit/php-text-template": "^2.0.3",
                "phpunit/php-timer": "^5.0.2",
                "sebastian/cli-parser": "^1.0.1",
                "sebastian/code-unit": "^1.0.6",
                "sebastian/comparator": "^4.0.5",
                "sebastian/diff": "^4.0.3",
                "sebastian/environment": "^5.1.3",
                "sebastian/exporter": "^4.0.3",
                "sebastian/global-state": "^5.0.1",
                "sebastian/object-enumerator": "^4.0.3",
                "sebastian/resource-operations": "^3.0.3",
                "sebastian/type": "^2.3.4",
                "sebastian/version": "^3.0.2"
            },
            "require-dev": {
                "ext-pdo": "*",
                "phpspec/prophecy-phpunit": "^2.0.1"
            },
            "suggest": {
                "ext-soap": "*",
                "ext-xdebug": "*"
            },
            "bin": [
                "phpunit"
            ],
            "type": "library",
            "extra": {
                "branch-alias": {
                    "dev-master": "9.5-dev"
                }
            },
            "autoload": {
                "classmap": [
                    "src/"
                ],
                "files": [
                    "src/Framework/Assert/Functions.php"
                ]
            },
            "notification-url": "https://packagist.org/downloads/",
            "license": [
                "BSD-3-Clause"
            ],
            "authors": [
                {
                    "name": "Sebastian Bergmann",
                    "email": "sebastian@phpunit.de",
                    "role": "lead"
                }
            ],
            "description": "The PHP Unit Testing framework.",
            "homepage": "https://phpunit.de/",
            "keywords": [
                "phpunit",
                "testing",
                "xunit"
            ],
            "support": {
                "issues": "https://github.com/sebastianbergmann/phpunit/issues",
                "source": "https://github.com/sebastianbergmann/phpunit/tree/9.5.8"
            },
            "funding": [
                {
                    "url": "https://phpunit.de/donate.html",
                    "type": "custom"
                },
                {
                    "url": "https://github.com/sebastianbergmann",
                    "type": "github"
                }
            ],
            "time": "2021-07-31T15:17:34+00:00"
        },
        {
            "name": "sebastian/cli-parser",
            "version": "1.0.1",
            "source": {
                "type": "git",
                "url": "https://github.com/sebastianbergmann/cli-parser.git",
                "reference": "442e7c7e687e42adc03470c7b668bc4b2402c0b2"
            },
            "dist": {
                "type": "zip",
                "url": "https://api.github.com/repos/sebastianbergmann/cli-parser/zipball/442e7c7e687e42adc03470c7b668bc4b2402c0b2",
                "reference": "442e7c7e687e42adc03470c7b668bc4b2402c0b2",
                "shasum": ""
            },
            "require": {
                "php": ">=7.3"
            },
            "require-dev": {
                "phpunit/phpunit": "^9.3"
            },
            "type": "library",
            "extra": {
                "branch-alias": {
                    "dev-master": "1.0-dev"
                }
            },
            "autoload": {
                "classmap": [
                    "src/"
                ]
            },
            "notification-url": "https://packagist.org/downloads/",
            "license": [
                "BSD-3-Clause"
            ],
            "authors": [
                {
                    "name": "Sebastian Bergmann",
                    "email": "sebastian@phpunit.de",
                    "role": "lead"
                }
            ],
            "description": "Library for parsing CLI options",
            "homepage": "https://github.com/sebastianbergmann/cli-parser",
            "support": {
                "issues": "https://github.com/sebastianbergmann/cli-parser/issues",
                "source": "https://github.com/sebastianbergmann/cli-parser/tree/1.0.1"
            },
            "funding": [
                {
                    "url": "https://github.com/sebastianbergmann",
                    "type": "github"
                }
            ],
            "time": "2020-09-28T06:08:49+00:00"
        },
        {
            "name": "sebastian/code-unit",
            "version": "1.0.8",
            "source": {
                "type": "git",
                "url": "https://github.com/sebastianbergmann/code-unit.git",
                "reference": "1fc9f64c0927627ef78ba436c9b17d967e68e120"
            },
            "dist": {
                "type": "zip",
                "url": "https://api.github.com/repos/sebastianbergmann/code-unit/zipball/1fc9f64c0927627ef78ba436c9b17d967e68e120",
                "reference": "1fc9f64c0927627ef78ba436c9b17d967e68e120",
                "shasum": ""
            },
            "require": {
                "php": ">=7.3"
            },
            "require-dev": {
                "phpunit/phpunit": "^9.3"
            },
            "type": "library",
            "extra": {
                "branch-alias": {
                    "dev-master": "1.0-dev"
                }
            },
            "autoload": {
                "classmap": [
                    "src/"
                ]
            },
            "notification-url": "https://packagist.org/downloads/",
            "license": [
                "BSD-3-Clause"
            ],
            "authors": [
                {
                    "name": "Sebastian Bergmann",
                    "email": "sebastian@phpunit.de",
                    "role": "lead"
                }
            ],
            "description": "Collection of value objects that represent the PHP code units",
            "homepage": "https://github.com/sebastianbergmann/code-unit",
            "support": {
                "issues": "https://github.com/sebastianbergmann/code-unit/issues",
                "source": "https://github.com/sebastianbergmann/code-unit/tree/1.0.8"
            },
            "funding": [
                {
                    "url": "https://github.com/sebastianbergmann",
                    "type": "github"
                }
            ],
            "time": "2020-10-26T13:08:54+00:00"
        },
        {
            "name": "sebastian/code-unit-reverse-lookup",
            "version": "2.0.3",
            "source": {
                "type": "git",
                "url": "https://github.com/sebastianbergmann/code-unit-reverse-lookup.git",
                "reference": "ac91f01ccec49fb77bdc6fd1e548bc70f7faa3e5"
            },
            "dist": {
                "type": "zip",
                "url": "https://api.github.com/repos/sebastianbergmann/code-unit-reverse-lookup/zipball/ac91f01ccec49fb77bdc6fd1e548bc70f7faa3e5",
                "reference": "ac91f01ccec49fb77bdc6fd1e548bc70f7faa3e5",
                "shasum": ""
            },
            "require": {
                "php": ">=7.3"
            },
            "require-dev": {
                "phpunit/phpunit": "^9.3"
            },
            "type": "library",
            "extra": {
                "branch-alias": {
                    "dev-master": "2.0-dev"
                }
            },
            "autoload": {
                "classmap": [
                    "src/"
                ]
            },
            "notification-url": "https://packagist.org/downloads/",
            "license": [
                "BSD-3-Clause"
            ],
            "authors": [
                {
                    "name": "Sebastian Bergmann",
                    "email": "sebastian@phpunit.de"
                }
            ],
            "description": "Looks up which function or method a line of code belongs to",
            "homepage": "https://github.com/sebastianbergmann/code-unit-reverse-lookup/",
            "support": {
                "issues": "https://github.com/sebastianbergmann/code-unit-reverse-lookup/issues",
                "source": "https://github.com/sebastianbergmann/code-unit-reverse-lookup/tree/2.0.3"
            },
            "funding": [
                {
                    "url": "https://github.com/sebastianbergmann",
                    "type": "github"
                }
            ],
            "time": "2020-09-28T05:30:19+00:00"
        },
        {
            "name": "sebastian/comparator",
            "version": "4.0.6",
            "source": {
                "type": "git",
                "url": "https://github.com/sebastianbergmann/comparator.git",
                "reference": "55f4261989e546dc112258c7a75935a81a7ce382"
            },
            "dist": {
                "type": "zip",
                "url": "https://api.github.com/repos/sebastianbergmann/comparator/zipball/55f4261989e546dc112258c7a75935a81a7ce382",
                "reference": "55f4261989e546dc112258c7a75935a81a7ce382",
                "shasum": ""
            },
            "require": {
                "php": ">=7.3",
                "sebastian/diff": "^4.0",
                "sebastian/exporter": "^4.0"
            },
            "require-dev": {
                "phpunit/phpunit": "^9.3"
            },
            "type": "library",
            "extra": {
                "branch-alias": {
                    "dev-master": "4.0-dev"
                }
            },
            "autoload": {
                "classmap": [
                    "src/"
                ]
            },
            "notification-url": "https://packagist.org/downloads/",
            "license": [
                "BSD-3-Clause"
            ],
            "authors": [
                {
                    "name": "Sebastian Bergmann",
                    "email": "sebastian@phpunit.de"
                },
                {
                    "name": "Jeff Welch",
                    "email": "whatthejeff@gmail.com"
                },
                {
                    "name": "Volker Dusch",
                    "email": "github@wallbash.com"
                },
                {
                    "name": "Bernhard Schussek",
                    "email": "bschussek@2bepublished.at"
                }
            ],
            "description": "Provides the functionality to compare PHP values for equality",
            "homepage": "https://github.com/sebastianbergmann/comparator",
            "keywords": [
                "comparator",
                "compare",
                "equality"
            ],
            "support": {
                "issues": "https://github.com/sebastianbergmann/comparator/issues",
                "source": "https://github.com/sebastianbergmann/comparator/tree/4.0.6"
            },
            "funding": [
                {
                    "url": "https://github.com/sebastianbergmann",
                    "type": "github"
                }
            ],
            "time": "2020-10-26T15:49:45+00:00"
        },
        {
            "name": "sebastian/complexity",
            "version": "2.0.2",
            "source": {
                "type": "git",
                "url": "https://github.com/sebastianbergmann/complexity.git",
                "reference": "739b35e53379900cc9ac327b2147867b8b6efd88"
            },
            "dist": {
                "type": "zip",
                "url": "https://api.github.com/repos/sebastianbergmann/complexity/zipball/739b35e53379900cc9ac327b2147867b8b6efd88",
                "reference": "739b35e53379900cc9ac327b2147867b8b6efd88",
                "shasum": ""
            },
            "require": {
                "nikic/php-parser": "^4.7",
                "php": ">=7.3"
            },
            "require-dev": {
                "phpunit/phpunit": "^9.3"
            },
            "type": "library",
            "extra": {
                "branch-alias": {
                    "dev-master": "2.0-dev"
                }
            },
            "autoload": {
                "classmap": [
                    "src/"
                ]
            },
            "notification-url": "https://packagist.org/downloads/",
            "license": [
                "BSD-3-Clause"
            ],
            "authors": [
                {
                    "name": "Sebastian Bergmann",
                    "email": "sebastian@phpunit.de",
                    "role": "lead"
                }
            ],
            "description": "Library for calculating the complexity of PHP code units",
            "homepage": "https://github.com/sebastianbergmann/complexity",
            "support": {
                "issues": "https://github.com/sebastianbergmann/complexity/issues",
                "source": "https://github.com/sebastianbergmann/complexity/tree/2.0.2"
            },
            "funding": [
                {
                    "url": "https://github.com/sebastianbergmann",
                    "type": "github"
                }
            ],
            "time": "2020-10-26T15:52:27+00:00"
        },
        {
            "name": "sebastian/diff",
            "version": "4.0.4",
            "source": {
                "type": "git",
                "url": "https://github.com/sebastianbergmann/diff.git",
                "reference": "3461e3fccc7cfdfc2720be910d3bd73c69be590d"
            },
            "dist": {
                "type": "zip",
                "url": "https://api.github.com/repos/sebastianbergmann/diff/zipball/3461e3fccc7cfdfc2720be910d3bd73c69be590d",
                "reference": "3461e3fccc7cfdfc2720be910d3bd73c69be590d",
                "shasum": ""
            },
            "require": {
                "php": ">=7.3"
            },
            "require-dev": {
                "phpunit/phpunit": "^9.3",
                "symfony/process": "^4.2 || ^5"
            },
            "type": "library",
            "extra": {
                "branch-alias": {
                    "dev-master": "4.0-dev"
                }
            },
            "autoload": {
                "classmap": [
                    "src/"
                ]
            },
            "notification-url": "https://packagist.org/downloads/",
            "license": [
                "BSD-3-Clause"
            ],
            "authors": [
                {
                    "name": "Sebastian Bergmann",
                    "email": "sebastian@phpunit.de"
                },
                {
                    "name": "Kore Nordmann",
                    "email": "mail@kore-nordmann.de"
                }
            ],
            "description": "Diff implementation",
            "homepage": "https://github.com/sebastianbergmann/diff",
            "keywords": [
                "diff",
                "udiff",
                "unidiff",
                "unified diff"
            ],
            "support": {
                "issues": "https://github.com/sebastianbergmann/diff/issues",
                "source": "https://github.com/sebastianbergmann/diff/tree/4.0.4"
            },
            "funding": [
                {
                    "url": "https://github.com/sebastianbergmann",
                    "type": "github"
                }
            ],
            "time": "2020-10-26T13:10:38+00:00"
        },
        {
            "name": "sebastian/environment",
            "version": "5.1.3",
            "source": {
                "type": "git",
                "url": "https://github.com/sebastianbergmann/environment.git",
                "reference": "388b6ced16caa751030f6a69e588299fa09200ac"
            },
            "dist": {
                "type": "zip",
                "url": "https://api.github.com/repos/sebastianbergmann/environment/zipball/388b6ced16caa751030f6a69e588299fa09200ac",
                "reference": "388b6ced16caa751030f6a69e588299fa09200ac",
                "shasum": ""
            },
            "require": {
                "php": ">=7.3"
            },
            "require-dev": {
                "phpunit/phpunit": "^9.3"
            },
            "suggest": {
                "ext-posix": "*"
            },
            "type": "library",
            "extra": {
                "branch-alias": {
                    "dev-master": "5.1-dev"
                }
            },
            "autoload": {
                "classmap": [
                    "src/"
                ]
            },
            "notification-url": "https://packagist.org/downloads/",
            "license": [
                "BSD-3-Clause"
            ],
            "authors": [
                {
                    "name": "Sebastian Bergmann",
                    "email": "sebastian@phpunit.de"
                }
            ],
            "description": "Provides functionality to handle HHVM/PHP environments",
            "homepage": "http://www.github.com/sebastianbergmann/environment",
            "keywords": [
                "Xdebug",
                "environment",
                "hhvm"
            ],
            "support": {
                "issues": "https://github.com/sebastianbergmann/environment/issues",
                "source": "https://github.com/sebastianbergmann/environment/tree/5.1.3"
            },
            "funding": [
                {
                    "url": "https://github.com/sebastianbergmann",
                    "type": "github"
                }
            ],
            "time": "2020-09-28T05:52:38+00:00"
        },
        {
            "name": "sebastian/exporter",
            "version": "4.0.3",
            "source": {
                "type": "git",
                "url": "https://github.com/sebastianbergmann/exporter.git",
                "reference": "d89cc98761b8cb5a1a235a6b703ae50d34080e65"
            },
            "dist": {
                "type": "zip",
                "url": "https://api.github.com/repos/sebastianbergmann/exporter/zipball/d89cc98761b8cb5a1a235a6b703ae50d34080e65",
                "reference": "d89cc98761b8cb5a1a235a6b703ae50d34080e65",
                "shasum": ""
            },
            "require": {
                "php": ">=7.3",
                "sebastian/recursion-context": "^4.0"
            },
            "require-dev": {
                "ext-mbstring": "*",
                "phpunit/phpunit": "^9.3"
            },
            "type": "library",
            "extra": {
                "branch-alias": {
                    "dev-master": "4.0-dev"
                }
            },
            "autoload": {
                "classmap": [
                    "src/"
                ]
            },
            "notification-url": "https://packagist.org/downloads/",
            "license": [
                "BSD-3-Clause"
            ],
            "authors": [
                {
                    "name": "Sebastian Bergmann",
                    "email": "sebastian@phpunit.de"
                },
                {
                    "name": "Jeff Welch",
                    "email": "whatthejeff@gmail.com"
                },
                {
                    "name": "Volker Dusch",
                    "email": "github@wallbash.com"
                },
                {
                    "name": "Adam Harvey",
                    "email": "aharvey@php.net"
                },
                {
                    "name": "Bernhard Schussek",
                    "email": "bschussek@gmail.com"
                }
            ],
            "description": "Provides the functionality to export PHP variables for visualization",
            "homepage": "http://www.github.com/sebastianbergmann/exporter",
            "keywords": [
                "export",
                "exporter"
            ],
            "support": {
                "issues": "https://github.com/sebastianbergmann/exporter/issues",
                "source": "https://github.com/sebastianbergmann/exporter/tree/4.0.3"
            },
            "funding": [
                {
                    "url": "https://github.com/sebastianbergmann",
                    "type": "github"
                }
            ],
            "time": "2020-09-28T05:24:23+00:00"
        },
        {
            "name": "sebastian/global-state",
            "version": "5.0.3",
            "source": {
                "type": "git",
                "url": "https://github.com/sebastianbergmann/global-state.git",
                "reference": "23bd5951f7ff26f12d4e3242864df3e08dec4e49"
            },
            "dist": {
                "type": "zip",
                "url": "https://api.github.com/repos/sebastianbergmann/global-state/zipball/23bd5951f7ff26f12d4e3242864df3e08dec4e49",
                "reference": "23bd5951f7ff26f12d4e3242864df3e08dec4e49",
                "shasum": ""
            },
            "require": {
                "php": ">=7.3",
                "sebastian/object-reflector": "^2.0",
                "sebastian/recursion-context": "^4.0"
            },
            "require-dev": {
                "ext-dom": "*",
                "phpunit/phpunit": "^9.3"
            },
            "suggest": {
                "ext-uopz": "*"
            },
            "type": "library",
            "extra": {
                "branch-alias": {
                    "dev-master": "5.0-dev"
                }
            },
            "autoload": {
                "classmap": [
                    "src/"
                ]
            },
            "notification-url": "https://packagist.org/downloads/",
            "license": [
                "BSD-3-Clause"
            ],
            "authors": [
                {
                    "name": "Sebastian Bergmann",
                    "email": "sebastian@phpunit.de"
                }
            ],
            "description": "Snapshotting of global state",
            "homepage": "http://www.github.com/sebastianbergmann/global-state",
            "keywords": [
                "global state"
            ],
            "support": {
                "issues": "https://github.com/sebastianbergmann/global-state/issues",
                "source": "https://github.com/sebastianbergmann/global-state/tree/5.0.3"
            },
            "funding": [
                {
                    "url": "https://github.com/sebastianbergmann",
                    "type": "github"
                }
            ],
            "time": "2021-06-11T13:31:12+00:00"
        },
        {
            "name": "sebastian/lines-of-code",
            "version": "1.0.3",
            "source": {
                "type": "git",
                "url": "https://github.com/sebastianbergmann/lines-of-code.git",
                "reference": "c1c2e997aa3146983ed888ad08b15470a2e22ecc"
            },
            "dist": {
                "type": "zip",
                "url": "https://api.github.com/repos/sebastianbergmann/lines-of-code/zipball/c1c2e997aa3146983ed888ad08b15470a2e22ecc",
                "reference": "c1c2e997aa3146983ed888ad08b15470a2e22ecc",
                "shasum": ""
            },
            "require": {
                "nikic/php-parser": "^4.6",
                "php": ">=7.3"
            },
            "require-dev": {
                "phpunit/phpunit": "^9.3"
            },
            "type": "library",
            "extra": {
                "branch-alias": {
                    "dev-master": "1.0-dev"
                }
            },
            "autoload": {
                "classmap": [
                    "src/"
                ]
            },
            "notification-url": "https://packagist.org/downloads/",
            "license": [
                "BSD-3-Clause"
            ],
            "authors": [
                {
                    "name": "Sebastian Bergmann",
                    "email": "sebastian@phpunit.de",
                    "role": "lead"
                }
            ],
            "description": "Library for counting the lines of code in PHP source code",
            "homepage": "https://github.com/sebastianbergmann/lines-of-code",
            "support": {
                "issues": "https://github.com/sebastianbergmann/lines-of-code/issues",
                "source": "https://github.com/sebastianbergmann/lines-of-code/tree/1.0.3"
            },
            "funding": [
                {
                    "url": "https://github.com/sebastianbergmann",
                    "type": "github"
                }
            ],
            "time": "2020-11-28T06:42:11+00:00"
        },
        {
            "name": "sebastian/object-enumerator",
            "version": "4.0.4",
            "source": {
                "type": "git",
                "url": "https://github.com/sebastianbergmann/object-enumerator.git",
                "reference": "5c9eeac41b290a3712d88851518825ad78f45c71"
            },
            "dist": {
                "type": "zip",
                "url": "https://api.github.com/repos/sebastianbergmann/object-enumerator/zipball/5c9eeac41b290a3712d88851518825ad78f45c71",
                "reference": "5c9eeac41b290a3712d88851518825ad78f45c71",
                "shasum": ""
            },
            "require": {
                "php": ">=7.3",
                "sebastian/object-reflector": "^2.0",
                "sebastian/recursion-context": "^4.0"
            },
            "require-dev": {
                "phpunit/phpunit": "^9.3"
            },
            "type": "library",
            "extra": {
                "branch-alias": {
                    "dev-master": "4.0-dev"
                }
            },
            "autoload": {
                "classmap": [
                    "src/"
                ]
            },
            "notification-url": "https://packagist.org/downloads/",
            "license": [
                "BSD-3-Clause"
            ],
            "authors": [
                {
                    "name": "Sebastian Bergmann",
                    "email": "sebastian@phpunit.de"
                }
            ],
            "description": "Traverses array structures and object graphs to enumerate all referenced objects",
            "homepage": "https://github.com/sebastianbergmann/object-enumerator/",
            "support": {
                "issues": "https://github.com/sebastianbergmann/object-enumerator/issues",
                "source": "https://github.com/sebastianbergmann/object-enumerator/tree/4.0.4"
            },
            "funding": [
                {
                    "url": "https://github.com/sebastianbergmann",
                    "type": "github"
                }
            ],
            "time": "2020-10-26T13:12:34+00:00"
        },
        {
            "name": "sebastian/object-reflector",
            "version": "2.0.4",
            "source": {
                "type": "git",
                "url": "https://github.com/sebastianbergmann/object-reflector.git",
                "reference": "b4f479ebdbf63ac605d183ece17d8d7fe49c15c7"
            },
            "dist": {
                "type": "zip",
                "url": "https://api.github.com/repos/sebastianbergmann/object-reflector/zipball/b4f479ebdbf63ac605d183ece17d8d7fe49c15c7",
                "reference": "b4f479ebdbf63ac605d183ece17d8d7fe49c15c7",
                "shasum": ""
            },
            "require": {
                "php": ">=7.3"
            },
            "require-dev": {
                "phpunit/phpunit": "^9.3"
            },
            "type": "library",
            "extra": {
                "branch-alias": {
                    "dev-master": "2.0-dev"
                }
            },
            "autoload": {
                "classmap": [
                    "src/"
                ]
            },
            "notification-url": "https://packagist.org/downloads/",
            "license": [
                "BSD-3-Clause"
            ],
            "authors": [
                {
                    "name": "Sebastian Bergmann",
                    "email": "sebastian@phpunit.de"
                }
            ],
            "description": "Allows reflection of object attributes, including inherited and non-public ones",
            "homepage": "https://github.com/sebastianbergmann/object-reflector/",
            "support": {
                "issues": "https://github.com/sebastianbergmann/object-reflector/issues",
                "source": "https://github.com/sebastianbergmann/object-reflector/tree/2.0.4"
            },
            "funding": [
                {
                    "url": "https://github.com/sebastianbergmann",
                    "type": "github"
                }
            ],
            "time": "2020-10-26T13:14:26+00:00"
        },
        {
            "name": "sebastian/recursion-context",
            "version": "4.0.4",
            "source": {
                "type": "git",
                "url": "https://github.com/sebastianbergmann/recursion-context.git",
                "reference": "cd9d8cf3c5804de4341c283ed787f099f5506172"
            },
            "dist": {
                "type": "zip",
                "url": "https://api.github.com/repos/sebastianbergmann/recursion-context/zipball/cd9d8cf3c5804de4341c283ed787f099f5506172",
                "reference": "cd9d8cf3c5804de4341c283ed787f099f5506172",
                "shasum": ""
            },
            "require": {
                "php": ">=7.3"
            },
            "require-dev": {
                "phpunit/phpunit": "^9.3"
            },
            "type": "library",
            "extra": {
                "branch-alias": {
                    "dev-master": "4.0-dev"
                }
            },
            "autoload": {
                "classmap": [
                    "src/"
                ]
            },
            "notification-url": "https://packagist.org/downloads/",
            "license": [
                "BSD-3-Clause"
            ],
            "authors": [
                {
                    "name": "Sebastian Bergmann",
                    "email": "sebastian@phpunit.de"
                },
                {
                    "name": "Jeff Welch",
                    "email": "whatthejeff@gmail.com"
                },
                {
                    "name": "Adam Harvey",
                    "email": "aharvey@php.net"
                }
            ],
            "description": "Provides functionality to recursively process PHP variables",
            "homepage": "http://www.github.com/sebastianbergmann/recursion-context",
            "support": {
                "issues": "https://github.com/sebastianbergmann/recursion-context/issues",
                "source": "https://github.com/sebastianbergmann/recursion-context/tree/4.0.4"
            },
            "funding": [
                {
                    "url": "https://github.com/sebastianbergmann",
                    "type": "github"
                }
            ],
            "time": "2020-10-26T13:17:30+00:00"
        },
        {
            "name": "sebastian/resource-operations",
            "version": "3.0.3",
            "source": {
                "type": "git",
                "url": "https://github.com/sebastianbergmann/resource-operations.git",
                "reference": "0f4443cb3a1d92ce809899753bc0d5d5a8dd19a8"
            },
            "dist": {
                "type": "zip",
                "url": "https://api.github.com/repos/sebastianbergmann/resource-operations/zipball/0f4443cb3a1d92ce809899753bc0d5d5a8dd19a8",
                "reference": "0f4443cb3a1d92ce809899753bc0d5d5a8dd19a8",
                "shasum": ""
            },
            "require": {
                "php": ">=7.3"
            },
            "require-dev": {
                "phpunit/phpunit": "^9.0"
            },
            "type": "library",
            "extra": {
                "branch-alias": {
                    "dev-master": "3.0-dev"
                }
            },
            "autoload": {
                "classmap": [
                    "src/"
                ]
            },
            "notification-url": "https://packagist.org/downloads/",
            "license": [
                "BSD-3-Clause"
            ],
            "authors": [
                {
                    "name": "Sebastian Bergmann",
                    "email": "sebastian@phpunit.de"
                }
            ],
            "description": "Provides a list of PHP built-in functions that operate on resources",
            "homepage": "https://www.github.com/sebastianbergmann/resource-operations",
            "support": {
                "issues": "https://github.com/sebastianbergmann/resource-operations/issues",
                "source": "https://github.com/sebastianbergmann/resource-operations/tree/3.0.3"
            },
            "funding": [
                {
                    "url": "https://github.com/sebastianbergmann",
                    "type": "github"
                }
            ],
            "time": "2020-09-28T06:45:17+00:00"
        },
        {
            "name": "sebastian/type",
            "version": "2.3.4",
            "source": {
                "type": "git",
                "url": "https://github.com/sebastianbergmann/type.git",
                "reference": "b8cd8a1c753c90bc1a0f5372170e3e489136f914"
            },
            "dist": {
                "type": "zip",
                "url": "https://api.github.com/repos/sebastianbergmann/type/zipball/b8cd8a1c753c90bc1a0f5372170e3e489136f914",
                "reference": "b8cd8a1c753c90bc1a0f5372170e3e489136f914",
                "shasum": ""
            },
            "require": {
                "php": ">=7.3"
            },
            "require-dev": {
                "phpunit/phpunit": "^9.3"
            },
            "type": "library",
            "extra": {
                "branch-alias": {
                    "dev-master": "2.3-dev"
                }
            },
            "autoload": {
                "classmap": [
                    "src/"
                ]
            },
            "notification-url": "https://packagist.org/downloads/",
            "license": [
                "BSD-3-Clause"
            ],
            "authors": [
                {
                    "name": "Sebastian Bergmann",
                    "email": "sebastian@phpunit.de",
                    "role": "lead"
                }
            ],
            "description": "Collection of value objects that represent the types of the PHP type system",
            "homepage": "https://github.com/sebastianbergmann/type",
            "support": {
                "issues": "https://github.com/sebastianbergmann/type/issues",
                "source": "https://github.com/sebastianbergmann/type/tree/2.3.4"
            },
            "funding": [
                {
                    "url": "https://github.com/sebastianbergmann",
                    "type": "github"
                }
            ],
            "time": "2021-06-15T12:49:02+00:00"
        },
        {
            "name": "sebastian/version",
            "version": "3.0.2",
            "source": {
                "type": "git",
                "url": "https://github.com/sebastianbergmann/version.git",
                "reference": "c6c1022351a901512170118436c764e473f6de8c"
            },
            "dist": {
                "type": "zip",
                "url": "https://api.github.com/repos/sebastianbergmann/version/zipball/c6c1022351a901512170118436c764e473f6de8c",
                "reference": "c6c1022351a901512170118436c764e473f6de8c",
                "shasum": ""
            },
            "require": {
                "php": ">=7.3"
            },
            "type": "library",
            "extra": {
                "branch-alias": {
                    "dev-master": "3.0-dev"
                }
            },
            "autoload": {
                "classmap": [
                    "src/"
                ]
            },
            "notification-url": "https://packagist.org/downloads/",
            "license": [
                "BSD-3-Clause"
            ],
            "authors": [
                {
                    "name": "Sebastian Bergmann",
                    "email": "sebastian@phpunit.de",
                    "role": "lead"
                }
            ],
            "description": "Library that helps with managing the version number of Git-hosted PHP projects",
            "homepage": "https://github.com/sebastianbergmann/version",
            "support": {
                "issues": "https://github.com/sebastianbergmann/version/issues",
                "source": "https://github.com/sebastianbergmann/version/tree/3.0.2"
            },
            "funding": [
                {
                    "url": "https://github.com/sebastianbergmann",
                    "type": "github"
                }
            ],
            "time": "2020-09-28T06:39:44+00:00"
        },
        {
            "name": "theseer/tokenizer",
            "version": "1.2.1",
            "source": {
                "type": "git",
                "url": "https://github.com/theseer/tokenizer.git",
                "reference": "34a41e998c2183e22995f158c581e7b5e755ab9e"
            },
            "dist": {
                "type": "zip",
                "url": "https://api.github.com/repos/theseer/tokenizer/zipball/34a41e998c2183e22995f158c581e7b5e755ab9e",
                "reference": "34a41e998c2183e22995f158c581e7b5e755ab9e",
                "shasum": ""
            },
            "require": {
                "ext-dom": "*",
                "ext-tokenizer": "*",
                "ext-xmlwriter": "*",
                "php": "^7.2 || ^8.0"
            },
            "type": "library",
            "autoload": {
                "classmap": [
                    "src/"
                ]
            },
            "notification-url": "https://packagist.org/downloads/",
            "license": [
                "BSD-3-Clause"
            ],
            "authors": [
                {
                    "name": "Arne Blankerts",
                    "email": "arne@blankerts.de",
                    "role": "Developer"
                }
            ],
            "description": "A small library for converting tokenized PHP source code into XML and potentially other formats",
            "support": {
                "issues": "https://github.com/theseer/tokenizer/issues",
                "source": "https://github.com/theseer/tokenizer/tree/1.2.1"
            },
            "funding": [
                {
                    "url": "https://github.com/theseer",
                    "type": "github"
                }
            ],
            "time": "2021-07-28T10:34:58+00:00"
        }
    ],
    "aliases": [],
    "minimum-stability": "stable",
    "stability-flags": {
        "pocketmine/bedrock-protocol": 20,
        "pocketmine/classloader": 20,
        "pocketmine/spl": 20
    },
    "prefer-stable": false,
    "prefer-lowest": false,
    "platform": {
        "php": "^8.0",
        "php-64bit": "*",
        "ext-chunkutils2": "^0.2.0",
        "ext-crypto": "^0.3.1",
        "ext-ctype": "*",
        "ext-curl": "*",
        "ext-date": "*",
        "ext-gmp": "*",
        "ext-hash": "*",
        "ext-igbinary": "^3.0.1",
        "ext-json": "*",
        "ext-leveldb": "^0.2.1 || ^0.3.0",
        "ext-mbstring": "*",
        "ext-morton": "^0.1.0",
        "ext-openssl": "*",
        "ext-pcre": "*",
        "ext-phar": "*",
        "ext-pthreads": "~3.2.0",
        "ext-reflection": "*",
        "ext-simplexml": "*",
        "ext-sockets": "*",
        "ext-spl": "*",
        "ext-yaml": ">=2.0.0",
        "ext-zip": "*",
        "ext-zlib": ">=1.2.11",
        "composer-runtime-api": "^2.0"
    },
    "platform-dev": [],
    "platform-overrides": {
        "php": "8.0.0"
    },
    "plugin-api-version": "2.1.0"
}<|MERGE_RESOLUTION|>--- conflicted
+++ resolved
@@ -4,11 +4,7 @@
         "Read more about it at https://getcomposer.org/doc/01-basic-usage.md#installing-dependencies",
         "This file is @generated automatically"
     ],
-<<<<<<< HEAD
-    "content-hash": "6aa42d767f14ce036f410d0001fd3845",
-=======
-    "content-hash": "bcb98fdf7f5d5f441caca14fbb87c4de",
->>>>>>> ff4aa148
+    "content-hash": "db2d0f1b7626686a7d1d368052ff9a0a",
     "packages": [
         {
             "name": "adhocore/json-comment",
