{
    "_readme": [
        "This file locks the dependencies of your project to a known state",
        "Read more about it at https://getcomposer.org/doc/01-basic-usage.md#installing-dependencies",
        "This file is @generated automatically"
    ],
<<<<<<< HEAD
    "content-hash": "77f899b35819bca38246a665fd0233f3",
=======
    "content-hash": "f3f0ef9944d96c5b71b7e32aac5118cd",
>>>>>>> e38866c4
    "packages": [
        {
            "name": "adhocore/json-comment",
            "version": "1.1.2",
            "source": {
                "type": "git",
                "url": "https://github.com/adhocore/php-json-comment.git",
                "reference": "fc2f76979f0a44a5f5bc2a2b600d0762fe0e78e7"
            },
            "dist": {
                "type": "zip",
                "url": "https://api.github.com/repos/adhocore/php-json-comment/zipball/fc2f76979f0a44a5f5bc2a2b600d0762fe0e78e7",
                "reference": "fc2f76979f0a44a5f5bc2a2b600d0762fe0e78e7",
                "shasum": ""
            },
            "require": {
                "ext-ctype": "*",
                "php": ">=7.0"
            },
            "require-dev": {
                "phpunit/phpunit": "^6.5 || ^7.5 || ^8.5"
            },
            "type": "library",
            "autoload": {
                "psr-4": {
                    "Ahc\\Json\\": "src/"
                }
            },
            "notification-url": "https://packagist.org/downloads/",
            "license": [
                "MIT"
            ],
            "authors": [
                {
                    "name": "Jitendra Adhikari",
                    "email": "jiten.adhikary@gmail.com"
                }
            ],
            "description": "Lightweight JSON comment stripper library for PHP",
            "keywords": [
                "comment",
                "json",
                "strip-comment"
            ],
            "support": {
                "issues": "https://github.com/adhocore/php-json-comment/issues",
                "source": "https://github.com/adhocore/php-json-comment/tree/1.1.2"
            },
            "funding": [
                {
                    "url": "https://paypal.me/ji10",
                    "type": "custom"
                }
            ],
            "time": "2021-04-09T03:06:06+00:00"
        },
        {
            "name": "brick/math",
            "version": "0.9.3",
            "source": {
                "type": "git",
                "url": "https://github.com/brick/math.git",
                "reference": "ca57d18f028f84f777b2168cd1911b0dee2343ae"
            },
            "dist": {
                "type": "zip",
                "url": "https://api.github.com/repos/brick/math/zipball/ca57d18f028f84f777b2168cd1911b0dee2343ae",
                "reference": "ca57d18f028f84f777b2168cd1911b0dee2343ae",
                "shasum": ""
            },
            "require": {
                "ext-json": "*",
                "php": "^7.1 || ^8.0"
            },
            "require-dev": {
                "php-coveralls/php-coveralls": "^2.2",
                "phpunit/phpunit": "^7.5.15 || ^8.5 || ^9.0",
                "vimeo/psalm": "4.9.2"
            },
            "type": "library",
            "autoload": {
                "psr-4": {
                    "Brick\\Math\\": "src/"
                }
            },
            "notification-url": "https://packagist.org/downloads/",
            "license": [
                "MIT"
            ],
            "description": "Arbitrary-precision arithmetic library",
            "keywords": [
                "Arbitrary-precision",
                "BigInteger",
                "BigRational",
                "arithmetic",
                "bigdecimal",
                "bignum",
                "brick",
                "math"
            ],
            "support": {
                "issues": "https://github.com/brick/math/issues",
                "source": "https://github.com/brick/math/tree/0.9.3"
            },
            "funding": [
                {
                    "url": "https://github.com/BenMorel",
                    "type": "github"
                },
                {
                    "url": "https://tidelift.com/funding/github/packagist/brick/math",
                    "type": "tidelift"
                }
            ],
            "time": "2021-08-15T20:50:18+00:00"
        },
        {
            "name": "fgrosse/phpasn1",
            "version": "v2.3.0",
            "source": {
                "type": "git",
                "url": "https://github.com/fgrosse/PHPASN1.git",
                "reference": "20299033c35f4300eb656e7e8e88cf52d1d6694e"
            },
            "dist": {
                "type": "zip",
                "url": "https://api.github.com/repos/fgrosse/PHPASN1/zipball/20299033c35f4300eb656e7e8e88cf52d1d6694e",
                "reference": "20299033c35f4300eb656e7e8e88cf52d1d6694e",
                "shasum": ""
            },
            "require": {
                "php": ">=7.0.0"
            },
            "require-dev": {
                "phpunit/phpunit": "~6.3",
                "satooshi/php-coveralls": "~2.0"
            },
            "suggest": {
                "ext-bcmath": "BCmath is the fallback extension for big integer calculations",
                "ext-curl": "For loading OID information from the web if they have not bee defined statically",
                "ext-gmp": "GMP is the preferred extension for big integer calculations",
                "phpseclib/bcmath_compat": "BCmath polyfill for servers where neither GMP nor BCmath is available"
            },
            "type": "library",
            "extra": {
                "branch-alias": {
                    "dev-master": "2.0.x-dev"
                }
            },
            "autoload": {
                "psr-4": {
                    "FG\\": "lib/"
                }
            },
            "notification-url": "https://packagist.org/downloads/",
            "license": [
                "MIT"
            ],
            "authors": [
                {
                    "name": "Friedrich Große",
                    "email": "friedrich.grosse@gmail.com",
                    "homepage": "https://github.com/FGrosse",
                    "role": "Author"
                },
                {
                    "name": "All contributors",
                    "homepage": "https://github.com/FGrosse/PHPASN1/contributors"
                }
            ],
            "description": "A PHP Framework that allows you to encode and decode arbitrary ASN.1 structures using the ITU-T X.690 Encoding Rules.",
            "homepage": "https://github.com/FGrosse/PHPASN1",
            "keywords": [
                "DER",
                "asn.1",
                "asn1",
                "ber",
                "binary",
                "decoding",
                "encoding",
                "x.509",
                "x.690",
                "x509",
                "x690"
            ],
            "support": {
                "issues": "https://github.com/fgrosse/PHPASN1/issues",
                "source": "https://github.com/fgrosse/PHPASN1/tree/v2.3.0"
            },
            "time": "2021-04-24T19:01:55+00:00"
        },
        {
            "name": "netresearch/jsonmapper",
            "version": "v4.0.0",
            "source": {
                "type": "git",
                "url": "https://github.com/cweiske/jsonmapper.git",
                "reference": "8bbc021a8edb2e4a7ea2f8ad4fa9ec9dce2fcb8d"
            },
            "dist": {
                "type": "zip",
                "url": "https://api.github.com/repos/cweiske/jsonmapper/zipball/8bbc021a8edb2e4a7ea2f8ad4fa9ec9dce2fcb8d",
                "reference": "8bbc021a8edb2e4a7ea2f8ad4fa9ec9dce2fcb8d",
                "shasum": ""
            },
            "require": {
                "ext-json": "*",
                "ext-pcre": "*",
                "ext-reflection": "*",
                "ext-spl": "*",
                "php": ">=7.1"
            },
            "require-dev": {
                "phpunit/phpunit": "~7.5 || ~8.0 || ~9.0",
                "squizlabs/php_codesniffer": "~3.5"
            },
            "type": "library",
            "autoload": {
                "psr-0": {
                    "JsonMapper": "src/"
                }
            },
            "notification-url": "https://packagist.org/downloads/",
            "license": [
                "OSL-3.0"
            ],
            "authors": [
                {
                    "name": "Christian Weiske",
                    "email": "cweiske@cweiske.de",
                    "homepage": "http://github.com/cweiske/jsonmapper/",
                    "role": "Developer"
                }
            ],
            "description": "Map nested JSON structures onto PHP classes",
            "support": {
                "email": "cweiske@cweiske.de",
                "issues": "https://github.com/cweiske/jsonmapper/issues",
                "source": "https://github.com/cweiske/jsonmapper/tree/v4.0.0"
            },
            "time": "2020-12-01T19:48:11+00:00"
        },
        {
            "name": "pocketmine/bedrock-protocol",
            "version": "2.0.0+bedrock1.17.30",
            "source": {
                "type": "git",
                "url": "https://github.com/pmmp/BedrockProtocol.git",
                "reference": "faff7da904e68f69b1a9128956dac3122e87308a"
            },
            "dist": {
                "type": "zip",
                "url": "https://api.github.com/repos/pmmp/BedrockProtocol/zipball/faff7da904e68f69b1a9128956dac3122e87308a",
                "reference": "faff7da904e68f69b1a9128956dac3122e87308a",
                "shasum": ""
            },
            "require": {
                "ext-json": "*",
                "netresearch/jsonmapper": "^4.0",
                "php": "^7.4 || ^8.0",
                "pocketmine/binaryutils": "^0.2.0",
                "pocketmine/color": "^0.2.0",
                "pocketmine/math": "^0.3.0",
                "pocketmine/nbt": "^0.3.0",
                "ramsey/uuid": "^4.1"
            },
            "require-dev": {
                "phpstan/phpstan": "0.12.99",
                "phpstan/phpstan-phpunit": "^0.12.21",
                "phpstan/phpstan-strict-rules": "^0.12.10",
                "phpunit/phpunit": "^9.5"
            },
            "type": "library",
            "autoload": {
                "psr-4": {
                    "pocketmine\\network\\mcpe\\protocol\\": "src/"
                }
            },
            "notification-url": "https://packagist.org/downloads/",
            "license": [
                "LGPL-3.0"
            ],
            "description": "An implementation of the Minecraft: Bedrock Edition protocol in PHP",
            "support": {
                "issues": "https://github.com/pmmp/BedrockProtocol/issues",
                "source": "https://github.com/pmmp/BedrockProtocol/tree/bedrock-1.17.30"
            },
            "time": "2021-09-21T23:25:51+00:00"
        },
        {
            "name": "pocketmine/binaryutils",
            "version": "0.2.1",
            "source": {
                "type": "git",
                "url": "https://github.com/pmmp/BinaryUtils.git",
                "reference": "8cd078e2426f8100331f2d73bef10f481dad6cde"
            },
            "dist": {
                "type": "zip",
                "url": "https://api.github.com/repos/pmmp/BinaryUtils/zipball/8cd078e2426f8100331f2d73bef10f481dad6cde",
                "reference": "8cd078e2426f8100331f2d73bef10f481dad6cde",
                "shasum": ""
            },
            "require": {
                "php": "^7.4 || ^8.0",
                "php-64bit": "*"
            },
            "require-dev": {
                "phpstan/extension-installer": "^1.0",
                "phpstan/phpstan": "0.12.85",
                "phpstan/phpstan-strict-rules": "^0.12.4"
            },
            "type": "library",
            "autoload": {
                "psr-4": {
                    "pocketmine\\utils\\": "src/"
                }
            },
            "notification-url": "https://packagist.org/downloads/",
            "license": [
                "LGPL-3.0"
            ],
            "description": "Classes and methods for conveniently handling binary data",
            "support": {
                "issues": "https://github.com/pmmp/BinaryUtils/issues",
                "source": "https://github.com/pmmp/BinaryUtils/tree/0.2.1"
            },
            "time": "2021-05-30T19:42:57+00:00"
        },
        {
            "name": "pocketmine/callback-validator",
            "version": "1.0.3",
            "source": {
                "type": "git",
                "url": "https://github.com/pmmp/CallbackValidator.git",
                "reference": "64787469766bcaa7e5885242e85c23c25e8c55a2"
            },
            "dist": {
                "type": "zip",
                "url": "https://api.github.com/repos/pmmp/CallbackValidator/zipball/64787469766bcaa7e5885242e85c23c25e8c55a2",
                "reference": "64787469766bcaa7e5885242e85c23c25e8c55a2",
                "shasum": ""
            },
            "require": {
                "ext-reflection": "*",
                "php": "^7.1 || ^8.0"
            },
            "replace": {
                "daverandom/callback-validator": "*"
            },
            "require-dev": {
                "phpstan/extension-installer": "^1.0",
                "phpstan/phpstan": "0.12.59",
                "phpstan/phpstan-strict-rules": "^0.12.4",
                "phpunit/phpunit": "^7.5 || ^8.5 || ^9.0"
            },
            "type": "library",
            "autoload": {
                "psr-4": {
                    "DaveRandom\\CallbackValidator\\": "src/"
                }
            },
            "notification-url": "https://packagist.org/downloads/",
            "license": [
                "MIT"
            ],
            "authors": [
                {
                    "name": "Chris Wright",
                    "email": "cw@daverandom.com"
                }
            ],
            "description": "Fork of daverandom/callback-validator - Tools for validating callback signatures",
            "support": {
                "issues": "https://github.com/pmmp/CallbackValidator/issues",
                "source": "https://github.com/pmmp/CallbackValidator/tree/1.0.3"
            },
            "time": "2020-12-11T01:45:37+00:00"
        },
        {
            "name": "pocketmine/classloader",
            "version": "dev-master",
            "source": {
                "type": "git",
                "url": "https://github.com/pmmp/ClassLoader.git",
                "reference": "80226e0917be79ac3230606113e25134a31e6a85"
            },
            "dist": {
                "type": "zip",
                "url": "https://api.github.com/repos/pmmp/ClassLoader/zipball/80226e0917be79ac3230606113e25134a31e6a85",
                "reference": "80226e0917be79ac3230606113e25134a31e6a85",
                "shasum": ""
            },
            "require": {
                "ext-pthreads": "~3.2.0",
                "ext-reflection": "*",
                "php": "^7.2 || ^8.0"
            },
            "conflict": {
                "pocketmine/spl": "<0.4"
            },
            "require-dev": {
                "phpstan/extension-installer": "^1.0",
                "phpstan/phpstan": "0.12.80",
                "phpstan/phpstan-strict-rules": "^0.12.4",
                "phpunit/phpunit": "^8.5 || ^9.5"
            },
            "type": "library",
            "autoload": {
                "classmap": [
                    "./src"
                ]
            },
            "notification-url": "https://packagist.org/downloads/",
            "license": [
                "LGPL-3.0"
            ],
            "description": "Ad-hoc autoloading components used by PocketMine-MP",
            "support": {
                "issues": "https://github.com/pmmp/ClassLoader/issues",
                "source": "https://github.com/pmmp/ClassLoader/tree/master"
            },
            "time": "2021-05-29T23:09:32+00:00"
        },
        {
            "name": "pocketmine/color",
            "version": "0.2.0",
            "source": {
                "type": "git",
                "url": "https://github.com/pmmp/Color.git",
                "reference": "09be6ea6d76f2e33d6813c39d29c22c46c17e1d2"
            },
            "dist": {
                "type": "zip",
                "url": "https://api.github.com/repos/pmmp/Color/zipball/09be6ea6d76f2e33d6813c39d29c22c46c17e1d2",
                "reference": "09be6ea6d76f2e33d6813c39d29c22c46c17e1d2",
                "shasum": ""
            },
            "require": {
                "php": "^7.2 || ^8.0"
            },
            "require-dev": {
                "phpstan/phpstan": "0.12.59",
                "phpstan/phpstan-strict-rules": "^0.12.2"
            },
            "type": "library",
            "autoload": {
                "psr-4": {
                    "pocketmine\\color\\": "src/"
                }
            },
            "notification-url": "https://packagist.org/downloads/",
            "license": [
                "LGPL-3.0"
            ],
            "description": "Color handling library used by PocketMine-MP and related projects",
            "support": {
                "issues": "https://github.com/pmmp/Color/issues",
                "source": "https://github.com/pmmp/Color/tree/0.2.0"
            },
            "time": "2020-12-11T01:24:32+00:00"
        },
        {
            "name": "pocketmine/errorhandler",
            "version": "0.3.0",
            "source": {
                "type": "git",
                "url": "https://github.com/pmmp/ErrorHandler.git",
                "reference": "ec742b209e8056bbe855069c4eff94c9734ea19b"
            },
            "dist": {
                "type": "zip",
                "url": "https://api.github.com/repos/pmmp/ErrorHandler/zipball/ec742b209e8056bbe855069c4eff94c9734ea19b",
                "reference": "ec742b209e8056bbe855069c4eff94c9734ea19b",
                "shasum": ""
            },
            "require": {
                "php": "^7.2 || ^8.0"
            },
            "require-dev": {
                "phpstan/phpstan": "0.12.75",
                "phpstan/phpstan-strict-rules": "^0.12.2"
            },
            "type": "library",
            "autoload": {
                "psr-4": {
                    "pocketmine\\errorhandler\\": "src/"
                }
            },
            "notification-url": "https://packagist.org/downloads/",
            "license": [
                "LGPL-3.0"
            ],
            "description": "Utilities to handle nasty PHP E_* errors in a usable way",
            "support": {
                "issues": "https://github.com/pmmp/ErrorHandler/issues",
                "source": "https://github.com/pmmp/ErrorHandler/tree/0.3.0"
            },
            "time": "2021-02-12T18:56:22+00:00"
        },
        {
            "name": "pocketmine/log",
            "version": "0.3.0",
            "source": {
                "type": "git",
                "url": "https://github.com/pmmp/Log.git",
                "reference": "03ab1316da0b1978a7a1c8dd73e1c2a973cb62ec"
            },
            "dist": {
                "type": "zip",
                "url": "https://api.github.com/repos/pmmp/Log/zipball/03ab1316da0b1978a7a1c8dd73e1c2a973cb62ec",
                "reference": "03ab1316da0b1978a7a1c8dd73e1c2a973cb62ec",
                "shasum": ""
            },
            "require": {
                "php": "^7.4 || ^8.0"
            },
            "conflict": {
                "pocketmine/spl": "<0.4"
            },
            "require-dev": {
                "phpstan/phpstan": "0.12.80",
                "phpstan/phpstan-strict-rules": "^0.12.2"
            },
            "type": "library",
            "autoload": {
                "classmap": [
                    "./src"
                ]
            },
            "notification-url": "https://packagist.org/downloads/",
            "license": [
                "LGPL-3.0"
            ],
            "description": "Logging components used by PocketMine-MP and related projects",
            "support": {
                "issues": "https://github.com/pmmp/Log/issues",
                "source": "https://github.com/pmmp/Log/tree/0.3.0"
            },
            "time": "2021-05-18T21:00:49+00:00"
        },
        {
            "name": "pocketmine/log-pthreads",
            "version": "0.2.0",
            "source": {
                "type": "git",
                "url": "https://github.com/pmmp/LogPthreads.git",
                "reference": "6be3445c48c62eba3922f987f000bb20c81d161f"
            },
            "dist": {
                "type": "zip",
                "url": "https://api.github.com/repos/pmmp/LogPthreads/zipball/6be3445c48c62eba3922f987f000bb20c81d161f",
                "reference": "6be3445c48c62eba3922f987f000bb20c81d161f",
                "shasum": ""
            },
            "require": {
                "ext-pthreads": "~3.2.0",
                "php": "^7.4 || ^8.0",
                "pocketmine/log": "^0.2.0 || ^0.3.0"
            },
            "conflict": {
                "pocketmine/spl": "<0.4"
            },
            "require-dev": {
                "phpstan/extension-installer": "^1.0",
                "phpstan/phpstan": "0.12.88",
                "phpstan/phpstan-strict-rules": "^0.12.4"
            },
            "type": "library",
            "autoload": {
                "classmap": [
                    "./src"
                ]
            },
            "notification-url": "https://packagist.org/downloads/",
            "license": [
                "LGPL-3.0"
            ],
            "description": "Logging components specialized for pthreads used by PocketMine-MP and related projects",
            "support": {
                "issues": "https://github.com/pmmp/LogPthreads/issues",
                "source": "https://github.com/pmmp/LogPthreads/tree/0.2.0"
            },
            "time": "2021-05-18T22:15:28+00:00"
        },
        {
            "name": "pocketmine/math",
            "version": "0.3.0",
            "source": {
                "type": "git",
                "url": "https://github.com/pmmp/Math.git",
                "reference": "83ec067b12c066fc61d9fb129daf7e61ef3b1d63"
            },
            "dist": {
                "type": "zip",
                "url": "https://api.github.com/repos/pmmp/Math/zipball/83ec067b12c066fc61d9fb129daf7e61ef3b1d63",
                "reference": "83ec067b12c066fc61d9fb129daf7e61ef3b1d63",
                "shasum": ""
            },
            "require": {
                "php": "^7.4 || ^8.0",
                "php-64bit": "*"
            },
            "require-dev": {
                "irstea/phpunit-shim": "^8.5 || ^9.5",
                "phpstan/extension-installer": "^1.0",
                "phpstan/phpstan": "0.12.90",
                "phpstan/phpstan-strict-rules": "^0.12.4"
            },
            "type": "library",
            "autoload": {
                "psr-4": {
                    "pocketmine\\math\\": "src/"
                }
            },
            "notification-url": "https://packagist.org/downloads/",
            "license": [
                "LGPL-3.0"
            ],
            "description": "PHP library containing math related code used in PocketMine-MP",
            "support": {
                "issues": "https://github.com/pmmp/Math/issues",
                "source": "https://github.com/pmmp/Math/tree/0.3.0"
            },
            "time": "2021-07-14T18:39:31+00:00"
        },
        {
            "name": "pocketmine/nbt",
            "version": "0.3.0",
            "source": {
                "type": "git",
                "url": "https://github.com/pmmp/NBT.git",
                "reference": "98c4a04b55a915e18f83d3b0c9beb24a71abcd31"
            },
            "dist": {
                "type": "zip",
                "url": "https://api.github.com/repos/pmmp/NBT/zipball/98c4a04b55a915e18f83d3b0c9beb24a71abcd31",
                "reference": "98c4a04b55a915e18f83d3b0c9beb24a71abcd31",
                "shasum": ""
            },
            "require": {
                "php": "^7.4 || ^8.0",
                "php-64bit": "*",
                "pocketmine/binaryutils": "^0.2.0"
            },
            "require-dev": {
                "irstea/phpunit-shim": "^9.5",
                "phpstan/extension-installer": "^1.0",
                "phpstan/phpstan": "0.12.85",
                "phpstan/phpstan-strict-rules": "^0.12.4"
            },
            "type": "library",
            "autoload": {
                "psr-4": {
                    "pocketmine\\nbt\\": "src/"
                }
            },
            "notification-url": "https://packagist.org/downloads/",
            "license": [
                "LGPL-3.0"
            ],
            "description": "PHP library for working with Named Binary Tags",
            "support": {
                "issues": "https://github.com/pmmp/NBT/issues",
                "source": "https://github.com/pmmp/NBT/tree/0.3.0"
            },
            "time": "2021-05-18T15:46:33+00:00"
        },
        {
            "name": "pocketmine/raklib",
            "version": "0.14.2",
            "source": {
                "type": "git",
                "url": "https://github.com/pmmp/RakLib.git",
                "reference": "e3a861187470e1facc6625040128f447ebbcbaec"
            },
            "dist": {
                "type": "zip",
                "url": "https://api.github.com/repos/pmmp/RakLib/zipball/e3a861187470e1facc6625040128f447ebbcbaec",
                "reference": "e3a861187470e1facc6625040128f447ebbcbaec",
                "shasum": ""
            },
            "require": {
                "ext-sockets": "*",
                "php": "^8.0",
                "php-64bit": "*",
                "php-ipv6": "*",
                "pocketmine/binaryutils": "^0.2.0",
                "pocketmine/log": "^0.3.0 || ^0.4.0"
            },
            "require-dev": {
                "phpstan/phpstan": "0.12.99",
                "phpstan/phpstan-strict-rules": "^0.12.2"
            },
            "type": "library",
            "autoload": {
                "psr-4": {
                    "raklib\\": "src/"
                }
            },
            "notification-url": "https://packagist.org/downloads/",
            "license": [
                "GPL-3.0"
            ],
            "description": "A RakNet server implementation written in PHP",
            "support": {
                "issues": "https://github.com/pmmp/RakLib/issues",
                "source": "https://github.com/pmmp/RakLib/tree/0.14.2"
            },
            "time": "2021-10-04T20:39:11+00:00"
        },
        {
            "name": "pocketmine/raklib-ipc",
            "version": "0.1.1",
            "source": {
                "type": "git",
                "url": "https://github.com/pmmp/RakLibIpc.git",
                "reference": "922a6444b0c6c7daaa5aa5a832107e1ec4738aed"
            },
            "dist": {
                "type": "zip",
                "url": "https://api.github.com/repos/pmmp/RakLibIpc/zipball/922a6444b0c6c7daaa5aa5a832107e1ec4738aed",
                "reference": "922a6444b0c6c7daaa5aa5a832107e1ec4738aed",
                "shasum": ""
            },
            "require": {
                "php": "^7.4 || ^8.0",
                "php-64bit": "*",
                "pocketmine/binaryutils": "^0.2.0",
                "pocketmine/raklib": "^0.13.1 || ^0.14.0"
            },
            "require-dev": {
                "phpstan/phpstan": "0.12.81",
                "phpstan/phpstan-strict-rules": "^0.12.2"
            },
            "type": "library",
            "autoload": {
                "psr-4": {
                    "raklib\\server\\ipc\\": "src/"
                }
            },
            "notification-url": "https://packagist.org/downloads/",
            "license": [
                "GPL-3.0"
            ],
            "description": "Channel-based protocols for inter-thread/inter-process communication with RakLib",
            "support": {
                "issues": "https://github.com/pmmp/RakLibIpc/issues",
                "source": "https://github.com/pmmp/RakLibIpc/tree/0.1.1"
            },
            "time": "2021-09-22T17:01:12+00:00"
        },
        {
            "name": "pocketmine/snooze",
            "version": "0.3.0",
            "source": {
                "type": "git",
                "url": "https://github.com/pmmp/Snooze.git",
                "reference": "fe5b1dbf0d6267da882d1f67924772bd93db833d"
            },
            "dist": {
                "type": "zip",
                "url": "https://api.github.com/repos/pmmp/Snooze/zipball/fe5b1dbf0d6267da882d1f67924772bd93db833d",
                "reference": "fe5b1dbf0d6267da882d1f67924772bd93db833d",
                "shasum": ""
            },
            "require": {
                "ext-pthreads": ">=3.1.7dev",
                "php-64bit": "^7.3 || ^8.0"
            },
            "require-dev": {
                "phpstan/extension-installer": "^1.0",
                "phpstan/phpstan": "0.12.88",
                "phpstan/phpstan-strict-rules": "^0.12.4"
            },
            "type": "library",
            "autoload": {
                "psr-4": {
                    "pocketmine\\snooze\\": "src/"
                }
            },
            "notification-url": "https://packagist.org/downloads/",
            "license": [
                "LGPL-3.0"
            ],
            "description": "Thread notification management library for code using the pthreads extension",
            "support": {
                "issues": "https://github.com/pmmp/Snooze/issues",
                "source": "https://github.com/pmmp/Snooze/tree/0.3.0"
            },
            "time": "2021-06-13T13:57:47+00:00"
        },
        {
            "name": "pocketmine/spl",
            "version": "dev-master",
            "source": {
                "type": "git",
                "url": "https://github.com/pmmp/SPL.git",
                "reference": "b7a8904f912c1f6d38ad867ff1120614ccb80171"
            },
            "dist": {
                "type": "zip",
                "url": "https://api.github.com/repos/pmmp/SPL/zipball/b7a8904f912c1f6d38ad867ff1120614ccb80171",
                "reference": "b7a8904f912c1f6d38ad867ff1120614ccb80171",
                "shasum": ""
            },
            "require": {
                "php": "^7.2 || ^8.0"
            },
            "require-dev": {
                "phpstan/phpstan": "^0.12.8"
            },
            "type": "library",
            "autoload": {
                "classmap": [
                    "./src"
                ]
            },
            "notification-url": "https://packagist.org/downloads/",
            "license": [
                "LGPL-3.0"
            ],
            "description": "Standard library files required by PocketMine-MP and related projects",
            "support": {
                "issues": "https://github.com/pmmp/SPL/issues",
                "source": "https://github.com/pmmp/SPL/tree/master"
            },
            "time": "2021-01-15T15:19:34+00:00"
        },
        {
            "name": "ramsey/collection",
            "version": "1.2.1",
            "source": {
                "type": "git",
                "url": "https://github.com/ramsey/collection.git",
                "reference": "eaca1dc1054ddd10cbd83c1461907bee6fb528fa"
            },
            "dist": {
                "type": "zip",
                "url": "https://api.github.com/repos/ramsey/collection/zipball/eaca1dc1054ddd10cbd83c1461907bee6fb528fa",
                "reference": "eaca1dc1054ddd10cbd83c1461907bee6fb528fa",
                "shasum": ""
            },
            "require": {
                "php": "^7.3 || ^8",
                "symfony/polyfill-php81": "^1.23"
            },
            "require-dev": {
                "captainhook/captainhook": "^5.3",
                "dealerdirect/phpcodesniffer-composer-installer": "^0.7.0",
                "ergebnis/composer-normalize": "^2.6",
                "fakerphp/faker": "^1.5",
                "hamcrest/hamcrest-php": "^2",
                "jangregor/phpstan-prophecy": "^0.8",
                "mockery/mockery": "^1.3",
                "phpspec/prophecy-phpunit": "^2.0",
                "phpstan/extension-installer": "^1",
                "phpstan/phpstan": "^0.12.32",
                "phpstan/phpstan-mockery": "^0.12.5",
                "phpstan/phpstan-phpunit": "^0.12.11",
                "phpunit/phpunit": "^8.5 || ^9",
                "psy/psysh": "^0.10.4",
                "slevomat/coding-standard": "^6.3",
                "squizlabs/php_codesniffer": "^3.5",
                "vimeo/psalm": "^4.4"
            },
            "type": "library",
            "autoload": {
                "psr-4": {
                    "Ramsey\\Collection\\": "src/"
                }
            },
            "notification-url": "https://packagist.org/downloads/",
            "license": [
                "MIT"
            ],
            "authors": [
                {
                    "name": "Ben Ramsey",
                    "email": "ben@benramsey.com",
                    "homepage": "https://benramsey.com"
                }
            ],
            "description": "A PHP library for representing and manipulating collections.",
            "keywords": [
                "array",
                "collection",
                "hash",
                "map",
                "queue",
                "set"
            ],
            "support": {
                "issues": "https://github.com/ramsey/collection/issues",
                "source": "https://github.com/ramsey/collection/tree/1.2.1"
            },
            "funding": [
                {
                    "url": "https://github.com/ramsey",
                    "type": "github"
                },
                {
                    "url": "https://tidelift.com/funding/github/packagist/ramsey/collection",
                    "type": "tidelift"
                }
            ],
            "time": "2021-08-06T03:41:06+00:00"
        },
        {
            "name": "ramsey/uuid",
            "version": "4.2.3",
            "source": {
                "type": "git",
                "url": "https://github.com/ramsey/uuid.git",
                "reference": "fc9bb7fb5388691fd7373cd44dcb4d63bbcf24df"
            },
            "dist": {
                "type": "zip",
                "url": "https://api.github.com/repos/ramsey/uuid/zipball/fc9bb7fb5388691fd7373cd44dcb4d63bbcf24df",
                "reference": "fc9bb7fb5388691fd7373cd44dcb4d63bbcf24df",
                "shasum": ""
            },
            "require": {
                "brick/math": "^0.8 || ^0.9",
                "ext-json": "*",
                "php": "^7.2 || ^8.0",
                "ramsey/collection": "^1.0",
                "symfony/polyfill-ctype": "^1.8",
                "symfony/polyfill-php80": "^1.14"
            },
            "replace": {
                "rhumsaa/uuid": "self.version"
            },
            "require-dev": {
                "captainhook/captainhook": "^5.10",
                "captainhook/plugin-composer": "^5.3",
                "dealerdirect/phpcodesniffer-composer-installer": "^0.7.0",
                "doctrine/annotations": "^1.8",
                "ergebnis/composer-normalize": "^2.15",
                "mockery/mockery": "^1.3",
                "moontoast/math": "^1.1",
                "paragonie/random-lib": "^2",
                "php-mock/php-mock": "^2.2",
                "php-mock/php-mock-mockery": "^1.3",
                "php-parallel-lint/php-parallel-lint": "^1.1",
                "phpbench/phpbench": "^1.0",
                "phpstan/extension-installer": "^1.0",
                "phpstan/phpstan": "^0.12",
                "phpstan/phpstan-mockery": "^0.12",
                "phpstan/phpstan-phpunit": "^0.12",
                "phpunit/phpunit": "^8.5 || ^9",
                "slevomat/coding-standard": "^7.0",
                "squizlabs/php_codesniffer": "^3.5",
                "vimeo/psalm": "^4.9"
            },
            "suggest": {
                "ext-bcmath": "Enables faster math with arbitrary-precision integers using BCMath.",
                "ext-ctype": "Enables faster processing of character classification using ctype functions.",
                "ext-gmp": "Enables faster math with arbitrary-precision integers using GMP.",
                "ext-uuid": "Enables the use of PeclUuidTimeGenerator and PeclUuidRandomGenerator.",
                "paragonie/random-lib": "Provides RandomLib for use with the RandomLibAdapter",
                "ramsey/uuid-doctrine": "Allows the use of Ramsey\\Uuid\\Uuid as Doctrine field type."
            },
            "type": "library",
            "extra": {
                "branch-alias": {
                    "dev-main": "4.x-dev"
                },
                "captainhook": {
                    "force-install": true
                }
            },
            "autoload": {
                "psr-4": {
                    "Ramsey\\Uuid\\": "src/"
                },
                "files": [
                    "src/functions.php"
                ]
            },
            "notification-url": "https://packagist.org/downloads/",
            "license": [
                "MIT"
            ],
            "description": "A PHP library for generating and working with universally unique identifiers (UUIDs).",
            "keywords": [
                "guid",
                "identifier",
                "uuid"
            ],
            "support": {
                "issues": "https://github.com/ramsey/uuid/issues",
                "source": "https://github.com/ramsey/uuid/tree/4.2.3"
            },
            "funding": [
                {
                    "url": "https://github.com/ramsey",
                    "type": "github"
                },
                {
                    "url": "https://tidelift.com/funding/github/packagist/ramsey/uuid",
                    "type": "tidelift"
                }
            ],
            "time": "2021-09-25T23:10:38+00:00"
        },
        {
            "name": "respect/stringifier",
            "version": "0.2.0",
            "source": {
                "type": "git",
                "url": "https://github.com/Respect/Stringifier.git",
                "reference": "e55af3c8aeaeaa2abb5fa47a58a8e9688cc23b59"
            },
            "dist": {
                "type": "zip",
                "url": "https://api.github.com/repos/Respect/Stringifier/zipball/e55af3c8aeaeaa2abb5fa47a58a8e9688cc23b59",
                "reference": "e55af3c8aeaeaa2abb5fa47a58a8e9688cc23b59",
                "shasum": ""
            },
            "require": {
                "php": ">=7.1"
            },
            "require-dev": {
                "friendsofphp/php-cs-fixer": "^2.8",
                "malukenho/docheader": "^0.1.7",
                "phpunit/phpunit": "^6.4"
            },
            "type": "library",
            "autoload": {
                "psr-4": {
                    "Respect\\Stringifier\\": "src/"
                },
                "files": [
                    "src/stringify.php"
                ]
            },
            "notification-url": "https://packagist.org/downloads/",
            "license": [
                "MIT"
            ],
            "authors": [
                {
                    "name": "Respect/Stringifier Contributors",
                    "homepage": "https://github.com/Respect/Stringifier/graphs/contributors"
                }
            ],
            "description": "Converts any value to a string",
            "homepage": "http://respect.github.io/Stringifier/",
            "keywords": [
                "respect",
                "stringifier",
                "stringify"
            ],
            "support": {
                "issues": "https://github.com/Respect/Stringifier/issues",
                "source": "https://github.com/Respect/Stringifier/tree/0.2.0"
            },
            "time": "2017-12-29T19:39:25+00:00"
        },
        {
            "name": "respect/validation",
            "version": "2.2.3",
            "source": {
                "type": "git",
                "url": "https://github.com/Respect/Validation.git",
                "reference": "4c21a7ffc9a4915673cb2c2843963919e664e627"
            },
            "dist": {
                "type": "zip",
                "url": "https://api.github.com/repos/Respect/Validation/zipball/4c21a7ffc9a4915673cb2c2843963919e664e627",
                "reference": "4c21a7ffc9a4915673cb2c2843963919e664e627",
                "shasum": ""
            },
            "require": {
                "php": "^7.3 || ^8.0",
                "respect/stringifier": "^0.2.0",
                "symfony/polyfill-mbstring": "^1.2"
            },
            "require-dev": {
                "egulias/email-validator": "^3.0",
                "malukenho/docheader": "^0.1",
                "mikey179/vfsstream": "^1.6",
                "phpstan/phpstan": "^0.12",
                "phpstan/phpstan-deprecation-rules": "^0.12",
                "phpstan/phpstan-phpunit": "^0.12",
                "phpunit/phpunit": "^9.3",
                "psr/http-message": "^1.0",
                "respect/coding-standard": "^3.0",
                "squizlabs/php_codesniffer": "^3.5",
                "symfony/validator": "^3.0||^4.0",
                "zendframework/zend-validator": "^2.1"
            },
            "suggest": {
                "egulias/email-validator": "Strict (RFC compliant) email validation",
                "ext-bcmath": "Arbitrary Precision Mathematics",
                "ext-fileinfo": "File Information",
                "ext-mbstring": "Multibyte String Functions",
                "symfony/validator": "Use Symfony validator through Respect\\Validation",
                "zendframework/zend-validator": "Use Zend Framework validator through Respect\\Validation"
            },
            "type": "library",
            "autoload": {
                "psr-4": {
                    "Respect\\Validation\\": "library/"
                }
            },
            "notification-url": "https://packagist.org/downloads/",
            "license": [
                "MIT"
            ],
            "authors": [
                {
                    "name": "Respect/Validation Contributors",
                    "homepage": "https://github.com/Respect/Validation/graphs/contributors"
                }
            ],
            "description": "The most awesome validation engine ever created for PHP",
            "homepage": "http://respect.github.io/Validation/",
            "keywords": [
                "respect",
                "validation",
                "validator"
            ],
            "support": {
                "issues": "https://github.com/Respect/Validation/issues",
                "source": "https://github.com/Respect/Validation/tree/2.2.3"
            },
            "time": "2021-03-19T14:12:45+00:00"
        },
        {
            "name": "symfony/polyfill-ctype",
            "version": "v1.23.0",
            "source": {
                "type": "git",
                "url": "https://github.com/symfony/polyfill-ctype.git",
                "reference": "46cd95797e9df938fdd2b03693b5fca5e64b01ce"
            },
            "dist": {
                "type": "zip",
                "url": "https://api.github.com/repos/symfony/polyfill-ctype/zipball/46cd95797e9df938fdd2b03693b5fca5e64b01ce",
                "reference": "46cd95797e9df938fdd2b03693b5fca5e64b01ce",
                "shasum": ""
            },
            "require": {
                "php": ">=7.1"
            },
            "suggest": {
                "ext-ctype": "For best performance"
            },
            "type": "library",
            "extra": {
                "branch-alias": {
                    "dev-main": "1.23-dev"
                },
                "thanks": {
                    "name": "symfony/polyfill",
                    "url": "https://github.com/symfony/polyfill"
                }
            },
            "autoload": {
                "psr-4": {
                    "Symfony\\Polyfill\\Ctype\\": ""
                },
                "files": [
                    "bootstrap.php"
                ]
            },
            "notification-url": "https://packagist.org/downloads/",
            "license": [
                "MIT"
            ],
            "authors": [
                {
                    "name": "Gert de Pagter",
                    "email": "BackEndTea@gmail.com"
                },
                {
                    "name": "Symfony Community",
                    "homepage": "https://symfony.com/contributors"
                }
            ],
            "description": "Symfony polyfill for ctype functions",
            "homepage": "https://symfony.com",
            "keywords": [
                "compatibility",
                "ctype",
                "polyfill",
                "portable"
            ],
            "support": {
                "source": "https://github.com/symfony/polyfill-ctype/tree/v1.23.0"
            },
            "funding": [
                {
                    "url": "https://symfony.com/sponsor",
                    "type": "custom"
                },
                {
                    "url": "https://github.com/fabpot",
                    "type": "github"
                },
                {
                    "url": "https://tidelift.com/funding/github/packagist/symfony/symfony",
                    "type": "tidelift"
                }
            ],
            "time": "2021-02-19T12:13:01+00:00"
        },
        {
            "name": "symfony/polyfill-mbstring",
            "version": "v1.23.1",
            "source": {
                "type": "git",
                "url": "https://github.com/symfony/polyfill-mbstring.git",
                "reference": "9174a3d80210dca8daa7f31fec659150bbeabfc6"
            },
            "dist": {
                "type": "zip",
                "url": "https://api.github.com/repos/symfony/polyfill-mbstring/zipball/9174a3d80210dca8daa7f31fec659150bbeabfc6",
                "reference": "9174a3d80210dca8daa7f31fec659150bbeabfc6",
                "shasum": ""
            },
            "require": {
                "php": ">=7.1"
            },
            "suggest": {
                "ext-mbstring": "For best performance"
            },
            "type": "library",
            "extra": {
                "branch-alias": {
                    "dev-main": "1.23-dev"
                },
                "thanks": {
                    "name": "symfony/polyfill",
                    "url": "https://github.com/symfony/polyfill"
                }
            },
            "autoload": {
                "psr-4": {
                    "Symfony\\Polyfill\\Mbstring\\": ""
                },
                "files": [
                    "bootstrap.php"
                ]
            },
            "notification-url": "https://packagist.org/downloads/",
            "license": [
                "MIT"
            ],
            "authors": [
                {
                    "name": "Nicolas Grekas",
                    "email": "p@tchwork.com"
                },
                {
                    "name": "Symfony Community",
                    "homepage": "https://symfony.com/contributors"
                }
            ],
            "description": "Symfony polyfill for the Mbstring extension",
            "homepage": "https://symfony.com",
            "keywords": [
                "compatibility",
                "mbstring",
                "polyfill",
                "portable",
                "shim"
            ],
            "support": {
                "source": "https://github.com/symfony/polyfill-mbstring/tree/v1.23.1"
            },
            "funding": [
                {
                    "url": "https://symfony.com/sponsor",
                    "type": "custom"
                },
                {
                    "url": "https://github.com/fabpot",
                    "type": "github"
                },
                {
                    "url": "https://tidelift.com/funding/github/packagist/symfony/symfony",
                    "type": "tidelift"
                }
            ],
            "time": "2021-05-27T12:26:48+00:00"
        },
        {
            "name": "symfony/polyfill-php80",
            "version": "v1.23.1",
            "source": {
                "type": "git",
                "url": "https://github.com/symfony/polyfill-php80.git",
                "reference": "1100343ed1a92e3a38f9ae122fc0eb21602547be"
            },
            "dist": {
                "type": "zip",
                "url": "https://api.github.com/repos/symfony/polyfill-php80/zipball/1100343ed1a92e3a38f9ae122fc0eb21602547be",
                "reference": "1100343ed1a92e3a38f9ae122fc0eb21602547be",
                "shasum": ""
            },
            "require": {
                "php": ">=7.1"
            },
            "type": "library",
            "extra": {
                "branch-alias": {
                    "dev-main": "1.23-dev"
                },
                "thanks": {
                    "name": "symfony/polyfill",
                    "url": "https://github.com/symfony/polyfill"
                }
            },
            "autoload": {
                "psr-4": {
                    "Symfony\\Polyfill\\Php80\\": ""
                },
                "files": [
                    "bootstrap.php"
                ],
                "classmap": [
                    "Resources/stubs"
                ]
            },
            "notification-url": "https://packagist.org/downloads/",
            "license": [
                "MIT"
            ],
            "authors": [
                {
                    "name": "Ion Bazan",
                    "email": "ion.bazan@gmail.com"
                },
                {
                    "name": "Nicolas Grekas",
                    "email": "p@tchwork.com"
                },
                {
                    "name": "Symfony Community",
                    "homepage": "https://symfony.com/contributors"
                }
            ],
            "description": "Symfony polyfill backporting some PHP 8.0+ features to lower PHP versions",
            "homepage": "https://symfony.com",
            "keywords": [
                "compatibility",
                "polyfill",
                "portable",
                "shim"
            ],
            "support": {
                "source": "https://github.com/symfony/polyfill-php80/tree/v1.23.1"
            },
            "funding": [
                {
                    "url": "https://symfony.com/sponsor",
                    "type": "custom"
                },
                {
                    "url": "https://github.com/fabpot",
                    "type": "github"
                },
                {
                    "url": "https://tidelift.com/funding/github/packagist/symfony/symfony",
                    "type": "tidelift"
                }
            ],
            "time": "2021-07-28T13:41:28+00:00"
        },
        {
            "name": "symfony/polyfill-php81",
            "version": "v1.23.0",
            "source": {
                "type": "git",
                "url": "https://github.com/symfony/polyfill-php81.git",
                "reference": "e66119f3de95efc359483f810c4c3e6436279436"
            },
            "dist": {
                "type": "zip",
                "url": "https://api.github.com/repos/symfony/polyfill-php81/zipball/e66119f3de95efc359483f810c4c3e6436279436",
                "reference": "e66119f3de95efc359483f810c4c3e6436279436",
                "shasum": ""
            },
            "require": {
                "php": ">=7.1"
            },
            "type": "library",
            "extra": {
                "branch-alias": {
                    "dev-main": "1.23-dev"
                },
                "thanks": {
                    "name": "symfony/polyfill",
                    "url": "https://github.com/symfony/polyfill"
                }
            },
            "autoload": {
                "psr-4": {
                    "Symfony\\Polyfill\\Php81\\": ""
                },
                "files": [
                    "bootstrap.php"
                ],
                "classmap": [
                    "Resources/stubs"
                ]
            },
            "notification-url": "https://packagist.org/downloads/",
            "license": [
                "MIT"
            ],
            "authors": [
                {
                    "name": "Nicolas Grekas",
                    "email": "p@tchwork.com"
                },
                {
                    "name": "Symfony Community",
                    "homepage": "https://symfony.com/contributors"
                }
            ],
            "description": "Symfony polyfill backporting some PHP 8.1+ features to lower PHP versions",
            "homepage": "https://symfony.com",
            "keywords": [
                "compatibility",
                "polyfill",
                "portable",
                "shim"
            ],
            "support": {
                "source": "https://github.com/symfony/polyfill-php81/tree/v1.23.0"
            },
            "funding": [
                {
                    "url": "https://symfony.com/sponsor",
                    "type": "custom"
                },
                {
                    "url": "https://github.com/fabpot",
                    "type": "github"
                },
                {
                    "url": "https://tidelift.com/funding/github/packagist/symfony/symfony",
                    "type": "tidelift"
                }
            ],
            "time": "2021-05-21T13:25:03+00:00"
        },
        {
            "name": "webmozart/assert",
            "version": "1.10.0",
            "source": {
                "type": "git",
                "url": "https://github.com/webmozarts/assert.git",
                "reference": "6964c76c7804814a842473e0c8fd15bab0f18e25"
            },
            "dist": {
                "type": "zip",
                "url": "https://api.github.com/repos/webmozarts/assert/zipball/6964c76c7804814a842473e0c8fd15bab0f18e25",
                "reference": "6964c76c7804814a842473e0c8fd15bab0f18e25",
                "shasum": ""
            },
            "require": {
                "php": "^7.2 || ^8.0",
                "symfony/polyfill-ctype": "^1.8"
            },
            "conflict": {
                "phpstan/phpstan": "<0.12.20",
                "vimeo/psalm": "<4.6.1 || 4.6.2"
            },
            "require-dev": {
                "phpunit/phpunit": "^8.5.13"
            },
            "type": "library",
            "extra": {
                "branch-alias": {
                    "dev-master": "1.10-dev"
                }
            },
            "autoload": {
                "psr-4": {
                    "Webmozart\\Assert\\": "src/"
                }
            },
            "notification-url": "https://packagist.org/downloads/",
            "license": [
                "MIT"
            ],
            "authors": [
                {
                    "name": "Bernhard Schussek",
                    "email": "bschussek@gmail.com"
                }
            ],
            "description": "Assertions to validate method input/output with nice error messages.",
            "keywords": [
                "assert",
                "check",
                "validate"
            ],
            "support": {
                "issues": "https://github.com/webmozarts/assert/issues",
                "source": "https://github.com/webmozarts/assert/tree/1.10.0"
            },
            "time": "2021-03-09T10:59:23+00:00"
        },
        {
            "name": "webmozart/path-util",
            "version": "2.3.0",
            "source": {
                "type": "git",
                "url": "https://github.com/webmozart/path-util.git",
                "reference": "d939f7edc24c9a1bb9c0dee5cb05d8e859490725"
            },
            "dist": {
                "type": "zip",
                "url": "https://api.github.com/repos/webmozart/path-util/zipball/d939f7edc24c9a1bb9c0dee5cb05d8e859490725",
                "reference": "d939f7edc24c9a1bb9c0dee5cb05d8e859490725",
                "shasum": ""
            },
            "require": {
                "php": ">=5.3.3",
                "webmozart/assert": "~1.0"
            },
            "require-dev": {
                "phpunit/phpunit": "^4.6",
                "sebastian/version": "^1.0.1"
            },
            "type": "library",
            "extra": {
                "branch-alias": {
                    "dev-master": "2.3-dev"
                }
            },
            "autoload": {
                "psr-4": {
                    "Webmozart\\PathUtil\\": "src/"
                }
            },
            "notification-url": "https://packagist.org/downloads/",
            "license": [
                "MIT"
            ],
            "authors": [
                {
                    "name": "Bernhard Schussek",
                    "email": "bschussek@gmail.com"
                }
            ],
            "description": "A robust cross-platform utility for normalizing, comparing and modifying file paths.",
            "support": {
                "issues": "https://github.com/webmozart/path-util/issues",
                "source": "https://github.com/webmozart/path-util/tree/2.3.0"
            },
            "time": "2015-12-17T08:42:14+00:00"
        }
    ],
    "packages-dev": [
        {
            "name": "doctrine/instantiator",
            "version": "1.4.0",
            "source": {
                "type": "git",
                "url": "https://github.com/doctrine/instantiator.git",
                "reference": "d56bf6102915de5702778fe20f2de3b2fe570b5b"
            },
            "dist": {
                "type": "zip",
                "url": "https://api.github.com/repos/doctrine/instantiator/zipball/d56bf6102915de5702778fe20f2de3b2fe570b5b",
                "reference": "d56bf6102915de5702778fe20f2de3b2fe570b5b",
                "shasum": ""
            },
            "require": {
                "php": "^7.1 || ^8.0"
            },
            "require-dev": {
                "doctrine/coding-standard": "^8.0",
                "ext-pdo": "*",
                "ext-phar": "*",
                "phpbench/phpbench": "^0.13 || 1.0.0-alpha2",
                "phpstan/phpstan": "^0.12",
                "phpstan/phpstan-phpunit": "^0.12",
                "phpunit/phpunit": "^7.0 || ^8.0 || ^9.0"
            },
            "type": "library",
            "autoload": {
                "psr-4": {
                    "Doctrine\\Instantiator\\": "src/Doctrine/Instantiator/"
                }
            },
            "notification-url": "https://packagist.org/downloads/",
            "license": [
                "MIT"
            ],
            "authors": [
                {
                    "name": "Marco Pivetta",
                    "email": "ocramius@gmail.com",
                    "homepage": "https://ocramius.github.io/"
                }
            ],
            "description": "A small, lightweight utility to instantiate objects in PHP without invoking their constructors",
            "homepage": "https://www.doctrine-project.org/projects/instantiator.html",
            "keywords": [
                "constructor",
                "instantiate"
            ],
            "support": {
                "issues": "https://github.com/doctrine/instantiator/issues",
                "source": "https://github.com/doctrine/instantiator/tree/1.4.0"
            },
            "funding": [
                {
                    "url": "https://www.doctrine-project.org/sponsorship.html",
                    "type": "custom"
                },
                {
                    "url": "https://www.patreon.com/phpdoctrine",
                    "type": "patreon"
                },
                {
                    "url": "https://tidelift.com/funding/github/packagist/doctrine%2Finstantiator",
                    "type": "tidelift"
                }
            ],
            "time": "2020-11-10T18:47:58+00:00"
        },
        {
            "name": "myclabs/deep-copy",
            "version": "1.10.2",
            "source": {
                "type": "git",
                "url": "https://github.com/myclabs/DeepCopy.git",
                "reference": "776f831124e9c62e1a2c601ecc52e776d8bb7220"
            },
            "dist": {
                "type": "zip",
                "url": "https://api.github.com/repos/myclabs/DeepCopy/zipball/776f831124e9c62e1a2c601ecc52e776d8bb7220",
                "reference": "776f831124e9c62e1a2c601ecc52e776d8bb7220",
                "shasum": ""
            },
            "require": {
                "php": "^7.1 || ^8.0"
            },
            "replace": {
                "myclabs/deep-copy": "self.version"
            },
            "require-dev": {
                "doctrine/collections": "^1.0",
                "doctrine/common": "^2.6",
                "phpunit/phpunit": "^7.1"
            },
            "type": "library",
            "autoload": {
                "psr-4": {
                    "DeepCopy\\": "src/DeepCopy/"
                },
                "files": [
                    "src/DeepCopy/deep_copy.php"
                ]
            },
            "notification-url": "https://packagist.org/downloads/",
            "license": [
                "MIT"
            ],
            "description": "Create deep copies (clones) of your objects",
            "keywords": [
                "clone",
                "copy",
                "duplicate",
                "object",
                "object graph"
            ],
            "support": {
                "issues": "https://github.com/myclabs/DeepCopy/issues",
                "source": "https://github.com/myclabs/DeepCopy/tree/1.10.2"
            },
            "funding": [
                {
                    "url": "https://tidelift.com/funding/github/packagist/myclabs/deep-copy",
                    "type": "tidelift"
                }
            ],
            "time": "2020-11-13T09:40:50+00:00"
        },
        {
            "name": "nikic/php-parser",
            "version": "v4.13.0",
            "source": {
                "type": "git",
                "url": "https://github.com/nikic/PHP-Parser.git",
                "reference": "50953a2691a922aa1769461637869a0a2faa3f53"
            },
            "dist": {
                "type": "zip",
                "url": "https://api.github.com/repos/nikic/PHP-Parser/zipball/50953a2691a922aa1769461637869a0a2faa3f53",
                "reference": "50953a2691a922aa1769461637869a0a2faa3f53",
                "shasum": ""
            },
            "require": {
                "ext-tokenizer": "*",
                "php": ">=7.0"
            },
            "require-dev": {
                "ircmaxell/php-yacc": "^0.0.7",
                "phpunit/phpunit": "^6.5 || ^7.0 || ^8.0 || ^9.0"
            },
            "bin": [
                "bin/php-parse"
            ],
            "type": "library",
            "extra": {
                "branch-alias": {
                    "dev-master": "4.9-dev"
                }
            },
            "autoload": {
                "psr-4": {
                    "PhpParser\\": "lib/PhpParser"
                }
            },
            "notification-url": "https://packagist.org/downloads/",
            "license": [
                "BSD-3-Clause"
            ],
            "authors": [
                {
                    "name": "Nikita Popov"
                }
            ],
            "description": "A PHP parser written in PHP",
            "keywords": [
                "parser",
                "php"
            ],
            "support": {
                "issues": "https://github.com/nikic/PHP-Parser/issues",
                "source": "https://github.com/nikic/PHP-Parser/tree/v4.13.0"
            },
            "time": "2021-09-20T12:20:58+00:00"
        },
        {
            "name": "phar-io/manifest",
            "version": "2.0.3",
            "source": {
                "type": "git",
                "url": "https://github.com/phar-io/manifest.git",
                "reference": "97803eca37d319dfa7826cc2437fc020857acb53"
            },
            "dist": {
                "type": "zip",
                "url": "https://api.github.com/repos/phar-io/manifest/zipball/97803eca37d319dfa7826cc2437fc020857acb53",
                "reference": "97803eca37d319dfa7826cc2437fc020857acb53",
                "shasum": ""
            },
            "require": {
                "ext-dom": "*",
                "ext-phar": "*",
                "ext-xmlwriter": "*",
                "phar-io/version": "^3.0.1",
                "php": "^7.2 || ^8.0"
            },
            "type": "library",
            "extra": {
                "branch-alias": {
                    "dev-master": "2.0.x-dev"
                }
            },
            "autoload": {
                "classmap": [
                    "src/"
                ]
            },
            "notification-url": "https://packagist.org/downloads/",
            "license": [
                "BSD-3-Clause"
            ],
            "authors": [
                {
                    "name": "Arne Blankerts",
                    "email": "arne@blankerts.de",
                    "role": "Developer"
                },
                {
                    "name": "Sebastian Heuer",
                    "email": "sebastian@phpeople.de",
                    "role": "Developer"
                },
                {
                    "name": "Sebastian Bergmann",
                    "email": "sebastian@phpunit.de",
                    "role": "Developer"
                }
            ],
            "description": "Component for reading phar.io manifest information from a PHP Archive (PHAR)",
            "support": {
                "issues": "https://github.com/phar-io/manifest/issues",
                "source": "https://github.com/phar-io/manifest/tree/2.0.3"
            },
            "time": "2021-07-20T11:28:43+00:00"
        },
        {
            "name": "phar-io/version",
            "version": "3.1.0",
            "source": {
                "type": "git",
                "url": "https://github.com/phar-io/version.git",
                "reference": "bae7c545bef187884426f042434e561ab1ddb182"
            },
            "dist": {
                "type": "zip",
                "url": "https://api.github.com/repos/phar-io/version/zipball/bae7c545bef187884426f042434e561ab1ddb182",
                "reference": "bae7c545bef187884426f042434e561ab1ddb182",
                "shasum": ""
            },
            "require": {
                "php": "^7.2 || ^8.0"
            },
            "type": "library",
            "autoload": {
                "classmap": [
                    "src/"
                ]
            },
            "notification-url": "https://packagist.org/downloads/",
            "license": [
                "BSD-3-Clause"
            ],
            "authors": [
                {
                    "name": "Arne Blankerts",
                    "email": "arne@blankerts.de",
                    "role": "Developer"
                },
                {
                    "name": "Sebastian Heuer",
                    "email": "sebastian@phpeople.de",
                    "role": "Developer"
                },
                {
                    "name": "Sebastian Bergmann",
                    "email": "sebastian@phpunit.de",
                    "role": "Developer"
                }
            ],
            "description": "Library for handling version information and constraints",
            "support": {
                "issues": "https://github.com/phar-io/version/issues",
                "source": "https://github.com/phar-io/version/tree/3.1.0"
            },
            "time": "2021-02-23T14:00:09+00:00"
        },
        {
            "name": "phpdocumentor/reflection-common",
            "version": "2.2.0",
            "source": {
                "type": "git",
                "url": "https://github.com/phpDocumentor/ReflectionCommon.git",
                "reference": "1d01c49d4ed62f25aa84a747ad35d5a16924662b"
            },
            "dist": {
                "type": "zip",
                "url": "https://api.github.com/repos/phpDocumentor/ReflectionCommon/zipball/1d01c49d4ed62f25aa84a747ad35d5a16924662b",
                "reference": "1d01c49d4ed62f25aa84a747ad35d5a16924662b",
                "shasum": ""
            },
            "require": {
                "php": "^7.2 || ^8.0"
            },
            "type": "library",
            "extra": {
                "branch-alias": {
                    "dev-2.x": "2.x-dev"
                }
            },
            "autoload": {
                "psr-4": {
                    "phpDocumentor\\Reflection\\": "src/"
                }
            },
            "notification-url": "https://packagist.org/downloads/",
            "license": [
                "MIT"
            ],
            "authors": [
                {
                    "name": "Jaap van Otterdijk",
                    "email": "opensource@ijaap.nl"
                }
            ],
            "description": "Common reflection classes used by phpdocumentor to reflect the code structure",
            "homepage": "http://www.phpdoc.org",
            "keywords": [
                "FQSEN",
                "phpDocumentor",
                "phpdoc",
                "reflection",
                "static analysis"
            ],
            "support": {
                "issues": "https://github.com/phpDocumentor/ReflectionCommon/issues",
                "source": "https://github.com/phpDocumentor/ReflectionCommon/tree/2.x"
            },
            "time": "2020-06-27T09:03:43+00:00"
        },
        {
            "name": "phpdocumentor/reflection-docblock",
            "version": "5.2.2",
            "source": {
                "type": "git",
                "url": "https://github.com/phpDocumentor/ReflectionDocBlock.git",
                "reference": "069a785b2141f5bcf49f3e353548dc1cce6df556"
            },
            "dist": {
                "type": "zip",
                "url": "https://api.github.com/repos/phpDocumentor/ReflectionDocBlock/zipball/069a785b2141f5bcf49f3e353548dc1cce6df556",
                "reference": "069a785b2141f5bcf49f3e353548dc1cce6df556",
                "shasum": ""
            },
            "require": {
                "ext-filter": "*",
                "php": "^7.2 || ^8.0",
                "phpdocumentor/reflection-common": "^2.2",
                "phpdocumentor/type-resolver": "^1.3",
                "webmozart/assert": "^1.9.1"
            },
            "require-dev": {
                "mockery/mockery": "~1.3.2"
            },
            "type": "library",
            "extra": {
                "branch-alias": {
                    "dev-master": "5.x-dev"
                }
            },
            "autoload": {
                "psr-4": {
                    "phpDocumentor\\Reflection\\": "src"
                }
            },
            "notification-url": "https://packagist.org/downloads/",
            "license": [
                "MIT"
            ],
            "authors": [
                {
                    "name": "Mike van Riel",
                    "email": "me@mikevanriel.com"
                },
                {
                    "name": "Jaap van Otterdijk",
                    "email": "account@ijaap.nl"
                }
            ],
            "description": "With this component, a library can provide support for annotations via DocBlocks or otherwise retrieve information that is embedded in a DocBlock.",
            "support": {
                "issues": "https://github.com/phpDocumentor/ReflectionDocBlock/issues",
                "source": "https://github.com/phpDocumentor/ReflectionDocBlock/tree/master"
            },
            "time": "2020-09-03T19:13:55+00:00"
        },
        {
            "name": "phpdocumentor/type-resolver",
            "version": "1.5.1",
            "source": {
                "type": "git",
                "url": "https://github.com/phpDocumentor/TypeResolver.git",
                "reference": "a12f7e301eb7258bb68acd89d4aefa05c2906cae"
            },
            "dist": {
                "type": "zip",
                "url": "https://api.github.com/repos/phpDocumentor/TypeResolver/zipball/a12f7e301eb7258bb68acd89d4aefa05c2906cae",
                "reference": "a12f7e301eb7258bb68acd89d4aefa05c2906cae",
                "shasum": ""
            },
            "require": {
                "php": "^7.2 || ^8.0",
                "phpdocumentor/reflection-common": "^2.0"
            },
            "require-dev": {
                "ext-tokenizer": "*",
                "psalm/phar": "^4.8"
            },
            "type": "library",
            "extra": {
                "branch-alias": {
                    "dev-1.x": "1.x-dev"
                }
            },
            "autoload": {
                "psr-4": {
                    "phpDocumentor\\Reflection\\": "src"
                }
            },
            "notification-url": "https://packagist.org/downloads/",
            "license": [
                "MIT"
            ],
            "authors": [
                {
                    "name": "Mike van Riel",
                    "email": "me@mikevanriel.com"
                }
            ],
            "description": "A PSR-5 based resolver of Class names, Types and Structural Element Names",
            "support": {
                "issues": "https://github.com/phpDocumentor/TypeResolver/issues",
                "source": "https://github.com/phpDocumentor/TypeResolver/tree/1.5.1"
            },
            "time": "2021-10-02T14:08:47+00:00"
        },
        {
            "name": "phpspec/prophecy",
            "version": "1.14.0",
            "source": {
                "type": "git",
                "url": "https://github.com/phpspec/prophecy.git",
                "reference": "d86dfc2e2a3cd366cee475e52c6bb3bbc371aa0e"
            },
            "dist": {
                "type": "zip",
                "url": "https://api.github.com/repos/phpspec/prophecy/zipball/d86dfc2e2a3cd366cee475e52c6bb3bbc371aa0e",
                "reference": "d86dfc2e2a3cd366cee475e52c6bb3bbc371aa0e",
                "shasum": ""
            },
            "require": {
                "doctrine/instantiator": "^1.2",
                "php": "^7.2 || ~8.0, <8.2",
                "phpdocumentor/reflection-docblock": "^5.2",
                "sebastian/comparator": "^3.0 || ^4.0",
                "sebastian/recursion-context": "^3.0 || ^4.0"
            },
            "require-dev": {
                "phpspec/phpspec": "^6.0 || ^7.0",
                "phpunit/phpunit": "^8.0 || ^9.0"
            },
            "type": "library",
            "extra": {
                "branch-alias": {
                    "dev-master": "1.x-dev"
                }
            },
            "autoload": {
                "psr-4": {
                    "Prophecy\\": "src/Prophecy"
                }
            },
            "notification-url": "https://packagist.org/downloads/",
            "license": [
                "MIT"
            ],
            "authors": [
                {
                    "name": "Konstantin Kudryashov",
                    "email": "ever.zet@gmail.com",
                    "homepage": "http://everzet.com"
                },
                {
                    "name": "Marcello Duarte",
                    "email": "marcello.duarte@gmail.com"
                }
            ],
            "description": "Highly opinionated mocking framework for PHP 5.3+",
            "homepage": "https://github.com/phpspec/prophecy",
            "keywords": [
                "Double",
                "Dummy",
                "fake",
                "mock",
                "spy",
                "stub"
            ],
            "support": {
                "issues": "https://github.com/phpspec/prophecy/issues",
                "source": "https://github.com/phpspec/prophecy/tree/1.14.0"
            },
            "time": "2021-09-10T09:02:12+00:00"
        },
        {
            "name": "phpstan/phpstan",
            "version": "0.12.99",
            "source": {
                "type": "git",
                "url": "https://github.com/phpstan/phpstan.git",
                "reference": "b4d40f1d759942f523be267a1bab6884f46ca3f7"
            },
            "dist": {
                "type": "zip",
                "url": "https://api.github.com/repos/phpstan/phpstan/zipball/b4d40f1d759942f523be267a1bab6884f46ca3f7",
                "reference": "b4d40f1d759942f523be267a1bab6884f46ca3f7",
                "shasum": ""
            },
            "require": {
                "php": "^7.1|^8.0"
            },
            "conflict": {
                "phpstan/phpstan-shim": "*"
            },
            "bin": [
                "phpstan",
                "phpstan.phar"
            ],
            "type": "library",
            "extra": {
                "branch-alias": {
                    "dev-master": "0.12-dev"
                }
            },
            "autoload": {
                "files": [
                    "bootstrap.php"
                ]
            },
            "notification-url": "https://packagist.org/downloads/",
            "license": [
                "MIT"
            ],
            "description": "PHPStan - PHP Static Analysis Tool",
            "support": {
                "issues": "https://github.com/phpstan/phpstan/issues",
                "source": "https://github.com/phpstan/phpstan/tree/0.12.99"
            },
            "funding": [
                {
                    "url": "https://github.com/ondrejmirtes",
                    "type": "github"
                },
                {
                    "url": "https://github.com/phpstan",
                    "type": "github"
                },
                {
                    "url": "https://www.patreon.com/phpstan",
                    "type": "patreon"
                },
                {
                    "url": "https://tidelift.com/funding/github/packagist/phpstan/phpstan",
                    "type": "tidelift"
                }
            ],
            "time": "2021-09-12T20:09:55+00:00"
        },
        {
            "name": "phpstan/phpstan-phpunit",
            "version": "0.12.22",
            "source": {
                "type": "git",
                "url": "https://github.com/phpstan/phpstan-phpunit.git",
                "reference": "7c01ef93bf128b4ac8bdad38c54b2a4fd6b0b3cc"
            },
            "dist": {
                "type": "zip",
                "url": "https://api.github.com/repos/phpstan/phpstan-phpunit/zipball/7c01ef93bf128b4ac8bdad38c54b2a4fd6b0b3cc",
                "reference": "7c01ef93bf128b4ac8bdad38c54b2a4fd6b0b3cc",
                "shasum": ""
            },
            "require": {
                "php": "^7.1 || ^8.0",
                "phpstan/phpstan": "^0.12.92"
            },
            "conflict": {
                "phpunit/phpunit": "<7.0"
            },
            "require-dev": {
                "php-parallel-lint/php-parallel-lint": "^1.2",
                "phpstan/phpstan-strict-rules": "^0.12.6",
                "phpunit/phpunit": "^9.5"
            },
            "type": "phpstan-extension",
            "extra": {
                "branch-alias": {
                    "dev-master": "0.12-dev"
                },
                "phpstan": {
                    "includes": [
                        "extension.neon",
                        "rules.neon"
                    ]
                }
            },
            "autoload": {
                "psr-4": {
                    "PHPStan\\": "src/"
                }
            },
            "notification-url": "https://packagist.org/downloads/",
            "license": [
                "MIT"
            ],
            "description": "PHPUnit extensions and rules for PHPStan",
            "support": {
                "issues": "https://github.com/phpstan/phpstan-phpunit/issues",
                "source": "https://github.com/phpstan/phpstan-phpunit/tree/0.12.22"
            },
            "time": "2021-08-12T10:53:43+00:00"
        },
        {
            "name": "phpstan/phpstan-strict-rules",
            "version": "0.12.11",
            "source": {
                "type": "git",
                "url": "https://github.com/phpstan/phpstan-strict-rules.git",
                "reference": "2b72e8e17d2034145f239126e876e5fb659675e2"
            },
            "dist": {
                "type": "zip",
                "url": "https://api.github.com/repos/phpstan/phpstan-strict-rules/zipball/2b72e8e17d2034145f239126e876e5fb659675e2",
                "reference": "2b72e8e17d2034145f239126e876e5fb659675e2",
                "shasum": ""
            },
            "require": {
                "php": "^7.1 || ^8.0",
                "phpstan/phpstan": "^0.12.96"
            },
            "require-dev": {
                "php-parallel-lint/php-parallel-lint": "^1.2",
                "phpstan/phpstan-phpunit": "^0.12.16",
                "phpunit/phpunit": "^9.5"
            },
            "type": "phpstan-extension",
            "extra": {
                "branch-alias": {
                    "dev-master": "0.12-dev"
                },
                "phpstan": {
                    "includes": [
                        "rules.neon"
                    ]
                }
            },
            "autoload": {
                "psr-4": {
                    "PHPStan\\": "src/"
                }
            },
            "notification-url": "https://packagist.org/downloads/",
            "license": [
                "MIT"
            ],
            "description": "Extra strict and opinionated rules for PHPStan",
            "support": {
                "issues": "https://github.com/phpstan/phpstan-strict-rules/issues",
                "source": "https://github.com/phpstan/phpstan-strict-rules/tree/0.12.11"
            },
            "time": "2021-08-21T11:36:27+00:00"
        },
        {
            "name": "phpunit/php-code-coverage",
            "version": "9.2.7",
            "source": {
                "type": "git",
                "url": "https://github.com/sebastianbergmann/php-code-coverage.git",
                "reference": "d4c798ed8d51506800b441f7a13ecb0f76f12218"
            },
            "dist": {
                "type": "zip",
                "url": "https://api.github.com/repos/sebastianbergmann/php-code-coverage/zipball/d4c798ed8d51506800b441f7a13ecb0f76f12218",
                "reference": "d4c798ed8d51506800b441f7a13ecb0f76f12218",
                "shasum": ""
            },
            "require": {
                "ext-dom": "*",
                "ext-libxml": "*",
                "ext-xmlwriter": "*",
                "nikic/php-parser": "^4.12.0",
                "php": ">=7.3",
                "phpunit/php-file-iterator": "^3.0.3",
                "phpunit/php-text-template": "^2.0.2",
                "sebastian/code-unit-reverse-lookup": "^2.0.2",
                "sebastian/complexity": "^2.0",
                "sebastian/environment": "^5.1.2",
                "sebastian/lines-of-code": "^1.0.3",
                "sebastian/version": "^3.0.1",
                "theseer/tokenizer": "^1.2.0"
            },
            "require-dev": {
                "phpunit/phpunit": "^9.3"
            },
            "suggest": {
                "ext-pcov": "*",
                "ext-xdebug": "*"
            },
            "type": "library",
            "extra": {
                "branch-alias": {
                    "dev-master": "9.2-dev"
                }
            },
            "autoload": {
                "classmap": [
                    "src/"
                ]
            },
            "notification-url": "https://packagist.org/downloads/",
            "license": [
                "BSD-3-Clause"
            ],
            "authors": [
                {
                    "name": "Sebastian Bergmann",
                    "email": "sebastian@phpunit.de",
                    "role": "lead"
                }
            ],
            "description": "Library that provides collection, processing, and rendering functionality for PHP code coverage information.",
            "homepage": "https://github.com/sebastianbergmann/php-code-coverage",
            "keywords": [
                "coverage",
                "testing",
                "xunit"
            ],
            "support": {
                "issues": "https://github.com/sebastianbergmann/php-code-coverage/issues",
                "source": "https://github.com/sebastianbergmann/php-code-coverage/tree/9.2.7"
            },
            "funding": [
                {
                    "url": "https://github.com/sebastianbergmann",
                    "type": "github"
                }
            ],
            "time": "2021-09-17T05:39:03+00:00"
        },
        {
            "name": "phpunit/php-file-iterator",
            "version": "3.0.5",
            "source": {
                "type": "git",
                "url": "https://github.com/sebastianbergmann/php-file-iterator.git",
                "reference": "aa4be8575f26070b100fccb67faabb28f21f66f8"
            },
            "dist": {
                "type": "zip",
                "url": "https://api.github.com/repos/sebastianbergmann/php-file-iterator/zipball/aa4be8575f26070b100fccb67faabb28f21f66f8",
                "reference": "aa4be8575f26070b100fccb67faabb28f21f66f8",
                "shasum": ""
            },
            "require": {
                "php": ">=7.3"
            },
            "require-dev": {
                "phpunit/phpunit": "^9.3"
            },
            "type": "library",
            "extra": {
                "branch-alias": {
                    "dev-master": "3.0-dev"
                }
            },
            "autoload": {
                "classmap": [
                    "src/"
                ]
            },
            "notification-url": "https://packagist.org/downloads/",
            "license": [
                "BSD-3-Clause"
            ],
            "authors": [
                {
                    "name": "Sebastian Bergmann",
                    "email": "sebastian@phpunit.de",
                    "role": "lead"
                }
            ],
            "description": "FilterIterator implementation that filters files based on a list of suffixes.",
            "homepage": "https://github.com/sebastianbergmann/php-file-iterator/",
            "keywords": [
                "filesystem",
                "iterator"
            ],
            "support": {
                "issues": "https://github.com/sebastianbergmann/php-file-iterator/issues",
                "source": "https://github.com/sebastianbergmann/php-file-iterator/tree/3.0.5"
            },
            "funding": [
                {
                    "url": "https://github.com/sebastianbergmann",
                    "type": "github"
                }
            ],
            "time": "2020-09-28T05:57:25+00:00"
        },
        {
            "name": "phpunit/php-invoker",
            "version": "3.1.1",
            "source": {
                "type": "git",
                "url": "https://github.com/sebastianbergmann/php-invoker.git",
                "reference": "5a10147d0aaf65b58940a0b72f71c9ac0423cc67"
            },
            "dist": {
                "type": "zip",
                "url": "https://api.github.com/repos/sebastianbergmann/php-invoker/zipball/5a10147d0aaf65b58940a0b72f71c9ac0423cc67",
                "reference": "5a10147d0aaf65b58940a0b72f71c9ac0423cc67",
                "shasum": ""
            },
            "require": {
                "php": ">=7.3"
            },
            "require-dev": {
                "ext-pcntl": "*",
                "phpunit/phpunit": "^9.3"
            },
            "suggest": {
                "ext-pcntl": "*"
            },
            "type": "library",
            "extra": {
                "branch-alias": {
                    "dev-master": "3.1-dev"
                }
            },
            "autoload": {
                "classmap": [
                    "src/"
                ]
            },
            "notification-url": "https://packagist.org/downloads/",
            "license": [
                "BSD-3-Clause"
            ],
            "authors": [
                {
                    "name": "Sebastian Bergmann",
                    "email": "sebastian@phpunit.de",
                    "role": "lead"
                }
            ],
            "description": "Invoke callables with a timeout",
            "homepage": "https://github.com/sebastianbergmann/php-invoker/",
            "keywords": [
                "process"
            ],
            "support": {
                "issues": "https://github.com/sebastianbergmann/php-invoker/issues",
                "source": "https://github.com/sebastianbergmann/php-invoker/tree/3.1.1"
            },
            "funding": [
                {
                    "url": "https://github.com/sebastianbergmann",
                    "type": "github"
                }
            ],
            "time": "2020-09-28T05:58:55+00:00"
        },
        {
            "name": "phpunit/php-text-template",
            "version": "2.0.4",
            "source": {
                "type": "git",
                "url": "https://github.com/sebastianbergmann/php-text-template.git",
                "reference": "5da5f67fc95621df9ff4c4e5a84d6a8a2acf7c28"
            },
            "dist": {
                "type": "zip",
                "url": "https://api.github.com/repos/sebastianbergmann/php-text-template/zipball/5da5f67fc95621df9ff4c4e5a84d6a8a2acf7c28",
                "reference": "5da5f67fc95621df9ff4c4e5a84d6a8a2acf7c28",
                "shasum": ""
            },
            "require": {
                "php": ">=7.3"
            },
            "require-dev": {
                "phpunit/phpunit": "^9.3"
            },
            "type": "library",
            "extra": {
                "branch-alias": {
                    "dev-master": "2.0-dev"
                }
            },
            "autoload": {
                "classmap": [
                    "src/"
                ]
            },
            "notification-url": "https://packagist.org/downloads/",
            "license": [
                "BSD-3-Clause"
            ],
            "authors": [
                {
                    "name": "Sebastian Bergmann",
                    "email": "sebastian@phpunit.de",
                    "role": "lead"
                }
            ],
            "description": "Simple template engine.",
            "homepage": "https://github.com/sebastianbergmann/php-text-template/",
            "keywords": [
                "template"
            ],
            "support": {
                "issues": "https://github.com/sebastianbergmann/php-text-template/issues",
                "source": "https://github.com/sebastianbergmann/php-text-template/tree/2.0.4"
            },
            "funding": [
                {
                    "url": "https://github.com/sebastianbergmann",
                    "type": "github"
                }
            ],
            "time": "2020-10-26T05:33:50+00:00"
        },
        {
            "name": "phpunit/php-timer",
            "version": "5.0.3",
            "source": {
                "type": "git",
                "url": "https://github.com/sebastianbergmann/php-timer.git",
                "reference": "5a63ce20ed1b5bf577850e2c4e87f4aa902afbd2"
            },
            "dist": {
                "type": "zip",
                "url": "https://api.github.com/repos/sebastianbergmann/php-timer/zipball/5a63ce20ed1b5bf577850e2c4e87f4aa902afbd2",
                "reference": "5a63ce20ed1b5bf577850e2c4e87f4aa902afbd2",
                "shasum": ""
            },
            "require": {
                "php": ">=7.3"
            },
            "require-dev": {
                "phpunit/phpunit": "^9.3"
            },
            "type": "library",
            "extra": {
                "branch-alias": {
                    "dev-master": "5.0-dev"
                }
            },
            "autoload": {
                "classmap": [
                    "src/"
                ]
            },
            "notification-url": "https://packagist.org/downloads/",
            "license": [
                "BSD-3-Clause"
            ],
            "authors": [
                {
                    "name": "Sebastian Bergmann",
                    "email": "sebastian@phpunit.de",
                    "role": "lead"
                }
            ],
            "description": "Utility class for timing",
            "homepage": "https://github.com/sebastianbergmann/php-timer/",
            "keywords": [
                "timer"
            ],
            "support": {
                "issues": "https://github.com/sebastianbergmann/php-timer/issues",
                "source": "https://github.com/sebastianbergmann/php-timer/tree/5.0.3"
            },
            "funding": [
                {
                    "url": "https://github.com/sebastianbergmann",
                    "type": "github"
                }
            ],
            "time": "2020-10-26T13:16:10+00:00"
        },
        {
            "name": "phpunit/phpunit",
            "version": "9.5.10",
            "source": {
                "type": "git",
                "url": "https://github.com/sebastianbergmann/phpunit.git",
                "reference": "c814a05837f2edb0d1471d6e3f4ab3501ca3899a"
            },
            "dist": {
                "type": "zip",
                "url": "https://api.github.com/repos/sebastianbergmann/phpunit/zipball/c814a05837f2edb0d1471d6e3f4ab3501ca3899a",
                "reference": "c814a05837f2edb0d1471d6e3f4ab3501ca3899a",
                "shasum": ""
            },
            "require": {
                "doctrine/instantiator": "^1.3.1",
                "ext-dom": "*",
                "ext-json": "*",
                "ext-libxml": "*",
                "ext-mbstring": "*",
                "ext-xml": "*",
                "ext-xmlwriter": "*",
                "myclabs/deep-copy": "^1.10.1",
                "phar-io/manifest": "^2.0.3",
                "phar-io/version": "^3.0.2",
                "php": ">=7.3",
                "phpspec/prophecy": "^1.12.1",
                "phpunit/php-code-coverage": "^9.2.7",
                "phpunit/php-file-iterator": "^3.0.5",
                "phpunit/php-invoker": "^3.1.1",
                "phpunit/php-text-template": "^2.0.3",
                "phpunit/php-timer": "^5.0.2",
                "sebastian/cli-parser": "^1.0.1",
                "sebastian/code-unit": "^1.0.6",
                "sebastian/comparator": "^4.0.5",
                "sebastian/diff": "^4.0.3",
                "sebastian/environment": "^5.1.3",
                "sebastian/exporter": "^4.0.3",
                "sebastian/global-state": "^5.0.1",
                "sebastian/object-enumerator": "^4.0.3",
                "sebastian/resource-operations": "^3.0.3",
                "sebastian/type": "^2.3.4",
                "sebastian/version": "^3.0.2"
            },
            "require-dev": {
                "ext-pdo": "*",
                "phpspec/prophecy-phpunit": "^2.0.1"
            },
            "suggest": {
                "ext-soap": "*",
                "ext-xdebug": "*"
            },
            "bin": [
                "phpunit"
            ],
            "type": "library",
            "extra": {
                "branch-alias": {
                    "dev-master": "9.5-dev"
                }
            },
            "autoload": {
                "classmap": [
                    "src/"
                ],
                "files": [
                    "src/Framework/Assert/Functions.php"
                ]
            },
            "notification-url": "https://packagist.org/downloads/",
            "license": [
                "BSD-3-Clause"
            ],
            "authors": [
                {
                    "name": "Sebastian Bergmann",
                    "email": "sebastian@phpunit.de",
                    "role": "lead"
                }
            ],
            "description": "The PHP Unit Testing framework.",
            "homepage": "https://phpunit.de/",
            "keywords": [
                "phpunit",
                "testing",
                "xunit"
            ],
            "support": {
                "issues": "https://github.com/sebastianbergmann/phpunit/issues",
                "source": "https://github.com/sebastianbergmann/phpunit/tree/9.5.10"
            },
            "funding": [
                {
                    "url": "https://phpunit.de/donate.html",
                    "type": "custom"
                },
                {
                    "url": "https://github.com/sebastianbergmann",
                    "type": "github"
                }
            ],
            "time": "2021-09-25T07:38:51+00:00"
        },
        {
            "name": "sebastian/cli-parser",
            "version": "1.0.1",
            "source": {
                "type": "git",
                "url": "https://github.com/sebastianbergmann/cli-parser.git",
                "reference": "442e7c7e687e42adc03470c7b668bc4b2402c0b2"
            },
            "dist": {
                "type": "zip",
                "url": "https://api.github.com/repos/sebastianbergmann/cli-parser/zipball/442e7c7e687e42adc03470c7b668bc4b2402c0b2",
                "reference": "442e7c7e687e42adc03470c7b668bc4b2402c0b2",
                "shasum": ""
            },
            "require": {
                "php": ">=7.3"
            },
            "require-dev": {
                "phpunit/phpunit": "^9.3"
            },
            "type": "library",
            "extra": {
                "branch-alias": {
                    "dev-master": "1.0-dev"
                }
            },
            "autoload": {
                "classmap": [
                    "src/"
                ]
            },
            "notification-url": "https://packagist.org/downloads/",
            "license": [
                "BSD-3-Clause"
            ],
            "authors": [
                {
                    "name": "Sebastian Bergmann",
                    "email": "sebastian@phpunit.de",
                    "role": "lead"
                }
            ],
            "description": "Library for parsing CLI options",
            "homepage": "https://github.com/sebastianbergmann/cli-parser",
            "support": {
                "issues": "https://github.com/sebastianbergmann/cli-parser/issues",
                "source": "https://github.com/sebastianbergmann/cli-parser/tree/1.0.1"
            },
            "funding": [
                {
                    "url": "https://github.com/sebastianbergmann",
                    "type": "github"
                }
            ],
            "time": "2020-09-28T06:08:49+00:00"
        },
        {
            "name": "sebastian/code-unit",
            "version": "1.0.8",
            "source": {
                "type": "git",
                "url": "https://github.com/sebastianbergmann/code-unit.git",
                "reference": "1fc9f64c0927627ef78ba436c9b17d967e68e120"
            },
            "dist": {
                "type": "zip",
                "url": "https://api.github.com/repos/sebastianbergmann/code-unit/zipball/1fc9f64c0927627ef78ba436c9b17d967e68e120",
                "reference": "1fc9f64c0927627ef78ba436c9b17d967e68e120",
                "shasum": ""
            },
            "require": {
                "php": ">=7.3"
            },
            "require-dev": {
                "phpunit/phpunit": "^9.3"
            },
            "type": "library",
            "extra": {
                "branch-alias": {
                    "dev-master": "1.0-dev"
                }
            },
            "autoload": {
                "classmap": [
                    "src/"
                ]
            },
            "notification-url": "https://packagist.org/downloads/",
            "license": [
                "BSD-3-Clause"
            ],
            "authors": [
                {
                    "name": "Sebastian Bergmann",
                    "email": "sebastian@phpunit.de",
                    "role": "lead"
                }
            ],
            "description": "Collection of value objects that represent the PHP code units",
            "homepage": "https://github.com/sebastianbergmann/code-unit",
            "support": {
                "issues": "https://github.com/sebastianbergmann/code-unit/issues",
                "source": "https://github.com/sebastianbergmann/code-unit/tree/1.0.8"
            },
            "funding": [
                {
                    "url": "https://github.com/sebastianbergmann",
                    "type": "github"
                }
            ],
            "time": "2020-10-26T13:08:54+00:00"
        },
        {
            "name": "sebastian/code-unit-reverse-lookup",
            "version": "2.0.3",
            "source": {
                "type": "git",
                "url": "https://github.com/sebastianbergmann/code-unit-reverse-lookup.git",
                "reference": "ac91f01ccec49fb77bdc6fd1e548bc70f7faa3e5"
            },
            "dist": {
                "type": "zip",
                "url": "https://api.github.com/repos/sebastianbergmann/code-unit-reverse-lookup/zipball/ac91f01ccec49fb77bdc6fd1e548bc70f7faa3e5",
                "reference": "ac91f01ccec49fb77bdc6fd1e548bc70f7faa3e5",
                "shasum": ""
            },
            "require": {
                "php": ">=7.3"
            },
            "require-dev": {
                "phpunit/phpunit": "^9.3"
            },
            "type": "library",
            "extra": {
                "branch-alias": {
                    "dev-master": "2.0-dev"
                }
            },
            "autoload": {
                "classmap": [
                    "src/"
                ]
            },
            "notification-url": "https://packagist.org/downloads/",
            "license": [
                "BSD-3-Clause"
            ],
            "authors": [
                {
                    "name": "Sebastian Bergmann",
                    "email": "sebastian@phpunit.de"
                }
            ],
            "description": "Looks up which function or method a line of code belongs to",
            "homepage": "https://github.com/sebastianbergmann/code-unit-reverse-lookup/",
            "support": {
                "issues": "https://github.com/sebastianbergmann/code-unit-reverse-lookup/issues",
                "source": "https://github.com/sebastianbergmann/code-unit-reverse-lookup/tree/2.0.3"
            },
            "funding": [
                {
                    "url": "https://github.com/sebastianbergmann",
                    "type": "github"
                }
            ],
            "time": "2020-09-28T05:30:19+00:00"
        },
        {
            "name": "sebastian/comparator",
            "version": "4.0.6",
            "source": {
                "type": "git",
                "url": "https://github.com/sebastianbergmann/comparator.git",
                "reference": "55f4261989e546dc112258c7a75935a81a7ce382"
            },
            "dist": {
                "type": "zip",
                "url": "https://api.github.com/repos/sebastianbergmann/comparator/zipball/55f4261989e546dc112258c7a75935a81a7ce382",
                "reference": "55f4261989e546dc112258c7a75935a81a7ce382",
                "shasum": ""
            },
            "require": {
                "php": ">=7.3",
                "sebastian/diff": "^4.0",
                "sebastian/exporter": "^4.0"
            },
            "require-dev": {
                "phpunit/phpunit": "^9.3"
            },
            "type": "library",
            "extra": {
                "branch-alias": {
                    "dev-master": "4.0-dev"
                }
            },
            "autoload": {
                "classmap": [
                    "src/"
                ]
            },
            "notification-url": "https://packagist.org/downloads/",
            "license": [
                "BSD-3-Clause"
            ],
            "authors": [
                {
                    "name": "Sebastian Bergmann",
                    "email": "sebastian@phpunit.de"
                },
                {
                    "name": "Jeff Welch",
                    "email": "whatthejeff@gmail.com"
                },
                {
                    "name": "Volker Dusch",
                    "email": "github@wallbash.com"
                },
                {
                    "name": "Bernhard Schussek",
                    "email": "bschussek@2bepublished.at"
                }
            ],
            "description": "Provides the functionality to compare PHP values for equality",
            "homepage": "https://github.com/sebastianbergmann/comparator",
            "keywords": [
                "comparator",
                "compare",
                "equality"
            ],
            "support": {
                "issues": "https://github.com/sebastianbergmann/comparator/issues",
                "source": "https://github.com/sebastianbergmann/comparator/tree/4.0.6"
            },
            "funding": [
                {
                    "url": "https://github.com/sebastianbergmann",
                    "type": "github"
                }
            ],
            "time": "2020-10-26T15:49:45+00:00"
        },
        {
            "name": "sebastian/complexity",
            "version": "2.0.2",
            "source": {
                "type": "git",
                "url": "https://github.com/sebastianbergmann/complexity.git",
                "reference": "739b35e53379900cc9ac327b2147867b8b6efd88"
            },
            "dist": {
                "type": "zip",
                "url": "https://api.github.com/repos/sebastianbergmann/complexity/zipball/739b35e53379900cc9ac327b2147867b8b6efd88",
                "reference": "739b35e53379900cc9ac327b2147867b8b6efd88",
                "shasum": ""
            },
            "require": {
                "nikic/php-parser": "^4.7",
                "php": ">=7.3"
            },
            "require-dev": {
                "phpunit/phpunit": "^9.3"
            },
            "type": "library",
            "extra": {
                "branch-alias": {
                    "dev-master": "2.0-dev"
                }
            },
            "autoload": {
                "classmap": [
                    "src/"
                ]
            },
            "notification-url": "https://packagist.org/downloads/",
            "license": [
                "BSD-3-Clause"
            ],
            "authors": [
                {
                    "name": "Sebastian Bergmann",
                    "email": "sebastian@phpunit.de",
                    "role": "lead"
                }
            ],
            "description": "Library for calculating the complexity of PHP code units",
            "homepage": "https://github.com/sebastianbergmann/complexity",
            "support": {
                "issues": "https://github.com/sebastianbergmann/complexity/issues",
                "source": "https://github.com/sebastianbergmann/complexity/tree/2.0.2"
            },
            "funding": [
                {
                    "url": "https://github.com/sebastianbergmann",
                    "type": "github"
                }
            ],
            "time": "2020-10-26T15:52:27+00:00"
        },
        {
            "name": "sebastian/diff",
            "version": "4.0.4",
            "source": {
                "type": "git",
                "url": "https://github.com/sebastianbergmann/diff.git",
                "reference": "3461e3fccc7cfdfc2720be910d3bd73c69be590d"
            },
            "dist": {
                "type": "zip",
                "url": "https://api.github.com/repos/sebastianbergmann/diff/zipball/3461e3fccc7cfdfc2720be910d3bd73c69be590d",
                "reference": "3461e3fccc7cfdfc2720be910d3bd73c69be590d",
                "shasum": ""
            },
            "require": {
                "php": ">=7.3"
            },
            "require-dev": {
                "phpunit/phpunit": "^9.3",
                "symfony/process": "^4.2 || ^5"
            },
            "type": "library",
            "extra": {
                "branch-alias": {
                    "dev-master": "4.0-dev"
                }
            },
            "autoload": {
                "classmap": [
                    "src/"
                ]
            },
            "notification-url": "https://packagist.org/downloads/",
            "license": [
                "BSD-3-Clause"
            ],
            "authors": [
                {
                    "name": "Sebastian Bergmann",
                    "email": "sebastian@phpunit.de"
                },
                {
                    "name": "Kore Nordmann",
                    "email": "mail@kore-nordmann.de"
                }
            ],
            "description": "Diff implementation",
            "homepage": "https://github.com/sebastianbergmann/diff",
            "keywords": [
                "diff",
                "udiff",
                "unidiff",
                "unified diff"
            ],
            "support": {
                "issues": "https://github.com/sebastianbergmann/diff/issues",
                "source": "https://github.com/sebastianbergmann/diff/tree/4.0.4"
            },
            "funding": [
                {
                    "url": "https://github.com/sebastianbergmann",
                    "type": "github"
                }
            ],
            "time": "2020-10-26T13:10:38+00:00"
        },
        {
            "name": "sebastian/environment",
            "version": "5.1.3",
            "source": {
                "type": "git",
                "url": "https://github.com/sebastianbergmann/environment.git",
                "reference": "388b6ced16caa751030f6a69e588299fa09200ac"
            },
            "dist": {
                "type": "zip",
                "url": "https://api.github.com/repos/sebastianbergmann/environment/zipball/388b6ced16caa751030f6a69e588299fa09200ac",
                "reference": "388b6ced16caa751030f6a69e588299fa09200ac",
                "shasum": ""
            },
            "require": {
                "php": ">=7.3"
            },
            "require-dev": {
                "phpunit/phpunit": "^9.3"
            },
            "suggest": {
                "ext-posix": "*"
            },
            "type": "library",
            "extra": {
                "branch-alias": {
                    "dev-master": "5.1-dev"
                }
            },
            "autoload": {
                "classmap": [
                    "src/"
                ]
            },
            "notification-url": "https://packagist.org/downloads/",
            "license": [
                "BSD-3-Clause"
            ],
            "authors": [
                {
                    "name": "Sebastian Bergmann",
                    "email": "sebastian@phpunit.de"
                }
            ],
            "description": "Provides functionality to handle HHVM/PHP environments",
            "homepage": "http://www.github.com/sebastianbergmann/environment",
            "keywords": [
                "Xdebug",
                "environment",
                "hhvm"
            ],
            "support": {
                "issues": "https://github.com/sebastianbergmann/environment/issues",
                "source": "https://github.com/sebastianbergmann/environment/tree/5.1.3"
            },
            "funding": [
                {
                    "url": "https://github.com/sebastianbergmann",
                    "type": "github"
                }
            ],
            "time": "2020-09-28T05:52:38+00:00"
        },
        {
            "name": "sebastian/exporter",
            "version": "4.0.3",
            "source": {
                "type": "git",
                "url": "https://github.com/sebastianbergmann/exporter.git",
                "reference": "d89cc98761b8cb5a1a235a6b703ae50d34080e65"
            },
            "dist": {
                "type": "zip",
                "url": "https://api.github.com/repos/sebastianbergmann/exporter/zipball/d89cc98761b8cb5a1a235a6b703ae50d34080e65",
                "reference": "d89cc98761b8cb5a1a235a6b703ae50d34080e65",
                "shasum": ""
            },
            "require": {
                "php": ">=7.3",
                "sebastian/recursion-context": "^4.0"
            },
            "require-dev": {
                "ext-mbstring": "*",
                "phpunit/phpunit": "^9.3"
            },
            "type": "library",
            "extra": {
                "branch-alias": {
                    "dev-master": "4.0-dev"
                }
            },
            "autoload": {
                "classmap": [
                    "src/"
                ]
            },
            "notification-url": "https://packagist.org/downloads/",
            "license": [
                "BSD-3-Clause"
            ],
            "authors": [
                {
                    "name": "Sebastian Bergmann",
                    "email": "sebastian@phpunit.de"
                },
                {
                    "name": "Jeff Welch",
                    "email": "whatthejeff@gmail.com"
                },
                {
                    "name": "Volker Dusch",
                    "email": "github@wallbash.com"
                },
                {
                    "name": "Adam Harvey",
                    "email": "aharvey@php.net"
                },
                {
                    "name": "Bernhard Schussek",
                    "email": "bschussek@gmail.com"
                }
            ],
            "description": "Provides the functionality to export PHP variables for visualization",
            "homepage": "http://www.github.com/sebastianbergmann/exporter",
            "keywords": [
                "export",
                "exporter"
            ],
            "support": {
                "issues": "https://github.com/sebastianbergmann/exporter/issues",
                "source": "https://github.com/sebastianbergmann/exporter/tree/4.0.3"
            },
            "funding": [
                {
                    "url": "https://github.com/sebastianbergmann",
                    "type": "github"
                }
            ],
            "time": "2020-09-28T05:24:23+00:00"
        },
        {
            "name": "sebastian/global-state",
            "version": "5.0.3",
            "source": {
                "type": "git",
                "url": "https://github.com/sebastianbergmann/global-state.git",
                "reference": "23bd5951f7ff26f12d4e3242864df3e08dec4e49"
            },
            "dist": {
                "type": "zip",
                "url": "https://api.github.com/repos/sebastianbergmann/global-state/zipball/23bd5951f7ff26f12d4e3242864df3e08dec4e49",
                "reference": "23bd5951f7ff26f12d4e3242864df3e08dec4e49",
                "shasum": ""
            },
            "require": {
                "php": ">=7.3",
                "sebastian/object-reflector": "^2.0",
                "sebastian/recursion-context": "^4.0"
            },
            "require-dev": {
                "ext-dom": "*",
                "phpunit/phpunit": "^9.3"
            },
            "suggest": {
                "ext-uopz": "*"
            },
            "type": "library",
            "extra": {
                "branch-alias": {
                    "dev-master": "5.0-dev"
                }
            },
            "autoload": {
                "classmap": [
                    "src/"
                ]
            },
            "notification-url": "https://packagist.org/downloads/",
            "license": [
                "BSD-3-Clause"
            ],
            "authors": [
                {
                    "name": "Sebastian Bergmann",
                    "email": "sebastian@phpunit.de"
                }
            ],
            "description": "Snapshotting of global state",
            "homepage": "http://www.github.com/sebastianbergmann/global-state",
            "keywords": [
                "global state"
            ],
            "support": {
                "issues": "https://github.com/sebastianbergmann/global-state/issues",
                "source": "https://github.com/sebastianbergmann/global-state/tree/5.0.3"
            },
            "funding": [
                {
                    "url": "https://github.com/sebastianbergmann",
                    "type": "github"
                }
            ],
            "time": "2021-06-11T13:31:12+00:00"
        },
        {
            "name": "sebastian/lines-of-code",
            "version": "1.0.3",
            "source": {
                "type": "git",
                "url": "https://github.com/sebastianbergmann/lines-of-code.git",
                "reference": "c1c2e997aa3146983ed888ad08b15470a2e22ecc"
            },
            "dist": {
                "type": "zip",
                "url": "https://api.github.com/repos/sebastianbergmann/lines-of-code/zipball/c1c2e997aa3146983ed888ad08b15470a2e22ecc",
                "reference": "c1c2e997aa3146983ed888ad08b15470a2e22ecc",
                "shasum": ""
            },
            "require": {
                "nikic/php-parser": "^4.6",
                "php": ">=7.3"
            },
            "require-dev": {
                "phpunit/phpunit": "^9.3"
            },
            "type": "library",
            "extra": {
                "branch-alias": {
                    "dev-master": "1.0-dev"
                }
            },
            "autoload": {
                "classmap": [
                    "src/"
                ]
            },
            "notification-url": "https://packagist.org/downloads/",
            "license": [
                "BSD-3-Clause"
            ],
            "authors": [
                {
                    "name": "Sebastian Bergmann",
                    "email": "sebastian@phpunit.de",
                    "role": "lead"
                }
            ],
            "description": "Library for counting the lines of code in PHP source code",
            "homepage": "https://github.com/sebastianbergmann/lines-of-code",
            "support": {
                "issues": "https://github.com/sebastianbergmann/lines-of-code/issues",
                "source": "https://github.com/sebastianbergmann/lines-of-code/tree/1.0.3"
            },
            "funding": [
                {
                    "url": "https://github.com/sebastianbergmann",
                    "type": "github"
                }
            ],
            "time": "2020-11-28T06:42:11+00:00"
        },
        {
            "name": "sebastian/object-enumerator",
            "version": "4.0.4",
            "source": {
                "type": "git",
                "url": "https://github.com/sebastianbergmann/object-enumerator.git",
                "reference": "5c9eeac41b290a3712d88851518825ad78f45c71"
            },
            "dist": {
                "type": "zip",
                "url": "https://api.github.com/repos/sebastianbergmann/object-enumerator/zipball/5c9eeac41b290a3712d88851518825ad78f45c71",
                "reference": "5c9eeac41b290a3712d88851518825ad78f45c71",
                "shasum": ""
            },
            "require": {
                "php": ">=7.3",
                "sebastian/object-reflector": "^2.0",
                "sebastian/recursion-context": "^4.0"
            },
            "require-dev": {
                "phpunit/phpunit": "^9.3"
            },
            "type": "library",
            "extra": {
                "branch-alias": {
                    "dev-master": "4.0-dev"
                }
            },
            "autoload": {
                "classmap": [
                    "src/"
                ]
            },
            "notification-url": "https://packagist.org/downloads/",
            "license": [
                "BSD-3-Clause"
            ],
            "authors": [
                {
                    "name": "Sebastian Bergmann",
                    "email": "sebastian@phpunit.de"
                }
            ],
            "description": "Traverses array structures and object graphs to enumerate all referenced objects",
            "homepage": "https://github.com/sebastianbergmann/object-enumerator/",
            "support": {
                "issues": "https://github.com/sebastianbergmann/object-enumerator/issues",
                "source": "https://github.com/sebastianbergmann/object-enumerator/tree/4.0.4"
            },
            "funding": [
                {
                    "url": "https://github.com/sebastianbergmann",
                    "type": "github"
                }
            ],
            "time": "2020-10-26T13:12:34+00:00"
        },
        {
            "name": "sebastian/object-reflector",
            "version": "2.0.4",
            "source": {
                "type": "git",
                "url": "https://github.com/sebastianbergmann/object-reflector.git",
                "reference": "b4f479ebdbf63ac605d183ece17d8d7fe49c15c7"
            },
            "dist": {
                "type": "zip",
                "url": "https://api.github.com/repos/sebastianbergmann/object-reflector/zipball/b4f479ebdbf63ac605d183ece17d8d7fe49c15c7",
                "reference": "b4f479ebdbf63ac605d183ece17d8d7fe49c15c7",
                "shasum": ""
            },
            "require": {
                "php": ">=7.3"
            },
            "require-dev": {
                "phpunit/phpunit": "^9.3"
            },
            "type": "library",
            "extra": {
                "branch-alias": {
                    "dev-master": "2.0-dev"
                }
            },
            "autoload": {
                "classmap": [
                    "src/"
                ]
            },
            "notification-url": "https://packagist.org/downloads/",
            "license": [
                "BSD-3-Clause"
            ],
            "authors": [
                {
                    "name": "Sebastian Bergmann",
                    "email": "sebastian@phpunit.de"
                }
            ],
            "description": "Allows reflection of object attributes, including inherited and non-public ones",
            "homepage": "https://github.com/sebastianbergmann/object-reflector/",
            "support": {
                "issues": "https://github.com/sebastianbergmann/object-reflector/issues",
                "source": "https://github.com/sebastianbergmann/object-reflector/tree/2.0.4"
            },
            "funding": [
                {
                    "url": "https://github.com/sebastianbergmann",
                    "type": "github"
                }
            ],
            "time": "2020-10-26T13:14:26+00:00"
        },
        {
            "name": "sebastian/recursion-context",
            "version": "4.0.4",
            "source": {
                "type": "git",
                "url": "https://github.com/sebastianbergmann/recursion-context.git",
                "reference": "cd9d8cf3c5804de4341c283ed787f099f5506172"
            },
            "dist": {
                "type": "zip",
                "url": "https://api.github.com/repos/sebastianbergmann/recursion-context/zipball/cd9d8cf3c5804de4341c283ed787f099f5506172",
                "reference": "cd9d8cf3c5804de4341c283ed787f099f5506172",
                "shasum": ""
            },
            "require": {
                "php": ">=7.3"
            },
            "require-dev": {
                "phpunit/phpunit": "^9.3"
            },
            "type": "library",
            "extra": {
                "branch-alias": {
                    "dev-master": "4.0-dev"
                }
            },
            "autoload": {
                "classmap": [
                    "src/"
                ]
            },
            "notification-url": "https://packagist.org/downloads/",
            "license": [
                "BSD-3-Clause"
            ],
            "authors": [
                {
                    "name": "Sebastian Bergmann",
                    "email": "sebastian@phpunit.de"
                },
                {
                    "name": "Jeff Welch",
                    "email": "whatthejeff@gmail.com"
                },
                {
                    "name": "Adam Harvey",
                    "email": "aharvey@php.net"
                }
            ],
            "description": "Provides functionality to recursively process PHP variables",
            "homepage": "http://www.github.com/sebastianbergmann/recursion-context",
            "support": {
                "issues": "https://github.com/sebastianbergmann/recursion-context/issues",
                "source": "https://github.com/sebastianbergmann/recursion-context/tree/4.0.4"
            },
            "funding": [
                {
                    "url": "https://github.com/sebastianbergmann",
                    "type": "github"
                }
            ],
            "time": "2020-10-26T13:17:30+00:00"
        },
        {
            "name": "sebastian/resource-operations",
            "version": "3.0.3",
            "source": {
                "type": "git",
                "url": "https://github.com/sebastianbergmann/resource-operations.git",
                "reference": "0f4443cb3a1d92ce809899753bc0d5d5a8dd19a8"
            },
            "dist": {
                "type": "zip",
                "url": "https://api.github.com/repos/sebastianbergmann/resource-operations/zipball/0f4443cb3a1d92ce809899753bc0d5d5a8dd19a8",
                "reference": "0f4443cb3a1d92ce809899753bc0d5d5a8dd19a8",
                "shasum": ""
            },
            "require": {
                "php": ">=7.3"
            },
            "require-dev": {
                "phpunit/phpunit": "^9.0"
            },
            "type": "library",
            "extra": {
                "branch-alias": {
                    "dev-master": "3.0-dev"
                }
            },
            "autoload": {
                "classmap": [
                    "src/"
                ]
            },
            "notification-url": "https://packagist.org/downloads/",
            "license": [
                "BSD-3-Clause"
            ],
            "authors": [
                {
                    "name": "Sebastian Bergmann",
                    "email": "sebastian@phpunit.de"
                }
            ],
            "description": "Provides a list of PHP built-in functions that operate on resources",
            "homepage": "https://www.github.com/sebastianbergmann/resource-operations",
            "support": {
                "issues": "https://github.com/sebastianbergmann/resource-operations/issues",
                "source": "https://github.com/sebastianbergmann/resource-operations/tree/3.0.3"
            },
            "funding": [
                {
                    "url": "https://github.com/sebastianbergmann",
                    "type": "github"
                }
            ],
            "time": "2020-09-28T06:45:17+00:00"
        },
        {
            "name": "sebastian/type",
            "version": "2.3.4",
            "source": {
                "type": "git",
                "url": "https://github.com/sebastianbergmann/type.git",
                "reference": "b8cd8a1c753c90bc1a0f5372170e3e489136f914"
            },
            "dist": {
                "type": "zip",
                "url": "https://api.github.com/repos/sebastianbergmann/type/zipball/b8cd8a1c753c90bc1a0f5372170e3e489136f914",
                "reference": "b8cd8a1c753c90bc1a0f5372170e3e489136f914",
                "shasum": ""
            },
            "require": {
                "php": ">=7.3"
            },
            "require-dev": {
                "phpunit/phpunit": "^9.3"
            },
            "type": "library",
            "extra": {
                "branch-alias": {
                    "dev-master": "2.3-dev"
                }
            },
            "autoload": {
                "classmap": [
                    "src/"
                ]
            },
            "notification-url": "https://packagist.org/downloads/",
            "license": [
                "BSD-3-Clause"
            ],
            "authors": [
                {
                    "name": "Sebastian Bergmann",
                    "email": "sebastian@phpunit.de",
                    "role": "lead"
                }
            ],
            "description": "Collection of value objects that represent the types of the PHP type system",
            "homepage": "https://github.com/sebastianbergmann/type",
            "support": {
                "issues": "https://github.com/sebastianbergmann/type/issues",
                "source": "https://github.com/sebastianbergmann/type/tree/2.3.4"
            },
            "funding": [
                {
                    "url": "https://github.com/sebastianbergmann",
                    "type": "github"
                }
            ],
            "time": "2021-06-15T12:49:02+00:00"
        },
        {
            "name": "sebastian/version",
            "version": "3.0.2",
            "source": {
                "type": "git",
                "url": "https://github.com/sebastianbergmann/version.git",
                "reference": "c6c1022351a901512170118436c764e473f6de8c"
            },
            "dist": {
                "type": "zip",
                "url": "https://api.github.com/repos/sebastianbergmann/version/zipball/c6c1022351a901512170118436c764e473f6de8c",
                "reference": "c6c1022351a901512170118436c764e473f6de8c",
                "shasum": ""
            },
            "require": {
                "php": ">=7.3"
            },
            "type": "library",
            "extra": {
                "branch-alias": {
                    "dev-master": "3.0-dev"
                }
            },
            "autoload": {
                "classmap": [
                    "src/"
                ]
            },
            "notification-url": "https://packagist.org/downloads/",
            "license": [
                "BSD-3-Clause"
            ],
            "authors": [
                {
                    "name": "Sebastian Bergmann",
                    "email": "sebastian@phpunit.de",
                    "role": "lead"
                }
            ],
            "description": "Library that helps with managing the version number of Git-hosted PHP projects",
            "homepage": "https://github.com/sebastianbergmann/version",
            "support": {
                "issues": "https://github.com/sebastianbergmann/version/issues",
                "source": "https://github.com/sebastianbergmann/version/tree/3.0.2"
            },
            "funding": [
                {
                    "url": "https://github.com/sebastianbergmann",
                    "type": "github"
                }
            ],
            "time": "2020-09-28T06:39:44+00:00"
        },
        {
            "name": "theseer/tokenizer",
            "version": "1.2.1",
            "source": {
                "type": "git",
                "url": "https://github.com/theseer/tokenizer.git",
                "reference": "34a41e998c2183e22995f158c581e7b5e755ab9e"
            },
            "dist": {
                "type": "zip",
                "url": "https://api.github.com/repos/theseer/tokenizer/zipball/34a41e998c2183e22995f158c581e7b5e755ab9e",
                "reference": "34a41e998c2183e22995f158c581e7b5e755ab9e",
                "shasum": ""
            },
            "require": {
                "ext-dom": "*",
                "ext-tokenizer": "*",
                "ext-xmlwriter": "*",
                "php": "^7.2 || ^8.0"
            },
            "type": "library",
            "autoload": {
                "classmap": [
                    "src/"
                ]
            },
            "notification-url": "https://packagist.org/downloads/",
            "license": [
                "BSD-3-Clause"
            ],
            "authors": [
                {
                    "name": "Arne Blankerts",
                    "email": "arne@blankerts.de",
                    "role": "Developer"
                }
            ],
            "description": "A small library for converting tokenized PHP source code into XML and potentially other formats",
            "support": {
                "issues": "https://github.com/theseer/tokenizer/issues",
                "source": "https://github.com/theseer/tokenizer/tree/1.2.1"
            },
            "funding": [
                {
                    "url": "https://github.com/theseer",
                    "type": "github"
                }
            ],
            "time": "2021-07-28T10:34:58+00:00"
        }
    ],
    "aliases": [],
    "minimum-stability": "stable",
    "stability-flags": {
        "pocketmine/classloader": 20,
        "pocketmine/spl": 20
    },
    "prefer-stable": false,
    "prefer-lowest": false,
    "platform": {
        "php": "^8.0",
        "php-64bit": "*",
        "ext-chunkutils2": "^0.3.0",
        "ext-crypto": "^0.3.1",
        "ext-ctype": "*",
        "ext-curl": "*",
        "ext-date": "*",
        "ext-gmp": "*",
        "ext-hash": "*",
        "ext-igbinary": "^3.0.1",
        "ext-json": "*",
        "ext-leveldb": "^0.2.1 || ^0.3.0",
        "ext-mbstring": "*",
        "ext-morton": "^0.1.0",
        "ext-openssl": "*",
        "ext-pcre": "*",
        "ext-phar": "*",
        "ext-pthreads": "~3.2.0",
        "ext-reflection": "*",
        "ext-simplexml": "*",
        "ext-sockets": "*",
        "ext-spl": "*",
        "ext-yaml": ">=2.0.0",
        "ext-zip": "*",
        "ext-zlib": ">=1.2.11",
        "composer-runtime-api": "^2.0"
    },
    "platform-dev": [],
    "platform-overrides": {
        "php": "8.0.0"
    },
    "plugin-api-version": "2.1.0"
}<|MERGE_RESOLUTION|>--- conflicted
+++ resolved
@@ -4,11 +4,7 @@
         "Read more about it at https://getcomposer.org/doc/01-basic-usage.md#installing-dependencies",
         "This file is @generated automatically"
     ],
-<<<<<<< HEAD
-    "content-hash": "77f899b35819bca38246a665fd0233f3",
-=======
-    "content-hash": "f3f0ef9944d96c5b71b7e32aac5118cd",
->>>>>>> e38866c4
+    "content-hash": "c7a00c5a35d43f307fdba7a588029131",
     "packages": [
         {
             "name": "adhocore/json-comment",
@@ -840,16 +836,16 @@
         },
         {
             "name": "ramsey/collection",
-            "version": "1.2.1",
+            "version": "1.2.2",
             "source": {
                 "type": "git",
                 "url": "https://github.com/ramsey/collection.git",
-                "reference": "eaca1dc1054ddd10cbd83c1461907bee6fb528fa"
-            },
-            "dist": {
-                "type": "zip",
-                "url": "https://api.github.com/repos/ramsey/collection/zipball/eaca1dc1054ddd10cbd83c1461907bee6fb528fa",
-                "reference": "eaca1dc1054ddd10cbd83c1461907bee6fb528fa",
+                "reference": "cccc74ee5e328031b15640b51056ee8d3bb66c0a"
+            },
+            "dist": {
+                "type": "zip",
+                "url": "https://api.github.com/repos/ramsey/collection/zipball/cccc74ee5e328031b15640b51056ee8d3bb66c0a",
+                "reference": "cccc74ee5e328031b15640b51056ee8d3bb66c0a",
                 "shasum": ""
             },
             "require": {
@@ -903,7 +899,7 @@
             ],
             "support": {
                 "issues": "https://github.com/ramsey/collection/issues",
-                "source": "https://github.com/ramsey/collection/tree/1.2.1"
+                "source": "https://github.com/ramsey/collection/tree/1.2.2"
             },
             "funding": [
                 {
@@ -915,7 +911,7 @@
                     "type": "tidelift"
                 }
             ],
-            "time": "2021-08-06T03:41:06+00:00"
+            "time": "2021-10-10T03:01:02+00:00"
         },
         {
             "name": "ramsey/uuid",
