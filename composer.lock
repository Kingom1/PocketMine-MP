{
    "_readme": [
        "This file locks the dependencies of your project to a known state",
        "Read more about it at https://getcomposer.org/doc/01-basic-usage.md#installing-dependencies",
        "This file is @generated automatically"
    ],
<<<<<<< HEAD
    "content-hash": "2cf34f1d30c90d6a72f9e5ef2ab047fe",
=======
    "content-hash": "c6ea83d1ae49200c45ab58fcff2ae1ac",
>>>>>>> 482bc462
    "packages": [
        {
            "name": "adhocore/json-comment",
            "version": "1.1.2",
            "source": {
                "type": "git",
                "url": "https://github.com/adhocore/php-json-comment.git",
                "reference": "fc2f76979f0a44a5f5bc2a2b600d0762fe0e78e7"
            },
            "dist": {
                "type": "zip",
                "url": "https://api.github.com/repos/adhocore/php-json-comment/zipball/fc2f76979f0a44a5f5bc2a2b600d0762fe0e78e7",
                "reference": "fc2f76979f0a44a5f5bc2a2b600d0762fe0e78e7",
                "shasum": ""
            },
            "require": {
                "ext-ctype": "*",
                "php": ">=7.0"
            },
            "require-dev": {
                "phpunit/phpunit": "^6.5 || ^7.5 || ^8.5"
            },
            "type": "library",
            "autoload": {
                "psr-4": {
                    "Ahc\\Json\\": "src/"
                }
            },
            "notification-url": "https://packagist.org/downloads/",
            "license": [
                "MIT"
            ],
            "authors": [
                {
                    "name": "Jitendra Adhikari",
                    "email": "jiten.adhikary@gmail.com"
                }
            ],
            "description": "Lightweight JSON comment stripper library for PHP",
            "keywords": [
                "comment",
                "json",
                "strip-comment"
            ],
            "support": {
                "issues": "https://github.com/adhocore/php-json-comment/issues",
                "source": "https://github.com/adhocore/php-json-comment/tree/1.1.2"
            },
            "funding": [
                {
                    "url": "https://paypal.me/ji10",
                    "type": "custom"
                }
            ],
            "time": "2021-04-09T03:06:06+00:00"
        },
        {
            "name": "brick/math",
            "version": "0.9.3",
            "source": {
                "type": "git",
                "url": "https://github.com/brick/math.git",
                "reference": "ca57d18f028f84f777b2168cd1911b0dee2343ae"
            },
            "dist": {
                "type": "zip",
                "url": "https://api.github.com/repos/brick/math/zipball/ca57d18f028f84f777b2168cd1911b0dee2343ae",
                "reference": "ca57d18f028f84f777b2168cd1911b0dee2343ae",
                "shasum": ""
            },
            "require": {
                "ext-json": "*",
                "php": "^7.1 || ^8.0"
            },
            "require-dev": {
                "php-coveralls/php-coveralls": "^2.2",
                "phpunit/phpunit": "^7.5.15 || ^8.5 || ^9.0",
                "vimeo/psalm": "4.9.2"
            },
            "type": "library",
            "autoload": {
                "psr-4": {
                    "Brick\\Math\\": "src/"
                }
            },
            "notification-url": "https://packagist.org/downloads/",
            "license": [
                "MIT"
            ],
            "description": "Arbitrary-precision arithmetic library",
            "keywords": [
                "Arbitrary-precision",
                "BigInteger",
                "BigRational",
                "arithmetic",
                "bigdecimal",
                "bignum",
                "brick",
                "math"
            ],
            "support": {
                "issues": "https://github.com/brick/math/issues",
                "source": "https://github.com/brick/math/tree/0.9.3"
            },
            "funding": [
                {
                    "url": "https://github.com/BenMorel",
                    "type": "github"
                },
                {
                    "url": "https://tidelift.com/funding/github/packagist/brick/math",
                    "type": "tidelift"
                }
            ],
            "time": "2021-08-15T20:50:18+00:00"
        },
        {
            "name": "fgrosse/phpasn1",
            "version": "v2.4.0",
            "source": {
                "type": "git",
                "url": "https://github.com/fgrosse/PHPASN1.git",
                "reference": "eef488991d53e58e60c9554b09b1201ca5ba9296"
            },
            "dist": {
                "type": "zip",
                "url": "https://api.github.com/repos/fgrosse/PHPASN1/zipball/eef488991d53e58e60c9554b09b1201ca5ba9296",
                "reference": "eef488991d53e58e60c9554b09b1201ca5ba9296",
                "shasum": ""
            },
            "require": {
                "php": "~7.1.0 || ~7.2.0 || ~7.3.0 || ~7.4.0 || ~8.0.0 || ~8.1.0"
            },
            "require-dev": {
                "php-coveralls/php-coveralls": "~2.0",
                "phpunit/phpunit": "^6.3 || ^7.0 || ^8.0"
            },
            "suggest": {
                "ext-bcmath": "BCmath is the fallback extension for big integer calculations",
                "ext-curl": "For loading OID information from the web if they have not bee defined statically",
                "ext-gmp": "GMP is the preferred extension for big integer calculations",
                "phpseclib/bcmath_compat": "BCmath polyfill for servers where neither GMP nor BCmath is available"
            },
            "type": "library",
            "extra": {
                "branch-alias": {
                    "dev-master": "2.0.x-dev"
                }
            },
            "autoload": {
                "psr-4": {
                    "FG\\": "lib/"
                }
            },
            "notification-url": "https://packagist.org/downloads/",
            "license": [
                "MIT"
            ],
            "authors": [
                {
                    "name": "Friedrich Große",
                    "email": "friedrich.grosse@gmail.com",
                    "homepage": "https://github.com/FGrosse",
                    "role": "Author"
                },
                {
                    "name": "All contributors",
                    "homepage": "https://github.com/FGrosse/PHPASN1/contributors"
                }
            ],
            "description": "A PHP Framework that allows you to encode and decode arbitrary ASN.1 structures using the ITU-T X.690 Encoding Rules.",
            "homepage": "https://github.com/FGrosse/PHPASN1",
            "keywords": [
                "DER",
                "asn.1",
                "asn1",
                "ber",
                "binary",
                "decoding",
                "encoding",
                "x.509",
                "x.690",
                "x509",
                "x690"
            ],
            "support": {
                "issues": "https://github.com/fgrosse/PHPASN1/issues",
                "source": "https://github.com/fgrosse/PHPASN1/tree/v2.4.0"
            },
            "time": "2021-12-11T12:41:06+00:00"
        },
        {
            "name": "nethergamesmc/bedrock-data",
            "version": "dev-master",
            "source": {
                "type": "git",
                "url": "https://github.com/NetherGamesMC/BedrockData.git",
                "reference": "8f7ca7eb75c3abf19575a750b20558e5eba2362c"
            },
            "dist": {
                "type": "zip",
                "url": "https://api.github.com/repos/NetherGamesMC/BedrockData/zipball/8f7ca7eb75c3abf19575a750b20558e5eba2362c",
                "reference": "8f7ca7eb75c3abf19575a750b20558e5eba2362c",
                "shasum": ""
            },
            "default-branch": true,
            "type": "library",
            "license": [
                "LGPL-3.0"
            ],
            "description": "Blobs of data generated from Minecraft: Bedrock Edition, used by PocketMine-MP",
            "support": {
                "source": "https://github.com/NetherGamesMC/BedrockData/tree/master"
            },
            "time": "2021-11-30T20:14:30+00:00"
        },
        {
<<<<<<< HEAD
            "name": "nethergamesmc/bedrock-protocol",
            "version": "dev-master",
            "source": {
                "type": "git",
                "url": "https://github.com/NetherGamesMC/BedrockProtocol.git",
                "reference": "92f6bb09cbcbe8b67d6555397a4d80ced2e9c1b1"
            },
            "dist": {
                "type": "zip",
                "url": "https://api.github.com/repos/NetherGamesMC/BedrockProtocol/zipball/92f6bb09cbcbe8b67d6555397a4d80ced2e9c1b1",
                "reference": "92f6bb09cbcbe8b67d6555397a4d80ced2e9c1b1",
=======
            "name": "pocketmine/bedrock-protocol",
            "version": "7.1.0+bedrock-1.18.0",
            "source": {
                "type": "git",
                "url": "https://github.com/pmmp/BedrockProtocol.git",
                "reference": "42f2a00634c17c346fd98c05b2daf29d1fbf5805"
            },
            "dist": {
                "type": "zip",
                "url": "https://api.github.com/repos/pmmp/BedrockProtocol/zipball/42f2a00634c17c346fd98c05b2daf29d1fbf5805",
                "reference": "42f2a00634c17c346fd98c05b2daf29d1fbf5805",
>>>>>>> 482bc462
                "shasum": ""
            },
            "require": {
                "ext-json": "*",
                "netresearch/jsonmapper": "^4.0",
                "php": "^8.0",
                "pocketmine/binaryutils": "^0.2.0",
                "pocketmine/color": "^0.2.0",
                "pocketmine/math": "^0.3.0 || ^0.4.0",
                "pocketmine/nbt": "^0.3.0",
                "ramsey/uuid": "^4.1"
            },
            "require-dev": {
                "phpstan/phpstan": "1.2.0",
                "phpstan/phpstan-phpunit": "^1.0.0",
                "phpstan/phpstan-strict-rules": "^1.0.0",
                "phpunit/phpunit": "^9.5"
            },
            "default-branch": true,
            "type": "library",
            "autoload": {
                "psr-4": {
                    "pocketmine\\network\\mcpe\\protocol\\": "src/"
                }
            },
            "autoload-dev": {
                "psr-4": {
                    "pocketmine\\network\\mcpe\\protocol\\": "tests/phpunit/"
                }
            },
            "license": [
                "LGPL-3.0"
            ],
            "description": "An implementation of the Minecraft: Bedrock Edition protocol in PHP",
            "support": {
<<<<<<< HEAD
                "source": "https://github.com/NetherGamesMC/BedrockProtocol/tree/master"
            },
            "time": "2021-12-14T08:05:34+00:00"
        },
        {
            "name": "netresearch/jsonmapper",
            "version": "v4.0.0",
            "source": {
                "type": "git",
                "url": "https://github.com/cweiske/jsonmapper.git",
                "reference": "8bbc021a8edb2e4a7ea2f8ad4fa9ec9dce2fcb8d"
            },
            "dist": {
                "type": "zip",
                "url": "https://api.github.com/repos/cweiske/jsonmapper/zipball/8bbc021a8edb2e4a7ea2f8ad4fa9ec9dce2fcb8d",
                "reference": "8bbc021a8edb2e4a7ea2f8ad4fa9ec9dce2fcb8d",
                "shasum": ""
            },
            "require": {
                "ext-json": "*",
                "ext-pcre": "*",
                "ext-reflection": "*",
                "ext-spl": "*",
                "php": ">=7.1"
            },
            "require-dev": {
                "phpunit/phpunit": "~7.5 || ~8.0 || ~9.0",
                "squizlabs/php_codesniffer": "~3.5"
            },
            "type": "library",
            "autoload": {
                "psr-0": {
                    "JsonMapper": "src/"
                }
            },
            "notification-url": "https://packagist.org/downloads/",
            "license": [
                "OSL-3.0"
            ],
            "authors": [
                {
                    "name": "Christian Weiske",
                    "email": "cweiske@cweiske.de",
                    "homepage": "http://github.com/cweiske/jsonmapper/",
                    "role": "Developer"
                }
            ],
            "description": "Map nested JSON structures onto PHP classes",
            "support": {
                "email": "cweiske@cweiske.de",
                "issues": "https://github.com/cweiske/jsonmapper/issues",
                "source": "https://github.com/cweiske/jsonmapper/tree/v4.0.0"
            },
            "time": "2020-12-01T19:48:11+00:00"
=======
                "issues": "https://github.com/pmmp/BedrockProtocol/issues",
                "source": "https://github.com/pmmp/BedrockProtocol/tree/7.1.0+bedrock-1.18.0"
            },
            "time": "2021-12-15T03:07:05+00:00"
>>>>>>> 482bc462
        },
        {
            "name": "pocketmine/binaryutils",
            "version": "0.2.3",
            "source": {
                "type": "git",
                "url": "https://github.com/pmmp/BinaryUtils.git",
                "reference": "dc94786fc6c30012b1892f548dbb8a8c9c0a8cd9"
            },
            "dist": {
                "type": "zip",
                "url": "https://api.github.com/repos/pmmp/BinaryUtils/zipball/dc94786fc6c30012b1892f548dbb8a8c9c0a8cd9",
                "reference": "dc94786fc6c30012b1892f548dbb8a8c9c0a8cd9",
                "shasum": ""
            },
            "require": {
                "php": "^7.4 || ^8.0",
                "php-64bit": "*"
            },
            "require-dev": {
                "phpstan/extension-installer": "^1.0",
                "phpstan/phpstan": "1.2.0",
                "phpstan/phpstan-phpunit": "^1.0",
                "phpstan/phpstan-strict-rules": "^1.0.0",
                "phpunit/phpunit": "^9.5"
            },
            "type": "library",
            "autoload": {
                "psr-4": {
                    "pocketmine\\utils\\": "src/"
                }
            },
            "notification-url": "https://packagist.org/downloads/",
            "license": [
                "LGPL-3.0"
            ],
            "description": "Classes and methods for conveniently handling binary data",
            "support": {
                "issues": "https://github.com/pmmp/BinaryUtils/issues",
                "source": "https://github.com/pmmp/BinaryUtils/tree/0.2.3"
            },
            "time": "2021-12-04T20:56:05+00:00"
        },
        {
            "name": "pocketmine/callback-validator",
            "version": "1.0.3",
            "source": {
                "type": "git",
                "url": "https://github.com/pmmp/CallbackValidator.git",
                "reference": "64787469766bcaa7e5885242e85c23c25e8c55a2"
            },
            "dist": {
                "type": "zip",
                "url": "https://api.github.com/repos/pmmp/CallbackValidator/zipball/64787469766bcaa7e5885242e85c23c25e8c55a2",
                "reference": "64787469766bcaa7e5885242e85c23c25e8c55a2",
                "shasum": ""
            },
            "require": {
                "ext-reflection": "*",
                "php": "^7.1 || ^8.0"
            },
            "replace": {
                "daverandom/callback-validator": "*"
            },
            "require-dev": {
                "phpstan/extension-installer": "^1.0",
                "phpstan/phpstan": "0.12.59",
                "phpstan/phpstan-strict-rules": "^0.12.4",
                "phpunit/phpunit": "^7.5 || ^8.5 || ^9.0"
            },
            "type": "library",
            "autoload": {
                "psr-4": {
                    "DaveRandom\\CallbackValidator\\": "src/"
                }
            },
            "notification-url": "https://packagist.org/downloads/",
            "license": [
                "MIT"
            ],
            "authors": [
                {
                    "name": "Chris Wright",
                    "email": "cw@daverandom.com"
                }
            ],
            "description": "Fork of daverandom/callback-validator - Tools for validating callback signatures",
            "support": {
                "issues": "https://github.com/pmmp/CallbackValidator/issues",
                "source": "https://github.com/pmmp/CallbackValidator/tree/1.0.3"
            },
            "time": "2020-12-11T01:45:37+00:00"
        },
        {
            "name": "pocketmine/classloader",
            "version": "0.2.0",
            "source": {
                "type": "git",
                "url": "https://github.com/pmmp/ClassLoader.git",
                "reference": "49ea303993efdfb39cd302e2156d50aa78209e78"
            },
            "dist": {
                "type": "zip",
                "url": "https://api.github.com/repos/pmmp/ClassLoader/zipball/49ea303993efdfb39cd302e2156d50aa78209e78",
                "reference": "49ea303993efdfb39cd302e2156d50aa78209e78",
                "shasum": ""
            },
            "require": {
                "ext-pthreads": "~3.2.0 || ^4.0",
                "ext-reflection": "*",
                "php": "^8.0"
            },
            "conflict": {
                "pocketmine/spl": "<0.4"
            },
            "require-dev": {
                "phpstan/extension-installer": "^1.0",
                "phpstan/phpstan": "0.12.99",
                "phpstan/phpstan-strict-rules": "^0.12.4",
                "phpunit/phpunit": "^9.5"
            },
            "type": "library",
            "autoload": {
                "classmap": [
                    "./src"
                ]
            },
            "notification-url": "https://packagist.org/downloads/",
            "license": [
                "LGPL-3.0"
            ],
            "description": "Ad-hoc autoloading components used by PocketMine-MP",
            "support": {
                "issues": "https://github.com/pmmp/ClassLoader/issues",
                "source": "https://github.com/pmmp/ClassLoader/tree/0.2.0"
            },
            "time": "2021-11-01T20:17:27+00:00"
        },
        {
            "name": "pocketmine/color",
            "version": "0.2.0",
            "source": {
                "type": "git",
                "url": "https://github.com/pmmp/Color.git",
                "reference": "09be6ea6d76f2e33d6813c39d29c22c46c17e1d2"
            },
            "dist": {
                "type": "zip",
                "url": "https://api.github.com/repos/pmmp/Color/zipball/09be6ea6d76f2e33d6813c39d29c22c46c17e1d2",
                "reference": "09be6ea6d76f2e33d6813c39d29c22c46c17e1d2",
                "shasum": ""
            },
            "require": {
                "php": "^7.2 || ^8.0"
            },
            "require-dev": {
                "phpstan/phpstan": "0.12.59",
                "phpstan/phpstan-strict-rules": "^0.12.2"
            },
            "type": "library",
            "autoload": {
                "psr-4": {
                    "pocketmine\\color\\": "src/"
                }
            },
            "notification-url": "https://packagist.org/downloads/",
            "license": [
                "LGPL-3.0"
            ],
            "description": "Color handling library used by PocketMine-MP and related projects",
            "support": {
                "issues": "https://github.com/pmmp/Color/issues",
                "source": "https://github.com/pmmp/Color/tree/0.2.0"
            },
            "time": "2020-12-11T01:24:32+00:00"
        },
        {
            "name": "pocketmine/errorhandler",
            "version": "0.3.0",
            "source": {
                "type": "git",
                "url": "https://github.com/pmmp/ErrorHandler.git",
                "reference": "ec742b209e8056bbe855069c4eff94c9734ea19b"
            },
            "dist": {
                "type": "zip",
                "url": "https://api.github.com/repos/pmmp/ErrorHandler/zipball/ec742b209e8056bbe855069c4eff94c9734ea19b",
                "reference": "ec742b209e8056bbe855069c4eff94c9734ea19b",
                "shasum": ""
            },
            "require": {
                "php": "^7.2 || ^8.0"
            },
            "require-dev": {
                "phpstan/phpstan": "0.12.75",
                "phpstan/phpstan-strict-rules": "^0.12.2"
            },
            "type": "library",
            "autoload": {
                "psr-4": {
                    "pocketmine\\errorhandler\\": "src/"
                }
            },
            "notification-url": "https://packagist.org/downloads/",
            "license": [
                "LGPL-3.0"
            ],
            "description": "Utilities to handle nasty PHP E_* errors in a usable way",
            "support": {
                "issues": "https://github.com/pmmp/ErrorHandler/issues",
                "source": "https://github.com/pmmp/ErrorHandler/tree/0.3.0"
            },
            "time": "2021-02-12T18:56:22+00:00"
        },
        {
            "name": "pocketmine/locale-data",
            "version": "2.2.0",
            "source": {
                "type": "git",
                "url": "https://github.com/pmmp/Language.git",
                "reference": "dc88ad618a482e55b7c9fec162257efa62a67d6f"
            },
            "dist": {
                "type": "zip",
                "url": "https://api.github.com/repos/pmmp/Language/zipball/dc88ad618a482e55b7c9fec162257efa62a67d6f",
                "reference": "dc88ad618a482e55b7c9fec162257efa62a67d6f",
                "shasum": ""
            },
            "type": "library",
            "notification-url": "https://packagist.org/downloads/",
            "description": "Language resources used by PocketMine-MP",
            "support": {
                "issues": "https://github.com/pmmp/Language/issues",
                "source": "https://github.com/pmmp/Language/tree/2.2.0"
            },
            "time": "2021-12-15T02:01:24+00:00"
        },
        {
            "name": "pocketmine/log",
            "version": "0.4.0",
            "source": {
                "type": "git",
                "url": "https://github.com/pmmp/Log.git",
                "reference": "e6c912c0f9055c81d23108ec2d179b96f404c043"
            },
            "dist": {
                "type": "zip",
                "url": "https://api.github.com/repos/pmmp/Log/zipball/e6c912c0f9055c81d23108ec2d179b96f404c043",
                "reference": "e6c912c0f9055c81d23108ec2d179b96f404c043",
                "shasum": ""
            },
            "require": {
                "php": "^7.4 || ^8.0"
            },
            "conflict": {
                "pocketmine/spl": "<0.4"
            },
            "require-dev": {
                "phpstan/phpstan": "0.12.88",
                "phpstan/phpstan-strict-rules": "^0.12.2"
            },
            "type": "library",
            "autoload": {
                "classmap": [
                    "./src"
                ]
            },
            "notification-url": "https://packagist.org/downloads/",
            "license": [
                "LGPL-3.0"
            ],
            "description": "Logging components used by PocketMine-MP and related projects",
            "support": {
                "issues": "https://github.com/pmmp/Log/issues",
                "source": "https://github.com/pmmp/Log/tree/0.4.0"
            },
            "time": "2021-06-18T19:08:09+00:00"
        },
        {
            "name": "pocketmine/log-pthreads",
            "version": "0.4.0",
            "source": {
                "type": "git",
                "url": "https://github.com/pmmp/LogPthreads.git",
                "reference": "61f709e8cf36bcc24e4efe02acded680a1ce23cd"
            },
            "dist": {
                "type": "zip",
                "url": "https://api.github.com/repos/pmmp/LogPthreads/zipball/61f709e8cf36bcc24e4efe02acded680a1ce23cd",
                "reference": "61f709e8cf36bcc24e4efe02acded680a1ce23cd",
                "shasum": ""
            },
            "require": {
                "ext-pthreads": "~3.2.0 || ^4.0",
                "php": "^7.4 || ^8.0",
                "pocketmine/log": "^0.4.0"
            },
            "conflict": {
                "pocketmine/spl": "<0.4"
            },
            "require-dev": {
                "phpstan/extension-installer": "^1.0",
                "phpstan/phpstan": "0.12.88",
                "phpstan/phpstan-strict-rules": "^0.12.4"
            },
            "type": "library",
            "autoload": {
                "classmap": [
                    "./src"
                ]
            },
            "notification-url": "https://packagist.org/downloads/",
            "license": [
                "LGPL-3.0"
            ],
            "description": "Logging components specialized for pthreads used by PocketMine-MP and related projects",
            "support": {
                "issues": "https://github.com/pmmp/LogPthreads/issues",
                "source": "https://github.com/pmmp/LogPthreads/tree/0.4.0"
            },
            "time": "2021-11-01T21:42:09+00:00"
        },
        {
            "name": "pocketmine/math",
            "version": "0.4.2",
            "source": {
                "type": "git",
                "url": "https://github.com/pmmp/Math.git",
                "reference": "aacc3759a508a69dfa5bc4dfa770ab733c5c94bf"
            },
            "dist": {
                "type": "zip",
                "url": "https://api.github.com/repos/pmmp/Math/zipball/aacc3759a508a69dfa5bc4dfa770ab733c5c94bf",
                "reference": "aacc3759a508a69dfa5bc4dfa770ab733c5c94bf",
                "shasum": ""
            },
            "require": {
                "php": "^8.0",
                "php-64bit": "*"
            },
            "require-dev": {
                "phpstan/extension-installer": "^1.0",
                "phpstan/phpstan": "1.2.0",
                "phpstan/phpstan-strict-rules": "^1.0",
                "phpunit/phpunit": "^8.5 || ^9.5"
            },
            "type": "library",
            "autoload": {
                "psr-4": {
                    "pocketmine\\math\\": "src/"
                }
            },
            "notification-url": "https://packagist.org/downloads/",
            "license": [
                "LGPL-3.0"
            ],
            "description": "PHP library containing math related code used in PocketMine-MP",
            "support": {
                "issues": "https://github.com/pmmp/Math/issues",
                "source": "https://github.com/pmmp/Math/tree/0.4.2"
            },
            "time": "2021-12-05T01:15:17+00:00"
        },
        {
            "name": "pocketmine/nbt",
            "version": "0.3.1",
            "source": {
                "type": "git",
                "url": "https://github.com/pmmp/NBT.git",
                "reference": "f43db89b8216b772407cdcedd90147db8eef34bc"
            },
            "dist": {
                "type": "zip",
                "url": "https://api.github.com/repos/pmmp/NBT/zipball/f43db89b8216b772407cdcedd90147db8eef34bc",
                "reference": "f43db89b8216b772407cdcedd90147db8eef34bc",
                "shasum": ""
            },
            "require": {
                "php": "^7.4 || ^8.0",
                "php-64bit": "*",
                "pocketmine/binaryutils": "^0.2.0"
            },
            "require-dev": {
                "irstea/phpunit-shim": "^9.5",
                "phpstan/extension-installer": "^1.0",
                "phpstan/phpstan": "0.12.99",
                "phpstan/phpstan-strict-rules": "^0.12.4"
            },
            "type": "library",
            "autoload": {
                "psr-4": {
                    "pocketmine\\nbt\\": "src/"
                }
            },
            "notification-url": "https://packagist.org/downloads/",
            "license": [
                "LGPL-3.0"
            ],
            "description": "PHP library for working with Named Binary Tags",
            "support": {
                "issues": "https://github.com/pmmp/NBT/issues",
                "source": "https://github.com/pmmp/NBT/tree/0.3.1"
            },
            "time": "2021-12-06T16:19:10+00:00"
        },
        {
            "name": "pocketmine/raklib",
            "version": "0.14.2",
            "source": {
                "type": "git",
                "url": "https://github.com/pmmp/RakLib.git",
                "reference": "e3a861187470e1facc6625040128f447ebbcbaec"
            },
            "dist": {
                "type": "zip",
                "url": "https://api.github.com/repos/pmmp/RakLib/zipball/e3a861187470e1facc6625040128f447ebbcbaec",
                "reference": "e3a861187470e1facc6625040128f447ebbcbaec",
                "shasum": ""
            },
            "require": {
                "ext-sockets": "*",
                "php": "^8.0",
                "php-64bit": "*",
                "php-ipv6": "*",
                "pocketmine/binaryutils": "^0.2.0",
                "pocketmine/log": "^0.3.0 || ^0.4.0"
            },
            "require-dev": {
                "phpstan/phpstan": "0.12.99",
                "phpstan/phpstan-strict-rules": "^0.12.2"
            },
            "type": "library",
            "autoload": {
                "psr-4": {
                    "raklib\\": "src/"
                }
            },
            "notification-url": "https://packagist.org/downloads/",
            "license": [
                "GPL-3.0"
            ],
            "description": "A RakNet server implementation written in PHP",
            "support": {
                "issues": "https://github.com/pmmp/RakLib/issues",
                "source": "https://github.com/pmmp/RakLib/tree/0.14.2"
            },
            "time": "2021-10-04T20:39:11+00:00"
        },
        {
            "name": "pocketmine/raklib-ipc",
            "version": "0.1.1",
            "source": {
                "type": "git",
                "url": "https://github.com/pmmp/RakLibIpc.git",
                "reference": "922a6444b0c6c7daaa5aa5a832107e1ec4738aed"
            },
            "dist": {
                "type": "zip",
                "url": "https://api.github.com/repos/pmmp/RakLibIpc/zipball/922a6444b0c6c7daaa5aa5a832107e1ec4738aed",
                "reference": "922a6444b0c6c7daaa5aa5a832107e1ec4738aed",
                "shasum": ""
            },
            "require": {
                "php": "^7.4 || ^8.0",
                "php-64bit": "*",
                "pocketmine/binaryutils": "^0.2.0",
                "pocketmine/raklib": "^0.13.1 || ^0.14.0"
            },
            "require-dev": {
                "phpstan/phpstan": "0.12.81",
                "phpstan/phpstan-strict-rules": "^0.12.2"
            },
            "type": "library",
            "autoload": {
                "psr-4": {
                    "raklib\\server\\ipc\\": "src/"
                }
            },
            "notification-url": "https://packagist.org/downloads/",
            "license": [
                "GPL-3.0"
            ],
            "description": "Channel-based protocols for inter-thread/inter-process communication with RakLib",
            "support": {
                "issues": "https://github.com/pmmp/RakLibIpc/issues",
                "source": "https://github.com/pmmp/RakLibIpc/tree/0.1.1"
            },
            "time": "2021-09-22T17:01:12+00:00"
        },
        {
            "name": "pocketmine/snooze",
            "version": "0.3.1",
            "source": {
                "type": "git",
                "url": "https://github.com/pmmp/Snooze.git",
                "reference": "0ac8fc2a781c419a1f64ebca4d5835028f59e29b"
            },
            "dist": {
                "type": "zip",
                "url": "https://api.github.com/repos/pmmp/Snooze/zipball/0ac8fc2a781c419a1f64ebca4d5835028f59e29b",
                "reference": "0ac8fc2a781c419a1f64ebca4d5835028f59e29b",
                "shasum": ""
            },
            "require": {
                "ext-pthreads": "~3.2.0 || ^4.0",
                "php-64bit": "^7.3 || ^8.0"
            },
            "require-dev": {
                "phpstan/extension-installer": "^1.0",
                "phpstan/phpstan": "0.12.99",
                "phpstan/phpstan-strict-rules": "^0.12.4"
            },
            "type": "library",
            "autoload": {
                "psr-4": {
                    "pocketmine\\snooze\\": "src/"
                }
            },
            "notification-url": "https://packagist.org/downloads/",
            "license": [
                "LGPL-3.0"
            ],
            "description": "Thread notification management library for code using the pthreads extension",
            "support": {
                "issues": "https://github.com/pmmp/Snooze/issues",
                "source": "https://github.com/pmmp/Snooze/tree/0.3.1"
            },
            "time": "2021-11-01T20:50:08+00:00"
        },
        {
            "name": "ramsey/collection",
            "version": "1.2.2",
            "source": {
                "type": "git",
                "url": "https://github.com/ramsey/collection.git",
                "reference": "cccc74ee5e328031b15640b51056ee8d3bb66c0a"
            },
            "dist": {
                "type": "zip",
                "url": "https://api.github.com/repos/ramsey/collection/zipball/cccc74ee5e328031b15640b51056ee8d3bb66c0a",
                "reference": "cccc74ee5e328031b15640b51056ee8d3bb66c0a",
                "shasum": ""
            },
            "require": {
                "php": "^7.3 || ^8",
                "symfony/polyfill-php81": "^1.23"
            },
            "require-dev": {
                "captainhook/captainhook": "^5.3",
                "dealerdirect/phpcodesniffer-composer-installer": "^0.7.0",
                "ergebnis/composer-normalize": "^2.6",
                "fakerphp/faker": "^1.5",
                "hamcrest/hamcrest-php": "^2",
                "jangregor/phpstan-prophecy": "^0.8",
                "mockery/mockery": "^1.3",
                "phpspec/prophecy-phpunit": "^2.0",
                "phpstan/extension-installer": "^1",
                "phpstan/phpstan": "^0.12.32",
                "phpstan/phpstan-mockery": "^0.12.5",
                "phpstan/phpstan-phpunit": "^0.12.11",
                "phpunit/phpunit": "^8.5 || ^9",
                "psy/psysh": "^0.10.4",
                "slevomat/coding-standard": "^6.3",
                "squizlabs/php_codesniffer": "^3.5",
                "vimeo/psalm": "^4.4"
            },
            "type": "library",
            "autoload": {
                "psr-4": {
                    "Ramsey\\Collection\\": "src/"
                }
            },
            "notification-url": "https://packagist.org/downloads/",
            "license": [
                "MIT"
            ],
            "authors": [
                {
                    "name": "Ben Ramsey",
                    "email": "ben@benramsey.com",
                    "homepage": "https://benramsey.com"
                }
            ],
            "description": "A PHP library for representing and manipulating collections.",
            "keywords": [
                "array",
                "collection",
                "hash",
                "map",
                "queue",
                "set"
            ],
            "support": {
                "issues": "https://github.com/ramsey/collection/issues",
                "source": "https://github.com/ramsey/collection/tree/1.2.2"
            },
            "funding": [
                {
                    "url": "https://github.com/ramsey",
                    "type": "github"
                },
                {
                    "url": "https://tidelift.com/funding/github/packagist/ramsey/collection",
                    "type": "tidelift"
                }
            ],
            "time": "2021-10-10T03:01:02+00:00"
        },
        {
            "name": "ramsey/uuid",
            "version": "4.2.3",
            "source": {
                "type": "git",
                "url": "https://github.com/ramsey/uuid.git",
                "reference": "fc9bb7fb5388691fd7373cd44dcb4d63bbcf24df"
            },
            "dist": {
                "type": "zip",
                "url": "https://api.github.com/repos/ramsey/uuid/zipball/fc9bb7fb5388691fd7373cd44dcb4d63bbcf24df",
                "reference": "fc9bb7fb5388691fd7373cd44dcb4d63bbcf24df",
                "shasum": ""
            },
            "require": {
                "brick/math": "^0.8 || ^0.9",
                "ext-json": "*",
                "php": "^7.2 || ^8.0",
                "ramsey/collection": "^1.0",
                "symfony/polyfill-ctype": "^1.8",
                "symfony/polyfill-php80": "^1.14"
            },
            "replace": {
                "rhumsaa/uuid": "self.version"
            },
            "require-dev": {
                "captainhook/captainhook": "^5.10",
                "captainhook/plugin-composer": "^5.3",
                "dealerdirect/phpcodesniffer-composer-installer": "^0.7.0",
                "doctrine/annotations": "^1.8",
                "ergebnis/composer-normalize": "^2.15",
                "mockery/mockery": "^1.3",
                "moontoast/math": "^1.1",
                "paragonie/random-lib": "^2",
                "php-mock/php-mock": "^2.2",
                "php-mock/php-mock-mockery": "^1.3",
                "php-parallel-lint/php-parallel-lint": "^1.1",
                "phpbench/phpbench": "^1.0",
                "phpstan/extension-installer": "^1.0",
                "phpstan/phpstan": "^0.12",
                "phpstan/phpstan-mockery": "^0.12",
                "phpstan/phpstan-phpunit": "^0.12",
                "phpunit/phpunit": "^8.5 || ^9",
                "slevomat/coding-standard": "^7.0",
                "squizlabs/php_codesniffer": "^3.5",
                "vimeo/psalm": "^4.9"
            },
            "suggest": {
                "ext-bcmath": "Enables faster math with arbitrary-precision integers using BCMath.",
                "ext-ctype": "Enables faster processing of character classification using ctype functions.",
                "ext-gmp": "Enables faster math with arbitrary-precision integers using GMP.",
                "ext-uuid": "Enables the use of PeclUuidTimeGenerator and PeclUuidRandomGenerator.",
                "paragonie/random-lib": "Provides RandomLib for use with the RandomLibAdapter",
                "ramsey/uuid-doctrine": "Allows the use of Ramsey\\Uuid\\Uuid as Doctrine field type."
            },
            "type": "library",
            "extra": {
                "branch-alias": {
                    "dev-main": "4.x-dev"
                },
                "captainhook": {
                    "force-install": true
                }
            },
            "autoload": {
                "psr-4": {
                    "Ramsey\\Uuid\\": "src/"
                },
                "files": [
                    "src/functions.php"
                ]
            },
            "notification-url": "https://packagist.org/downloads/",
            "license": [
                "MIT"
            ],
            "description": "A PHP library for generating and working with universally unique identifiers (UUIDs).",
            "keywords": [
                "guid",
                "identifier",
                "uuid"
            ],
            "support": {
                "issues": "https://github.com/ramsey/uuid/issues",
                "source": "https://github.com/ramsey/uuid/tree/4.2.3"
            },
            "funding": [
                {
                    "url": "https://github.com/ramsey",
                    "type": "github"
                },
                {
                    "url": "https://tidelift.com/funding/github/packagist/ramsey/uuid",
                    "type": "tidelift"
                }
            ],
            "time": "2021-09-25T23:10:38+00:00"
        },
        {
            "name": "symfony/polyfill-ctype",
            "version": "v1.23.0",
            "source": {
                "type": "git",
                "url": "https://github.com/symfony/polyfill-ctype.git",
                "reference": "46cd95797e9df938fdd2b03693b5fca5e64b01ce"
            },
            "dist": {
                "type": "zip",
                "url": "https://api.github.com/repos/symfony/polyfill-ctype/zipball/46cd95797e9df938fdd2b03693b5fca5e64b01ce",
                "reference": "46cd95797e9df938fdd2b03693b5fca5e64b01ce",
                "shasum": ""
            },
            "require": {
                "php": ">=7.1"
            },
            "suggest": {
                "ext-ctype": "For best performance"
            },
            "type": "library",
            "extra": {
                "branch-alias": {
                    "dev-main": "1.23-dev"
                },
                "thanks": {
                    "name": "symfony/polyfill",
                    "url": "https://github.com/symfony/polyfill"
                }
            },
            "autoload": {
                "psr-4": {
                    "Symfony\\Polyfill\\Ctype\\": ""
                },
                "files": [
                    "bootstrap.php"
                ]
            },
            "notification-url": "https://packagist.org/downloads/",
            "license": [
                "MIT"
            ],
            "authors": [
                {
                    "name": "Gert de Pagter",
                    "email": "BackEndTea@gmail.com"
                },
                {
                    "name": "Symfony Community",
                    "homepage": "https://symfony.com/contributors"
                }
            ],
            "description": "Symfony polyfill for ctype functions",
            "homepage": "https://symfony.com",
            "keywords": [
                "compatibility",
                "ctype",
                "polyfill",
                "portable"
            ],
            "support": {
                "source": "https://github.com/symfony/polyfill-ctype/tree/v1.23.0"
            },
            "funding": [
                {
                    "url": "https://symfony.com/sponsor",
                    "type": "custom"
                },
                {
                    "url": "https://github.com/fabpot",
                    "type": "github"
                },
                {
                    "url": "https://tidelift.com/funding/github/packagist/symfony/symfony",
                    "type": "tidelift"
                }
            ],
            "time": "2021-02-19T12:13:01+00:00"
        },
        {
            "name": "symfony/polyfill-php80",
            "version": "v1.23.1",
            "source": {
                "type": "git",
                "url": "https://github.com/symfony/polyfill-php80.git",
                "reference": "1100343ed1a92e3a38f9ae122fc0eb21602547be"
            },
            "dist": {
                "type": "zip",
                "url": "https://api.github.com/repos/symfony/polyfill-php80/zipball/1100343ed1a92e3a38f9ae122fc0eb21602547be",
                "reference": "1100343ed1a92e3a38f9ae122fc0eb21602547be",
                "shasum": ""
            },
            "require": {
                "php": ">=7.1"
            },
            "type": "library",
            "extra": {
                "branch-alias": {
                    "dev-main": "1.23-dev"
                },
                "thanks": {
                    "name": "symfony/polyfill",
                    "url": "https://github.com/symfony/polyfill"
                }
            },
            "autoload": {
                "psr-4": {
                    "Symfony\\Polyfill\\Php80\\": ""
                },
                "files": [
                    "bootstrap.php"
                ],
                "classmap": [
                    "Resources/stubs"
                ]
            },
            "notification-url": "https://packagist.org/downloads/",
            "license": [
                "MIT"
            ],
            "authors": [
                {
                    "name": "Ion Bazan",
                    "email": "ion.bazan@gmail.com"
                },
                {
                    "name": "Nicolas Grekas",
                    "email": "p@tchwork.com"
                },
                {
                    "name": "Symfony Community",
                    "homepage": "https://symfony.com/contributors"
                }
            ],
            "description": "Symfony polyfill backporting some PHP 8.0+ features to lower PHP versions",
            "homepage": "https://symfony.com",
            "keywords": [
                "compatibility",
                "polyfill",
                "portable",
                "shim"
            ],
            "support": {
                "source": "https://github.com/symfony/polyfill-php80/tree/v1.23.1"
            },
            "funding": [
                {
                    "url": "https://symfony.com/sponsor",
                    "type": "custom"
                },
                {
                    "url": "https://github.com/fabpot",
                    "type": "github"
                },
                {
                    "url": "https://tidelift.com/funding/github/packagist/symfony/symfony",
                    "type": "tidelift"
                }
            ],
            "time": "2021-07-28T13:41:28+00:00"
        },
        {
            "name": "symfony/polyfill-php81",
            "version": "v1.23.0",
            "source": {
                "type": "git",
                "url": "https://github.com/symfony/polyfill-php81.git",
                "reference": "e66119f3de95efc359483f810c4c3e6436279436"
            },
            "dist": {
                "type": "zip",
                "url": "https://api.github.com/repos/symfony/polyfill-php81/zipball/e66119f3de95efc359483f810c4c3e6436279436",
                "reference": "e66119f3de95efc359483f810c4c3e6436279436",
                "shasum": ""
            },
            "require": {
                "php": ">=7.1"
            },
            "type": "library",
            "extra": {
                "branch-alias": {
                    "dev-main": "1.23-dev"
                },
                "thanks": {
                    "name": "symfony/polyfill",
                    "url": "https://github.com/symfony/polyfill"
                }
            },
            "autoload": {
                "psr-4": {
                    "Symfony\\Polyfill\\Php81\\": ""
                },
                "files": [
                    "bootstrap.php"
                ],
                "classmap": [
                    "Resources/stubs"
                ]
            },
            "notification-url": "https://packagist.org/downloads/",
            "license": [
                "MIT"
            ],
            "authors": [
                {
                    "name": "Nicolas Grekas",
                    "email": "p@tchwork.com"
                },
                {
                    "name": "Symfony Community",
                    "homepage": "https://symfony.com/contributors"
                }
            ],
            "description": "Symfony polyfill backporting some PHP 8.1+ features to lower PHP versions",
            "homepage": "https://symfony.com",
            "keywords": [
                "compatibility",
                "polyfill",
                "portable",
                "shim"
            ],
            "support": {
                "source": "https://github.com/symfony/polyfill-php81/tree/v1.23.0"
            },
            "funding": [
                {
                    "url": "https://symfony.com/sponsor",
                    "type": "custom"
                },
                {
                    "url": "https://github.com/fabpot",
                    "type": "github"
                },
                {
                    "url": "https://tidelift.com/funding/github/packagist/symfony/symfony",
                    "type": "tidelift"
                }
            ],
            "time": "2021-05-21T13:25:03+00:00"
        },
        {
            "name": "webmozart/assert",
            "version": "1.10.0",
            "source": {
                "type": "git",
                "url": "https://github.com/webmozarts/assert.git",
                "reference": "6964c76c7804814a842473e0c8fd15bab0f18e25"
            },
            "dist": {
                "type": "zip",
                "url": "https://api.github.com/repos/webmozarts/assert/zipball/6964c76c7804814a842473e0c8fd15bab0f18e25",
                "reference": "6964c76c7804814a842473e0c8fd15bab0f18e25",
                "shasum": ""
            },
            "require": {
                "php": "^7.2 || ^8.0",
                "symfony/polyfill-ctype": "^1.8"
            },
            "conflict": {
                "phpstan/phpstan": "<0.12.20",
                "vimeo/psalm": "<4.6.1 || 4.6.2"
            },
            "require-dev": {
                "phpunit/phpunit": "^8.5.13"
            },
            "type": "library",
            "extra": {
                "branch-alias": {
                    "dev-master": "1.10-dev"
                }
            },
            "autoload": {
                "psr-4": {
                    "Webmozart\\Assert\\": "src/"
                }
            },
            "notification-url": "https://packagist.org/downloads/",
            "license": [
                "MIT"
            ],
            "authors": [
                {
                    "name": "Bernhard Schussek",
                    "email": "bschussek@gmail.com"
                }
            ],
            "description": "Assertions to validate method input/output with nice error messages.",
            "keywords": [
                "assert",
                "check",
                "validate"
            ],
            "support": {
                "issues": "https://github.com/webmozarts/assert/issues",
                "source": "https://github.com/webmozarts/assert/tree/1.10.0"
            },
            "time": "2021-03-09T10:59:23+00:00"
        },
        {
            "name": "webmozart/path-util",
            "version": "2.3.0",
            "source": {
                "type": "git",
                "url": "https://github.com/webmozart/path-util.git",
                "reference": "d939f7edc24c9a1bb9c0dee5cb05d8e859490725"
            },
            "dist": {
                "type": "zip",
                "url": "https://api.github.com/repos/webmozart/path-util/zipball/d939f7edc24c9a1bb9c0dee5cb05d8e859490725",
                "reference": "d939f7edc24c9a1bb9c0dee5cb05d8e859490725",
                "shasum": ""
            },
            "require": {
                "php": ">=5.3.3",
                "webmozart/assert": "~1.0"
            },
            "require-dev": {
                "phpunit/phpunit": "^4.6",
                "sebastian/version": "^1.0.1"
            },
            "type": "library",
            "extra": {
                "branch-alias": {
                    "dev-master": "2.3-dev"
                }
            },
            "autoload": {
                "psr-4": {
                    "Webmozart\\PathUtil\\": "src/"
                }
            },
            "notification-url": "https://packagist.org/downloads/",
            "license": [
                "MIT"
            ],
            "authors": [
                {
                    "name": "Bernhard Schussek",
                    "email": "bschussek@gmail.com"
                }
            ],
            "description": "A robust cross-platform utility for normalizing, comparing and modifying file paths.",
            "support": {
                "issues": "https://github.com/webmozart/path-util/issues",
                "source": "https://github.com/webmozart/path-util/tree/2.3.0"
            },
            "abandoned": "symfony/filesystem",
            "time": "2015-12-17T08:42:14+00:00"
        }
    ],
    "packages-dev": [
        {
            "name": "doctrine/instantiator",
            "version": "1.4.0",
            "source": {
                "type": "git",
                "url": "https://github.com/doctrine/instantiator.git",
                "reference": "d56bf6102915de5702778fe20f2de3b2fe570b5b"
            },
            "dist": {
                "type": "zip",
                "url": "https://api.github.com/repos/doctrine/instantiator/zipball/d56bf6102915de5702778fe20f2de3b2fe570b5b",
                "reference": "d56bf6102915de5702778fe20f2de3b2fe570b5b",
                "shasum": ""
            },
            "require": {
                "php": "^7.1 || ^8.0"
            },
            "require-dev": {
                "doctrine/coding-standard": "^8.0",
                "ext-pdo": "*",
                "ext-phar": "*",
                "phpbench/phpbench": "^0.13 || 1.0.0-alpha2",
                "phpstan/phpstan": "^0.12",
                "phpstan/phpstan-phpunit": "^0.12",
                "phpunit/phpunit": "^7.0 || ^8.0 || ^9.0"
            },
            "type": "library",
            "autoload": {
                "psr-4": {
                    "Doctrine\\Instantiator\\": "src/Doctrine/Instantiator/"
                }
            },
            "notification-url": "https://packagist.org/downloads/",
            "license": [
                "MIT"
            ],
            "authors": [
                {
                    "name": "Marco Pivetta",
                    "email": "ocramius@gmail.com",
                    "homepage": "https://ocramius.github.io/"
                }
            ],
            "description": "A small, lightweight utility to instantiate objects in PHP without invoking their constructors",
            "homepage": "https://www.doctrine-project.org/projects/instantiator.html",
            "keywords": [
                "constructor",
                "instantiate"
            ],
            "support": {
                "issues": "https://github.com/doctrine/instantiator/issues",
                "source": "https://github.com/doctrine/instantiator/tree/1.4.0"
            },
            "funding": [
                {
                    "url": "https://www.doctrine-project.org/sponsorship.html",
                    "type": "custom"
                },
                {
                    "url": "https://www.patreon.com/phpdoctrine",
                    "type": "patreon"
                },
                {
                    "url": "https://tidelift.com/funding/github/packagist/doctrine%2Finstantiator",
                    "type": "tidelift"
                }
            ],
            "time": "2020-11-10T18:47:58+00:00"
        },
        {
            "name": "myclabs/deep-copy",
            "version": "1.10.2",
            "source": {
                "type": "git",
                "url": "https://github.com/myclabs/DeepCopy.git",
                "reference": "776f831124e9c62e1a2c601ecc52e776d8bb7220"
            },
            "dist": {
                "type": "zip",
                "url": "https://api.github.com/repos/myclabs/DeepCopy/zipball/776f831124e9c62e1a2c601ecc52e776d8bb7220",
                "reference": "776f831124e9c62e1a2c601ecc52e776d8bb7220",
                "shasum": ""
            },
            "require": {
                "php": "^7.1 || ^8.0"
            },
            "replace": {
                "myclabs/deep-copy": "self.version"
            },
            "require-dev": {
                "doctrine/collections": "^1.0",
                "doctrine/common": "^2.6",
                "phpunit/phpunit": "^7.1"
            },
            "type": "library",
            "autoload": {
                "psr-4": {
                    "DeepCopy\\": "src/DeepCopy/"
                },
                "files": [
                    "src/DeepCopy/deep_copy.php"
                ]
            },
            "notification-url": "https://packagist.org/downloads/",
            "license": [
                "MIT"
            ],
            "description": "Create deep copies (clones) of your objects",
            "keywords": [
                "clone",
                "copy",
                "duplicate",
                "object",
                "object graph"
            ],
            "support": {
                "issues": "https://github.com/myclabs/DeepCopy/issues",
                "source": "https://github.com/myclabs/DeepCopy/tree/1.10.2"
            },
            "funding": [
                {
                    "url": "https://tidelift.com/funding/github/packagist/myclabs/deep-copy",
                    "type": "tidelift"
                }
            ],
            "time": "2020-11-13T09:40:50+00:00"
        },
        {
            "name": "nikic/php-parser",
            "version": "v4.13.2",
            "source": {
                "type": "git",
                "url": "https://github.com/nikic/PHP-Parser.git",
                "reference": "210577fe3cf7badcc5814d99455df46564f3c077"
            },
            "dist": {
                "type": "zip",
                "url": "https://api.github.com/repos/nikic/PHP-Parser/zipball/210577fe3cf7badcc5814d99455df46564f3c077",
                "reference": "210577fe3cf7badcc5814d99455df46564f3c077",
                "shasum": ""
            },
            "require": {
                "ext-tokenizer": "*",
                "php": ">=7.0"
            },
            "require-dev": {
                "ircmaxell/php-yacc": "^0.0.7",
                "phpunit/phpunit": "^6.5 || ^7.0 || ^8.0 || ^9.0"
            },
            "bin": [
                "bin/php-parse"
            ],
            "type": "library",
            "extra": {
                "branch-alias": {
                    "dev-master": "4.9-dev"
                }
            },
            "autoload": {
                "psr-4": {
                    "PhpParser\\": "lib/PhpParser"
                }
            },
            "notification-url": "https://packagist.org/downloads/",
            "license": [
                "BSD-3-Clause"
            ],
            "authors": [
                {
                    "name": "Nikita Popov"
                }
            ],
            "description": "A PHP parser written in PHP",
            "keywords": [
                "parser",
                "php"
            ],
            "support": {
                "issues": "https://github.com/nikic/PHP-Parser/issues",
                "source": "https://github.com/nikic/PHP-Parser/tree/v4.13.2"
            },
            "time": "2021-11-30T19:35:32+00:00"
        },
        {
            "name": "phar-io/manifest",
            "version": "2.0.3",
            "source": {
                "type": "git",
                "url": "https://github.com/phar-io/manifest.git",
                "reference": "97803eca37d319dfa7826cc2437fc020857acb53"
            },
            "dist": {
                "type": "zip",
                "url": "https://api.github.com/repos/phar-io/manifest/zipball/97803eca37d319dfa7826cc2437fc020857acb53",
                "reference": "97803eca37d319dfa7826cc2437fc020857acb53",
                "shasum": ""
            },
            "require": {
                "ext-dom": "*",
                "ext-phar": "*",
                "ext-xmlwriter": "*",
                "phar-io/version": "^3.0.1",
                "php": "^7.2 || ^8.0"
            },
            "type": "library",
            "extra": {
                "branch-alias": {
                    "dev-master": "2.0.x-dev"
                }
            },
            "autoload": {
                "classmap": [
                    "src/"
                ]
            },
            "notification-url": "https://packagist.org/downloads/",
            "license": [
                "BSD-3-Clause"
            ],
            "authors": [
                {
                    "name": "Arne Blankerts",
                    "email": "arne@blankerts.de",
                    "role": "Developer"
                },
                {
                    "name": "Sebastian Heuer",
                    "email": "sebastian@phpeople.de",
                    "role": "Developer"
                },
                {
                    "name": "Sebastian Bergmann",
                    "email": "sebastian@phpunit.de",
                    "role": "Developer"
                }
            ],
            "description": "Component for reading phar.io manifest information from a PHP Archive (PHAR)",
            "support": {
                "issues": "https://github.com/phar-io/manifest/issues",
                "source": "https://github.com/phar-io/manifest/tree/2.0.3"
            },
            "time": "2021-07-20T11:28:43+00:00"
        },
        {
            "name": "phar-io/version",
            "version": "3.1.0",
            "source": {
                "type": "git",
                "url": "https://github.com/phar-io/version.git",
                "reference": "bae7c545bef187884426f042434e561ab1ddb182"
            },
            "dist": {
                "type": "zip",
                "url": "https://api.github.com/repos/phar-io/version/zipball/bae7c545bef187884426f042434e561ab1ddb182",
                "reference": "bae7c545bef187884426f042434e561ab1ddb182",
                "shasum": ""
            },
            "require": {
                "php": "^7.2 || ^8.0"
            },
            "type": "library",
            "autoload": {
                "classmap": [
                    "src/"
                ]
            },
            "notification-url": "https://packagist.org/downloads/",
            "license": [
                "BSD-3-Clause"
            ],
            "authors": [
                {
                    "name": "Arne Blankerts",
                    "email": "arne@blankerts.de",
                    "role": "Developer"
                },
                {
                    "name": "Sebastian Heuer",
                    "email": "sebastian@phpeople.de",
                    "role": "Developer"
                },
                {
                    "name": "Sebastian Bergmann",
                    "email": "sebastian@phpunit.de",
                    "role": "Developer"
                }
            ],
            "description": "Library for handling version information and constraints",
            "support": {
                "issues": "https://github.com/phar-io/version/issues",
                "source": "https://github.com/phar-io/version/tree/3.1.0"
            },
            "time": "2021-02-23T14:00:09+00:00"
        },
        {
            "name": "phpdocumentor/reflection-common",
            "version": "2.2.0",
            "source": {
                "type": "git",
                "url": "https://github.com/phpDocumentor/ReflectionCommon.git",
                "reference": "1d01c49d4ed62f25aa84a747ad35d5a16924662b"
            },
            "dist": {
                "type": "zip",
                "url": "https://api.github.com/repos/phpDocumentor/ReflectionCommon/zipball/1d01c49d4ed62f25aa84a747ad35d5a16924662b",
                "reference": "1d01c49d4ed62f25aa84a747ad35d5a16924662b",
                "shasum": ""
            },
            "require": {
                "php": "^7.2 || ^8.0"
            },
            "type": "library",
            "extra": {
                "branch-alias": {
                    "dev-2.x": "2.x-dev"
                }
            },
            "autoload": {
                "psr-4": {
                    "phpDocumentor\\Reflection\\": "src/"
                }
            },
            "notification-url": "https://packagist.org/downloads/",
            "license": [
                "MIT"
            ],
            "authors": [
                {
                    "name": "Jaap van Otterdijk",
                    "email": "opensource@ijaap.nl"
                }
            ],
            "description": "Common reflection classes used by phpdocumentor to reflect the code structure",
            "homepage": "http://www.phpdoc.org",
            "keywords": [
                "FQSEN",
                "phpDocumentor",
                "phpdoc",
                "reflection",
                "static analysis"
            ],
            "support": {
                "issues": "https://github.com/phpDocumentor/ReflectionCommon/issues",
                "source": "https://github.com/phpDocumentor/ReflectionCommon/tree/2.x"
            },
            "time": "2020-06-27T09:03:43+00:00"
        },
        {
            "name": "phpdocumentor/reflection-docblock",
            "version": "5.3.0",
            "source": {
                "type": "git",
                "url": "https://github.com/phpDocumentor/ReflectionDocBlock.git",
                "reference": "622548b623e81ca6d78b721c5e029f4ce664f170"
            },
            "dist": {
                "type": "zip",
                "url": "https://api.github.com/repos/phpDocumentor/ReflectionDocBlock/zipball/622548b623e81ca6d78b721c5e029f4ce664f170",
                "reference": "622548b623e81ca6d78b721c5e029f4ce664f170",
                "shasum": ""
            },
            "require": {
                "ext-filter": "*",
                "php": "^7.2 || ^8.0",
                "phpdocumentor/reflection-common": "^2.2",
                "phpdocumentor/type-resolver": "^1.3",
                "webmozart/assert": "^1.9.1"
            },
            "require-dev": {
                "mockery/mockery": "~1.3.2",
                "psalm/phar": "^4.8"
            },
            "type": "library",
            "extra": {
                "branch-alias": {
                    "dev-master": "5.x-dev"
                }
            },
            "autoload": {
                "psr-4": {
                    "phpDocumentor\\Reflection\\": "src"
                }
            },
            "notification-url": "https://packagist.org/downloads/",
            "license": [
                "MIT"
            ],
            "authors": [
                {
                    "name": "Mike van Riel",
                    "email": "me@mikevanriel.com"
                },
                {
                    "name": "Jaap van Otterdijk",
                    "email": "account@ijaap.nl"
                }
            ],
            "description": "With this component, a library can provide support for annotations via DocBlocks or otherwise retrieve information that is embedded in a DocBlock.",
            "support": {
                "issues": "https://github.com/phpDocumentor/ReflectionDocBlock/issues",
                "source": "https://github.com/phpDocumentor/ReflectionDocBlock/tree/5.3.0"
            },
            "time": "2021-10-19T17:43:47+00:00"
        },
        {
            "name": "phpdocumentor/type-resolver",
            "version": "1.5.1",
            "source": {
                "type": "git",
                "url": "https://github.com/phpDocumentor/TypeResolver.git",
                "reference": "a12f7e301eb7258bb68acd89d4aefa05c2906cae"
            },
            "dist": {
                "type": "zip",
                "url": "https://api.github.com/repos/phpDocumentor/TypeResolver/zipball/a12f7e301eb7258bb68acd89d4aefa05c2906cae",
                "reference": "a12f7e301eb7258bb68acd89d4aefa05c2906cae",
                "shasum": ""
            },
            "require": {
                "php": "^7.2 || ^8.0",
                "phpdocumentor/reflection-common": "^2.0"
            },
            "require-dev": {
                "ext-tokenizer": "*",
                "psalm/phar": "^4.8"
            },
            "type": "library",
            "extra": {
                "branch-alias": {
                    "dev-1.x": "1.x-dev"
                }
            },
            "autoload": {
                "psr-4": {
                    "phpDocumentor\\Reflection\\": "src"
                }
            },
            "notification-url": "https://packagist.org/downloads/",
            "license": [
                "MIT"
            ],
            "authors": [
                {
                    "name": "Mike van Riel",
                    "email": "me@mikevanriel.com"
                }
            ],
            "description": "A PSR-5 based resolver of Class names, Types and Structural Element Names",
            "support": {
                "issues": "https://github.com/phpDocumentor/TypeResolver/issues",
                "source": "https://github.com/phpDocumentor/TypeResolver/tree/1.5.1"
            },
            "time": "2021-10-02T14:08:47+00:00"
        },
        {
            "name": "phpspec/prophecy",
            "version": "v1.15.0",
            "source": {
                "type": "git",
                "url": "https://github.com/phpspec/prophecy.git",
                "reference": "bbcd7380b0ebf3961ee21409db7b38bc31d69a13"
            },
            "dist": {
                "type": "zip",
                "url": "https://api.github.com/repos/phpspec/prophecy/zipball/bbcd7380b0ebf3961ee21409db7b38bc31d69a13",
                "reference": "bbcd7380b0ebf3961ee21409db7b38bc31d69a13",
                "shasum": ""
            },
            "require": {
                "doctrine/instantiator": "^1.2",
                "php": "^7.2 || ~8.0, <8.2",
                "phpdocumentor/reflection-docblock": "^5.2",
                "sebastian/comparator": "^3.0 || ^4.0",
                "sebastian/recursion-context": "^3.0 || ^4.0"
            },
            "require-dev": {
                "phpspec/phpspec": "^6.0 || ^7.0",
                "phpunit/phpunit": "^8.0 || ^9.0"
            },
            "type": "library",
            "extra": {
                "branch-alias": {
                    "dev-master": "1.x-dev"
                }
            },
            "autoload": {
                "psr-4": {
                    "Prophecy\\": "src/Prophecy"
                }
            },
            "notification-url": "https://packagist.org/downloads/",
            "license": [
                "MIT"
            ],
            "authors": [
                {
                    "name": "Konstantin Kudryashov",
                    "email": "ever.zet@gmail.com",
                    "homepage": "http://everzet.com"
                },
                {
                    "name": "Marcello Duarte",
                    "email": "marcello.duarte@gmail.com"
                }
            ],
            "description": "Highly opinionated mocking framework for PHP 5.3+",
            "homepage": "https://github.com/phpspec/prophecy",
            "keywords": [
                "Double",
                "Dummy",
                "fake",
                "mock",
                "spy",
                "stub"
            ],
            "support": {
                "issues": "https://github.com/phpspec/prophecy/issues",
                "source": "https://github.com/phpspec/prophecy/tree/v1.15.0"
            },
            "time": "2021-12-08T12:19:24+00:00"
        },
        {
            "name": "phpstan/phpstan",
            "version": "1.2.0",
            "source": {
                "type": "git",
                "url": "https://github.com/phpstan/phpstan.git",
                "reference": "cbe085f9fdead5b6d62e4c022ca52dc9427a10ee"
            },
            "dist": {
                "type": "zip",
                "url": "https://api.github.com/repos/phpstan/phpstan/zipball/cbe085f9fdead5b6d62e4c022ca52dc9427a10ee",
                "reference": "cbe085f9fdead5b6d62e4c022ca52dc9427a10ee",
                "shasum": ""
            },
            "require": {
                "php": "^7.1|^8.0"
            },
            "conflict": {
                "phpstan/phpstan-shim": "*"
            },
            "bin": [
                "phpstan",
                "phpstan.phar"
            ],
            "type": "library",
            "extra": {
                "branch-alias": {
                    "dev-master": "1.2-dev"
                }
            },
            "autoload": {
                "files": [
                    "bootstrap.php"
                ]
            },
            "notification-url": "https://packagist.org/downloads/",
            "license": [
                "MIT"
            ],
            "description": "PHPStan - PHP Static Analysis Tool",
            "support": {
                "issues": "https://github.com/phpstan/phpstan/issues",
                "source": "https://github.com/phpstan/phpstan/tree/1.2.0"
            },
            "funding": [
                {
                    "url": "https://github.com/ondrejmirtes",
                    "type": "github"
                },
                {
                    "url": "https://github.com/phpstan",
                    "type": "github"
                },
                {
                    "url": "https://www.patreon.com/phpstan",
                    "type": "patreon"
                },
                {
                    "url": "https://tidelift.com/funding/github/packagist/phpstan/phpstan",
                    "type": "tidelift"
                }
            ],
            "time": "2021-11-18T14:09:01+00:00"
        },
        {
            "name": "phpstan/phpstan-phpunit",
            "version": "1.0.0",
            "source": {
                "type": "git",
                "url": "https://github.com/phpstan/phpstan-phpunit.git",
                "reference": "9eb88c9f689003a8a2a5ae9e010338ee94dc39b3"
            },
            "dist": {
                "type": "zip",
                "url": "https://api.github.com/repos/phpstan/phpstan-phpunit/zipball/9eb88c9f689003a8a2a5ae9e010338ee94dc39b3",
                "reference": "9eb88c9f689003a8a2a5ae9e010338ee94dc39b3",
                "shasum": ""
            },
            "require": {
                "php": "^7.1 || ^8.0",
                "phpstan/phpstan": "^1.0"
            },
            "conflict": {
                "phpunit/phpunit": "<7.0"
            },
            "require-dev": {
                "nikic/php-parser": "^4.13.0",
                "php-parallel-lint/php-parallel-lint": "^1.2",
                "phpstan/phpstan-strict-rules": "^1.0",
                "phpunit/phpunit": "^9.5"
            },
            "type": "phpstan-extension",
            "extra": {
                "branch-alias": {
                    "dev-master": "1.0-dev"
                },
                "phpstan": {
                    "includes": [
                        "extension.neon",
                        "rules.neon"
                    ]
                }
            },
            "autoload": {
                "psr-4": {
                    "PHPStan\\": "src/"
                }
            },
            "notification-url": "https://packagist.org/downloads/",
            "license": [
                "MIT"
            ],
            "description": "PHPUnit extensions and rules for PHPStan",
            "support": {
                "issues": "https://github.com/phpstan/phpstan-phpunit/issues",
                "source": "https://github.com/phpstan/phpstan-phpunit/tree/1.0.0"
            },
            "time": "2021-10-14T08:03:54+00:00"
        },
        {
            "name": "phpstan/phpstan-strict-rules",
            "version": "1.1.0",
            "source": {
                "type": "git",
                "url": "https://github.com/phpstan/phpstan-strict-rules.git",
                "reference": "e12d55f74a8cca18c6e684c6450767e055ba7717"
            },
            "dist": {
                "type": "zip",
                "url": "https://api.github.com/repos/phpstan/phpstan-strict-rules/zipball/e12d55f74a8cca18c6e684c6450767e055ba7717",
                "reference": "e12d55f74a8cca18c6e684c6450767e055ba7717",
                "shasum": ""
            },
            "require": {
                "php": "^7.1 || ^8.0",
                "phpstan/phpstan": "^1.2.0"
            },
            "require-dev": {
                "nikic/php-parser": "^4.13.0",
                "php-parallel-lint/php-parallel-lint": "^1.2",
                "phpstan/phpstan-phpunit": "^1.0",
                "phpunit/phpunit": "^9.5"
            },
            "type": "phpstan-extension",
            "extra": {
                "branch-alias": {
                    "dev-master": "1.0-dev"
                },
                "phpstan": {
                    "includes": [
                        "rules.neon"
                    ]
                }
            },
            "autoload": {
                "psr-4": {
                    "PHPStan\\": "src/"
                }
            },
            "notification-url": "https://packagist.org/downloads/",
            "license": [
                "MIT"
            ],
            "description": "Extra strict and opinionated rules for PHPStan",
            "support": {
                "issues": "https://github.com/phpstan/phpstan-strict-rules/issues",
                "source": "https://github.com/phpstan/phpstan-strict-rules/tree/1.1.0"
            },
            "time": "2021-11-18T09:30:29+00:00"
        },
        {
            "name": "phpunit/php-code-coverage",
            "version": "9.2.10",
            "source": {
                "type": "git",
                "url": "https://github.com/sebastianbergmann/php-code-coverage.git",
                "reference": "d5850aaf931743067f4bfc1ae4cbd06468400687"
            },
            "dist": {
                "type": "zip",
                "url": "https://api.github.com/repos/sebastianbergmann/php-code-coverage/zipball/d5850aaf931743067f4bfc1ae4cbd06468400687",
                "reference": "d5850aaf931743067f4bfc1ae4cbd06468400687",
                "shasum": ""
            },
            "require": {
                "ext-dom": "*",
                "ext-libxml": "*",
                "ext-xmlwriter": "*",
                "nikic/php-parser": "^4.13.0",
                "php": ">=7.3",
                "phpunit/php-file-iterator": "^3.0.3",
                "phpunit/php-text-template": "^2.0.2",
                "sebastian/code-unit-reverse-lookup": "^2.0.2",
                "sebastian/complexity": "^2.0",
                "sebastian/environment": "^5.1.2",
                "sebastian/lines-of-code": "^1.0.3",
                "sebastian/version": "^3.0.1",
                "theseer/tokenizer": "^1.2.0"
            },
            "require-dev": {
                "phpunit/phpunit": "^9.3"
            },
            "suggest": {
                "ext-pcov": "*",
                "ext-xdebug": "*"
            },
            "type": "library",
            "extra": {
                "branch-alias": {
                    "dev-master": "9.2-dev"
                }
            },
            "autoload": {
                "classmap": [
                    "src/"
                ]
            },
            "notification-url": "https://packagist.org/downloads/",
            "license": [
                "BSD-3-Clause"
            ],
            "authors": [
                {
                    "name": "Sebastian Bergmann",
                    "email": "sebastian@phpunit.de",
                    "role": "lead"
                }
            ],
            "description": "Library that provides collection, processing, and rendering functionality for PHP code coverage information.",
            "homepage": "https://github.com/sebastianbergmann/php-code-coverage",
            "keywords": [
                "coverage",
                "testing",
                "xunit"
            ],
            "support": {
                "issues": "https://github.com/sebastianbergmann/php-code-coverage/issues",
                "source": "https://github.com/sebastianbergmann/php-code-coverage/tree/9.2.10"
            },
            "funding": [
                {
                    "url": "https://github.com/sebastianbergmann",
                    "type": "github"
                }
            ],
            "time": "2021-12-05T09:12:13+00:00"
        },
        {
            "name": "phpunit/php-file-iterator",
            "version": "3.0.6",
            "source": {
                "type": "git",
                "url": "https://github.com/sebastianbergmann/php-file-iterator.git",
                "reference": "cf1c2e7c203ac650e352f4cc675a7021e7d1b3cf"
            },
            "dist": {
                "type": "zip",
                "url": "https://api.github.com/repos/sebastianbergmann/php-file-iterator/zipball/cf1c2e7c203ac650e352f4cc675a7021e7d1b3cf",
                "reference": "cf1c2e7c203ac650e352f4cc675a7021e7d1b3cf",
                "shasum": ""
            },
            "require": {
                "php": ">=7.3"
            },
            "require-dev": {
                "phpunit/phpunit": "^9.3"
            },
            "type": "library",
            "extra": {
                "branch-alias": {
                    "dev-master": "3.0-dev"
                }
            },
            "autoload": {
                "classmap": [
                    "src/"
                ]
            },
            "notification-url": "https://packagist.org/downloads/",
            "license": [
                "BSD-3-Clause"
            ],
            "authors": [
                {
                    "name": "Sebastian Bergmann",
                    "email": "sebastian@phpunit.de",
                    "role": "lead"
                }
            ],
            "description": "FilterIterator implementation that filters files based on a list of suffixes.",
            "homepage": "https://github.com/sebastianbergmann/php-file-iterator/",
            "keywords": [
                "filesystem",
                "iterator"
            ],
            "support": {
                "issues": "https://github.com/sebastianbergmann/php-file-iterator/issues",
                "source": "https://github.com/sebastianbergmann/php-file-iterator/tree/3.0.6"
            },
            "funding": [
                {
                    "url": "https://github.com/sebastianbergmann",
                    "type": "github"
                }
            ],
            "time": "2021-12-02T12:48:52+00:00"
        },
        {
            "name": "phpunit/php-invoker",
            "version": "3.1.1",
            "source": {
                "type": "git",
                "url": "https://github.com/sebastianbergmann/php-invoker.git",
                "reference": "5a10147d0aaf65b58940a0b72f71c9ac0423cc67"
            },
            "dist": {
                "type": "zip",
                "url": "https://api.github.com/repos/sebastianbergmann/php-invoker/zipball/5a10147d0aaf65b58940a0b72f71c9ac0423cc67",
                "reference": "5a10147d0aaf65b58940a0b72f71c9ac0423cc67",
                "shasum": ""
            },
            "require": {
                "php": ">=7.3"
            },
            "require-dev": {
                "ext-pcntl": "*",
                "phpunit/phpunit": "^9.3"
            },
            "suggest": {
                "ext-pcntl": "*"
            },
            "type": "library",
            "extra": {
                "branch-alias": {
                    "dev-master": "3.1-dev"
                }
            },
            "autoload": {
                "classmap": [
                    "src/"
                ]
            },
            "notification-url": "https://packagist.org/downloads/",
            "license": [
                "BSD-3-Clause"
            ],
            "authors": [
                {
                    "name": "Sebastian Bergmann",
                    "email": "sebastian@phpunit.de",
                    "role": "lead"
                }
            ],
            "description": "Invoke callables with a timeout",
            "homepage": "https://github.com/sebastianbergmann/php-invoker/",
            "keywords": [
                "process"
            ],
            "support": {
                "issues": "https://github.com/sebastianbergmann/php-invoker/issues",
                "source": "https://github.com/sebastianbergmann/php-invoker/tree/3.1.1"
            },
            "funding": [
                {
                    "url": "https://github.com/sebastianbergmann",
                    "type": "github"
                }
            ],
            "time": "2020-09-28T05:58:55+00:00"
        },
        {
            "name": "phpunit/php-text-template",
            "version": "2.0.4",
            "source": {
                "type": "git",
                "url": "https://github.com/sebastianbergmann/php-text-template.git",
                "reference": "5da5f67fc95621df9ff4c4e5a84d6a8a2acf7c28"
            },
            "dist": {
                "type": "zip",
                "url": "https://api.github.com/repos/sebastianbergmann/php-text-template/zipball/5da5f67fc95621df9ff4c4e5a84d6a8a2acf7c28",
                "reference": "5da5f67fc95621df9ff4c4e5a84d6a8a2acf7c28",
                "shasum": ""
            },
            "require": {
                "php": ">=7.3"
            },
            "require-dev": {
                "phpunit/phpunit": "^9.3"
            },
            "type": "library",
            "extra": {
                "branch-alias": {
                    "dev-master": "2.0-dev"
                }
            },
            "autoload": {
                "classmap": [
                    "src/"
                ]
            },
            "notification-url": "https://packagist.org/downloads/",
            "license": [
                "BSD-3-Clause"
            ],
            "authors": [
                {
                    "name": "Sebastian Bergmann",
                    "email": "sebastian@phpunit.de",
                    "role": "lead"
                }
            ],
            "description": "Simple template engine.",
            "homepage": "https://github.com/sebastianbergmann/php-text-template/",
            "keywords": [
                "template"
            ],
            "support": {
                "issues": "https://github.com/sebastianbergmann/php-text-template/issues",
                "source": "https://github.com/sebastianbergmann/php-text-template/tree/2.0.4"
            },
            "funding": [
                {
                    "url": "https://github.com/sebastianbergmann",
                    "type": "github"
                }
            ],
            "time": "2020-10-26T05:33:50+00:00"
        },
        {
            "name": "phpunit/php-timer",
            "version": "5.0.3",
            "source": {
                "type": "git",
                "url": "https://github.com/sebastianbergmann/php-timer.git",
                "reference": "5a63ce20ed1b5bf577850e2c4e87f4aa902afbd2"
            },
            "dist": {
                "type": "zip",
                "url": "https://api.github.com/repos/sebastianbergmann/php-timer/zipball/5a63ce20ed1b5bf577850e2c4e87f4aa902afbd2",
                "reference": "5a63ce20ed1b5bf577850e2c4e87f4aa902afbd2",
                "shasum": ""
            },
            "require": {
                "php": ">=7.3"
            },
            "require-dev": {
                "phpunit/phpunit": "^9.3"
            },
            "type": "library",
            "extra": {
                "branch-alias": {
                    "dev-master": "5.0-dev"
                }
            },
            "autoload": {
                "classmap": [
                    "src/"
                ]
            },
            "notification-url": "https://packagist.org/downloads/",
            "license": [
                "BSD-3-Clause"
            ],
            "authors": [
                {
                    "name": "Sebastian Bergmann",
                    "email": "sebastian@phpunit.de",
                    "role": "lead"
                }
            ],
            "description": "Utility class for timing",
            "homepage": "https://github.com/sebastianbergmann/php-timer/",
            "keywords": [
                "timer"
            ],
            "support": {
                "issues": "https://github.com/sebastianbergmann/php-timer/issues",
                "source": "https://github.com/sebastianbergmann/php-timer/tree/5.0.3"
            },
            "funding": [
                {
                    "url": "https://github.com/sebastianbergmann",
                    "type": "github"
                }
            ],
            "time": "2020-10-26T13:16:10+00:00"
        },
        {
            "name": "phpunit/phpunit",
            "version": "9.5.10",
            "source": {
                "type": "git",
                "url": "https://github.com/sebastianbergmann/phpunit.git",
                "reference": "c814a05837f2edb0d1471d6e3f4ab3501ca3899a"
            },
            "dist": {
                "type": "zip",
                "url": "https://api.github.com/repos/sebastianbergmann/phpunit/zipball/c814a05837f2edb0d1471d6e3f4ab3501ca3899a",
                "reference": "c814a05837f2edb0d1471d6e3f4ab3501ca3899a",
                "shasum": ""
            },
            "require": {
                "doctrine/instantiator": "^1.3.1",
                "ext-dom": "*",
                "ext-json": "*",
                "ext-libxml": "*",
                "ext-mbstring": "*",
                "ext-xml": "*",
                "ext-xmlwriter": "*",
                "myclabs/deep-copy": "^1.10.1",
                "phar-io/manifest": "^2.0.3",
                "phar-io/version": "^3.0.2",
                "php": ">=7.3",
                "phpspec/prophecy": "^1.12.1",
                "phpunit/php-code-coverage": "^9.2.7",
                "phpunit/php-file-iterator": "^3.0.5",
                "phpunit/php-invoker": "^3.1.1",
                "phpunit/php-text-template": "^2.0.3",
                "phpunit/php-timer": "^5.0.2",
                "sebastian/cli-parser": "^1.0.1",
                "sebastian/code-unit": "^1.0.6",
                "sebastian/comparator": "^4.0.5",
                "sebastian/diff": "^4.0.3",
                "sebastian/environment": "^5.1.3",
                "sebastian/exporter": "^4.0.3",
                "sebastian/global-state": "^5.0.1",
                "sebastian/object-enumerator": "^4.0.3",
                "sebastian/resource-operations": "^3.0.3",
                "sebastian/type": "^2.3.4",
                "sebastian/version": "^3.0.2"
            },
            "require-dev": {
                "ext-pdo": "*",
                "phpspec/prophecy-phpunit": "^2.0.1"
            },
            "suggest": {
                "ext-soap": "*",
                "ext-xdebug": "*"
            },
            "bin": [
                "phpunit"
            ],
            "type": "library",
            "extra": {
                "branch-alias": {
                    "dev-master": "9.5-dev"
                }
            },
            "autoload": {
                "classmap": [
                    "src/"
                ],
                "files": [
                    "src/Framework/Assert/Functions.php"
                ]
            },
            "notification-url": "https://packagist.org/downloads/",
            "license": [
                "BSD-3-Clause"
            ],
            "authors": [
                {
                    "name": "Sebastian Bergmann",
                    "email": "sebastian@phpunit.de",
                    "role": "lead"
                }
            ],
            "description": "The PHP Unit Testing framework.",
            "homepage": "https://phpunit.de/",
            "keywords": [
                "phpunit",
                "testing",
                "xunit"
            ],
            "support": {
                "issues": "https://github.com/sebastianbergmann/phpunit/issues",
                "source": "https://github.com/sebastianbergmann/phpunit/tree/9.5.10"
            },
            "funding": [
                {
                    "url": "https://phpunit.de/donate.html",
                    "type": "custom"
                },
                {
                    "url": "https://github.com/sebastianbergmann",
                    "type": "github"
                }
            ],
            "time": "2021-09-25T07:38:51+00:00"
        },
        {
            "name": "sebastian/cli-parser",
            "version": "1.0.1",
            "source": {
                "type": "git",
                "url": "https://github.com/sebastianbergmann/cli-parser.git",
                "reference": "442e7c7e687e42adc03470c7b668bc4b2402c0b2"
            },
            "dist": {
                "type": "zip",
                "url": "https://api.github.com/repos/sebastianbergmann/cli-parser/zipball/442e7c7e687e42adc03470c7b668bc4b2402c0b2",
                "reference": "442e7c7e687e42adc03470c7b668bc4b2402c0b2",
                "shasum": ""
            },
            "require": {
                "php": ">=7.3"
            },
            "require-dev": {
                "phpunit/phpunit": "^9.3"
            },
            "type": "library",
            "extra": {
                "branch-alias": {
                    "dev-master": "1.0-dev"
                }
            },
            "autoload": {
                "classmap": [
                    "src/"
                ]
            },
            "notification-url": "https://packagist.org/downloads/",
            "license": [
                "BSD-3-Clause"
            ],
            "authors": [
                {
                    "name": "Sebastian Bergmann",
                    "email": "sebastian@phpunit.de",
                    "role": "lead"
                }
            ],
            "description": "Library for parsing CLI options",
            "homepage": "https://github.com/sebastianbergmann/cli-parser",
            "support": {
                "issues": "https://github.com/sebastianbergmann/cli-parser/issues",
                "source": "https://github.com/sebastianbergmann/cli-parser/tree/1.0.1"
            },
            "funding": [
                {
                    "url": "https://github.com/sebastianbergmann",
                    "type": "github"
                }
            ],
            "time": "2020-09-28T06:08:49+00:00"
        },
        {
            "name": "sebastian/code-unit",
            "version": "1.0.8",
            "source": {
                "type": "git",
                "url": "https://github.com/sebastianbergmann/code-unit.git",
                "reference": "1fc9f64c0927627ef78ba436c9b17d967e68e120"
            },
            "dist": {
                "type": "zip",
                "url": "https://api.github.com/repos/sebastianbergmann/code-unit/zipball/1fc9f64c0927627ef78ba436c9b17d967e68e120",
                "reference": "1fc9f64c0927627ef78ba436c9b17d967e68e120",
                "shasum": ""
            },
            "require": {
                "php": ">=7.3"
            },
            "require-dev": {
                "phpunit/phpunit": "^9.3"
            },
            "type": "library",
            "extra": {
                "branch-alias": {
                    "dev-master": "1.0-dev"
                }
            },
            "autoload": {
                "classmap": [
                    "src/"
                ]
            },
            "notification-url": "https://packagist.org/downloads/",
            "license": [
                "BSD-3-Clause"
            ],
            "authors": [
                {
                    "name": "Sebastian Bergmann",
                    "email": "sebastian@phpunit.de",
                    "role": "lead"
                }
            ],
            "description": "Collection of value objects that represent the PHP code units",
            "homepage": "https://github.com/sebastianbergmann/code-unit",
            "support": {
                "issues": "https://github.com/sebastianbergmann/code-unit/issues",
                "source": "https://github.com/sebastianbergmann/code-unit/tree/1.0.8"
            },
            "funding": [
                {
                    "url": "https://github.com/sebastianbergmann",
                    "type": "github"
                }
            ],
            "time": "2020-10-26T13:08:54+00:00"
        },
        {
            "name": "sebastian/code-unit-reverse-lookup",
            "version": "2.0.3",
            "source": {
                "type": "git",
                "url": "https://github.com/sebastianbergmann/code-unit-reverse-lookup.git",
                "reference": "ac91f01ccec49fb77bdc6fd1e548bc70f7faa3e5"
            },
            "dist": {
                "type": "zip",
                "url": "https://api.github.com/repos/sebastianbergmann/code-unit-reverse-lookup/zipball/ac91f01ccec49fb77bdc6fd1e548bc70f7faa3e5",
                "reference": "ac91f01ccec49fb77bdc6fd1e548bc70f7faa3e5",
                "shasum": ""
            },
            "require": {
                "php": ">=7.3"
            },
            "require-dev": {
                "phpunit/phpunit": "^9.3"
            },
            "type": "library",
            "extra": {
                "branch-alias": {
                    "dev-master": "2.0-dev"
                }
            },
            "autoload": {
                "classmap": [
                    "src/"
                ]
            },
            "notification-url": "https://packagist.org/downloads/",
            "license": [
                "BSD-3-Clause"
            ],
            "authors": [
                {
                    "name": "Sebastian Bergmann",
                    "email": "sebastian@phpunit.de"
                }
            ],
            "description": "Looks up which function or method a line of code belongs to",
            "homepage": "https://github.com/sebastianbergmann/code-unit-reverse-lookup/",
            "support": {
                "issues": "https://github.com/sebastianbergmann/code-unit-reverse-lookup/issues",
                "source": "https://github.com/sebastianbergmann/code-unit-reverse-lookup/tree/2.0.3"
            },
            "funding": [
                {
                    "url": "https://github.com/sebastianbergmann",
                    "type": "github"
                }
            ],
            "time": "2020-09-28T05:30:19+00:00"
        },
        {
            "name": "sebastian/comparator",
            "version": "4.0.6",
            "source": {
                "type": "git",
                "url": "https://github.com/sebastianbergmann/comparator.git",
                "reference": "55f4261989e546dc112258c7a75935a81a7ce382"
            },
            "dist": {
                "type": "zip",
                "url": "https://api.github.com/repos/sebastianbergmann/comparator/zipball/55f4261989e546dc112258c7a75935a81a7ce382",
                "reference": "55f4261989e546dc112258c7a75935a81a7ce382",
                "shasum": ""
            },
            "require": {
                "php": ">=7.3",
                "sebastian/diff": "^4.0",
                "sebastian/exporter": "^4.0"
            },
            "require-dev": {
                "phpunit/phpunit": "^9.3"
            },
            "type": "library",
            "extra": {
                "branch-alias": {
                    "dev-master": "4.0-dev"
                }
            },
            "autoload": {
                "classmap": [
                    "src/"
                ]
            },
            "notification-url": "https://packagist.org/downloads/",
            "license": [
                "BSD-3-Clause"
            ],
            "authors": [
                {
                    "name": "Sebastian Bergmann",
                    "email": "sebastian@phpunit.de"
                },
                {
                    "name": "Jeff Welch",
                    "email": "whatthejeff@gmail.com"
                },
                {
                    "name": "Volker Dusch",
                    "email": "github@wallbash.com"
                },
                {
                    "name": "Bernhard Schussek",
                    "email": "bschussek@2bepublished.at"
                }
            ],
            "description": "Provides the functionality to compare PHP values for equality",
            "homepage": "https://github.com/sebastianbergmann/comparator",
            "keywords": [
                "comparator",
                "compare",
                "equality"
            ],
            "support": {
                "issues": "https://github.com/sebastianbergmann/comparator/issues",
                "source": "https://github.com/sebastianbergmann/comparator/tree/4.0.6"
            },
            "funding": [
                {
                    "url": "https://github.com/sebastianbergmann",
                    "type": "github"
                }
            ],
            "time": "2020-10-26T15:49:45+00:00"
        },
        {
            "name": "sebastian/complexity",
            "version": "2.0.2",
            "source": {
                "type": "git",
                "url": "https://github.com/sebastianbergmann/complexity.git",
                "reference": "739b35e53379900cc9ac327b2147867b8b6efd88"
            },
            "dist": {
                "type": "zip",
                "url": "https://api.github.com/repos/sebastianbergmann/complexity/zipball/739b35e53379900cc9ac327b2147867b8b6efd88",
                "reference": "739b35e53379900cc9ac327b2147867b8b6efd88",
                "shasum": ""
            },
            "require": {
                "nikic/php-parser": "^4.7",
                "php": ">=7.3"
            },
            "require-dev": {
                "phpunit/phpunit": "^9.3"
            },
            "type": "library",
            "extra": {
                "branch-alias": {
                    "dev-master": "2.0-dev"
                }
            },
            "autoload": {
                "classmap": [
                    "src/"
                ]
            },
            "notification-url": "https://packagist.org/downloads/",
            "license": [
                "BSD-3-Clause"
            ],
            "authors": [
                {
                    "name": "Sebastian Bergmann",
                    "email": "sebastian@phpunit.de",
                    "role": "lead"
                }
            ],
            "description": "Library for calculating the complexity of PHP code units",
            "homepage": "https://github.com/sebastianbergmann/complexity",
            "support": {
                "issues": "https://github.com/sebastianbergmann/complexity/issues",
                "source": "https://github.com/sebastianbergmann/complexity/tree/2.0.2"
            },
            "funding": [
                {
                    "url": "https://github.com/sebastianbergmann",
                    "type": "github"
                }
            ],
            "time": "2020-10-26T15:52:27+00:00"
        },
        {
            "name": "sebastian/diff",
            "version": "4.0.4",
            "source": {
                "type": "git",
                "url": "https://github.com/sebastianbergmann/diff.git",
                "reference": "3461e3fccc7cfdfc2720be910d3bd73c69be590d"
            },
            "dist": {
                "type": "zip",
                "url": "https://api.github.com/repos/sebastianbergmann/diff/zipball/3461e3fccc7cfdfc2720be910d3bd73c69be590d",
                "reference": "3461e3fccc7cfdfc2720be910d3bd73c69be590d",
                "shasum": ""
            },
            "require": {
                "php": ">=7.3"
            },
            "require-dev": {
                "phpunit/phpunit": "^9.3",
                "symfony/process": "^4.2 || ^5"
            },
            "type": "library",
            "extra": {
                "branch-alias": {
                    "dev-master": "4.0-dev"
                }
            },
            "autoload": {
                "classmap": [
                    "src/"
                ]
            },
            "notification-url": "https://packagist.org/downloads/",
            "license": [
                "BSD-3-Clause"
            ],
            "authors": [
                {
                    "name": "Sebastian Bergmann",
                    "email": "sebastian@phpunit.de"
                },
                {
                    "name": "Kore Nordmann",
                    "email": "mail@kore-nordmann.de"
                }
            ],
            "description": "Diff implementation",
            "homepage": "https://github.com/sebastianbergmann/diff",
            "keywords": [
                "diff",
                "udiff",
                "unidiff",
                "unified diff"
            ],
            "support": {
                "issues": "https://github.com/sebastianbergmann/diff/issues",
                "source": "https://github.com/sebastianbergmann/diff/tree/4.0.4"
            },
            "funding": [
                {
                    "url": "https://github.com/sebastianbergmann",
                    "type": "github"
                }
            ],
            "time": "2020-10-26T13:10:38+00:00"
        },
        {
            "name": "sebastian/environment",
            "version": "5.1.3",
            "source": {
                "type": "git",
                "url": "https://github.com/sebastianbergmann/environment.git",
                "reference": "388b6ced16caa751030f6a69e588299fa09200ac"
            },
            "dist": {
                "type": "zip",
                "url": "https://api.github.com/repos/sebastianbergmann/environment/zipball/388b6ced16caa751030f6a69e588299fa09200ac",
                "reference": "388b6ced16caa751030f6a69e588299fa09200ac",
                "shasum": ""
            },
            "require": {
                "php": ">=7.3"
            },
            "require-dev": {
                "phpunit/phpunit": "^9.3"
            },
            "suggest": {
                "ext-posix": "*"
            },
            "type": "library",
            "extra": {
                "branch-alias": {
                    "dev-master": "5.1-dev"
                }
            },
            "autoload": {
                "classmap": [
                    "src/"
                ]
            },
            "notification-url": "https://packagist.org/downloads/",
            "license": [
                "BSD-3-Clause"
            ],
            "authors": [
                {
                    "name": "Sebastian Bergmann",
                    "email": "sebastian@phpunit.de"
                }
            ],
            "description": "Provides functionality to handle HHVM/PHP environments",
            "homepage": "http://www.github.com/sebastianbergmann/environment",
            "keywords": [
                "Xdebug",
                "environment",
                "hhvm"
            ],
            "support": {
                "issues": "https://github.com/sebastianbergmann/environment/issues",
                "source": "https://github.com/sebastianbergmann/environment/tree/5.1.3"
            },
            "funding": [
                {
                    "url": "https://github.com/sebastianbergmann",
                    "type": "github"
                }
            ],
            "time": "2020-09-28T05:52:38+00:00"
        },
        {
            "name": "sebastian/exporter",
            "version": "4.0.4",
            "source": {
                "type": "git",
                "url": "https://github.com/sebastianbergmann/exporter.git",
                "reference": "65e8b7db476c5dd267e65eea9cab77584d3cfff9"
            },
            "dist": {
                "type": "zip",
                "url": "https://api.github.com/repos/sebastianbergmann/exporter/zipball/65e8b7db476c5dd267e65eea9cab77584d3cfff9",
                "reference": "65e8b7db476c5dd267e65eea9cab77584d3cfff9",
                "shasum": ""
            },
            "require": {
                "php": ">=7.3",
                "sebastian/recursion-context": "^4.0"
            },
            "require-dev": {
                "ext-mbstring": "*",
                "phpunit/phpunit": "^9.3"
            },
            "type": "library",
            "extra": {
                "branch-alias": {
                    "dev-master": "4.0-dev"
                }
            },
            "autoload": {
                "classmap": [
                    "src/"
                ]
            },
            "notification-url": "https://packagist.org/downloads/",
            "license": [
                "BSD-3-Clause"
            ],
            "authors": [
                {
                    "name": "Sebastian Bergmann",
                    "email": "sebastian@phpunit.de"
                },
                {
                    "name": "Jeff Welch",
                    "email": "whatthejeff@gmail.com"
                },
                {
                    "name": "Volker Dusch",
                    "email": "github@wallbash.com"
                },
                {
                    "name": "Adam Harvey",
                    "email": "aharvey@php.net"
                },
                {
                    "name": "Bernhard Schussek",
                    "email": "bschussek@gmail.com"
                }
            ],
            "description": "Provides the functionality to export PHP variables for visualization",
            "homepage": "https://www.github.com/sebastianbergmann/exporter",
            "keywords": [
                "export",
                "exporter"
            ],
            "support": {
                "issues": "https://github.com/sebastianbergmann/exporter/issues",
                "source": "https://github.com/sebastianbergmann/exporter/tree/4.0.4"
            },
            "funding": [
                {
                    "url": "https://github.com/sebastianbergmann",
                    "type": "github"
                }
            ],
            "time": "2021-11-11T14:18:36+00:00"
        },
        {
            "name": "sebastian/global-state",
            "version": "5.0.3",
            "source": {
                "type": "git",
                "url": "https://github.com/sebastianbergmann/global-state.git",
                "reference": "23bd5951f7ff26f12d4e3242864df3e08dec4e49"
            },
            "dist": {
                "type": "zip",
                "url": "https://api.github.com/repos/sebastianbergmann/global-state/zipball/23bd5951f7ff26f12d4e3242864df3e08dec4e49",
                "reference": "23bd5951f7ff26f12d4e3242864df3e08dec4e49",
                "shasum": ""
            },
            "require": {
                "php": ">=7.3",
                "sebastian/object-reflector": "^2.0",
                "sebastian/recursion-context": "^4.0"
            },
            "require-dev": {
                "ext-dom": "*",
                "phpunit/phpunit": "^9.3"
            },
            "suggest": {
                "ext-uopz": "*"
            },
            "type": "library",
            "extra": {
                "branch-alias": {
                    "dev-master": "5.0-dev"
                }
            },
            "autoload": {
                "classmap": [
                    "src/"
                ]
            },
            "notification-url": "https://packagist.org/downloads/",
            "license": [
                "BSD-3-Clause"
            ],
            "authors": [
                {
                    "name": "Sebastian Bergmann",
                    "email": "sebastian@phpunit.de"
                }
            ],
            "description": "Snapshotting of global state",
            "homepage": "http://www.github.com/sebastianbergmann/global-state",
            "keywords": [
                "global state"
            ],
            "support": {
                "issues": "https://github.com/sebastianbergmann/global-state/issues",
                "source": "https://github.com/sebastianbergmann/global-state/tree/5.0.3"
            },
            "funding": [
                {
                    "url": "https://github.com/sebastianbergmann",
                    "type": "github"
                }
            ],
            "time": "2021-06-11T13:31:12+00:00"
        },
        {
            "name": "sebastian/lines-of-code",
            "version": "1.0.3",
            "source": {
                "type": "git",
                "url": "https://github.com/sebastianbergmann/lines-of-code.git",
                "reference": "c1c2e997aa3146983ed888ad08b15470a2e22ecc"
            },
            "dist": {
                "type": "zip",
                "url": "https://api.github.com/repos/sebastianbergmann/lines-of-code/zipball/c1c2e997aa3146983ed888ad08b15470a2e22ecc",
                "reference": "c1c2e997aa3146983ed888ad08b15470a2e22ecc",
                "shasum": ""
            },
            "require": {
                "nikic/php-parser": "^4.6",
                "php": ">=7.3"
            },
            "require-dev": {
                "phpunit/phpunit": "^9.3"
            },
            "type": "library",
            "extra": {
                "branch-alias": {
                    "dev-master": "1.0-dev"
                }
            },
            "autoload": {
                "classmap": [
                    "src/"
                ]
            },
            "notification-url": "https://packagist.org/downloads/",
            "license": [
                "BSD-3-Clause"
            ],
            "authors": [
                {
                    "name": "Sebastian Bergmann",
                    "email": "sebastian@phpunit.de",
                    "role": "lead"
                }
            ],
            "description": "Library for counting the lines of code in PHP source code",
            "homepage": "https://github.com/sebastianbergmann/lines-of-code",
            "support": {
                "issues": "https://github.com/sebastianbergmann/lines-of-code/issues",
                "source": "https://github.com/sebastianbergmann/lines-of-code/tree/1.0.3"
            },
            "funding": [
                {
                    "url": "https://github.com/sebastianbergmann",
                    "type": "github"
                }
            ],
            "time": "2020-11-28T06:42:11+00:00"
        },
        {
            "name": "sebastian/object-enumerator",
            "version": "4.0.4",
            "source": {
                "type": "git",
                "url": "https://github.com/sebastianbergmann/object-enumerator.git",
                "reference": "5c9eeac41b290a3712d88851518825ad78f45c71"
            },
            "dist": {
                "type": "zip",
                "url": "https://api.github.com/repos/sebastianbergmann/object-enumerator/zipball/5c9eeac41b290a3712d88851518825ad78f45c71",
                "reference": "5c9eeac41b290a3712d88851518825ad78f45c71",
                "shasum": ""
            },
            "require": {
                "php": ">=7.3",
                "sebastian/object-reflector": "^2.0",
                "sebastian/recursion-context": "^4.0"
            },
            "require-dev": {
                "phpunit/phpunit": "^9.3"
            },
            "type": "library",
            "extra": {
                "branch-alias": {
                    "dev-master": "4.0-dev"
                }
            },
            "autoload": {
                "classmap": [
                    "src/"
                ]
            },
            "notification-url": "https://packagist.org/downloads/",
            "license": [
                "BSD-3-Clause"
            ],
            "authors": [
                {
                    "name": "Sebastian Bergmann",
                    "email": "sebastian@phpunit.de"
                }
            ],
            "description": "Traverses array structures and object graphs to enumerate all referenced objects",
            "homepage": "https://github.com/sebastianbergmann/object-enumerator/",
            "support": {
                "issues": "https://github.com/sebastianbergmann/object-enumerator/issues",
                "source": "https://github.com/sebastianbergmann/object-enumerator/tree/4.0.4"
            },
            "funding": [
                {
                    "url": "https://github.com/sebastianbergmann",
                    "type": "github"
                }
            ],
            "time": "2020-10-26T13:12:34+00:00"
        },
        {
            "name": "sebastian/object-reflector",
            "version": "2.0.4",
            "source": {
                "type": "git",
                "url": "https://github.com/sebastianbergmann/object-reflector.git",
                "reference": "b4f479ebdbf63ac605d183ece17d8d7fe49c15c7"
            },
            "dist": {
                "type": "zip",
                "url": "https://api.github.com/repos/sebastianbergmann/object-reflector/zipball/b4f479ebdbf63ac605d183ece17d8d7fe49c15c7",
                "reference": "b4f479ebdbf63ac605d183ece17d8d7fe49c15c7",
                "shasum": ""
            },
            "require": {
                "php": ">=7.3"
            },
            "require-dev": {
                "phpunit/phpunit": "^9.3"
            },
            "type": "library",
            "extra": {
                "branch-alias": {
                    "dev-master": "2.0-dev"
                }
            },
            "autoload": {
                "classmap": [
                    "src/"
                ]
            },
            "notification-url": "https://packagist.org/downloads/",
            "license": [
                "BSD-3-Clause"
            ],
            "authors": [
                {
                    "name": "Sebastian Bergmann",
                    "email": "sebastian@phpunit.de"
                }
            ],
            "description": "Allows reflection of object attributes, including inherited and non-public ones",
            "homepage": "https://github.com/sebastianbergmann/object-reflector/",
            "support": {
                "issues": "https://github.com/sebastianbergmann/object-reflector/issues",
                "source": "https://github.com/sebastianbergmann/object-reflector/tree/2.0.4"
            },
            "funding": [
                {
                    "url": "https://github.com/sebastianbergmann",
                    "type": "github"
                }
            ],
            "time": "2020-10-26T13:14:26+00:00"
        },
        {
            "name": "sebastian/recursion-context",
            "version": "4.0.4",
            "source": {
                "type": "git",
                "url": "https://github.com/sebastianbergmann/recursion-context.git",
                "reference": "cd9d8cf3c5804de4341c283ed787f099f5506172"
            },
            "dist": {
                "type": "zip",
                "url": "https://api.github.com/repos/sebastianbergmann/recursion-context/zipball/cd9d8cf3c5804de4341c283ed787f099f5506172",
                "reference": "cd9d8cf3c5804de4341c283ed787f099f5506172",
                "shasum": ""
            },
            "require": {
                "php": ">=7.3"
            },
            "require-dev": {
                "phpunit/phpunit": "^9.3"
            },
            "type": "library",
            "extra": {
                "branch-alias": {
                    "dev-master": "4.0-dev"
                }
            },
            "autoload": {
                "classmap": [
                    "src/"
                ]
            },
            "notification-url": "https://packagist.org/downloads/",
            "license": [
                "BSD-3-Clause"
            ],
            "authors": [
                {
                    "name": "Sebastian Bergmann",
                    "email": "sebastian@phpunit.de"
                },
                {
                    "name": "Jeff Welch",
                    "email": "whatthejeff@gmail.com"
                },
                {
                    "name": "Adam Harvey",
                    "email": "aharvey@php.net"
                }
            ],
            "description": "Provides functionality to recursively process PHP variables",
            "homepage": "http://www.github.com/sebastianbergmann/recursion-context",
            "support": {
                "issues": "https://github.com/sebastianbergmann/recursion-context/issues",
                "source": "https://github.com/sebastianbergmann/recursion-context/tree/4.0.4"
            },
            "funding": [
                {
                    "url": "https://github.com/sebastianbergmann",
                    "type": "github"
                }
            ],
            "time": "2020-10-26T13:17:30+00:00"
        },
        {
            "name": "sebastian/resource-operations",
            "version": "3.0.3",
            "source": {
                "type": "git",
                "url": "https://github.com/sebastianbergmann/resource-operations.git",
                "reference": "0f4443cb3a1d92ce809899753bc0d5d5a8dd19a8"
            },
            "dist": {
                "type": "zip",
                "url": "https://api.github.com/repos/sebastianbergmann/resource-operations/zipball/0f4443cb3a1d92ce809899753bc0d5d5a8dd19a8",
                "reference": "0f4443cb3a1d92ce809899753bc0d5d5a8dd19a8",
                "shasum": ""
            },
            "require": {
                "php": ">=7.3"
            },
            "require-dev": {
                "phpunit/phpunit": "^9.0"
            },
            "type": "library",
            "extra": {
                "branch-alias": {
                    "dev-master": "3.0-dev"
                }
            },
            "autoload": {
                "classmap": [
                    "src/"
                ]
            },
            "notification-url": "https://packagist.org/downloads/",
            "license": [
                "BSD-3-Clause"
            ],
            "authors": [
                {
                    "name": "Sebastian Bergmann",
                    "email": "sebastian@phpunit.de"
                }
            ],
            "description": "Provides a list of PHP built-in functions that operate on resources",
            "homepage": "https://www.github.com/sebastianbergmann/resource-operations",
            "support": {
                "issues": "https://github.com/sebastianbergmann/resource-operations/issues",
                "source": "https://github.com/sebastianbergmann/resource-operations/tree/3.0.3"
            },
            "funding": [
                {
                    "url": "https://github.com/sebastianbergmann",
                    "type": "github"
                }
            ],
            "time": "2020-09-28T06:45:17+00:00"
        },
        {
            "name": "sebastian/type",
            "version": "2.3.4",
            "source": {
                "type": "git",
                "url": "https://github.com/sebastianbergmann/type.git",
                "reference": "b8cd8a1c753c90bc1a0f5372170e3e489136f914"
            },
            "dist": {
                "type": "zip",
                "url": "https://api.github.com/repos/sebastianbergmann/type/zipball/b8cd8a1c753c90bc1a0f5372170e3e489136f914",
                "reference": "b8cd8a1c753c90bc1a0f5372170e3e489136f914",
                "shasum": ""
            },
            "require": {
                "php": ">=7.3"
            },
            "require-dev": {
                "phpunit/phpunit": "^9.3"
            },
            "type": "library",
            "extra": {
                "branch-alias": {
                    "dev-master": "2.3-dev"
                }
            },
            "autoload": {
                "classmap": [
                    "src/"
                ]
            },
            "notification-url": "https://packagist.org/downloads/",
            "license": [
                "BSD-3-Clause"
            ],
            "authors": [
                {
                    "name": "Sebastian Bergmann",
                    "email": "sebastian@phpunit.de",
                    "role": "lead"
                }
            ],
            "description": "Collection of value objects that represent the types of the PHP type system",
            "homepage": "https://github.com/sebastianbergmann/type",
            "support": {
                "issues": "https://github.com/sebastianbergmann/type/issues",
                "source": "https://github.com/sebastianbergmann/type/tree/2.3.4"
            },
            "funding": [
                {
                    "url": "https://github.com/sebastianbergmann",
                    "type": "github"
                }
            ],
            "time": "2021-06-15T12:49:02+00:00"
        },
        {
            "name": "sebastian/version",
            "version": "3.0.2",
            "source": {
                "type": "git",
                "url": "https://github.com/sebastianbergmann/version.git",
                "reference": "c6c1022351a901512170118436c764e473f6de8c"
            },
            "dist": {
                "type": "zip",
                "url": "https://api.github.com/repos/sebastianbergmann/version/zipball/c6c1022351a901512170118436c764e473f6de8c",
                "reference": "c6c1022351a901512170118436c764e473f6de8c",
                "shasum": ""
            },
            "require": {
                "php": ">=7.3"
            },
            "type": "library",
            "extra": {
                "branch-alias": {
                    "dev-master": "3.0-dev"
                }
            },
            "autoload": {
                "classmap": [
                    "src/"
                ]
            },
            "notification-url": "https://packagist.org/downloads/",
            "license": [
                "BSD-3-Clause"
            ],
            "authors": [
                {
                    "name": "Sebastian Bergmann",
                    "email": "sebastian@phpunit.de",
                    "role": "lead"
                }
            ],
            "description": "Library that helps with managing the version number of Git-hosted PHP projects",
            "homepage": "https://github.com/sebastianbergmann/version",
            "support": {
                "issues": "https://github.com/sebastianbergmann/version/issues",
                "source": "https://github.com/sebastianbergmann/version/tree/3.0.2"
            },
            "funding": [
                {
                    "url": "https://github.com/sebastianbergmann",
                    "type": "github"
                }
            ],
            "time": "2020-09-28T06:39:44+00:00"
        },
        {
            "name": "theseer/tokenizer",
            "version": "1.2.1",
            "source": {
                "type": "git",
                "url": "https://github.com/theseer/tokenizer.git",
                "reference": "34a41e998c2183e22995f158c581e7b5e755ab9e"
            },
            "dist": {
                "type": "zip",
                "url": "https://api.github.com/repos/theseer/tokenizer/zipball/34a41e998c2183e22995f158c581e7b5e755ab9e",
                "reference": "34a41e998c2183e22995f158c581e7b5e755ab9e",
                "shasum": ""
            },
            "require": {
                "ext-dom": "*",
                "ext-tokenizer": "*",
                "ext-xmlwriter": "*",
                "php": "^7.2 || ^8.0"
            },
            "type": "library",
            "autoload": {
                "classmap": [
                    "src/"
                ]
            },
            "notification-url": "https://packagist.org/downloads/",
            "license": [
                "BSD-3-Clause"
            ],
            "authors": [
                {
                    "name": "Arne Blankerts",
                    "email": "arne@blankerts.de",
                    "role": "Developer"
                }
            ],
            "description": "A small library for converting tokenized PHP source code into XML and potentially other formats",
            "support": {
                "issues": "https://github.com/theseer/tokenizer/issues",
                "source": "https://github.com/theseer/tokenizer/tree/1.2.1"
            },
            "funding": [
                {
                    "url": "https://github.com/theseer",
                    "type": "github"
                }
            ],
            "time": "2021-07-28T10:34:58+00:00"
        }
    ],
    "aliases": [],
    "minimum-stability": "stable",
    "stability-flags": {
        "nethergamesmc/bedrock-data": 20,
        "nethergamesmc/bedrock-protocol": 20
    },
    "prefer-stable": false,
    "prefer-lowest": false,
    "platform": {
        "php": "^8.0",
        "php-64bit": "*",
        "ext-chunkutils2": "^0.3.1",
        "ext-crypto": "^0.3.1",
        "ext-ctype": "*",
        "ext-curl": "*",
        "ext-date": "*",
        "ext-gmp": "*",
        "ext-hash": "*",
        "ext-igbinary": "^3.0.1",
        "ext-json": "*",
        "ext-leveldb": "^0.2.1 || ^0.3.0",
        "ext-mbstring": "*",
        "ext-morton": "^0.1.0",
        "ext-openssl": "*",
        "ext-pcre": "*",
        "ext-phar": "*",
        "ext-pthreads": "^4.0",
        "ext-reflection": "*",
        "ext-simplexml": "*",
        "ext-sockets": "*",
        "ext-spl": "*",
        "ext-yaml": ">=2.0.0",
        "ext-zip": "*",
        "ext-zlib": ">=1.2.11",
        "composer-runtime-api": "^2.0"
    },
    "platform-dev": [],
    "platform-overrides": {
        "php": "8.0.0"
    },
    "plugin-api-version": "2.1.0"
}<|MERGE_RESOLUTION|>--- conflicted
+++ resolved
@@ -4,11 +4,7 @@
         "Read more about it at https://getcomposer.org/doc/01-basic-usage.md#installing-dependencies",
         "This file is @generated automatically"
     ],
-<<<<<<< HEAD
-    "content-hash": "2cf34f1d30c90d6a72f9e5ef2ab047fe",
-=======
-    "content-hash": "c6ea83d1ae49200c45ab58fcff2ae1ac",
->>>>>>> 482bc462
+    "content-hash": "33668c5c2b5bb24519b3849f93a0d5ff",
     "packages": [
         {
             "name": "adhocore/json-comment",
@@ -226,31 +222,17 @@
             "time": "2021-11-30T20:14:30+00:00"
         },
         {
-<<<<<<< HEAD
             "name": "nethergamesmc/bedrock-protocol",
             "version": "dev-master",
             "source": {
                 "type": "git",
                 "url": "https://github.com/NetherGamesMC/BedrockProtocol.git",
-                "reference": "92f6bb09cbcbe8b67d6555397a4d80ced2e9c1b1"
-            },
-            "dist": {
-                "type": "zip",
-                "url": "https://api.github.com/repos/NetherGamesMC/BedrockProtocol/zipball/92f6bb09cbcbe8b67d6555397a4d80ced2e9c1b1",
-                "reference": "92f6bb09cbcbe8b67d6555397a4d80ced2e9c1b1",
-=======
-            "name": "pocketmine/bedrock-protocol",
-            "version": "7.1.0+bedrock-1.18.0",
-            "source": {
-                "type": "git",
-                "url": "https://github.com/pmmp/BedrockProtocol.git",
-                "reference": "42f2a00634c17c346fd98c05b2daf29d1fbf5805"
-            },
-            "dist": {
-                "type": "zip",
-                "url": "https://api.github.com/repos/pmmp/BedrockProtocol/zipball/42f2a00634c17c346fd98c05b2daf29d1fbf5805",
-                "reference": "42f2a00634c17c346fd98c05b2daf29d1fbf5805",
->>>>>>> 482bc462
+                "reference": "f3082b8102e892cdce352d77de0bfdb48b4cfcd3"
+            },
+            "dist": {
+                "type": "zip",
+                "url": "https://api.github.com/repos/NetherGamesMC/BedrockProtocol/zipball/f3082b8102e892cdce352d77de0bfdb48b4cfcd3",
+                "reference": "f3082b8102e892cdce352d77de0bfdb48b4cfcd3",
                 "shasum": ""
             },
             "require": {
@@ -286,10 +268,9 @@
             ],
             "description": "An implementation of the Minecraft: Bedrock Edition protocol in PHP",
             "support": {
-<<<<<<< HEAD
                 "source": "https://github.com/NetherGamesMC/BedrockProtocol/tree/master"
             },
-            "time": "2021-12-14T08:05:34+00:00"
+            "time": "2021-12-15T16:55:16+00:00"
         },
         {
             "name": "netresearch/jsonmapper",
@@ -341,12 +322,6 @@
                 "source": "https://github.com/cweiske/jsonmapper/tree/v4.0.0"
             },
             "time": "2020-12-01T19:48:11+00:00"
-=======
-                "issues": "https://github.com/pmmp/BedrockProtocol/issues",
-                "source": "https://github.com/pmmp/BedrockProtocol/tree/7.1.0+bedrock-1.18.0"
-            },
-            "time": "2021-12-15T03:07:05+00:00"
->>>>>>> 482bc462
         },
         {
             "name": "pocketmine/binaryutils",
