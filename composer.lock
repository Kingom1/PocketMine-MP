--- conflicted
+++ resolved
@@ -4,11 +4,7 @@
         "Read more about it at https://getcomposer.org/doc/01-basic-usage.md#installing-dependencies",
         "This file is @generated automatically"
     ],
-<<<<<<< HEAD
-    "content-hash": "96c53cbd2154a5a665517d9b7d22af6b",
-=======
-    "content-hash": "b1129fbf37136eacf27cafa0b15f814a",
->>>>>>> 9bd6d5c6
+    "content-hash": "a518c2e67a38a7f2e4b5de64b602a8e2",
     "packages": [
         {
             "name": "adhocore/json-comment",
@@ -1068,82 +1064,29 @@
             "time": "2020-06-29T13:22:24+00:00"
         },
         {
-            "name": "nikic/php-parser",
-            "version": "v4.7.0",
-            "source": {
-                "type": "git",
-                "url": "https://github.com/nikic/PHP-Parser.git",
-                "reference": "21dce06dfbf0365c6a7cc8fdbdc995926c6a9300"
-            },
-            "dist": {
-                "type": "zip",
-                "url": "https://api.github.com/repos/nikic/PHP-Parser/zipball/21dce06dfbf0365c6a7cc8fdbdc995926c6a9300",
-                "reference": "21dce06dfbf0365c6a7cc8fdbdc995926c6a9300",
-                "shasum": ""
-            },
-            "require": {
-                "ext-tokenizer": "*",
-                "php": ">=7.0"
-            },
-            "require-dev": {
-                "ircmaxell/php-yacc": "0.0.5",
-                "phpunit/phpunit": "^6.5 || ^7.0 || ^8.0"
-            },
-            "bin": [
-                "bin/php-parse"
-            ],
-            "type": "library",
-            "extra": {
-                "branch-alias": {
-                    "dev-master": "4.7-dev"
-                }
-            },
-            "autoload": {
-                "psr-4": {
-                    "PhpParser\\": "lib/PhpParser"
-                }
-            },
-            "notification-url": "https://packagist.org/downloads/",
-            "license": [
-                "BSD-3-Clause"
-            ],
-            "authors": [
-                {
-                    "name": "Nikita Popov"
-                }
-            ],
-            "description": "A PHP parser written in PHP",
-            "keywords": [
-                "parser",
-                "php"
-            ],
-            "time": "2020-07-25T13:18:53+00:00"
-        },
-        {
             "name": "phar-io/manifest",
-            "version": "2.0.1",
+            "version": "1.0.3",
             "source": {
                 "type": "git",
                 "url": "https://github.com/phar-io/manifest.git",
-                "reference": "85265efd3af7ba3ca4b2a2c34dbfc5788dd29133"
-            },
-            "dist": {
-                "type": "zip",
-                "url": "https://api.github.com/repos/phar-io/manifest/zipball/85265efd3af7ba3ca4b2a2c34dbfc5788dd29133",
-                "reference": "85265efd3af7ba3ca4b2a2c34dbfc5788dd29133",
+                "reference": "7761fcacf03b4d4f16e7ccb606d4879ca431fcf4"
+            },
+            "dist": {
+                "type": "zip",
+                "url": "https://api.github.com/repos/phar-io/manifest/zipball/7761fcacf03b4d4f16e7ccb606d4879ca431fcf4",
+                "reference": "7761fcacf03b4d4f16e7ccb606d4879ca431fcf4",
                 "shasum": ""
             },
             "require": {
                 "ext-dom": "*",
                 "ext-phar": "*",
-                "ext-xmlwriter": "*",
-                "phar-io/version": "^3.0.1",
-                "php": "^7.2 || ^8.0"
-            },
-            "type": "library",
-            "extra": {
-                "branch-alias": {
-                    "dev-master": "2.0.x-dev"
+                "phar-io/version": "^2.0",
+                "php": "^5.6 || ^7.0"
+            },
+            "type": "library",
+            "extra": {
+                "branch-alias": {
+                    "dev-master": "1.0.x-dev"
                 }
             },
             "autoload": {
@@ -1173,24 +1116,24 @@
                 }
             ],
             "description": "Component for reading phar.io manifest information from a PHP Archive (PHAR)",
-            "time": "2020-06-27T14:33:11+00:00"
+            "time": "2018-07-08T19:23:20+00:00"
         },
         {
             "name": "phar-io/version",
-            "version": "3.0.2",
+            "version": "2.0.1",
             "source": {
                 "type": "git",
                 "url": "https://github.com/phar-io/version.git",
-                "reference": "c6bb6825def89e0a32220f88337f8ceaf1975fa0"
-            },
-            "dist": {
-                "type": "zip",
-                "url": "https://api.github.com/repos/phar-io/version/zipball/c6bb6825def89e0a32220f88337f8ceaf1975fa0",
-                "reference": "c6bb6825def89e0a32220f88337f8ceaf1975fa0",
-                "shasum": ""
-            },
-            "require": {
-                "php": "^7.2 || ^8.0"
+                "reference": "45a2ec53a73c70ce41d55cedef9063630abaf1b6"
+            },
+            "dist": {
+                "type": "zip",
+                "url": "https://api.github.com/repos/phar-io/version/zipball/45a2ec53a73c70ce41d55cedef9063630abaf1b6",
+                "reference": "45a2ec53a73c70ce41d55cedef9063630abaf1b6",
+                "shasum": ""
+            },
+            "require": {
+                "php": "^5.6 || ^7.0"
             },
             "type": "library",
             "autoload": {
@@ -1220,7 +1163,7 @@
                 }
             ],
             "description": "Library for handling version information and constraints",
-            "time": "2020-06-27T14:39:04+00:00"
+            "time": "2018-07-08T19:19:57+00:00"
         },
         {
             "name": "phpdocumentor/reflection-common",
@@ -1489,28 +1432,28 @@
         },
         {
             "name": "phpstan/phpstan-phpunit",
-            "version": "0.12.16",
+            "version": "0.12.11",
             "source": {
                 "type": "git",
                 "url": "https://github.com/phpstan/phpstan-phpunit.git",
-                "reference": "1dd916d181b0539dea5cd37e91546afb8b107e17"
-            },
-            "dist": {
-                "type": "zip",
-                "url": "https://api.github.com/repos/phpstan/phpstan-phpunit/zipball/1dd916d181b0539dea5cd37e91546afb8b107e17",
-                "reference": "1dd916d181b0539dea5cd37e91546afb8b107e17",
-                "shasum": ""
-            },
-            "require": {
-                "php": "^7.1 || ^8.0",
-                "phpstan/phpstan": "^0.12.33"
+                "reference": "ab783a8ea634ea23305a8818c4750603e714489b"
+            },
+            "dist": {
+                "type": "zip",
+                "url": "https://api.github.com/repos/phpstan/phpstan-phpunit/zipball/ab783a8ea634ea23305a8818c4750603e714489b",
+                "reference": "ab783a8ea634ea23305a8818c4750603e714489b",
+                "shasum": ""
+            },
+            "require": {
+                "php": "~7.1",
+                "phpstan/phpstan": "^0.12.20"
             },
             "conflict": {
                 "phpunit/phpunit": "<7.0"
             },
             "require-dev": {
                 "consistence/coding-standard": "^3.5",
-                "dealerdirect/phpcodesniffer-composer-installer": "^0.7.0",
+                "dealerdirect/phpcodesniffer-composer-installer": "^0.4.4",
                 "ergebnis/composer-normalize": "^2.0.2",
                 "jakub-onderka/php-parallel-lint": "^1.0",
                 "phing/phing": "^2.16.0",
@@ -1541,25 +1484,25 @@
                 "MIT"
             ],
             "description": "PHPUnit extensions and rules for PHPStan",
-            "time": "2020-08-05T13:28:50+00:00"
+            "time": "2020-06-01T16:43:31+00:00"
         },
         {
             "name": "phpstan/phpstan-strict-rules",
-            "version": "0.12.4",
+            "version": "0.12.3",
             "source": {
                 "type": "git",
                 "url": "https://github.com/phpstan/phpstan-strict-rules.git",
-                "reference": "9b86e1eb77c796628e239820a01a2d327d607a5e"
-            },
-            "dist": {
-                "type": "zip",
-                "url": "https://api.github.com/repos/phpstan/phpstan-strict-rules/zipball/9b86e1eb77c796628e239820a01a2d327d607a5e",
-                "reference": "9b86e1eb77c796628e239820a01a2d327d607a5e",
-                "shasum": ""
-            },
-            "require": {
-                "php": "^7.1 || ^8.0",
-                "phpstan/phpstan": "^0.12.33"
+                "reference": "937283265620af9e2005743134ebb4e197b12d8e"
+            },
+            "dist": {
+                "type": "zip",
+                "url": "https://api.github.com/repos/phpstan/phpstan-strict-rules/zipball/937283265620af9e2005743134ebb4e197b12d8e",
+                "reference": "937283265620af9e2005743134ebb4e197b12d8e",
+                "shasum": ""
+            },
+            "require": {
+                "php": "~7.1",
+                "phpstan/phpstan": "^0.12.6"
             },
             "require-dev": {
                 "consistence/coding-standard": "^3.0.1",
@@ -1592,39 +1535,36 @@
                 "MIT"
             ],
             "description": "Extra strict and opinionated rules for PHPStan",
-            "time": "2020-07-21T14:49:47+00:00"
+            "time": "2020-07-16T08:58:37+00:00"
         },
         {
             "name": "phpunit/php-code-coverage",
-            "version": "9.0.0",
+            "version": "8.0.2",
             "source": {
                 "type": "git",
                 "url": "https://github.com/sebastianbergmann/php-code-coverage.git",
-                "reference": "ee24e82baca11d7d6fb3513e127d6000f541cf90"
-            },
-            "dist": {
-                "type": "zip",
-                "url": "https://api.github.com/repos/sebastianbergmann/php-code-coverage/zipball/ee24e82baca11d7d6fb3513e127d6000f541cf90",
-                "reference": "ee24e82baca11d7d6fb3513e127d6000f541cf90",
+                "reference": "ca6647ffddd2add025ab3f21644a441d7c146cdc"
+            },
+            "dist": {
+                "type": "zip",
+                "url": "https://api.github.com/repos/sebastianbergmann/php-code-coverage/zipball/ca6647ffddd2add025ab3f21644a441d7c146cdc",
+                "reference": "ca6647ffddd2add025ab3f21644a441d7c146cdc",
                 "shasum": ""
             },
             "require": {
                 "ext-dom": "*",
-                "ext-libxml": "*",
                 "ext-xmlwriter": "*",
-                "nikic/php-parser": "^4.7",
-                "php": "^7.3 || ^8.0",
-                "phpunit/php-file-iterator": "^3.0.3",
-                "phpunit/php-text-template": "^2.0.2",
-                "sebastian/code-unit-reverse-lookup": "^2.0.2",
-                "sebastian/complexity": "^2.0",
-                "sebastian/environment": "^5.1.2",
-                "sebastian/lines-of-code": "^1.0",
-                "sebastian/version": "^3.0.1",
-                "theseer/tokenizer": "^1.2.0"
-            },
-            "require-dev": {
-                "phpunit/phpunit": "^9.3"
+                "php": "^7.3",
+                "phpunit/php-file-iterator": "^3.0",
+                "phpunit/php-text-template": "^2.0",
+                "phpunit/php-token-stream": "^4.0",
+                "sebastian/code-unit-reverse-lookup": "^2.0",
+                "sebastian/environment": "^5.0",
+                "sebastian/version": "^3.0",
+                "theseer/tokenizer": "^1.1.3"
+            },
+            "require-dev": {
+                "phpunit/phpunit": "^9.0"
             },
             "suggest": {
                 "ext-pcov": "*",
@@ -1633,7 +1573,7 @@
             "type": "library",
             "extra": {
                 "branch-alias": {
-                    "dev-master": "9.0-dev"
+                    "dev-master": "8.0-dev"
                 }
             },
             "autoload": {
@@ -1665,7 +1605,7 @@
                     "type": "github"
                 }
             ],
-            "time": "2020-08-07T04:12:30+00:00"
+            "time": "2020-05-23T08:02:54+00:00"
         },
         {
             "name": "phpunit/php-file-iterator",
@@ -1725,16 +1665,16 @@
         },
         {
             "name": "phpunit/php-invoker",
-            "version": "3.1.0",
+            "version": "3.0.2",
             "source": {
                 "type": "git",
                 "url": "https://github.com/sebastianbergmann/php-invoker.git",
-                "reference": "7a85b66acc48cacffdf87dadd3694e7123674298"
-            },
-            "dist": {
-                "type": "zip",
-                "url": "https://api.github.com/repos/sebastianbergmann/php-invoker/zipball/7a85b66acc48cacffdf87dadd3694e7123674298",
-                "reference": "7a85b66acc48cacffdf87dadd3694e7123674298",
+                "reference": "f6eedfed1085dd1f4c599629459a0277d25f9a66"
+            },
+            "dist": {
+                "type": "zip",
+                "url": "https://api.github.com/repos/sebastianbergmann/php-invoker/zipball/f6eedfed1085dd1f4c599629459a0277d25f9a66",
+                "reference": "f6eedfed1085dd1f4c599629459a0277d25f9a66",
                 "shasum": ""
             },
             "require": {
@@ -1750,7 +1690,7 @@
             "type": "library",
             "extra": {
                 "branch-alias": {
-                    "dev-master": "3.1-dev"
+                    "dev-master": "3.0-dev"
                 }
             },
             "autoload": {
@@ -1780,7 +1720,7 @@
                     "type": "github"
                 }
             ],
-            "time": "2020-08-06T07:04:15+00:00"
+            "time": "2020-06-26T11:53:53+00:00"
         },
         {
             "name": "phpunit/php-text-template",
@@ -1893,17 +1833,72 @@
             "time": "2020-06-26T11:58:13+00:00"
         },
         {
+            "name": "phpunit/php-token-stream",
+            "version": "4.0.3",
+            "source": {
+                "type": "git",
+                "url": "https://github.com/sebastianbergmann/php-token-stream.git",
+                "reference": "5672711b6b07b14d5ab694e700c62eeb82fcf374"
+            },
+            "dist": {
+                "type": "zip",
+                "url": "https://api.github.com/repos/sebastianbergmann/php-token-stream/zipball/5672711b6b07b14d5ab694e700c62eeb82fcf374",
+                "reference": "5672711b6b07b14d5ab694e700c62eeb82fcf374",
+                "shasum": ""
+            },
+            "require": {
+                "ext-tokenizer": "*",
+                "php": "^7.3 || ^8.0"
+            },
+            "require-dev": {
+                "phpunit/phpunit": "^9.0"
+            },
+            "type": "library",
+            "extra": {
+                "branch-alias": {
+                    "dev-master": "4.0-dev"
+                }
+            },
+            "autoload": {
+                "classmap": [
+                    "src/"
+                ]
+            },
+            "notification-url": "https://packagist.org/downloads/",
+            "license": [
+                "BSD-3-Clause"
+            ],
+            "authors": [
+                {
+                    "name": "Sebastian Bergmann",
+                    "email": "sebastian@phpunit.de"
+                }
+            ],
+            "description": "Wrapper around PHP's tokenizer extension.",
+            "homepage": "https://github.com/sebastianbergmann/php-token-stream/",
+            "keywords": [
+                "tokenizer"
+            ],
+            "funding": [
+                {
+                    "url": "https://github.com/sebastianbergmann",
+                    "type": "github"
+                }
+            ],
+            "time": "2020-06-27T06:36:25+00:00"
+        },
+        {
             "name": "phpunit/phpunit",
-            "version": "9.3.2",
+            "version": "9.2.6",
             "source": {
                 "type": "git",
                 "url": "https://github.com/sebastianbergmann/phpunit.git",
-                "reference": "eacb57f3857cb6706550bd39ea500f9b1097b0bf"
-            },
-            "dist": {
-                "type": "zip",
-                "url": "https://api.github.com/repos/sebastianbergmann/phpunit/zipball/eacb57f3857cb6706550bd39ea500f9b1097b0bf",
-                "reference": "eacb57f3857cb6706550bd39ea500f9b1097b0bf",
+                "reference": "1c6a9e4312e209e659f1fce3ce88dd197c2448f6"
+            },
+            "dist": {
+                "type": "zip",
+                "url": "https://api.github.com/repos/sebastianbergmann/phpunit/zipball/1c6a9e4312e209e659f1fce3ce88dd197c2448f6",
+                "reference": "1c6a9e4312e209e659f1fce3ce88dd197c2448f6",
                 "shasum": ""
             },
             "require": {
@@ -1914,30 +1909,30 @@
                 "ext-mbstring": "*",
                 "ext-xml": "*",
                 "ext-xmlwriter": "*",
-                "myclabs/deep-copy": "^1.10.1",
-                "phar-io/manifest": "^2.0.1",
-                "phar-io/version": "^3.0.2",
-                "php": "^7.3 || ^8.0",
-                "phpspec/prophecy": "^1.11.1",
-                "phpunit/php-code-coverage": "^9.0",
-                "phpunit/php-file-iterator": "^3.0.4",
-                "phpunit/php-invoker": "^3.1",
+                "myclabs/deep-copy": "^1.9.5",
+                "phar-io/manifest": "^1.0.3",
+                "phar-io/version": "^2.0.1",
+                "php": "^7.3",
+                "phpspec/prophecy": "^1.10.3",
+                "phpunit/php-code-coverage": "^8.0.2",
+                "phpunit/php-file-iterator": "^3.0.3",
+                "phpunit/php-invoker": "^3.0.2",
                 "phpunit/php-text-template": "^2.0.2",
                 "phpunit/php-timer": "^5.0.1",
                 "sebastian/code-unit": "^1.0.5",
                 "sebastian/comparator": "^4.0.3",
-                "sebastian/diff": "^4.0.2",
+                "sebastian/diff": "^4.0.1",
                 "sebastian/environment": "^5.1.2",
                 "sebastian/exporter": "^4.0.2",
-                "sebastian/global-state": "^5.0",
+                "sebastian/global-state": "^4.0",
                 "sebastian/object-enumerator": "^4.0.2",
                 "sebastian/resource-operations": "^3.0.2",
-                "sebastian/type": "^2.2.1",
+                "sebastian/type": "^2.1.1",
                 "sebastian/version": "^3.0.1"
             },
             "require-dev": {
                 "ext-pdo": "*",
-                "phpspec/prophecy-phpunit": "^2.0.1"
+                "phpspec/prophecy-phpunit": "^2.0"
             },
             "suggest": {
                 "ext-soap": "*",
@@ -1949,7 +1944,7 @@
             "type": "library",
             "extra": {
                 "branch-alias": {
-                    "dev-master": "9.3-dev"
+                    "dev-master": "9.2-dev"
                 }
             },
             "autoload": {
@@ -1988,7 +1983,7 @@
                     "type": "github"
                 }
             ],
-            "time": "2020-08-07T09:12:30+00:00"
+            "time": "2020-07-13T17:55:55+00:00"
         },
         {
             "name": "sebastian/code-unit",
@@ -2162,59 +2157,6 @@
                 }
             ],
             "time": "2020-06-26T12:05:46+00:00"
-        },
-        {
-            "name": "sebastian/complexity",
-            "version": "2.0.0",
-            "source": {
-                "type": "git",
-                "url": "https://github.com/sebastianbergmann/complexity.git",
-                "reference": "33fcd6a26656c6546f70871244ecba4b4dced097"
-            },
-            "dist": {
-                "type": "zip",
-                "url": "https://api.github.com/repos/sebastianbergmann/complexity/zipball/33fcd6a26656c6546f70871244ecba4b4dced097",
-                "reference": "33fcd6a26656c6546f70871244ecba4b4dced097",
-                "shasum": ""
-            },
-            "require": {
-                "nikic/php-parser": "^4.7",
-                "php": "^7.3 || ^8.0"
-            },
-            "require-dev": {
-                "phpunit/phpunit": "^9.2"
-            },
-            "type": "library",
-            "extra": {
-                "branch-alias": {
-                    "dev-master": "2.0-dev"
-                }
-            },
-            "autoload": {
-                "classmap": [
-                    "src/"
-                ]
-            },
-            "notification-url": "https://packagist.org/downloads/",
-            "license": [
-                "BSD-3-Clause"
-            ],
-            "authors": [
-                {
-                    "name": "Sebastian Bergmann",
-                    "email": "sebastian@phpunit.de",
-                    "role": "lead"
-                }
-            ],
-            "description": "Library for calculating the complexity of PHP code units",
-            "homepage": "https://github.com/sebastianbergmann/complexity",
-            "funding": [
-                {
-                    "url": "https://github.com/sebastianbergmann",
-                    "type": "github"
-                }
-            ],
-            "time": "2020-07-25T14:01:34+00:00"
         },
         {
             "name": "sebastian/diff",
@@ -2412,26 +2354,26 @@
         },
         {
             "name": "sebastian/global-state",
-            "version": "5.0.0",
+            "version": "4.0.0",
             "source": {
                 "type": "git",
                 "url": "https://github.com/sebastianbergmann/global-state.git",
-                "reference": "22ae663c951bdc39da96603edc3239ed3a299097"
-            },
-            "dist": {
-                "type": "zip",
-                "url": "https://api.github.com/repos/sebastianbergmann/global-state/zipball/22ae663c951bdc39da96603edc3239ed3a299097",
-                "reference": "22ae663c951bdc39da96603edc3239ed3a299097",
-                "shasum": ""
-            },
-            "require": {
-                "php": "^7.3 || ^8.0",
+                "reference": "bdb1e7c79e592b8c82cb1699be3c8743119b8a72"
+            },
+            "dist": {
+                "type": "zip",
+                "url": "https://api.github.com/repos/sebastianbergmann/global-state/zipball/bdb1e7c79e592b8c82cb1699be3c8743119b8a72",
+                "reference": "bdb1e7c79e592b8c82cb1699be3c8743119b8a72",
+                "shasum": ""
+            },
+            "require": {
+                "php": "^7.3",
                 "sebastian/object-reflector": "^2.0",
                 "sebastian/recursion-context": "^4.0"
             },
             "require-dev": {
                 "ext-dom": "*",
-                "phpunit/phpunit": "^9.3"
+                "phpunit/phpunit": "^9.0"
             },
             "suggest": {
                 "ext-uopz": "*"
@@ -2439,7 +2381,7 @@
             "type": "library",
             "extra": {
                 "branch-alias": {
-                    "dev-master": "5.0-dev"
+                    "dev-master": "4.0-dev"
                 }
             },
             "autoload": {
@@ -2462,39 +2404,246 @@
             "keywords": [
                 "global state"
             ],
+            "time": "2020-02-07T06:11:37+00:00"
+        },
+        {
+            "name": "sebastian/object-enumerator",
+            "version": "4.0.2",
+            "source": {
+                "type": "git",
+                "url": "https://github.com/sebastianbergmann/object-enumerator.git",
+                "reference": "074fed2d0a6d08e1677dd8ce9d32aecb384917b8"
+            },
+            "dist": {
+                "type": "zip",
+                "url": "https://api.github.com/repos/sebastianbergmann/object-enumerator/zipball/074fed2d0a6d08e1677dd8ce9d32aecb384917b8",
+                "reference": "074fed2d0a6d08e1677dd8ce9d32aecb384917b8",
+                "shasum": ""
+            },
+            "require": {
+                "php": "^7.3 || ^8.0",
+                "sebastian/object-reflector": "^2.0",
+                "sebastian/recursion-context": "^4.0"
+            },
+            "require-dev": {
+                "phpunit/phpunit": "^9.0"
+            },
+            "type": "library",
+            "extra": {
+                "branch-alias": {
+                    "dev-master": "4.0-dev"
+                }
+            },
+            "autoload": {
+                "classmap": [
+                    "src/"
+                ]
+            },
+            "notification-url": "https://packagist.org/downloads/",
+            "license": [
+                "BSD-3-Clause"
+            ],
+            "authors": [
+                {
+                    "name": "Sebastian Bergmann",
+                    "email": "sebastian@phpunit.de"
+                }
+            ],
+            "description": "Traverses array structures and object graphs to enumerate all referenced objects",
+            "homepage": "https://github.com/sebastianbergmann/object-enumerator/",
             "funding": [
                 {
                     "url": "https://github.com/sebastianbergmann",
                     "type": "github"
                 }
             ],
-            "time": "2020-08-07T04:09:03+00:00"
-        },
-        {
-            "name": "sebastian/lines-of-code",
-            "version": "1.0.0",
-            "source": {
-                "type": "git",
-                "url": "https://github.com/sebastianbergmann/lines-of-code.git",
-                "reference": "e02bf626f404b5daec382a7b8a6a4456e49017e5"
-            },
-            "dist": {
-                "type": "zip",
-                "url": "https://api.github.com/repos/sebastianbergmann/lines-of-code/zipball/e02bf626f404b5daec382a7b8a6a4456e49017e5",
-                "reference": "e02bf626f404b5daec382a7b8a6a4456e49017e5",
-                "shasum": ""
-            },
-            "require": {
-                "nikic/php-parser": "^4.6",
+            "time": "2020-06-26T12:11:32+00:00"
+        },
+        {
+            "name": "sebastian/object-reflector",
+            "version": "2.0.2",
+            "source": {
+                "type": "git",
+                "url": "https://github.com/sebastianbergmann/object-reflector.git",
+                "reference": "127a46f6b057441b201253526f81d5406d6c7840"
+            },
+            "dist": {
+                "type": "zip",
+                "url": "https://api.github.com/repos/sebastianbergmann/object-reflector/zipball/127a46f6b057441b201253526f81d5406d6c7840",
+                "reference": "127a46f6b057441b201253526f81d5406d6c7840",
+                "shasum": ""
+            },
+            "require": {
                 "php": "^7.3 || ^8.0"
             },
             "require-dev": {
+                "phpunit/phpunit": "^9.0"
+            },
+            "type": "library",
+            "extra": {
+                "branch-alias": {
+                    "dev-master": "2.0-dev"
+                }
+            },
+            "autoload": {
+                "classmap": [
+                    "src/"
+                ]
+            },
+            "notification-url": "https://packagist.org/downloads/",
+            "license": [
+                "BSD-3-Clause"
+            ],
+            "authors": [
+                {
+                    "name": "Sebastian Bergmann",
+                    "email": "sebastian@phpunit.de"
+                }
+            ],
+            "description": "Allows reflection of object attributes, including inherited and non-public ones",
+            "homepage": "https://github.com/sebastianbergmann/object-reflector/",
+            "funding": [
+                {
+                    "url": "https://github.com/sebastianbergmann",
+                    "type": "github"
+                }
+            ],
+            "time": "2020-06-26T12:12:55+00:00"
+        },
+        {
+            "name": "sebastian/recursion-context",
+            "version": "4.0.2",
+            "source": {
+                "type": "git",
+                "url": "https://github.com/sebastianbergmann/recursion-context.git",
+                "reference": "062231bf61d2b9448c4fa5a7643b5e1829c11d63"
+            },
+            "dist": {
+                "type": "zip",
+                "url": "https://api.github.com/repos/sebastianbergmann/recursion-context/zipball/062231bf61d2b9448c4fa5a7643b5e1829c11d63",
+                "reference": "062231bf61d2b9448c4fa5a7643b5e1829c11d63",
+                "shasum": ""
+            },
+            "require": {
+                "php": "^7.3 || ^8.0"
+            },
+            "require-dev": {
+                "phpunit/phpunit": "^9.0"
+            },
+            "type": "library",
+            "extra": {
+                "branch-alias": {
+                    "dev-master": "4.0-dev"
+                }
+            },
+            "autoload": {
+                "classmap": [
+                    "src/"
+                ]
+            },
+            "notification-url": "https://packagist.org/downloads/",
+            "license": [
+                "BSD-3-Clause"
+            ],
+            "authors": [
+                {
+                    "name": "Sebastian Bergmann",
+                    "email": "sebastian@phpunit.de"
+                },
+                {
+                    "name": "Jeff Welch",
+                    "email": "whatthejeff@gmail.com"
+                },
+                {
+                    "name": "Adam Harvey",
+                    "email": "aharvey@php.net"
+                }
+            ],
+            "description": "Provides functionality to recursively process PHP variables",
+            "homepage": "http://www.github.com/sebastianbergmann/recursion-context",
+            "funding": [
+                {
+                    "url": "https://github.com/sebastianbergmann",
+                    "type": "github"
+                }
+            ],
+            "time": "2020-06-26T12:14:17+00:00"
+        },
+        {
+            "name": "sebastian/resource-operations",
+            "version": "3.0.2",
+            "source": {
+                "type": "git",
+                "url": "https://github.com/sebastianbergmann/resource-operations.git",
+                "reference": "0653718a5a629b065e91f774595267f8dc32e213"
+            },
+            "dist": {
+                "type": "zip",
+                "url": "https://api.github.com/repos/sebastianbergmann/resource-operations/zipball/0653718a5a629b065e91f774595267f8dc32e213",
+                "reference": "0653718a5a629b065e91f774595267f8dc32e213",
+                "shasum": ""
+            },
+            "require": {
+                "php": "^7.3 || ^8.0"
+            },
+            "require-dev": {
+                "phpunit/phpunit": "^9.0"
+            },
+            "type": "library",
+            "extra": {
+                "branch-alias": {
+                    "dev-master": "3.0-dev"
+                }
+            },
+            "autoload": {
+                "classmap": [
+                    "src/"
+                ]
+            },
+            "notification-url": "https://packagist.org/downloads/",
+            "license": [
+                "BSD-3-Clause"
+            ],
+            "authors": [
+                {
+                    "name": "Sebastian Bergmann",
+                    "email": "sebastian@phpunit.de"
+                }
+            ],
+            "description": "Provides a list of PHP built-in functions that operate on resources",
+            "homepage": "https://www.github.com/sebastianbergmann/resource-operations",
+            "funding": [
+                {
+                    "url": "https://github.com/sebastianbergmann",
+                    "type": "github"
+                }
+            ],
+            "time": "2020-06-26T12:16:22+00:00"
+        },
+        {
+            "name": "sebastian/type",
+            "version": "2.2.1",
+            "source": {
+                "type": "git",
+                "url": "https://github.com/sebastianbergmann/type.git",
+                "reference": "86991e2b33446cd96e648c18bcdb1e95afb2c05a"
+            },
+            "dist": {
+                "type": "zip",
+                "url": "https://api.github.com/repos/sebastianbergmann/type/zipball/86991e2b33446cd96e648c18bcdb1e95afb2c05a",
+                "reference": "86991e2b33446cd96e648c18bcdb1e95afb2c05a",
+                "shasum": ""
+            },
+            "require": {
+                "php": "^7.3 || ^8.0"
+            },
+            "require-dev": {
                 "phpunit/phpunit": "^9.2"
             },
             "type": "library",
             "extra": {
                 "branch-alias": {
-                    "dev-master": "1.0-dev"
+                    "dev-master": "2.2-dev"
                 }
             },
             "autoload": {
@@ -2513,254 +2662,37 @@
                     "role": "lead"
                 }
             ],
-            "description": "Library for counting the lines of code in PHP source code",
-            "homepage": "https://github.com/sebastianbergmann/lines-of-code",
+            "description": "Collection of value objects that represent the types of the PHP type system",
+            "homepage": "https://github.com/sebastianbergmann/type",
             "funding": [
                 {
                     "url": "https://github.com/sebastianbergmann",
                     "type": "github"
                 }
             ],
-            "time": "2020-07-22T18:33:42+00:00"
-        },
-        {
-            "name": "sebastian/object-enumerator",
-            "version": "4.0.2",
-            "source": {
-                "type": "git",
-                "url": "https://github.com/sebastianbergmann/object-enumerator.git",
-                "reference": "074fed2d0a6d08e1677dd8ce9d32aecb384917b8"
-            },
-            "dist": {
-                "type": "zip",
-                "url": "https://api.github.com/repos/sebastianbergmann/object-enumerator/zipball/074fed2d0a6d08e1677dd8ce9d32aecb384917b8",
-                "reference": "074fed2d0a6d08e1677dd8ce9d32aecb384917b8",
-                "shasum": ""
-            },
-            "require": {
-                "php": "^7.3 || ^8.0",
-                "sebastian/object-reflector": "^2.0",
-                "sebastian/recursion-context": "^4.0"
-            },
-            "require-dev": {
-                "phpunit/phpunit": "^9.0"
-            },
-            "type": "library",
-            "extra": {
-                "branch-alias": {
-                    "dev-master": "4.0-dev"
-                }
-            },
-            "autoload": {
-                "classmap": [
-                    "src/"
-                ]
-            },
-            "notification-url": "https://packagist.org/downloads/",
-            "license": [
-                "BSD-3-Clause"
-            ],
-            "authors": [
-                {
-                    "name": "Sebastian Bergmann",
-                    "email": "sebastian@phpunit.de"
-                }
-            ],
-            "description": "Traverses array structures and object graphs to enumerate all referenced objects",
-            "homepage": "https://github.com/sebastianbergmann/object-enumerator/",
-            "funding": [
-                {
-                    "url": "https://github.com/sebastianbergmann",
-                    "type": "github"
-                }
-            ],
-            "time": "2020-06-26T12:11:32+00:00"
-        },
-        {
-            "name": "sebastian/object-reflector",
-            "version": "2.0.2",
-            "source": {
-                "type": "git",
-                "url": "https://github.com/sebastianbergmann/object-reflector.git",
-                "reference": "127a46f6b057441b201253526f81d5406d6c7840"
-            },
-            "dist": {
-                "type": "zip",
-                "url": "https://api.github.com/repos/sebastianbergmann/object-reflector/zipball/127a46f6b057441b201253526f81d5406d6c7840",
-                "reference": "127a46f6b057441b201253526f81d5406d6c7840",
+            "time": "2020-07-05T08:31:53+00:00"
+        },
+        {
+            "name": "sebastian/version",
+            "version": "3.0.1",
+            "source": {
+                "type": "git",
+                "url": "https://github.com/sebastianbergmann/version.git",
+                "reference": "626586115d0ed31cb71483be55beb759b5af5a3c"
+            },
+            "dist": {
+                "type": "zip",
+                "url": "https://api.github.com/repos/sebastianbergmann/version/zipball/626586115d0ed31cb71483be55beb759b5af5a3c",
+                "reference": "626586115d0ed31cb71483be55beb759b5af5a3c",
                 "shasum": ""
             },
             "require": {
                 "php": "^7.3 || ^8.0"
             },
-            "require-dev": {
-                "phpunit/phpunit": "^9.0"
-            },
-            "type": "library",
-            "extra": {
-                "branch-alias": {
-                    "dev-master": "2.0-dev"
-                }
-            },
-            "autoload": {
-                "classmap": [
-                    "src/"
-                ]
-            },
-            "notification-url": "https://packagist.org/downloads/",
-            "license": [
-                "BSD-3-Clause"
-            ],
-            "authors": [
-                {
-                    "name": "Sebastian Bergmann",
-                    "email": "sebastian@phpunit.de"
-                }
-            ],
-            "description": "Allows reflection of object attributes, including inherited and non-public ones",
-            "homepage": "https://github.com/sebastianbergmann/object-reflector/",
-            "funding": [
-                {
-                    "url": "https://github.com/sebastianbergmann",
-                    "type": "github"
-                }
-            ],
-            "time": "2020-06-26T12:12:55+00:00"
-        },
-        {
-            "name": "sebastian/recursion-context",
-            "version": "4.0.2",
-            "source": {
-                "type": "git",
-                "url": "https://github.com/sebastianbergmann/recursion-context.git",
-                "reference": "062231bf61d2b9448c4fa5a7643b5e1829c11d63"
-            },
-            "dist": {
-                "type": "zip",
-                "url": "https://api.github.com/repos/sebastianbergmann/recursion-context/zipball/062231bf61d2b9448c4fa5a7643b5e1829c11d63",
-                "reference": "062231bf61d2b9448c4fa5a7643b5e1829c11d63",
-                "shasum": ""
-            },
-            "require": {
-                "php": "^7.3 || ^8.0"
-            },
-            "require-dev": {
-                "phpunit/phpunit": "^9.0"
-            },
-            "type": "library",
-            "extra": {
-                "branch-alias": {
-                    "dev-master": "4.0-dev"
-                }
-            },
-            "autoload": {
-                "classmap": [
-                    "src/"
-                ]
-            },
-            "notification-url": "https://packagist.org/downloads/",
-            "license": [
-                "BSD-3-Clause"
-            ],
-            "authors": [
-                {
-                    "name": "Sebastian Bergmann",
-                    "email": "sebastian@phpunit.de"
-                },
-                {
-                    "name": "Jeff Welch",
-                    "email": "whatthejeff@gmail.com"
-                },
-                {
-                    "name": "Adam Harvey",
-                    "email": "aharvey@php.net"
-                }
-            ],
-            "description": "Provides functionality to recursively process PHP variables",
-            "homepage": "http://www.github.com/sebastianbergmann/recursion-context",
-            "funding": [
-                {
-                    "url": "https://github.com/sebastianbergmann",
-                    "type": "github"
-                }
-            ],
-            "time": "2020-06-26T12:14:17+00:00"
-        },
-        {
-            "name": "sebastian/resource-operations",
-            "version": "3.0.2",
-            "source": {
-                "type": "git",
-                "url": "https://github.com/sebastianbergmann/resource-operations.git",
-                "reference": "0653718a5a629b065e91f774595267f8dc32e213"
-            },
-            "dist": {
-                "type": "zip",
-                "url": "https://api.github.com/repos/sebastianbergmann/resource-operations/zipball/0653718a5a629b065e91f774595267f8dc32e213",
-                "reference": "0653718a5a629b065e91f774595267f8dc32e213",
-                "shasum": ""
-            },
-            "require": {
-                "php": "^7.3 || ^8.0"
-            },
-            "require-dev": {
-                "phpunit/phpunit": "^9.0"
-            },
             "type": "library",
             "extra": {
                 "branch-alias": {
                     "dev-master": "3.0-dev"
-                }
-            },
-            "autoload": {
-                "classmap": [
-                    "src/"
-                ]
-            },
-            "notification-url": "https://packagist.org/downloads/",
-            "license": [
-                "BSD-3-Clause"
-            ],
-            "authors": [
-                {
-                    "name": "Sebastian Bergmann",
-                    "email": "sebastian@phpunit.de"
-                }
-            ],
-            "description": "Provides a list of PHP built-in functions that operate on resources",
-            "homepage": "https://www.github.com/sebastianbergmann/resource-operations",
-            "funding": [
-                {
-                    "url": "https://github.com/sebastianbergmann",
-                    "type": "github"
-                }
-            ],
-            "time": "2020-06-26T12:16:22+00:00"
-        },
-        {
-            "name": "sebastian/type",
-            "version": "2.2.1",
-            "source": {
-                "type": "git",
-                "url": "https://github.com/sebastianbergmann/type.git",
-                "reference": "86991e2b33446cd96e648c18bcdb1e95afb2c05a"
-            },
-            "dist": {
-                "type": "zip",
-                "url": "https://api.github.com/repos/sebastianbergmann/type/zipball/86991e2b33446cd96e648c18bcdb1e95afb2c05a",
-                "reference": "86991e2b33446cd96e648c18bcdb1e95afb2c05a",
-                "shasum": ""
-            },
-            "require": {
-                "php": "^7.3 || ^8.0"
-            },
-            "require-dev": {
-                "phpunit/phpunit": "^9.2"
-            },
-            "type": "library",
-            "extra": {
-                "branch-alias": {
-                    "dev-master": "2.2-dev"
                 }
             },
             "autoload": {
@@ -2779,55 +2711,6 @@
                     "role": "lead"
                 }
             ],
-            "description": "Collection of value objects that represent the types of the PHP type system",
-            "homepage": "https://github.com/sebastianbergmann/type",
-            "funding": [
-                {
-                    "url": "https://github.com/sebastianbergmann",
-                    "type": "github"
-                }
-            ],
-            "time": "2020-07-05T08:31:53+00:00"
-        },
-        {
-            "name": "sebastian/version",
-            "version": "3.0.1",
-            "source": {
-                "type": "git",
-                "url": "https://github.com/sebastianbergmann/version.git",
-                "reference": "626586115d0ed31cb71483be55beb759b5af5a3c"
-            },
-            "dist": {
-                "type": "zip",
-                "url": "https://api.github.com/repos/sebastianbergmann/version/zipball/626586115d0ed31cb71483be55beb759b5af5a3c",
-                "reference": "626586115d0ed31cb71483be55beb759b5af5a3c",
-                "shasum": ""
-            },
-            "require": {
-                "php": "^7.3 || ^8.0"
-            },
-            "type": "library",
-            "extra": {
-                "branch-alias": {
-                    "dev-master": "3.0-dev"
-                }
-            },
-            "autoload": {
-                "classmap": [
-                    "src/"
-                ]
-            },
-            "notification-url": "https://packagist.org/downloads/",
-            "license": [
-                "BSD-3-Clause"
-            ],
-            "authors": [
-                {
-                    "name": "Sebastian Bergmann",
-                    "email": "sebastian@phpunit.de",
-                    "role": "lead"
-                }
-            ],
             "description": "Library that helps with managing the version number of Git-hosted PHP projects",
             "homepage": "https://github.com/sebastianbergmann/version",
             "funding": [
@@ -2840,11 +2723,7 @@
         },
         {
             "name": "symfony/polyfill-ctype",
-<<<<<<< HEAD
             "version": "v1.18.0",
-=======
-            "version": "v1.18.1",
->>>>>>> 9bd6d5c6
             "source": {
                 "type": "git",
                 "url": "https://github.com/symfony/polyfill-ctype.git",
