{
    "_readme": [
        "This file locks the dependencies of your project to a known state",
        "Read more about it at https://getcomposer.org/doc/01-basic-usage.md#installing-dependencies",
        "This file is @generated automatically"
    ],
<<<<<<< HEAD
    "content-hash": "3d8a629a55ee0852b6a5277723c51904",
=======
    "content-hash": "39ec9b1c108888c32a660f3bc2c400c4",
>>>>>>> c70b80c2
    "packages": [
        {
            "name": "adhocore/json-comment",
            "version": "1.1.2",
            "source": {
                "type": "git",
                "url": "https://github.com/adhocore/php-json-comment.git",
                "reference": "fc2f76979f0a44a5f5bc2a2b600d0762fe0e78e7"
            },
            "dist": {
                "type": "zip",
                "url": "https://api.github.com/repos/adhocore/php-json-comment/zipball/fc2f76979f0a44a5f5bc2a2b600d0762fe0e78e7",
                "reference": "fc2f76979f0a44a5f5bc2a2b600d0762fe0e78e7",
                "shasum": ""
            },
            "require": {
                "ext-ctype": "*",
                "php": ">=7.0"
            },
            "require-dev": {
                "phpunit/phpunit": "^6.5 || ^7.5 || ^8.5"
            },
            "type": "library",
            "autoload": {
                "psr-4": {
                    "Ahc\\Json\\": "src/"
                }
            },
            "notification-url": "https://packagist.org/downloads/",
            "license": [
                "MIT"
            ],
            "authors": [
                {
                    "name": "Jitendra Adhikari",
                    "email": "jiten.adhikary@gmail.com"
                }
            ],
            "description": "Lightweight JSON comment stripper library for PHP",
            "keywords": [
                "comment",
                "json",
                "strip-comment"
            ],
            "support": {
                "issues": "https://github.com/adhocore/php-json-comment/issues",
                "source": "https://github.com/adhocore/php-json-comment/tree/1.1.2"
            },
            "funding": [
                {
                    "url": "https://paypal.me/ji10",
                    "type": "custom"
                }
            ],
            "time": "2021-04-09T03:06:06+00:00"
        },
        {
            "name": "brick/math",
            "version": "0.9.3",
            "source": {
                "type": "git",
                "url": "https://github.com/brick/math.git",
                "reference": "ca57d18f028f84f777b2168cd1911b0dee2343ae"
            },
            "dist": {
                "type": "zip",
                "url": "https://api.github.com/repos/brick/math/zipball/ca57d18f028f84f777b2168cd1911b0dee2343ae",
                "reference": "ca57d18f028f84f777b2168cd1911b0dee2343ae",
                "shasum": ""
            },
            "require": {
                "ext-json": "*",
                "php": "^7.1 || ^8.0"
            },
            "require-dev": {
                "php-coveralls/php-coveralls": "^2.2",
                "phpunit/phpunit": "^7.5.15 || ^8.5 || ^9.0",
                "vimeo/psalm": "4.9.2"
            },
            "type": "library",
            "autoload": {
                "psr-4": {
                    "Brick\\Math\\": "src/"
                }
            },
            "notification-url": "https://packagist.org/downloads/",
            "license": [
                "MIT"
            ],
            "description": "Arbitrary-precision arithmetic library",
            "keywords": [
                "Arbitrary-precision",
                "BigInteger",
                "BigRational",
                "arithmetic",
                "bigdecimal",
                "bignum",
                "brick",
                "math"
            ],
            "support": {
                "issues": "https://github.com/brick/math/issues",
                "source": "https://github.com/brick/math/tree/0.9.3"
            },
            "funding": [
                {
                    "url": "https://github.com/BenMorel",
                    "type": "github"
                },
                {
                    "url": "https://tidelift.com/funding/github/packagist/brick/math",
                    "type": "tidelift"
                }
            ],
            "time": "2021-08-15T20:50:18+00:00"
        },
        {
            "name": "fgrosse/phpasn1",
            "version": "v2.3.0",
            "source": {
                "type": "git",
                "url": "https://github.com/fgrosse/PHPASN1.git",
                "reference": "20299033c35f4300eb656e7e8e88cf52d1d6694e"
            },
            "dist": {
                "type": "zip",
                "url": "https://api.github.com/repos/fgrosse/PHPASN1/zipball/20299033c35f4300eb656e7e8e88cf52d1d6694e",
                "reference": "20299033c35f4300eb656e7e8e88cf52d1d6694e",
                "shasum": ""
            },
            "require": {
                "php": ">=7.0.0"
            },
            "require-dev": {
                "phpunit/phpunit": "~6.3",
                "satooshi/php-coveralls": "~2.0"
            },
            "suggest": {
                "ext-bcmath": "BCmath is the fallback extension for big integer calculations",
                "ext-curl": "For loading OID information from the web if they have not bee defined statically",
                "ext-gmp": "GMP is the preferred extension for big integer calculations",
                "phpseclib/bcmath_compat": "BCmath polyfill for servers where neither GMP nor BCmath is available"
            },
            "type": "library",
            "extra": {
                "branch-alias": {
                    "dev-master": "2.0.x-dev"
                }
            },
            "autoload": {
                "psr-4": {
                    "FG\\": "lib/"
                }
            },
            "notification-url": "https://packagist.org/downloads/",
            "license": [
                "MIT"
            ],
            "authors": [
                {
                    "name": "Friedrich Große",
                    "email": "friedrich.grosse@gmail.com",
                    "homepage": "https://github.com/FGrosse",
                    "role": "Author"
                },
                {
                    "name": "All contributors",
                    "homepage": "https://github.com/FGrosse/PHPASN1/contributors"
                }
            ],
            "description": "A PHP Framework that allows you to encode and decode arbitrary ASN.1 structures using the ITU-T X.690 Encoding Rules.",
            "homepage": "https://github.com/FGrosse/PHPASN1",
            "keywords": [
                "DER",
                "asn.1",
                "asn1",
                "ber",
                "binary",
                "decoding",
                "encoding",
                "x.509",
                "x.690",
                "x509",
                "x690"
            ],
            "support": {
                "issues": "https://github.com/fgrosse/PHPASN1/issues",
                "source": "https://github.com/fgrosse/PHPASN1/tree/v2.3.0"
            },
            "time": "2021-04-24T19:01:55+00:00"
        },
        {
            "name": "nethergames/bedrock-protocol",
            "version": "dev-master",
            "source": {
                "type": "git",
                "url": "https://github.com/NetherGamesMC/BedrockProtocol.git",
                "reference": "10d6338bbc8e5b2df7289ef32d74ead4788d2d4b"
            },
            "dist": {
                "type": "zip",
                "url": "https://api.github.com/repos/NetherGamesMC/BedrockProtocol/zipball/10d6338bbc8e5b2df7289ef32d74ead4788d2d4b",
                "reference": "10d6338bbc8e5b2df7289ef32d74ead4788d2d4b",
                "shasum": ""
            },
            "require": {
                "ext-json": "*",
                "netresearch/jsonmapper": "^4.0",
                "php": "^7.4 || ^8.0",
                "pocketmine/binaryutils": "^0.2.0",
                "pocketmine/color": "^0.2.0",
                "pocketmine/math": "^0.3.0",
                "pocketmine/nbt": "^0.3.0",
                "ramsey/uuid": "^4.1"
            },
            "require-dev": {
                "phpstan/phpstan": "0.12.99",
                "phpstan/phpstan-phpunit": "^0.12.21",
                "phpstan/phpstan-strict-rules": "^0.12.10",
                "phpunit/phpunit": "^9.5"
            },
            "default-branch": true,
            "type": "library",
            "autoload": {
                "psr-4": {
                    "pocketmine\\network\\mcpe\\protocol\\": "src/"
                }
            },
            "autoload-dev": {
                "psr-4": {
                    "pocketmine\\network\\mcpe\\protocol\\": "tests/phpunit/"
                }
            },
            "license": [
                "LGPL-3.0"
            ],
            "description": "An implementation of the Minecraft: Bedrock Edition protocol in PHP",
            "support": {
                "source": "https://github.com/NetherGamesMC/BedrockProtocol/tree/master"
            },
            "time": "2021-09-22T07:05:32+00:00"
        },
        {
            "name": "netresearch/jsonmapper",
            "version": "v4.0.0",
            "source": {
                "type": "git",
                "url": "https://github.com/cweiske/jsonmapper.git",
                "reference": "8bbc021a8edb2e4a7ea2f8ad4fa9ec9dce2fcb8d"
            },
            "dist": {
                "type": "zip",
                "url": "https://api.github.com/repos/cweiske/jsonmapper/zipball/8bbc021a8edb2e4a7ea2f8ad4fa9ec9dce2fcb8d",
                "reference": "8bbc021a8edb2e4a7ea2f8ad4fa9ec9dce2fcb8d",
                "shasum": ""
            },
            "require": {
                "ext-json": "*",
                "ext-pcre": "*",
                "ext-reflection": "*",
                "ext-spl": "*",
                "php": ">=7.1"
            },
            "require-dev": {
                "phpunit/phpunit": "~7.5 || ~8.0 || ~9.0",
                "squizlabs/php_codesniffer": "~3.5"
            },
            "type": "library",
            "autoload": {
                "psr-0": {
                    "JsonMapper": "src/"
                }
            },
            "notification-url": "https://packagist.org/downloads/",
            "license": [
                "OSL-3.0"
            ],
            "authors": [
                {
                    "name": "Christian Weiske",
                    "email": "cweiske@cweiske.de",
                    "homepage": "http://github.com/cweiske/jsonmapper/",
                    "role": "Developer"
                }
            ],
            "description": "Map nested JSON structures onto PHP classes",
            "support": {
                "email": "cweiske@cweiske.de",
                "issues": "https://github.com/cweiske/jsonmapper/issues",
                "source": "https://github.com/cweiske/jsonmapper/tree/v4.0.0"
            },
            "time": "2020-12-01T19:48:11+00:00"
        },
        {
            "name": "pocketmine/binaryutils",
            "version": "0.2.1",
            "source": {
                "type": "git",
                "url": "https://github.com/pmmp/BinaryUtils.git",
                "reference": "8cd078e2426f8100331f2d73bef10f481dad6cde"
            },
            "dist": {
                "type": "zip",
                "url": "https://api.github.com/repos/pmmp/BinaryUtils/zipball/8cd078e2426f8100331f2d73bef10f481dad6cde",
                "reference": "8cd078e2426f8100331f2d73bef10f481dad6cde",
                "shasum": ""
            },
            "require": {
                "php": "^7.4 || ^8.0",
                "php-64bit": "*"
            },
            "require-dev": {
                "phpstan/extension-installer": "^1.0",
                "phpstan/phpstan": "0.12.85",
                "phpstan/phpstan-strict-rules": "^0.12.4"
            },
            "type": "library",
            "autoload": {
                "psr-4": {
                    "pocketmine\\utils\\": "src/"
                }
            },
            "notification-url": "https://packagist.org/downloads/",
            "license": [
                "LGPL-3.0"
            ],
            "description": "Classes and methods for conveniently handling binary data",
            "support": {
                "issues": "https://github.com/pmmp/BinaryUtils/issues",
                "source": "https://github.com/pmmp/BinaryUtils/tree/0.2.1"
            },
            "time": "2021-05-30T19:42:57+00:00"
        },
        {
            "name": "pocketmine/callback-validator",
            "version": "1.0.3",
            "source": {
                "type": "git",
                "url": "https://github.com/pmmp/CallbackValidator.git",
                "reference": "64787469766bcaa7e5885242e85c23c25e8c55a2"
            },
            "dist": {
                "type": "zip",
                "url": "https://api.github.com/repos/pmmp/CallbackValidator/zipball/64787469766bcaa7e5885242e85c23c25e8c55a2",
                "reference": "64787469766bcaa7e5885242e85c23c25e8c55a2",
                "shasum": ""
            },
            "require": {
                "ext-reflection": "*",
                "php": "^7.1 || ^8.0"
            },
            "replace": {
                "daverandom/callback-validator": "*"
            },
            "require-dev": {
                "phpstan/extension-installer": "^1.0",
                "phpstan/phpstan": "0.12.59",
                "phpstan/phpstan-strict-rules": "^0.12.4",
                "phpunit/phpunit": "^7.5 || ^8.5 || ^9.0"
            },
            "type": "library",
            "autoload": {
                "psr-4": {
                    "DaveRandom\\CallbackValidator\\": "src/"
                }
            },
            "notification-url": "https://packagist.org/downloads/",
            "license": [
                "MIT"
            ],
            "authors": [
                {
                    "name": "Chris Wright",
                    "email": "cw@daverandom.com"
                }
            ],
            "description": "Fork of daverandom/callback-validator - Tools for validating callback signatures",
            "support": {
                "issues": "https://github.com/pmmp/CallbackValidator/issues",
                "source": "https://github.com/pmmp/CallbackValidator/tree/1.0.3"
            },
            "time": "2020-12-11T01:45:37+00:00"
        },
        {
            "name": "pocketmine/classloader",
            "version": "dev-master",
            "source": {
                "type": "git",
                "url": "https://github.com/pmmp/ClassLoader.git",
                "reference": "80226e0917be79ac3230606113e25134a31e6a85"
            },
            "dist": {
                "type": "zip",
                "url": "https://api.github.com/repos/pmmp/ClassLoader/zipball/80226e0917be79ac3230606113e25134a31e6a85",
                "reference": "80226e0917be79ac3230606113e25134a31e6a85",
                "shasum": ""
            },
            "require": {
                "ext-pthreads": "~3.2.0",
                "ext-reflection": "*",
                "php": "^7.2 || ^8.0"
            },
            "conflict": {
                "pocketmine/spl": "<0.4"
            },
            "require-dev": {
                "phpstan/extension-installer": "^1.0",
                "phpstan/phpstan": "0.12.80",
                "phpstan/phpstan-strict-rules": "^0.12.4",
                "phpunit/phpunit": "^8.5 || ^9.5"
            },
            "type": "library",
            "autoload": {
                "classmap": [
                    "./src"
                ]
            },
            "notification-url": "https://packagist.org/downloads/",
            "license": [
                "LGPL-3.0"
            ],
            "description": "Ad-hoc autoloading components used by PocketMine-MP",
            "support": {
                "issues": "https://github.com/pmmp/ClassLoader/issues",
                "source": "https://github.com/pmmp/ClassLoader/tree/master"
            },
            "time": "2021-05-29T23:09:32+00:00"
        },
        {
            "name": "pocketmine/color",
            "version": "0.2.0",
            "source": {
                "type": "git",
                "url": "https://github.com/pmmp/Color.git",
                "reference": "09be6ea6d76f2e33d6813c39d29c22c46c17e1d2"
            },
            "dist": {
                "type": "zip",
                "url": "https://api.github.com/repos/pmmp/Color/zipball/09be6ea6d76f2e33d6813c39d29c22c46c17e1d2",
                "reference": "09be6ea6d76f2e33d6813c39d29c22c46c17e1d2",
                "shasum": ""
            },
            "require": {
                "php": "^7.2 || ^8.0"
            },
            "require-dev": {
                "phpstan/phpstan": "0.12.59",
                "phpstan/phpstan-strict-rules": "^0.12.2"
            },
            "type": "library",
            "autoload": {
                "psr-4": {
                    "pocketmine\\color\\": "src/"
                }
            },
            "notification-url": "https://packagist.org/downloads/",
            "license": [
                "LGPL-3.0"
            ],
            "description": "Color handling library used by PocketMine-MP and related projects",
            "support": {
                "issues": "https://github.com/pmmp/Color/issues",
                "source": "https://github.com/pmmp/Color/tree/0.2.0"
            },
            "time": "2020-12-11T01:24:32+00:00"
        },
        {
            "name": "pocketmine/errorhandler",
            "version": "0.3.0",
            "source": {
                "type": "git",
                "url": "https://github.com/pmmp/ErrorHandler.git",
                "reference": "ec742b209e8056bbe855069c4eff94c9734ea19b"
            },
            "dist": {
                "type": "zip",
                "url": "https://api.github.com/repos/pmmp/ErrorHandler/zipball/ec742b209e8056bbe855069c4eff94c9734ea19b",
                "reference": "ec742b209e8056bbe855069c4eff94c9734ea19b",
                "shasum": ""
            },
            "require": {
                "php": "^7.2 || ^8.0"
            },
            "require-dev": {
                "phpstan/phpstan": "0.12.75",
                "phpstan/phpstan-strict-rules": "^0.12.2"
            },
            "type": "library",
            "autoload": {
                "psr-4": {
                    "pocketmine\\errorhandler\\": "src/"
                }
            },
            "notification-url": "https://packagist.org/downloads/",
            "license": [
                "LGPL-3.0"
            ],
            "description": "Utilities to handle nasty PHP E_* errors in a usable way",
            "support": {
                "issues": "https://github.com/pmmp/ErrorHandler/issues",
                "source": "https://github.com/pmmp/ErrorHandler/tree/0.3.0"
            },
            "time": "2021-02-12T18:56:22+00:00"
        },
        {
            "name": "pocketmine/log",
            "version": "0.3.0",
            "source": {
                "type": "git",
                "url": "https://github.com/pmmp/Log.git",
                "reference": "03ab1316da0b1978a7a1c8dd73e1c2a973cb62ec"
            },
            "dist": {
                "type": "zip",
                "url": "https://api.github.com/repos/pmmp/Log/zipball/03ab1316da0b1978a7a1c8dd73e1c2a973cb62ec",
                "reference": "03ab1316da0b1978a7a1c8dd73e1c2a973cb62ec",
                "shasum": ""
            },
            "require": {
                "php": "^7.4 || ^8.0"
            },
            "conflict": {
                "pocketmine/spl": "<0.4"
            },
            "require-dev": {
                "phpstan/phpstan": "0.12.80",
                "phpstan/phpstan-strict-rules": "^0.12.2"
            },
            "type": "library",
            "autoload": {
                "classmap": [
                    "./src"
                ]
            },
            "notification-url": "https://packagist.org/downloads/",
            "license": [
                "LGPL-3.0"
            ],
            "description": "Logging components used by PocketMine-MP and related projects",
            "support": {
                "issues": "https://github.com/pmmp/Log/issues",
                "source": "https://github.com/pmmp/Log/tree/0.3.0"
            },
            "time": "2021-05-18T21:00:49+00:00"
        },
        {
            "name": "pocketmine/log-pthreads",
            "version": "0.2.0",
            "source": {
                "type": "git",
                "url": "https://github.com/pmmp/LogPthreads.git",
                "reference": "6be3445c48c62eba3922f987f000bb20c81d161f"
            },
            "dist": {
                "type": "zip",
                "url": "https://api.github.com/repos/pmmp/LogPthreads/zipball/6be3445c48c62eba3922f987f000bb20c81d161f",
                "reference": "6be3445c48c62eba3922f987f000bb20c81d161f",
                "shasum": ""
            },
            "require": {
                "ext-pthreads": "~3.2.0",
                "php": "^7.4 || ^8.0",
                "pocketmine/log": "^0.2.0 || ^0.3.0"
            },
            "conflict": {
                "pocketmine/spl": "<0.4"
            },
            "require-dev": {
                "phpstan/extension-installer": "^1.0",
                "phpstan/phpstan": "0.12.88",
                "phpstan/phpstan-strict-rules": "^0.12.4"
            },
            "type": "library",
            "autoload": {
                "classmap": [
                    "./src"
                ]
            },
            "notification-url": "https://packagist.org/downloads/",
            "license": [
                "LGPL-3.0"
            ],
            "description": "Logging components specialized for pthreads used by PocketMine-MP and related projects",
            "support": {
                "issues": "https://github.com/pmmp/LogPthreads/issues",
                "source": "https://github.com/pmmp/LogPthreads/tree/0.2.0"
            },
            "time": "2021-05-18T22:15:28+00:00"
        },
        {
            "name": "pocketmine/math",
            "version": "0.3.0",
            "source": {
                "type": "git",
                "url": "https://github.com/pmmp/Math.git",
                "reference": "83ec067b12c066fc61d9fb129daf7e61ef3b1d63"
            },
            "dist": {
                "type": "zip",
                "url": "https://api.github.com/repos/pmmp/Math/zipball/83ec067b12c066fc61d9fb129daf7e61ef3b1d63",
                "reference": "83ec067b12c066fc61d9fb129daf7e61ef3b1d63",
                "shasum": ""
            },
            "require": {
                "php": "^7.4 || ^8.0",
                "php-64bit": "*"
            },
            "require-dev": {
                "irstea/phpunit-shim": "^8.5 || ^9.5",
                "phpstan/extension-installer": "^1.0",
                "phpstan/phpstan": "0.12.90",
                "phpstan/phpstan-strict-rules": "^0.12.4"
            },
            "type": "library",
            "autoload": {
                "psr-4": {
                    "pocketmine\\math\\": "src/"
                }
            },
            "notification-url": "https://packagist.org/downloads/",
            "license": [
                "LGPL-3.0"
            ],
            "description": "PHP library containing math related code used in PocketMine-MP",
            "support": {
                "issues": "https://github.com/pmmp/Math/issues",
                "source": "https://github.com/pmmp/Math/tree/0.3.0"
            },
            "time": "2021-07-14T18:39:31+00:00"
        },
        {
            "name": "pocketmine/nbt",
            "version": "0.3.0",
            "source": {
                "type": "git",
                "url": "https://github.com/pmmp/NBT.git",
                "reference": "98c4a04b55a915e18f83d3b0c9beb24a71abcd31"
            },
            "dist": {
                "type": "zip",
                "url": "https://api.github.com/repos/pmmp/NBT/zipball/98c4a04b55a915e18f83d3b0c9beb24a71abcd31",
                "reference": "98c4a04b55a915e18f83d3b0c9beb24a71abcd31",
                "shasum": ""
            },
            "require": {
                "php": "^7.4 || ^8.0",
                "php-64bit": "*",
                "pocketmine/binaryutils": "^0.2.0"
            },
            "require-dev": {
                "irstea/phpunit-shim": "^9.5",
                "phpstan/extension-installer": "^1.0",
                "phpstan/phpstan": "0.12.85",
                "phpstan/phpstan-strict-rules": "^0.12.4"
            },
            "type": "library",
            "autoload": {
                "psr-4": {
                    "pocketmine\\nbt\\": "src/"
                }
            },
            "notification-url": "https://packagist.org/downloads/",
            "license": [
                "LGPL-3.0"
            ],
            "description": "PHP library for working with Named Binary Tags",
            "support": {
                "issues": "https://github.com/pmmp/NBT/issues",
                "source": "https://github.com/pmmp/NBT/tree/0.3.0"
            },
            "time": "2021-05-18T15:46:33+00:00"
        },
        {
            "name": "pocketmine/raklib",
            "version": "0.14.2",
            "source": {
                "type": "git",
                "url": "https://github.com/pmmp/RakLib.git",
                "reference": "e3a861187470e1facc6625040128f447ebbcbaec"
            },
            "dist": {
                "type": "zip",
                "url": "https://api.github.com/repos/pmmp/RakLib/zipball/e3a861187470e1facc6625040128f447ebbcbaec",
                "reference": "e3a861187470e1facc6625040128f447ebbcbaec",
                "shasum": ""
            },
            "require": {
                "ext-sockets": "*",
                "php": "^8.0",
                "php-64bit": "*",
                "php-ipv6": "*",
                "pocketmine/binaryutils": "^0.2.0",
                "pocketmine/log": "^0.3.0 || ^0.4.0"
            },
            "require-dev": {
                "phpstan/phpstan": "0.12.99",
                "phpstan/phpstan-strict-rules": "^0.12.2"
            },
            "type": "library",
            "autoload": {
                "psr-4": {
                    "raklib\\": "src/"
                }
            },
            "notification-url": "https://packagist.org/downloads/",
            "license": [
                "GPL-3.0"
            ],
            "description": "A RakNet server implementation written in PHP",
            "support": {
                "issues": "https://github.com/pmmp/RakLib/issues",
                "source": "https://github.com/pmmp/RakLib/tree/0.14.2"
            },
            "time": "2021-10-04T20:39:11+00:00"
        },
        {
            "name": "pocketmine/raklib-ipc",
            "version": "0.1.1",
            "source": {
                "type": "git",
                "url": "https://github.com/pmmp/RakLibIpc.git",
                "reference": "922a6444b0c6c7daaa5aa5a832107e1ec4738aed"
            },
            "dist": {
                "type": "zip",
                "url": "https://api.github.com/repos/pmmp/RakLibIpc/zipball/922a6444b0c6c7daaa5aa5a832107e1ec4738aed",
                "reference": "922a6444b0c6c7daaa5aa5a832107e1ec4738aed",
                "shasum": ""
            },
            "require": {
                "php": "^7.4 || ^8.0",
                "php-64bit": "*",
                "pocketmine/binaryutils": "^0.2.0",
                "pocketmine/raklib": "^0.13.1 || ^0.14.0"
            },
            "require-dev": {
                "phpstan/phpstan": "0.12.81",
                "phpstan/phpstan-strict-rules": "^0.12.2"
            },
            "type": "library",
            "autoload": {
                "psr-4": {
                    "raklib\\server\\ipc\\": "src/"
                }
            },
            "notification-url": "https://packagist.org/downloads/",
            "license": [
                "GPL-3.0"
            ],
            "description": "Channel-based protocols for inter-thread/inter-process communication with RakLib",
            "support": {
                "issues": "https://github.com/pmmp/RakLibIpc/issues",
                "source": "https://github.com/pmmp/RakLibIpc/tree/0.1.1"
            },
            "time": "2021-09-22T17:01:12+00:00"
        },
        {
            "name": "pocketmine/snooze",
            "version": "0.3.0",
            "source": {
                "type": "git",
                "url": "https://github.com/pmmp/Snooze.git",
                "reference": "fe5b1dbf0d6267da882d1f67924772bd93db833d"
            },
            "dist": {
                "type": "zip",
                "url": "https://api.github.com/repos/pmmp/Snooze/zipball/fe5b1dbf0d6267da882d1f67924772bd93db833d",
                "reference": "fe5b1dbf0d6267da882d1f67924772bd93db833d",
                "shasum": ""
            },
            "require": {
                "ext-pthreads": ">=3.1.7dev",
                "php-64bit": "^7.3 || ^8.0"
            },
            "require-dev": {
                "phpstan/extension-installer": "^1.0",
                "phpstan/phpstan": "0.12.88",
                "phpstan/phpstan-strict-rules": "^0.12.4"
            },
            "type": "library",
            "autoload": {
                "psr-4": {
                    "pocketmine\\snooze\\": "src/"
                }
            },
            "notification-url": "https://packagist.org/downloads/",
            "license": [
                "LGPL-3.0"
            ],
            "description": "Thread notification management library for code using the pthreads extension",
            "support": {
                "issues": "https://github.com/pmmp/Snooze/issues",
                "source": "https://github.com/pmmp/Snooze/tree/0.3.0"
            },
            "time": "2021-06-13T13:57:47+00:00"
        },
        {
            "name": "pocketmine/spl",
            "version": "dev-master",
            "source": {
                "type": "git",
                "url": "https://github.com/pmmp/SPL.git",
                "reference": "b7a8904f912c1f6d38ad867ff1120614ccb80171"
            },
            "dist": {
                "type": "zip",
                "url": "https://api.github.com/repos/pmmp/SPL/zipball/b7a8904f912c1f6d38ad867ff1120614ccb80171",
                "reference": "b7a8904f912c1f6d38ad867ff1120614ccb80171",
                "shasum": ""
            },
            "require": {
                "php": "^7.2 || ^8.0"
            },
            "require-dev": {
                "phpstan/phpstan": "^0.12.8"
            },
            "type": "library",
            "autoload": {
                "classmap": [
                    "./src"
                ]
            },
            "notification-url": "https://packagist.org/downloads/",
            "license": [
                "LGPL-3.0"
            ],
            "description": "Standard library files required by PocketMine-MP and related projects",
            "support": {
                "issues": "https://github.com/pmmp/SPL/issues",
                "source": "https://github.com/pmmp/SPL/tree/master"
            },
            "time": "2021-01-15T15:19:34+00:00"
        },
        {
            "name": "ramsey/collection",
            "version": "1.2.2",
            "source": {
                "type": "git",
                "url": "https://github.com/ramsey/collection.git",
                "reference": "cccc74ee5e328031b15640b51056ee8d3bb66c0a"
            },
            "dist": {
                "type": "zip",
                "url": "https://api.github.com/repos/ramsey/collection/zipball/cccc74ee5e328031b15640b51056ee8d3bb66c0a",
                "reference": "cccc74ee5e328031b15640b51056ee8d3bb66c0a",
                "shasum": ""
            },
            "require": {
                "php": "^7.3 || ^8",
                "symfony/polyfill-php81": "^1.23"
            },
            "require-dev": {
                "captainhook/captainhook": "^5.3",
                "dealerdirect/phpcodesniffer-composer-installer": "^0.7.0",
                "ergebnis/composer-normalize": "^2.6",
                "fakerphp/faker": "^1.5",
                "hamcrest/hamcrest-php": "^2",
                "jangregor/phpstan-prophecy": "^0.8",
                "mockery/mockery": "^1.3",
                "phpspec/prophecy-phpunit": "^2.0",
                "phpstan/extension-installer": "^1",
                "phpstan/phpstan": "^0.12.32",
                "phpstan/phpstan-mockery": "^0.12.5",
                "phpstan/phpstan-phpunit": "^0.12.11",
                "phpunit/phpunit": "^8.5 || ^9",
                "psy/psysh": "^0.10.4",
                "slevomat/coding-standard": "^6.3",
                "squizlabs/php_codesniffer": "^3.5",
                "vimeo/psalm": "^4.4"
            },
            "type": "library",
            "autoload": {
                "psr-4": {
                    "Ramsey\\Collection\\": "src/"
                }
            },
            "notification-url": "https://packagist.org/downloads/",
            "license": [
                "MIT"
            ],
            "authors": [
                {
                    "name": "Ben Ramsey",
                    "email": "ben@benramsey.com",
                    "homepage": "https://benramsey.com"
                }
            ],
            "description": "A PHP library for representing and manipulating collections.",
            "keywords": [
                "array",
                "collection",
                "hash",
                "map",
                "queue",
                "set"
            ],
            "support": {
                "issues": "https://github.com/ramsey/collection/issues",
                "source": "https://github.com/ramsey/collection/tree/1.2.2"
            },
            "funding": [
                {
                    "url": "https://github.com/ramsey",
                    "type": "github"
                },
                {
                    "url": "https://tidelift.com/funding/github/packagist/ramsey/collection",
                    "type": "tidelift"
                }
            ],
            "time": "2021-10-10T03:01:02+00:00"
        },
        {
            "name": "ramsey/uuid",
            "version": "4.2.3",
            "source": {
                "type": "git",
                "url": "https://github.com/ramsey/uuid.git",
                "reference": "fc9bb7fb5388691fd7373cd44dcb4d63bbcf24df"
            },
            "dist": {
                "type": "zip",
                "url": "https://api.github.com/repos/ramsey/uuid/zipball/fc9bb7fb5388691fd7373cd44dcb4d63bbcf24df",
                "reference": "fc9bb7fb5388691fd7373cd44dcb4d63bbcf24df",
                "shasum": ""
            },
            "require": {
                "brick/math": "^0.8 || ^0.9",
                "ext-json": "*",
                "php": "^7.2 || ^8.0",
                "ramsey/collection": "^1.0",
                "symfony/polyfill-ctype": "^1.8",
                "symfony/polyfill-php80": "^1.14"
            },
            "replace": {
                "rhumsaa/uuid": "self.version"
            },
            "require-dev": {
                "captainhook/captainhook": "^5.10",
                "captainhook/plugin-composer": "^5.3",
                "dealerdirect/phpcodesniffer-composer-installer": "^0.7.0",
                "doctrine/annotations": "^1.8",
                "ergebnis/composer-normalize": "^2.15",
                "mockery/mockery": "^1.3",
                "moontoast/math": "^1.1",
                "paragonie/random-lib": "^2",
                "php-mock/php-mock": "^2.2",
                "php-mock/php-mock-mockery": "^1.3",
                "php-parallel-lint/php-parallel-lint": "^1.1",
                "phpbench/phpbench": "^1.0",
                "phpstan/extension-installer": "^1.0",
                "phpstan/phpstan": "^0.12",
                "phpstan/phpstan-mockery": "^0.12",
                "phpstan/phpstan-phpunit": "^0.12",
                "phpunit/phpunit": "^8.5 || ^9",
                "slevomat/coding-standard": "^7.0",
                "squizlabs/php_codesniffer": "^3.5",
                "vimeo/psalm": "^4.9"
            },
            "suggest": {
                "ext-bcmath": "Enables faster math with arbitrary-precision integers using BCMath.",
                "ext-ctype": "Enables faster processing of character classification using ctype functions.",
                "ext-gmp": "Enables faster math with arbitrary-precision integers using GMP.",
                "ext-uuid": "Enables the use of PeclUuidTimeGenerator and PeclUuidRandomGenerator.",
                "paragonie/random-lib": "Provides RandomLib for use with the RandomLibAdapter",
                "ramsey/uuid-doctrine": "Allows the use of Ramsey\\Uuid\\Uuid as Doctrine field type."
            },
            "type": "library",
            "extra": {
                "branch-alias": {
                    "dev-main": "4.x-dev"
                },
                "captainhook": {
                    "force-install": true
                }
            },
            "autoload": {
                "psr-4": {
                    "Ramsey\\Uuid\\": "src/"
                },
                "files": [
                    "src/functions.php"
                ]
            },
            "notification-url": "https://packagist.org/downloads/",
            "license": [
                "MIT"
            ],
            "description": "A PHP library for generating and working with universally unique identifiers (UUIDs).",
            "keywords": [
                "guid",
                "identifier",
                "uuid"
            ],
            "support": {
                "issues": "https://github.com/ramsey/uuid/issues",
                "source": "https://github.com/ramsey/uuid/tree/4.2.3"
            },
            "funding": [
                {
                    "url": "https://github.com/ramsey",
                    "type": "github"
                },
                {
                    "url": "https://tidelift.com/funding/github/packagist/ramsey/uuid",
                    "type": "tidelift"
                }
            ],
            "time": "2021-09-25T23:10:38+00:00"
        },
        {
            "name": "symfony/polyfill-ctype",
            "version": "v1.23.0",
            "source": {
                "type": "git",
                "url": "https://github.com/symfony/polyfill-ctype.git",
                "reference": "46cd95797e9df938fdd2b03693b5fca5e64b01ce"
            },
            "dist": {
                "type": "zip",
                "url": "https://api.github.com/repos/symfony/polyfill-ctype/zipball/46cd95797e9df938fdd2b03693b5fca5e64b01ce",
                "reference": "46cd95797e9df938fdd2b03693b5fca5e64b01ce",
                "shasum": ""
            },
            "require": {
                "php": ">=7.1"
            },
            "suggest": {
                "ext-ctype": "For best performance"
            },
            "type": "library",
            "extra": {
                "branch-alias": {
                    "dev-main": "1.23-dev"
                },
                "thanks": {
                    "name": "symfony/polyfill",
                    "url": "https://github.com/symfony/polyfill"
                }
            },
            "autoload": {
                "psr-4": {
                    "Symfony\\Polyfill\\Ctype\\": ""
                },
                "files": [
                    "bootstrap.php"
                ]
            },
            "notification-url": "https://packagist.org/downloads/",
            "license": [
                "MIT"
            ],
            "authors": [
                {
                    "name": "Gert de Pagter",
                    "email": "BackEndTea@gmail.com"
                },
                {
                    "name": "Symfony Community",
                    "homepage": "https://symfony.com/contributors"
                }
            ],
            "description": "Symfony polyfill for ctype functions",
            "homepage": "https://symfony.com",
            "keywords": [
                "compatibility",
                "ctype",
                "polyfill",
                "portable"
            ],
            "support": {
                "source": "https://github.com/symfony/polyfill-ctype/tree/v1.23.0"
            },
            "funding": [
                {
                    "url": "https://symfony.com/sponsor",
                    "type": "custom"
                },
                {
                    "url": "https://github.com/fabpot",
                    "type": "github"
                },
                {
                    "url": "https://tidelift.com/funding/github/packagist/symfony/symfony",
                    "type": "tidelift"
                }
            ],
            "time": "2021-02-19T12:13:01+00:00"
        },
        {
            "name": "symfony/polyfill-php80",
            "version": "v1.23.1",
            "source": {
                "type": "git",
                "url": "https://github.com/symfony/polyfill-php80.git",
                "reference": "1100343ed1a92e3a38f9ae122fc0eb21602547be"
            },
            "dist": {
                "type": "zip",
                "url": "https://api.github.com/repos/symfony/polyfill-php80/zipball/1100343ed1a92e3a38f9ae122fc0eb21602547be",
                "reference": "1100343ed1a92e3a38f9ae122fc0eb21602547be",
                "shasum": ""
            },
            "require": {
                "php": ">=7.1"
            },
            "type": "library",
            "extra": {
                "branch-alias": {
                    "dev-main": "1.23-dev"
                },
                "thanks": {
                    "name": "symfony/polyfill",
                    "url": "https://github.com/symfony/polyfill"
                }
            },
            "autoload": {
                "psr-4": {
                    "Symfony\\Polyfill\\Php80\\": ""
                },
                "files": [
                    "bootstrap.php"
                ],
                "classmap": [
                    "Resources/stubs"
                ]
            },
            "notification-url": "https://packagist.org/downloads/",
            "license": [
                "MIT"
            ],
            "authors": [
                {
                    "name": "Ion Bazan",
                    "email": "ion.bazan@gmail.com"
                },
                {
                    "name": "Nicolas Grekas",
                    "email": "p@tchwork.com"
                },
                {
                    "name": "Symfony Community",
                    "homepage": "https://symfony.com/contributors"
                }
            ],
            "description": "Symfony polyfill backporting some PHP 8.0+ features to lower PHP versions",
            "homepage": "https://symfony.com",
            "keywords": [
                "compatibility",
                "polyfill",
                "portable",
                "shim"
            ],
            "support": {
                "source": "https://github.com/symfony/polyfill-php80/tree/v1.23.1"
            },
            "funding": [
                {
                    "url": "https://symfony.com/sponsor",
                    "type": "custom"
                },
                {
                    "url": "https://github.com/fabpot",
                    "type": "github"
                },
                {
                    "url": "https://tidelift.com/funding/github/packagist/symfony/symfony",
                    "type": "tidelift"
                }
            ],
            "time": "2021-07-28T13:41:28+00:00"
        },
        {
            "name": "symfony/polyfill-php81",
            "version": "v1.23.0",
            "source": {
                "type": "git",
                "url": "https://github.com/symfony/polyfill-php81.git",
                "reference": "e66119f3de95efc359483f810c4c3e6436279436"
            },
            "dist": {
                "type": "zip",
                "url": "https://api.github.com/repos/symfony/polyfill-php81/zipball/e66119f3de95efc359483f810c4c3e6436279436",
                "reference": "e66119f3de95efc359483f810c4c3e6436279436",
                "shasum": ""
            },
            "require": {
                "php": ">=7.1"
            },
            "type": "library",
            "extra": {
                "branch-alias": {
                    "dev-main": "1.23-dev"
                },
                "thanks": {
                    "name": "symfony/polyfill",
                    "url": "https://github.com/symfony/polyfill"
                }
            },
            "autoload": {
                "psr-4": {
                    "Symfony\\Polyfill\\Php81\\": ""
                },
                "files": [
                    "bootstrap.php"
                ],
                "classmap": [
                    "Resources/stubs"
                ]
            },
            "notification-url": "https://packagist.org/downloads/",
            "license": [
                "MIT"
            ],
            "authors": [
                {
                    "name": "Nicolas Grekas",
                    "email": "p@tchwork.com"
                },
                {
                    "name": "Symfony Community",
                    "homepage": "https://symfony.com/contributors"
                }
            ],
            "description": "Symfony polyfill backporting some PHP 8.1+ features to lower PHP versions",
            "homepage": "https://symfony.com",
            "keywords": [
                "compatibility",
                "polyfill",
                "portable",
                "shim"
            ],
            "support": {
                "source": "https://github.com/symfony/polyfill-php81/tree/v1.23.0"
            },
            "funding": [
                {
                    "url": "https://symfony.com/sponsor",
                    "type": "custom"
                },
                {
                    "url": "https://github.com/fabpot",
                    "type": "github"
                },
                {
                    "url": "https://tidelift.com/funding/github/packagist/symfony/symfony",
                    "type": "tidelift"
                }
            ],
            "time": "2021-05-21T13:25:03+00:00"
        },
        {
            "name": "webmozart/assert",
            "version": "1.10.0",
            "source": {
                "type": "git",
                "url": "https://github.com/webmozarts/assert.git",
                "reference": "6964c76c7804814a842473e0c8fd15bab0f18e25"
            },
            "dist": {
                "type": "zip",
                "url": "https://api.github.com/repos/webmozarts/assert/zipball/6964c76c7804814a842473e0c8fd15bab0f18e25",
                "reference": "6964c76c7804814a842473e0c8fd15bab0f18e25",
                "shasum": ""
            },
            "require": {
                "php": "^7.2 || ^8.0",
                "symfony/polyfill-ctype": "^1.8"
            },
            "conflict": {
                "phpstan/phpstan": "<0.12.20",
                "vimeo/psalm": "<4.6.1 || 4.6.2"
            },
            "require-dev": {
                "phpunit/phpunit": "^8.5.13"
            },
            "type": "library",
            "extra": {
                "branch-alias": {
                    "dev-master": "1.10-dev"
                }
            },
            "autoload": {
                "psr-4": {
                    "Webmozart\\Assert\\": "src/"
                }
            },
            "notification-url": "https://packagist.org/downloads/",
            "license": [
                "MIT"
            ],
            "authors": [
                {
                    "name": "Bernhard Schussek",
                    "email": "bschussek@gmail.com"
                }
            ],
            "description": "Assertions to validate method input/output with nice error messages.",
            "keywords": [
                "assert",
                "check",
                "validate"
            ],
            "support": {
                "issues": "https://github.com/webmozarts/assert/issues",
                "source": "https://github.com/webmozarts/assert/tree/1.10.0"
            },
            "time": "2021-03-09T10:59:23+00:00"
        },
        {
            "name": "webmozart/path-util",
            "version": "2.3.0",
            "source": {
                "type": "git",
                "url": "https://github.com/webmozart/path-util.git",
                "reference": "d939f7edc24c9a1bb9c0dee5cb05d8e859490725"
            },
            "dist": {
                "type": "zip",
                "url": "https://api.github.com/repos/webmozart/path-util/zipball/d939f7edc24c9a1bb9c0dee5cb05d8e859490725",
                "reference": "d939f7edc24c9a1bb9c0dee5cb05d8e859490725",
                "shasum": ""
            },
            "require": {
                "php": ">=5.3.3",
                "webmozart/assert": "~1.0"
            },
            "require-dev": {
                "phpunit/phpunit": "^4.6",
                "sebastian/version": "^1.0.1"
            },
            "type": "library",
            "extra": {
                "branch-alias": {
                    "dev-master": "2.3-dev"
                }
            },
            "autoload": {
                "psr-4": {
                    "Webmozart\\PathUtil\\": "src/"
                }
            },
            "notification-url": "https://packagist.org/downloads/",
            "license": [
                "MIT"
            ],
            "authors": [
                {
                    "name": "Bernhard Schussek",
                    "email": "bschussek@gmail.com"
                }
            ],
            "description": "A robust cross-platform utility for normalizing, comparing and modifying file paths.",
            "support": {
                "issues": "https://github.com/webmozart/path-util/issues",
                "source": "https://github.com/webmozart/path-util/tree/2.3.0"
            },
            "time": "2015-12-17T08:42:14+00:00"
        }
    ],
    "packages-dev": [
        {
            "name": "doctrine/instantiator",
            "version": "1.4.0",
            "source": {
                "type": "git",
                "url": "https://github.com/doctrine/instantiator.git",
                "reference": "d56bf6102915de5702778fe20f2de3b2fe570b5b"
            },
            "dist": {
                "type": "zip",
                "url": "https://api.github.com/repos/doctrine/instantiator/zipball/d56bf6102915de5702778fe20f2de3b2fe570b5b",
                "reference": "d56bf6102915de5702778fe20f2de3b2fe570b5b",
                "shasum": ""
            },
            "require": {
                "php": "^7.1 || ^8.0"
            },
            "require-dev": {
                "doctrine/coding-standard": "^8.0",
                "ext-pdo": "*",
                "ext-phar": "*",
                "phpbench/phpbench": "^0.13 || 1.0.0-alpha2",
                "phpstan/phpstan": "^0.12",
                "phpstan/phpstan-phpunit": "^0.12",
                "phpunit/phpunit": "^7.0 || ^8.0 || ^9.0"
            },
            "type": "library",
            "autoload": {
                "psr-4": {
                    "Doctrine\\Instantiator\\": "src/Doctrine/Instantiator/"
                }
            },
            "notification-url": "https://packagist.org/downloads/",
            "license": [
                "MIT"
            ],
            "authors": [
                {
                    "name": "Marco Pivetta",
                    "email": "ocramius@gmail.com",
                    "homepage": "https://ocramius.github.io/"
                }
            ],
            "description": "A small, lightweight utility to instantiate objects in PHP without invoking their constructors",
            "homepage": "https://www.doctrine-project.org/projects/instantiator.html",
            "keywords": [
                "constructor",
                "instantiate"
            ],
            "support": {
                "issues": "https://github.com/doctrine/instantiator/issues",
                "source": "https://github.com/doctrine/instantiator/tree/1.4.0"
            },
            "funding": [
                {
                    "url": "https://www.doctrine-project.org/sponsorship.html",
                    "type": "custom"
                },
                {
                    "url": "https://www.patreon.com/phpdoctrine",
                    "type": "patreon"
                },
                {
                    "url": "https://tidelift.com/funding/github/packagist/doctrine%2Finstantiator",
                    "type": "tidelift"
                }
            ],
            "time": "2020-11-10T18:47:58+00:00"
        },
        {
            "name": "myclabs/deep-copy",
            "version": "1.10.2",
            "source": {
                "type": "git",
                "url": "https://github.com/myclabs/DeepCopy.git",
                "reference": "776f831124e9c62e1a2c601ecc52e776d8bb7220"
            },
            "dist": {
                "type": "zip",
                "url": "https://api.github.com/repos/myclabs/DeepCopy/zipball/776f831124e9c62e1a2c601ecc52e776d8bb7220",
                "reference": "776f831124e9c62e1a2c601ecc52e776d8bb7220",
                "shasum": ""
            },
            "require": {
                "php": "^7.1 || ^8.0"
            },
            "replace": {
                "myclabs/deep-copy": "self.version"
            },
            "require-dev": {
                "doctrine/collections": "^1.0",
                "doctrine/common": "^2.6",
                "phpunit/phpunit": "^7.1"
            },
            "type": "library",
            "autoload": {
                "psr-4": {
                    "DeepCopy\\": "src/DeepCopy/"
                },
                "files": [
                    "src/DeepCopy/deep_copy.php"
                ]
            },
            "notification-url": "https://packagist.org/downloads/",
            "license": [
                "MIT"
            ],
            "description": "Create deep copies (clones) of your objects",
            "keywords": [
                "clone",
                "copy",
                "duplicate",
                "object",
                "object graph"
            ],
            "support": {
                "issues": "https://github.com/myclabs/DeepCopy/issues",
                "source": "https://github.com/myclabs/DeepCopy/tree/1.10.2"
            },
            "funding": [
                {
                    "url": "https://tidelift.com/funding/github/packagist/myclabs/deep-copy",
                    "type": "tidelift"
                }
            ],
            "time": "2020-11-13T09:40:50+00:00"
        },
        {
            "name": "nikic/php-parser",
            "version": "v4.13.0",
            "source": {
                "type": "git",
                "url": "https://github.com/nikic/PHP-Parser.git",
                "reference": "50953a2691a922aa1769461637869a0a2faa3f53"
            },
            "dist": {
                "type": "zip",
                "url": "https://api.github.com/repos/nikic/PHP-Parser/zipball/50953a2691a922aa1769461637869a0a2faa3f53",
                "reference": "50953a2691a922aa1769461637869a0a2faa3f53",
                "shasum": ""
            },
            "require": {
                "ext-tokenizer": "*",
                "php": ">=7.0"
            },
            "require-dev": {
                "ircmaxell/php-yacc": "^0.0.7",
                "phpunit/phpunit": "^6.5 || ^7.0 || ^8.0 || ^9.0"
            },
            "bin": [
                "bin/php-parse"
            ],
            "type": "library",
            "extra": {
                "branch-alias": {
                    "dev-master": "4.9-dev"
                }
            },
            "autoload": {
                "psr-4": {
                    "PhpParser\\": "lib/PhpParser"
                }
            },
            "notification-url": "https://packagist.org/downloads/",
            "license": [
                "BSD-3-Clause"
            ],
            "authors": [
                {
                    "name": "Nikita Popov"
                }
            ],
            "description": "A PHP parser written in PHP",
            "keywords": [
                "parser",
                "php"
            ],
            "support": {
                "issues": "https://github.com/nikic/PHP-Parser/issues",
                "source": "https://github.com/nikic/PHP-Parser/tree/v4.13.0"
            },
            "time": "2021-09-20T12:20:58+00:00"
        },
        {
            "name": "phar-io/manifest",
            "version": "2.0.3",
            "source": {
                "type": "git",
                "url": "https://github.com/phar-io/manifest.git",
                "reference": "97803eca37d319dfa7826cc2437fc020857acb53"
            },
            "dist": {
                "type": "zip",
                "url": "https://api.github.com/repos/phar-io/manifest/zipball/97803eca37d319dfa7826cc2437fc020857acb53",
                "reference": "97803eca37d319dfa7826cc2437fc020857acb53",
                "shasum": ""
            },
            "require": {
                "ext-dom": "*",
                "ext-phar": "*",
                "ext-xmlwriter": "*",
                "phar-io/version": "^3.0.1",
                "php": "^7.2 || ^8.0"
            },
            "type": "library",
            "extra": {
                "branch-alias": {
                    "dev-master": "2.0.x-dev"
                }
            },
            "autoload": {
                "classmap": [
                    "src/"
                ]
            },
            "notification-url": "https://packagist.org/downloads/",
            "license": [
                "BSD-3-Clause"
            ],
            "authors": [
                {
                    "name": "Arne Blankerts",
                    "email": "arne@blankerts.de",
                    "role": "Developer"
                },
                {
                    "name": "Sebastian Heuer",
                    "email": "sebastian@phpeople.de",
                    "role": "Developer"
                },
                {
                    "name": "Sebastian Bergmann",
                    "email": "sebastian@phpunit.de",
                    "role": "Developer"
                }
            ],
            "description": "Component for reading phar.io manifest information from a PHP Archive (PHAR)",
            "support": {
                "issues": "https://github.com/phar-io/manifest/issues",
                "source": "https://github.com/phar-io/manifest/tree/2.0.3"
            },
            "time": "2021-07-20T11:28:43+00:00"
        },
        {
            "name": "phar-io/version",
            "version": "3.1.0",
            "source": {
                "type": "git",
                "url": "https://github.com/phar-io/version.git",
                "reference": "bae7c545bef187884426f042434e561ab1ddb182"
            },
            "dist": {
                "type": "zip",
                "url": "https://api.github.com/repos/phar-io/version/zipball/bae7c545bef187884426f042434e561ab1ddb182",
                "reference": "bae7c545bef187884426f042434e561ab1ddb182",
                "shasum": ""
            },
            "require": {
                "php": "^7.2 || ^8.0"
            },
            "type": "library",
            "autoload": {
                "classmap": [
                    "src/"
                ]
            },
            "notification-url": "https://packagist.org/downloads/",
            "license": [
                "BSD-3-Clause"
            ],
            "authors": [
                {
                    "name": "Arne Blankerts",
                    "email": "arne@blankerts.de",
                    "role": "Developer"
                },
                {
                    "name": "Sebastian Heuer",
                    "email": "sebastian@phpeople.de",
                    "role": "Developer"
                },
                {
                    "name": "Sebastian Bergmann",
                    "email": "sebastian@phpunit.de",
                    "role": "Developer"
                }
            ],
            "description": "Library for handling version information and constraints",
            "support": {
                "issues": "https://github.com/phar-io/version/issues",
                "source": "https://github.com/phar-io/version/tree/3.1.0"
            },
            "time": "2021-02-23T14:00:09+00:00"
        },
        {
            "name": "phpdocumentor/reflection-common",
            "version": "2.2.0",
            "source": {
                "type": "git",
                "url": "https://github.com/phpDocumentor/ReflectionCommon.git",
                "reference": "1d01c49d4ed62f25aa84a747ad35d5a16924662b"
            },
            "dist": {
                "type": "zip",
                "url": "https://api.github.com/repos/phpDocumentor/ReflectionCommon/zipball/1d01c49d4ed62f25aa84a747ad35d5a16924662b",
                "reference": "1d01c49d4ed62f25aa84a747ad35d5a16924662b",
                "shasum": ""
            },
            "require": {
                "php": "^7.2 || ^8.0"
            },
            "type": "library",
            "extra": {
                "branch-alias": {
                    "dev-2.x": "2.x-dev"
                }
            },
            "autoload": {
                "psr-4": {
                    "phpDocumentor\\Reflection\\": "src/"
                }
            },
            "notification-url": "https://packagist.org/downloads/",
            "license": [
                "MIT"
            ],
            "authors": [
                {
                    "name": "Jaap van Otterdijk",
                    "email": "opensource@ijaap.nl"
                }
            ],
            "description": "Common reflection classes used by phpdocumentor to reflect the code structure",
            "homepage": "http://www.phpdoc.org",
            "keywords": [
                "FQSEN",
                "phpDocumentor",
                "phpdoc",
                "reflection",
                "static analysis"
            ],
            "support": {
                "issues": "https://github.com/phpDocumentor/ReflectionCommon/issues",
                "source": "https://github.com/phpDocumentor/ReflectionCommon/tree/2.x"
            },
            "time": "2020-06-27T09:03:43+00:00"
        },
        {
            "name": "phpdocumentor/reflection-docblock",
            "version": "5.2.2",
            "source": {
                "type": "git",
                "url": "https://github.com/phpDocumentor/ReflectionDocBlock.git",
                "reference": "069a785b2141f5bcf49f3e353548dc1cce6df556"
            },
            "dist": {
                "type": "zip",
                "url": "https://api.github.com/repos/phpDocumentor/ReflectionDocBlock/zipball/069a785b2141f5bcf49f3e353548dc1cce6df556",
                "reference": "069a785b2141f5bcf49f3e353548dc1cce6df556",
                "shasum": ""
            },
            "require": {
                "ext-filter": "*",
                "php": "^7.2 || ^8.0",
                "phpdocumentor/reflection-common": "^2.2",
                "phpdocumentor/type-resolver": "^1.3",
                "webmozart/assert": "^1.9.1"
            },
            "require-dev": {
                "mockery/mockery": "~1.3.2"
            },
            "type": "library",
            "extra": {
                "branch-alias": {
                    "dev-master": "5.x-dev"
                }
            },
            "autoload": {
                "psr-4": {
                    "phpDocumentor\\Reflection\\": "src"
                }
            },
            "notification-url": "https://packagist.org/downloads/",
            "license": [
                "MIT"
            ],
            "authors": [
                {
                    "name": "Mike van Riel",
                    "email": "me@mikevanriel.com"
                },
                {
                    "name": "Jaap van Otterdijk",
                    "email": "account@ijaap.nl"
                }
            ],
            "description": "With this component, a library can provide support for annotations via DocBlocks or otherwise retrieve information that is embedded in a DocBlock.",
            "support": {
                "issues": "https://github.com/phpDocumentor/ReflectionDocBlock/issues",
                "source": "https://github.com/phpDocumentor/ReflectionDocBlock/tree/master"
            },
            "time": "2020-09-03T19:13:55+00:00"
        },
        {
            "name": "phpdocumentor/type-resolver",
            "version": "1.5.1",
            "source": {
                "type": "git",
                "url": "https://github.com/phpDocumentor/TypeResolver.git",
                "reference": "a12f7e301eb7258bb68acd89d4aefa05c2906cae"
            },
            "dist": {
                "type": "zip",
                "url": "https://api.github.com/repos/phpDocumentor/TypeResolver/zipball/a12f7e301eb7258bb68acd89d4aefa05c2906cae",
                "reference": "a12f7e301eb7258bb68acd89d4aefa05c2906cae",
                "shasum": ""
            },
            "require": {
                "php": "^7.2 || ^8.0",
                "phpdocumentor/reflection-common": "^2.0"
            },
            "require-dev": {
                "ext-tokenizer": "*",
                "psalm/phar": "^4.8"
            },
            "type": "library",
            "extra": {
                "branch-alias": {
                    "dev-1.x": "1.x-dev"
                }
            },
            "autoload": {
                "psr-4": {
                    "phpDocumentor\\Reflection\\": "src"
                }
            },
            "notification-url": "https://packagist.org/downloads/",
            "license": [
                "MIT"
            ],
            "authors": [
                {
                    "name": "Mike van Riel",
                    "email": "me@mikevanriel.com"
                }
            ],
            "description": "A PSR-5 based resolver of Class names, Types and Structural Element Names",
            "support": {
                "issues": "https://github.com/phpDocumentor/TypeResolver/issues",
                "source": "https://github.com/phpDocumentor/TypeResolver/tree/1.5.1"
            },
            "time": "2021-10-02T14:08:47+00:00"
        },
        {
            "name": "phpspec/prophecy",
            "version": "1.14.0",
            "source": {
                "type": "git",
                "url": "https://github.com/phpspec/prophecy.git",
                "reference": "d86dfc2e2a3cd366cee475e52c6bb3bbc371aa0e"
            },
            "dist": {
                "type": "zip",
                "url": "https://api.github.com/repos/phpspec/prophecy/zipball/d86dfc2e2a3cd366cee475e52c6bb3bbc371aa0e",
                "reference": "d86dfc2e2a3cd366cee475e52c6bb3bbc371aa0e",
                "shasum": ""
            },
            "require": {
                "doctrine/instantiator": "^1.2",
                "php": "^7.2 || ~8.0, <8.2",
                "phpdocumentor/reflection-docblock": "^5.2",
                "sebastian/comparator": "^3.0 || ^4.0",
                "sebastian/recursion-context": "^3.0 || ^4.0"
            },
            "require-dev": {
                "phpspec/phpspec": "^6.0 || ^7.0",
                "phpunit/phpunit": "^8.0 || ^9.0"
            },
            "type": "library",
            "extra": {
                "branch-alias": {
                    "dev-master": "1.x-dev"
                }
            },
            "autoload": {
                "psr-4": {
                    "Prophecy\\": "src/Prophecy"
                }
            },
            "notification-url": "https://packagist.org/downloads/",
            "license": [
                "MIT"
            ],
            "authors": [
                {
                    "name": "Konstantin Kudryashov",
                    "email": "ever.zet@gmail.com",
                    "homepage": "http://everzet.com"
                },
                {
                    "name": "Marcello Duarte",
                    "email": "marcello.duarte@gmail.com"
                }
            ],
            "description": "Highly opinionated mocking framework for PHP 5.3+",
            "homepage": "https://github.com/phpspec/prophecy",
            "keywords": [
                "Double",
                "Dummy",
                "fake",
                "mock",
                "spy",
                "stub"
            ],
            "support": {
                "issues": "https://github.com/phpspec/prophecy/issues",
                "source": "https://github.com/phpspec/prophecy/tree/1.14.0"
            },
            "time": "2021-09-10T09:02:12+00:00"
        },
        {
            "name": "phpstan/phpstan",
            "version": "0.12.99",
            "source": {
                "type": "git",
                "url": "https://github.com/phpstan/phpstan.git",
                "reference": "b4d40f1d759942f523be267a1bab6884f46ca3f7"
            },
            "dist": {
                "type": "zip",
                "url": "https://api.github.com/repos/phpstan/phpstan/zipball/b4d40f1d759942f523be267a1bab6884f46ca3f7",
                "reference": "b4d40f1d759942f523be267a1bab6884f46ca3f7",
                "shasum": ""
            },
            "require": {
                "php": "^7.1|^8.0"
            },
            "conflict": {
                "phpstan/phpstan-shim": "*"
            },
            "bin": [
                "phpstan",
                "phpstan.phar"
            ],
            "type": "library",
            "extra": {
                "branch-alias": {
                    "dev-master": "0.12-dev"
                }
            },
            "autoload": {
                "files": [
                    "bootstrap.php"
                ]
            },
            "notification-url": "https://packagist.org/downloads/",
            "license": [
                "MIT"
            ],
            "description": "PHPStan - PHP Static Analysis Tool",
            "support": {
                "issues": "https://github.com/phpstan/phpstan/issues",
                "source": "https://github.com/phpstan/phpstan/tree/0.12.99"
            },
            "funding": [
                {
                    "url": "https://github.com/ondrejmirtes",
                    "type": "github"
                },
                {
                    "url": "https://github.com/phpstan",
                    "type": "github"
                },
                {
                    "url": "https://www.patreon.com/phpstan",
                    "type": "patreon"
                },
                {
                    "url": "https://tidelift.com/funding/github/packagist/phpstan/phpstan",
                    "type": "tidelift"
                }
            ],
            "time": "2021-09-12T20:09:55+00:00"
        },
        {
            "name": "phpstan/phpstan-phpunit",
            "version": "0.12.22",
            "source": {
                "type": "git",
                "url": "https://github.com/phpstan/phpstan-phpunit.git",
                "reference": "7c01ef93bf128b4ac8bdad38c54b2a4fd6b0b3cc"
            },
            "dist": {
                "type": "zip",
                "url": "https://api.github.com/repos/phpstan/phpstan-phpunit/zipball/7c01ef93bf128b4ac8bdad38c54b2a4fd6b0b3cc",
                "reference": "7c01ef93bf128b4ac8bdad38c54b2a4fd6b0b3cc",
                "shasum": ""
            },
            "require": {
                "php": "^7.1 || ^8.0",
                "phpstan/phpstan": "^0.12.92"
            },
            "conflict": {
                "phpunit/phpunit": "<7.0"
            },
            "require-dev": {
                "php-parallel-lint/php-parallel-lint": "^1.2",
                "phpstan/phpstan-strict-rules": "^0.12.6",
                "phpunit/phpunit": "^9.5"
            },
            "type": "phpstan-extension",
            "extra": {
                "branch-alias": {
                    "dev-master": "0.12-dev"
                },
                "phpstan": {
                    "includes": [
                        "extension.neon",
                        "rules.neon"
                    ]
                }
            },
            "autoload": {
                "psr-4": {
                    "PHPStan\\": "src/"
                }
            },
            "notification-url": "https://packagist.org/downloads/",
            "license": [
                "MIT"
            ],
            "description": "PHPUnit extensions and rules for PHPStan",
            "support": {
                "issues": "https://github.com/phpstan/phpstan-phpunit/issues",
                "source": "https://github.com/phpstan/phpstan-phpunit/tree/0.12.22"
            },
            "time": "2021-08-12T10:53:43+00:00"
        },
        {
            "name": "phpstan/phpstan-strict-rules",
            "version": "0.12.11",
            "source": {
                "type": "git",
                "url": "https://github.com/phpstan/phpstan-strict-rules.git",
                "reference": "2b72e8e17d2034145f239126e876e5fb659675e2"
            },
            "dist": {
                "type": "zip",
                "url": "https://api.github.com/repos/phpstan/phpstan-strict-rules/zipball/2b72e8e17d2034145f239126e876e5fb659675e2",
                "reference": "2b72e8e17d2034145f239126e876e5fb659675e2",
                "shasum": ""
            },
            "require": {
                "php": "^7.1 || ^8.0",
                "phpstan/phpstan": "^0.12.96"
            },
            "require-dev": {
                "php-parallel-lint/php-parallel-lint": "^1.2",
                "phpstan/phpstan-phpunit": "^0.12.16",
                "phpunit/phpunit": "^9.5"
            },
            "type": "phpstan-extension",
            "extra": {
                "branch-alias": {
                    "dev-master": "0.12-dev"
                },
                "phpstan": {
                    "includes": [
                        "rules.neon"
                    ]
                }
            },
            "autoload": {
                "psr-4": {
                    "PHPStan\\": "src/"
                }
            },
            "notification-url": "https://packagist.org/downloads/",
            "license": [
                "MIT"
            ],
            "description": "Extra strict and opinionated rules for PHPStan",
            "support": {
                "issues": "https://github.com/phpstan/phpstan-strict-rules/issues",
                "source": "https://github.com/phpstan/phpstan-strict-rules/tree/0.12.11"
            },
            "time": "2021-08-21T11:36:27+00:00"
        },
        {
            "name": "phpunit/php-code-coverage",
            "version": "9.2.7",
            "source": {
                "type": "git",
                "url": "https://github.com/sebastianbergmann/php-code-coverage.git",
                "reference": "d4c798ed8d51506800b441f7a13ecb0f76f12218"
            },
            "dist": {
                "type": "zip",
                "url": "https://api.github.com/repos/sebastianbergmann/php-code-coverage/zipball/d4c798ed8d51506800b441f7a13ecb0f76f12218",
                "reference": "d4c798ed8d51506800b441f7a13ecb0f76f12218",
                "shasum": ""
            },
            "require": {
                "ext-dom": "*",
                "ext-libxml": "*",
                "ext-xmlwriter": "*",
                "nikic/php-parser": "^4.12.0",
                "php": ">=7.3",
                "phpunit/php-file-iterator": "^3.0.3",
                "phpunit/php-text-template": "^2.0.2",
                "sebastian/code-unit-reverse-lookup": "^2.0.2",
                "sebastian/complexity": "^2.0",
                "sebastian/environment": "^5.1.2",
                "sebastian/lines-of-code": "^1.0.3",
                "sebastian/version": "^3.0.1",
                "theseer/tokenizer": "^1.2.0"
            },
            "require-dev": {
                "phpunit/phpunit": "^9.3"
            },
            "suggest": {
                "ext-pcov": "*",
                "ext-xdebug": "*"
            },
            "type": "library",
            "extra": {
                "branch-alias": {
                    "dev-master": "9.2-dev"
                }
            },
            "autoload": {
                "classmap": [
                    "src/"
                ]
            },
            "notification-url": "https://packagist.org/downloads/",
            "license": [
                "BSD-3-Clause"
            ],
            "authors": [
                {
                    "name": "Sebastian Bergmann",
                    "email": "sebastian@phpunit.de",
                    "role": "lead"
                }
            ],
            "description": "Library that provides collection, processing, and rendering functionality for PHP code coverage information.",
            "homepage": "https://github.com/sebastianbergmann/php-code-coverage",
            "keywords": [
                "coverage",
                "testing",
                "xunit"
            ],
            "support": {
                "issues": "https://github.com/sebastianbergmann/php-code-coverage/issues",
                "source": "https://github.com/sebastianbergmann/php-code-coverage/tree/9.2.7"
            },
            "funding": [
                {
                    "url": "https://github.com/sebastianbergmann",
                    "type": "github"
                }
            ],
            "time": "2021-09-17T05:39:03+00:00"
        },
        {
            "name": "phpunit/php-file-iterator",
            "version": "3.0.5",
            "source": {
                "type": "git",
                "url": "https://github.com/sebastianbergmann/php-file-iterator.git",
                "reference": "aa4be8575f26070b100fccb67faabb28f21f66f8"
            },
            "dist": {
                "type": "zip",
                "url": "https://api.github.com/repos/sebastianbergmann/php-file-iterator/zipball/aa4be8575f26070b100fccb67faabb28f21f66f8",
                "reference": "aa4be8575f26070b100fccb67faabb28f21f66f8",
                "shasum": ""
            },
            "require": {
                "php": ">=7.3"
            },
            "require-dev": {
                "phpunit/phpunit": "^9.3"
            },
            "type": "library",
            "extra": {
                "branch-alias": {
                    "dev-master": "3.0-dev"
                }
            },
            "autoload": {
                "classmap": [
                    "src/"
                ]
            },
            "notification-url": "https://packagist.org/downloads/",
            "license": [
                "BSD-3-Clause"
            ],
            "authors": [
                {
                    "name": "Sebastian Bergmann",
                    "email": "sebastian@phpunit.de",
                    "role": "lead"
                }
            ],
            "description": "FilterIterator implementation that filters files based on a list of suffixes.",
            "homepage": "https://github.com/sebastianbergmann/php-file-iterator/",
            "keywords": [
                "filesystem",
                "iterator"
            ],
            "support": {
                "issues": "https://github.com/sebastianbergmann/php-file-iterator/issues",
                "source": "https://github.com/sebastianbergmann/php-file-iterator/tree/3.0.5"
            },
            "funding": [
                {
                    "url": "https://github.com/sebastianbergmann",
                    "type": "github"
                }
            ],
            "time": "2020-09-28T05:57:25+00:00"
        },
        {
            "name": "phpunit/php-invoker",
            "version": "3.1.1",
            "source": {
                "type": "git",
                "url": "https://github.com/sebastianbergmann/php-invoker.git",
                "reference": "5a10147d0aaf65b58940a0b72f71c9ac0423cc67"
            },
            "dist": {
                "type": "zip",
                "url": "https://api.github.com/repos/sebastianbergmann/php-invoker/zipball/5a10147d0aaf65b58940a0b72f71c9ac0423cc67",
                "reference": "5a10147d0aaf65b58940a0b72f71c9ac0423cc67",
                "shasum": ""
            },
            "require": {
                "php": ">=7.3"
            },
            "require-dev": {
                "ext-pcntl": "*",
                "phpunit/phpunit": "^9.3"
            },
            "suggest": {
                "ext-pcntl": "*"
            },
            "type": "library",
            "extra": {
                "branch-alias": {
                    "dev-master": "3.1-dev"
                }
            },
            "autoload": {
                "classmap": [
                    "src/"
                ]
            },
            "notification-url": "https://packagist.org/downloads/",
            "license": [
                "BSD-3-Clause"
            ],
            "authors": [
                {
                    "name": "Sebastian Bergmann",
                    "email": "sebastian@phpunit.de",
                    "role": "lead"
                }
            ],
            "description": "Invoke callables with a timeout",
            "homepage": "https://github.com/sebastianbergmann/php-invoker/",
            "keywords": [
                "process"
            ],
            "support": {
                "issues": "https://github.com/sebastianbergmann/php-invoker/issues",
                "source": "https://github.com/sebastianbergmann/php-invoker/tree/3.1.1"
            },
            "funding": [
                {
                    "url": "https://github.com/sebastianbergmann",
                    "type": "github"
                }
            ],
            "time": "2020-09-28T05:58:55+00:00"
        },
        {
            "name": "phpunit/php-text-template",
            "version": "2.0.4",
            "source": {
                "type": "git",
                "url": "https://github.com/sebastianbergmann/php-text-template.git",
                "reference": "5da5f67fc95621df9ff4c4e5a84d6a8a2acf7c28"
            },
            "dist": {
                "type": "zip",
                "url": "https://api.github.com/repos/sebastianbergmann/php-text-template/zipball/5da5f67fc95621df9ff4c4e5a84d6a8a2acf7c28",
                "reference": "5da5f67fc95621df9ff4c4e5a84d6a8a2acf7c28",
                "shasum": ""
            },
            "require": {
                "php": ">=7.3"
            },
            "require-dev": {
                "phpunit/phpunit": "^9.3"
            },
            "type": "library",
            "extra": {
                "branch-alias": {
                    "dev-master": "2.0-dev"
                }
            },
            "autoload": {
                "classmap": [
                    "src/"
                ]
            },
            "notification-url": "https://packagist.org/downloads/",
            "license": [
                "BSD-3-Clause"
            ],
            "authors": [
                {
                    "name": "Sebastian Bergmann",
                    "email": "sebastian@phpunit.de",
                    "role": "lead"
                }
            ],
            "description": "Simple template engine.",
            "homepage": "https://github.com/sebastianbergmann/php-text-template/",
            "keywords": [
                "template"
            ],
            "support": {
                "issues": "https://github.com/sebastianbergmann/php-text-template/issues",
                "source": "https://github.com/sebastianbergmann/php-text-template/tree/2.0.4"
            },
            "funding": [
                {
                    "url": "https://github.com/sebastianbergmann",
                    "type": "github"
                }
            ],
            "time": "2020-10-26T05:33:50+00:00"
        },
        {
            "name": "phpunit/php-timer",
            "version": "5.0.3",
            "source": {
                "type": "git",
                "url": "https://github.com/sebastianbergmann/php-timer.git",
                "reference": "5a63ce20ed1b5bf577850e2c4e87f4aa902afbd2"
            },
            "dist": {
                "type": "zip",
                "url": "https://api.github.com/repos/sebastianbergmann/php-timer/zipball/5a63ce20ed1b5bf577850e2c4e87f4aa902afbd2",
                "reference": "5a63ce20ed1b5bf577850e2c4e87f4aa902afbd2",
                "shasum": ""
            },
            "require": {
                "php": ">=7.3"
            },
            "require-dev": {
                "phpunit/phpunit": "^9.3"
            },
            "type": "library",
            "extra": {
                "branch-alias": {
                    "dev-master": "5.0-dev"
                }
            },
            "autoload": {
                "classmap": [
                    "src/"
                ]
            },
            "notification-url": "https://packagist.org/downloads/",
            "license": [
                "BSD-3-Clause"
            ],
            "authors": [
                {
                    "name": "Sebastian Bergmann",
                    "email": "sebastian@phpunit.de",
                    "role": "lead"
                }
            ],
            "description": "Utility class for timing",
            "homepage": "https://github.com/sebastianbergmann/php-timer/",
            "keywords": [
                "timer"
            ],
            "support": {
                "issues": "https://github.com/sebastianbergmann/php-timer/issues",
                "source": "https://github.com/sebastianbergmann/php-timer/tree/5.0.3"
            },
            "funding": [
                {
                    "url": "https://github.com/sebastianbergmann",
                    "type": "github"
                }
            ],
            "time": "2020-10-26T13:16:10+00:00"
        },
        {
            "name": "phpunit/phpunit",
            "version": "9.5.10",
            "source": {
                "type": "git",
                "url": "https://github.com/sebastianbergmann/phpunit.git",
                "reference": "c814a05837f2edb0d1471d6e3f4ab3501ca3899a"
            },
            "dist": {
                "type": "zip",
                "url": "https://api.github.com/repos/sebastianbergmann/phpunit/zipball/c814a05837f2edb0d1471d6e3f4ab3501ca3899a",
                "reference": "c814a05837f2edb0d1471d6e3f4ab3501ca3899a",
                "shasum": ""
            },
            "require": {
                "doctrine/instantiator": "^1.3.1",
                "ext-dom": "*",
                "ext-json": "*",
                "ext-libxml": "*",
                "ext-mbstring": "*",
                "ext-xml": "*",
                "ext-xmlwriter": "*",
                "myclabs/deep-copy": "^1.10.1",
                "phar-io/manifest": "^2.0.3",
                "phar-io/version": "^3.0.2",
                "php": ">=7.3",
                "phpspec/prophecy": "^1.12.1",
                "phpunit/php-code-coverage": "^9.2.7",
                "phpunit/php-file-iterator": "^3.0.5",
                "phpunit/php-invoker": "^3.1.1",
                "phpunit/php-text-template": "^2.0.3",
                "phpunit/php-timer": "^5.0.2",
                "sebastian/cli-parser": "^1.0.1",
                "sebastian/code-unit": "^1.0.6",
                "sebastian/comparator": "^4.0.5",
                "sebastian/diff": "^4.0.3",
                "sebastian/environment": "^5.1.3",
                "sebastian/exporter": "^4.0.3",
                "sebastian/global-state": "^5.0.1",
                "sebastian/object-enumerator": "^4.0.3",
                "sebastian/resource-operations": "^3.0.3",
                "sebastian/type": "^2.3.4",
                "sebastian/version": "^3.0.2"
            },
            "require-dev": {
                "ext-pdo": "*",
                "phpspec/prophecy-phpunit": "^2.0.1"
            },
            "suggest": {
                "ext-soap": "*",
                "ext-xdebug": "*"
            },
            "bin": [
                "phpunit"
            ],
            "type": "library",
            "extra": {
                "branch-alias": {
                    "dev-master": "9.5-dev"
                }
            },
            "autoload": {
                "classmap": [
                    "src/"
                ],
                "files": [
                    "src/Framework/Assert/Functions.php"
                ]
            },
            "notification-url": "https://packagist.org/downloads/",
            "license": [
                "BSD-3-Clause"
            ],
            "authors": [
                {
                    "name": "Sebastian Bergmann",
                    "email": "sebastian@phpunit.de",
                    "role": "lead"
                }
            ],
            "description": "The PHP Unit Testing framework.",
            "homepage": "https://phpunit.de/",
            "keywords": [
                "phpunit",
                "testing",
                "xunit"
            ],
            "support": {
                "issues": "https://github.com/sebastianbergmann/phpunit/issues",
                "source": "https://github.com/sebastianbergmann/phpunit/tree/9.5.10"
            },
            "funding": [
                {
                    "url": "https://phpunit.de/donate.html",
                    "type": "custom"
                },
                {
                    "url": "https://github.com/sebastianbergmann",
                    "type": "github"
                }
            ],
            "time": "2021-09-25T07:38:51+00:00"
        },
        {
            "name": "sebastian/cli-parser",
            "version": "1.0.1",
            "source": {
                "type": "git",
                "url": "https://github.com/sebastianbergmann/cli-parser.git",
                "reference": "442e7c7e687e42adc03470c7b668bc4b2402c0b2"
            },
            "dist": {
                "type": "zip",
                "url": "https://api.github.com/repos/sebastianbergmann/cli-parser/zipball/442e7c7e687e42adc03470c7b668bc4b2402c0b2",
                "reference": "442e7c7e687e42adc03470c7b668bc4b2402c0b2",
                "shasum": ""
            },
            "require": {
                "php": ">=7.3"
            },
            "require-dev": {
                "phpunit/phpunit": "^9.3"
            },
            "type": "library",
            "extra": {
                "branch-alias": {
                    "dev-master": "1.0-dev"
                }
            },
            "autoload": {
                "classmap": [
                    "src/"
                ]
            },
            "notification-url": "https://packagist.org/downloads/",
            "license": [
                "BSD-3-Clause"
            ],
            "authors": [
                {
                    "name": "Sebastian Bergmann",
                    "email": "sebastian@phpunit.de",
                    "role": "lead"
                }
            ],
            "description": "Library for parsing CLI options",
            "homepage": "https://github.com/sebastianbergmann/cli-parser",
            "support": {
                "issues": "https://github.com/sebastianbergmann/cli-parser/issues",
                "source": "https://github.com/sebastianbergmann/cli-parser/tree/1.0.1"
            },
            "funding": [
                {
                    "url": "https://github.com/sebastianbergmann",
                    "type": "github"
                }
            ],
            "time": "2020-09-28T06:08:49+00:00"
        },
        {
            "name": "sebastian/code-unit",
            "version": "1.0.8",
            "source": {
                "type": "git",
                "url": "https://github.com/sebastianbergmann/code-unit.git",
                "reference": "1fc9f64c0927627ef78ba436c9b17d967e68e120"
            },
            "dist": {
                "type": "zip",
                "url": "https://api.github.com/repos/sebastianbergmann/code-unit/zipball/1fc9f64c0927627ef78ba436c9b17d967e68e120",
                "reference": "1fc9f64c0927627ef78ba436c9b17d967e68e120",
                "shasum": ""
            },
            "require": {
                "php": ">=7.3"
            },
            "require-dev": {
                "phpunit/phpunit": "^9.3"
            },
            "type": "library",
            "extra": {
                "branch-alias": {
                    "dev-master": "1.0-dev"
                }
            },
            "autoload": {
                "classmap": [
                    "src/"
                ]
            },
            "notification-url": "https://packagist.org/downloads/",
            "license": [
                "BSD-3-Clause"
            ],
            "authors": [
                {
                    "name": "Sebastian Bergmann",
                    "email": "sebastian@phpunit.de",
                    "role": "lead"
                }
            ],
            "description": "Collection of value objects that represent the PHP code units",
            "homepage": "https://github.com/sebastianbergmann/code-unit",
            "support": {
                "issues": "https://github.com/sebastianbergmann/code-unit/issues",
                "source": "https://github.com/sebastianbergmann/code-unit/tree/1.0.8"
            },
            "funding": [
                {
                    "url": "https://github.com/sebastianbergmann",
                    "type": "github"
                }
            ],
            "time": "2020-10-26T13:08:54+00:00"
        },
        {
            "name": "sebastian/code-unit-reverse-lookup",
            "version": "2.0.3",
            "source": {
                "type": "git",
                "url": "https://github.com/sebastianbergmann/code-unit-reverse-lookup.git",
                "reference": "ac91f01ccec49fb77bdc6fd1e548bc70f7faa3e5"
            },
            "dist": {
                "type": "zip",
                "url": "https://api.github.com/repos/sebastianbergmann/code-unit-reverse-lookup/zipball/ac91f01ccec49fb77bdc6fd1e548bc70f7faa3e5",
                "reference": "ac91f01ccec49fb77bdc6fd1e548bc70f7faa3e5",
                "shasum": ""
            },
            "require": {
                "php": ">=7.3"
            },
            "require-dev": {
                "phpunit/phpunit": "^9.3"
            },
            "type": "library",
            "extra": {
                "branch-alias": {
                    "dev-master": "2.0-dev"
                }
            },
            "autoload": {
                "classmap": [
                    "src/"
                ]
            },
            "notification-url": "https://packagist.org/downloads/",
            "license": [
                "BSD-3-Clause"
            ],
            "authors": [
                {
                    "name": "Sebastian Bergmann",
                    "email": "sebastian@phpunit.de"
                }
            ],
            "description": "Looks up which function or method a line of code belongs to",
            "homepage": "https://github.com/sebastianbergmann/code-unit-reverse-lookup/",
            "support": {
                "issues": "https://github.com/sebastianbergmann/code-unit-reverse-lookup/issues",
                "source": "https://github.com/sebastianbergmann/code-unit-reverse-lookup/tree/2.0.3"
            },
            "funding": [
                {
                    "url": "https://github.com/sebastianbergmann",
                    "type": "github"
                }
            ],
            "time": "2020-09-28T05:30:19+00:00"
        },
        {
            "name": "sebastian/comparator",
            "version": "4.0.6",
            "source": {
                "type": "git",
                "url": "https://github.com/sebastianbergmann/comparator.git",
                "reference": "55f4261989e546dc112258c7a75935a81a7ce382"
            },
            "dist": {
                "type": "zip",
                "url": "https://api.github.com/repos/sebastianbergmann/comparator/zipball/55f4261989e546dc112258c7a75935a81a7ce382",
                "reference": "55f4261989e546dc112258c7a75935a81a7ce382",
                "shasum": ""
            },
            "require": {
                "php": ">=7.3",
                "sebastian/diff": "^4.0",
                "sebastian/exporter": "^4.0"
            },
            "require-dev": {
                "phpunit/phpunit": "^9.3"
            },
            "type": "library",
            "extra": {
                "branch-alias": {
                    "dev-master": "4.0-dev"
                }
            },
            "autoload": {
                "classmap": [
                    "src/"
                ]
            },
            "notification-url": "https://packagist.org/downloads/",
            "license": [
                "BSD-3-Clause"
            ],
            "authors": [
                {
                    "name": "Sebastian Bergmann",
                    "email": "sebastian@phpunit.de"
                },
                {
                    "name": "Jeff Welch",
                    "email": "whatthejeff@gmail.com"
                },
                {
                    "name": "Volker Dusch",
                    "email": "github@wallbash.com"
                },
                {
                    "name": "Bernhard Schussek",
                    "email": "bschussek@2bepublished.at"
                }
            ],
            "description": "Provides the functionality to compare PHP values for equality",
            "homepage": "https://github.com/sebastianbergmann/comparator",
            "keywords": [
                "comparator",
                "compare",
                "equality"
            ],
            "support": {
                "issues": "https://github.com/sebastianbergmann/comparator/issues",
                "source": "https://github.com/sebastianbergmann/comparator/tree/4.0.6"
            },
            "funding": [
                {
                    "url": "https://github.com/sebastianbergmann",
                    "type": "github"
                }
            ],
            "time": "2020-10-26T15:49:45+00:00"
        },
        {
            "name": "sebastian/complexity",
            "version": "2.0.2",
            "source": {
                "type": "git",
                "url": "https://github.com/sebastianbergmann/complexity.git",
                "reference": "739b35e53379900cc9ac327b2147867b8b6efd88"
            },
            "dist": {
                "type": "zip",
                "url": "https://api.github.com/repos/sebastianbergmann/complexity/zipball/739b35e53379900cc9ac327b2147867b8b6efd88",
                "reference": "739b35e53379900cc9ac327b2147867b8b6efd88",
                "shasum": ""
            },
            "require": {
                "nikic/php-parser": "^4.7",
                "php": ">=7.3"
            },
            "require-dev": {
                "phpunit/phpunit": "^9.3"
            },
            "type": "library",
            "extra": {
                "branch-alias": {
                    "dev-master": "2.0-dev"
                }
            },
            "autoload": {
                "classmap": [
                    "src/"
                ]
            },
            "notification-url": "https://packagist.org/downloads/",
            "license": [
                "BSD-3-Clause"
            ],
            "authors": [
                {
                    "name": "Sebastian Bergmann",
                    "email": "sebastian@phpunit.de",
                    "role": "lead"
                }
            ],
            "description": "Library for calculating the complexity of PHP code units",
            "homepage": "https://github.com/sebastianbergmann/complexity",
            "support": {
                "issues": "https://github.com/sebastianbergmann/complexity/issues",
                "source": "https://github.com/sebastianbergmann/complexity/tree/2.0.2"
            },
            "funding": [
                {
                    "url": "https://github.com/sebastianbergmann",
                    "type": "github"
                }
            ],
            "time": "2020-10-26T15:52:27+00:00"
        },
        {
            "name": "sebastian/diff",
            "version": "4.0.4",
            "source": {
                "type": "git",
                "url": "https://github.com/sebastianbergmann/diff.git",
                "reference": "3461e3fccc7cfdfc2720be910d3bd73c69be590d"
            },
            "dist": {
                "type": "zip",
                "url": "https://api.github.com/repos/sebastianbergmann/diff/zipball/3461e3fccc7cfdfc2720be910d3bd73c69be590d",
                "reference": "3461e3fccc7cfdfc2720be910d3bd73c69be590d",
                "shasum": ""
            },
            "require": {
                "php": ">=7.3"
            },
            "require-dev": {
                "phpunit/phpunit": "^9.3",
                "symfony/process": "^4.2 || ^5"
            },
            "type": "library",
            "extra": {
                "branch-alias": {
                    "dev-master": "4.0-dev"
                }
            },
            "autoload": {
                "classmap": [
                    "src/"
                ]
            },
            "notification-url": "https://packagist.org/downloads/",
            "license": [
                "BSD-3-Clause"
            ],
            "authors": [
                {
                    "name": "Sebastian Bergmann",
                    "email": "sebastian@phpunit.de"
                },
                {
                    "name": "Kore Nordmann",
                    "email": "mail@kore-nordmann.de"
                }
            ],
            "description": "Diff implementation",
            "homepage": "https://github.com/sebastianbergmann/diff",
            "keywords": [
                "diff",
                "udiff",
                "unidiff",
                "unified diff"
            ],
            "support": {
                "issues": "https://github.com/sebastianbergmann/diff/issues",
                "source": "https://github.com/sebastianbergmann/diff/tree/4.0.4"
            },
            "funding": [
                {
                    "url": "https://github.com/sebastianbergmann",
                    "type": "github"
                }
            ],
            "time": "2020-10-26T13:10:38+00:00"
        },
        {
            "name": "sebastian/environment",
            "version": "5.1.3",
            "source": {
                "type": "git",
                "url": "https://github.com/sebastianbergmann/environment.git",
                "reference": "388b6ced16caa751030f6a69e588299fa09200ac"
            },
            "dist": {
                "type": "zip",
                "url": "https://api.github.com/repos/sebastianbergmann/environment/zipball/388b6ced16caa751030f6a69e588299fa09200ac",
                "reference": "388b6ced16caa751030f6a69e588299fa09200ac",
                "shasum": ""
            },
            "require": {
                "php": ">=7.3"
            },
            "require-dev": {
                "phpunit/phpunit": "^9.3"
            },
            "suggest": {
                "ext-posix": "*"
            },
            "type": "library",
            "extra": {
                "branch-alias": {
                    "dev-master": "5.1-dev"
                }
            },
            "autoload": {
                "classmap": [
                    "src/"
                ]
            },
            "notification-url": "https://packagist.org/downloads/",
            "license": [
                "BSD-3-Clause"
            ],
            "authors": [
                {
                    "name": "Sebastian Bergmann",
                    "email": "sebastian@phpunit.de"
                }
            ],
            "description": "Provides functionality to handle HHVM/PHP environments",
            "homepage": "http://www.github.com/sebastianbergmann/environment",
            "keywords": [
                "Xdebug",
                "environment",
                "hhvm"
            ],
            "support": {
                "issues": "https://github.com/sebastianbergmann/environment/issues",
                "source": "https://github.com/sebastianbergmann/environment/tree/5.1.3"
            },
            "funding": [
                {
                    "url": "https://github.com/sebastianbergmann",
                    "type": "github"
                }
            ],
            "time": "2020-09-28T05:52:38+00:00"
        },
        {
            "name": "sebastian/exporter",
            "version": "4.0.3",
            "source": {
                "type": "git",
                "url": "https://github.com/sebastianbergmann/exporter.git",
                "reference": "d89cc98761b8cb5a1a235a6b703ae50d34080e65"
            },
            "dist": {
                "type": "zip",
                "url": "https://api.github.com/repos/sebastianbergmann/exporter/zipball/d89cc98761b8cb5a1a235a6b703ae50d34080e65",
                "reference": "d89cc98761b8cb5a1a235a6b703ae50d34080e65",
                "shasum": ""
            },
            "require": {
                "php": ">=7.3",
                "sebastian/recursion-context": "^4.0"
            },
            "require-dev": {
                "ext-mbstring": "*",
                "phpunit/phpunit": "^9.3"
            },
            "type": "library",
            "extra": {
                "branch-alias": {
                    "dev-master": "4.0-dev"
                }
            },
            "autoload": {
                "classmap": [
                    "src/"
                ]
            },
            "notification-url": "https://packagist.org/downloads/",
            "license": [
                "BSD-3-Clause"
            ],
            "authors": [
                {
                    "name": "Sebastian Bergmann",
                    "email": "sebastian@phpunit.de"
                },
                {
                    "name": "Jeff Welch",
                    "email": "whatthejeff@gmail.com"
                },
                {
                    "name": "Volker Dusch",
                    "email": "github@wallbash.com"
                },
                {
                    "name": "Adam Harvey",
                    "email": "aharvey@php.net"
                },
                {
                    "name": "Bernhard Schussek",
                    "email": "bschussek@gmail.com"
                }
            ],
            "description": "Provides the functionality to export PHP variables for visualization",
            "homepage": "http://www.github.com/sebastianbergmann/exporter",
            "keywords": [
                "export",
                "exporter"
            ],
            "support": {
                "issues": "https://github.com/sebastianbergmann/exporter/issues",
                "source": "https://github.com/sebastianbergmann/exporter/tree/4.0.3"
            },
            "funding": [
                {
                    "url": "https://github.com/sebastianbergmann",
                    "type": "github"
                }
            ],
            "time": "2020-09-28T05:24:23+00:00"
        },
        {
            "name": "sebastian/global-state",
            "version": "5.0.3",
            "source": {
                "type": "git",
                "url": "https://github.com/sebastianbergmann/global-state.git",
                "reference": "23bd5951f7ff26f12d4e3242864df3e08dec4e49"
            },
            "dist": {
                "type": "zip",
                "url": "https://api.github.com/repos/sebastianbergmann/global-state/zipball/23bd5951f7ff26f12d4e3242864df3e08dec4e49",
                "reference": "23bd5951f7ff26f12d4e3242864df3e08dec4e49",
                "shasum": ""
            },
            "require": {
                "php": ">=7.3",
                "sebastian/object-reflector": "^2.0",
                "sebastian/recursion-context": "^4.0"
            },
            "require-dev": {
                "ext-dom": "*",
                "phpunit/phpunit": "^9.3"
            },
            "suggest": {
                "ext-uopz": "*"
            },
            "type": "library",
            "extra": {
                "branch-alias": {
                    "dev-master": "5.0-dev"
                }
            },
            "autoload": {
                "classmap": [
                    "src/"
                ]
            },
            "notification-url": "https://packagist.org/downloads/",
            "license": [
                "BSD-3-Clause"
            ],
            "authors": [
                {
                    "name": "Sebastian Bergmann",
                    "email": "sebastian@phpunit.de"
                }
            ],
            "description": "Snapshotting of global state",
            "homepage": "http://www.github.com/sebastianbergmann/global-state",
            "keywords": [
                "global state"
            ],
            "support": {
                "issues": "https://github.com/sebastianbergmann/global-state/issues",
                "source": "https://github.com/sebastianbergmann/global-state/tree/5.0.3"
            },
            "funding": [
                {
                    "url": "https://github.com/sebastianbergmann",
                    "type": "github"
                }
            ],
            "time": "2021-06-11T13:31:12+00:00"
        },
        {
            "name": "sebastian/lines-of-code",
            "version": "1.0.3",
            "source": {
                "type": "git",
                "url": "https://github.com/sebastianbergmann/lines-of-code.git",
                "reference": "c1c2e997aa3146983ed888ad08b15470a2e22ecc"
            },
            "dist": {
                "type": "zip",
                "url": "https://api.github.com/repos/sebastianbergmann/lines-of-code/zipball/c1c2e997aa3146983ed888ad08b15470a2e22ecc",
                "reference": "c1c2e997aa3146983ed888ad08b15470a2e22ecc",
                "shasum": ""
            },
            "require": {
                "nikic/php-parser": "^4.6",
                "php": ">=7.3"
            },
            "require-dev": {
                "phpunit/phpunit": "^9.3"
            },
            "type": "library",
            "extra": {
                "branch-alias": {
                    "dev-master": "1.0-dev"
                }
            },
            "autoload": {
                "classmap": [
                    "src/"
                ]
            },
            "notification-url": "https://packagist.org/downloads/",
            "license": [
                "BSD-3-Clause"
            ],
            "authors": [
                {
                    "name": "Sebastian Bergmann",
                    "email": "sebastian@phpunit.de",
                    "role": "lead"
                }
            ],
            "description": "Library for counting the lines of code in PHP source code",
            "homepage": "https://github.com/sebastianbergmann/lines-of-code",
            "support": {
                "issues": "https://github.com/sebastianbergmann/lines-of-code/issues",
                "source": "https://github.com/sebastianbergmann/lines-of-code/tree/1.0.3"
            },
            "funding": [
                {
                    "url": "https://github.com/sebastianbergmann",
                    "type": "github"
                }
            ],
            "time": "2020-11-28T06:42:11+00:00"
        },
        {
            "name": "sebastian/object-enumerator",
            "version": "4.0.4",
            "source": {
                "type": "git",
                "url": "https://github.com/sebastianbergmann/object-enumerator.git",
                "reference": "5c9eeac41b290a3712d88851518825ad78f45c71"
            },
            "dist": {
                "type": "zip",
                "url": "https://api.github.com/repos/sebastianbergmann/object-enumerator/zipball/5c9eeac41b290a3712d88851518825ad78f45c71",
                "reference": "5c9eeac41b290a3712d88851518825ad78f45c71",
                "shasum": ""
            },
            "require": {
                "php": ">=7.3",
                "sebastian/object-reflector": "^2.0",
                "sebastian/recursion-context": "^4.0"
            },
            "require-dev": {
                "phpunit/phpunit": "^9.3"
            },
            "type": "library",
            "extra": {
                "branch-alias": {
                    "dev-master": "4.0-dev"
                }
            },
            "autoload": {
                "classmap": [
                    "src/"
                ]
            },
            "notification-url": "https://packagist.org/downloads/",
            "license": [
                "BSD-3-Clause"
            ],
            "authors": [
                {
                    "name": "Sebastian Bergmann",
                    "email": "sebastian@phpunit.de"
                }
            ],
            "description": "Traverses array structures and object graphs to enumerate all referenced objects",
            "homepage": "https://github.com/sebastianbergmann/object-enumerator/",
            "support": {
                "issues": "https://github.com/sebastianbergmann/object-enumerator/issues",
                "source": "https://github.com/sebastianbergmann/object-enumerator/tree/4.0.4"
            },
            "funding": [
                {
                    "url": "https://github.com/sebastianbergmann",
                    "type": "github"
                }
            ],
            "time": "2020-10-26T13:12:34+00:00"
        },
        {
            "name": "sebastian/object-reflector",
            "version": "2.0.4",
            "source": {
                "type": "git",
                "url": "https://github.com/sebastianbergmann/object-reflector.git",
                "reference": "b4f479ebdbf63ac605d183ece17d8d7fe49c15c7"
            },
            "dist": {
                "type": "zip",
                "url": "https://api.github.com/repos/sebastianbergmann/object-reflector/zipball/b4f479ebdbf63ac605d183ece17d8d7fe49c15c7",
                "reference": "b4f479ebdbf63ac605d183ece17d8d7fe49c15c7",
                "shasum": ""
            },
            "require": {
                "php": ">=7.3"
            },
            "require-dev": {
                "phpunit/phpunit": "^9.3"
            },
            "type": "library",
            "extra": {
                "branch-alias": {
                    "dev-master": "2.0-dev"
                }
            },
            "autoload": {
                "classmap": [
                    "src/"
                ]
            },
            "notification-url": "https://packagist.org/downloads/",
            "license": [
                "BSD-3-Clause"
            ],
            "authors": [
                {
                    "name": "Sebastian Bergmann",
                    "email": "sebastian@phpunit.de"
                }
            ],
            "description": "Allows reflection of object attributes, including inherited and non-public ones",
            "homepage": "https://github.com/sebastianbergmann/object-reflector/",
            "support": {
                "issues": "https://github.com/sebastianbergmann/object-reflector/issues",
                "source": "https://github.com/sebastianbergmann/object-reflector/tree/2.0.4"
            },
            "funding": [
                {
                    "url": "https://github.com/sebastianbergmann",
                    "type": "github"
                }
            ],
            "time": "2020-10-26T13:14:26+00:00"
        },
        {
            "name": "sebastian/recursion-context",
            "version": "4.0.4",
            "source": {
                "type": "git",
                "url": "https://github.com/sebastianbergmann/recursion-context.git",
                "reference": "cd9d8cf3c5804de4341c283ed787f099f5506172"
            },
            "dist": {
                "type": "zip",
                "url": "https://api.github.com/repos/sebastianbergmann/recursion-context/zipball/cd9d8cf3c5804de4341c283ed787f099f5506172",
                "reference": "cd9d8cf3c5804de4341c283ed787f099f5506172",
                "shasum": ""
            },
            "require": {
                "php": ">=7.3"
            },
            "require-dev": {
                "phpunit/phpunit": "^9.3"
            },
            "type": "library",
            "extra": {
                "branch-alias": {
                    "dev-master": "4.0-dev"
                }
            },
            "autoload": {
                "classmap": [
                    "src/"
                ]
            },
            "notification-url": "https://packagist.org/downloads/",
            "license": [
                "BSD-3-Clause"
            ],
            "authors": [
                {
                    "name": "Sebastian Bergmann",
                    "email": "sebastian@phpunit.de"
                },
                {
                    "name": "Jeff Welch",
                    "email": "whatthejeff@gmail.com"
                },
                {
                    "name": "Adam Harvey",
                    "email": "aharvey@php.net"
                }
            ],
            "description": "Provides functionality to recursively process PHP variables",
            "homepage": "http://www.github.com/sebastianbergmann/recursion-context",
            "support": {
                "issues": "https://github.com/sebastianbergmann/recursion-context/issues",
                "source": "https://github.com/sebastianbergmann/recursion-context/tree/4.0.4"
            },
            "funding": [
                {
                    "url": "https://github.com/sebastianbergmann",
                    "type": "github"
                }
            ],
            "time": "2020-10-26T13:17:30+00:00"
        },
        {
            "name": "sebastian/resource-operations",
            "version": "3.0.3",
            "source": {
                "type": "git",
                "url": "https://github.com/sebastianbergmann/resource-operations.git",
                "reference": "0f4443cb3a1d92ce809899753bc0d5d5a8dd19a8"
            },
            "dist": {
                "type": "zip",
                "url": "https://api.github.com/repos/sebastianbergmann/resource-operations/zipball/0f4443cb3a1d92ce809899753bc0d5d5a8dd19a8",
                "reference": "0f4443cb3a1d92ce809899753bc0d5d5a8dd19a8",
                "shasum": ""
            },
            "require": {
                "php": ">=7.3"
            },
            "require-dev": {
                "phpunit/phpunit": "^9.0"
            },
            "type": "library",
            "extra": {
                "branch-alias": {
                    "dev-master": "3.0-dev"
                }
            },
            "autoload": {
                "classmap": [
                    "src/"
                ]
            },
            "notification-url": "https://packagist.org/downloads/",
            "license": [
                "BSD-3-Clause"
            ],
            "authors": [
                {
                    "name": "Sebastian Bergmann",
                    "email": "sebastian@phpunit.de"
                }
            ],
            "description": "Provides a list of PHP built-in functions that operate on resources",
            "homepage": "https://www.github.com/sebastianbergmann/resource-operations",
            "support": {
                "issues": "https://github.com/sebastianbergmann/resource-operations/issues",
                "source": "https://github.com/sebastianbergmann/resource-operations/tree/3.0.3"
            },
            "funding": [
                {
                    "url": "https://github.com/sebastianbergmann",
                    "type": "github"
                }
            ],
            "time": "2020-09-28T06:45:17+00:00"
        },
        {
            "name": "sebastian/type",
            "version": "2.3.4",
            "source": {
                "type": "git",
                "url": "https://github.com/sebastianbergmann/type.git",
                "reference": "b8cd8a1c753c90bc1a0f5372170e3e489136f914"
            },
            "dist": {
                "type": "zip",
                "url": "https://api.github.com/repos/sebastianbergmann/type/zipball/b8cd8a1c753c90bc1a0f5372170e3e489136f914",
                "reference": "b8cd8a1c753c90bc1a0f5372170e3e489136f914",
                "shasum": ""
            },
            "require": {
                "php": ">=7.3"
            },
            "require-dev": {
                "phpunit/phpunit": "^9.3"
            },
            "type": "library",
            "extra": {
                "branch-alias": {
                    "dev-master": "2.3-dev"
                }
            },
            "autoload": {
                "classmap": [
                    "src/"
                ]
            },
            "notification-url": "https://packagist.org/downloads/",
            "license": [
                "BSD-3-Clause"
            ],
            "authors": [
                {
                    "name": "Sebastian Bergmann",
                    "email": "sebastian@phpunit.de",
                    "role": "lead"
                }
            ],
            "description": "Collection of value objects that represent the types of the PHP type system",
            "homepage": "https://github.com/sebastianbergmann/type",
            "support": {
                "issues": "https://github.com/sebastianbergmann/type/issues",
                "source": "https://github.com/sebastianbergmann/type/tree/2.3.4"
            },
            "funding": [
                {
                    "url": "https://github.com/sebastianbergmann",
                    "type": "github"
                }
            ],
            "time": "2021-06-15T12:49:02+00:00"
        },
        {
            "name": "sebastian/version",
            "version": "3.0.2",
            "source": {
                "type": "git",
                "url": "https://github.com/sebastianbergmann/version.git",
                "reference": "c6c1022351a901512170118436c764e473f6de8c"
            },
            "dist": {
                "type": "zip",
                "url": "https://api.github.com/repos/sebastianbergmann/version/zipball/c6c1022351a901512170118436c764e473f6de8c",
                "reference": "c6c1022351a901512170118436c764e473f6de8c",
                "shasum": ""
            },
            "require": {
                "php": ">=7.3"
            },
            "type": "library",
            "extra": {
                "branch-alias": {
                    "dev-master": "3.0-dev"
                }
            },
            "autoload": {
                "classmap": [
                    "src/"
                ]
            },
            "notification-url": "https://packagist.org/downloads/",
            "license": [
                "BSD-3-Clause"
            ],
            "authors": [
                {
                    "name": "Sebastian Bergmann",
                    "email": "sebastian@phpunit.de",
                    "role": "lead"
                }
            ],
            "description": "Library that helps with managing the version number of Git-hosted PHP projects",
            "homepage": "https://github.com/sebastianbergmann/version",
            "support": {
                "issues": "https://github.com/sebastianbergmann/version/issues",
                "source": "https://github.com/sebastianbergmann/version/tree/3.0.2"
            },
            "funding": [
                {
                    "url": "https://github.com/sebastianbergmann",
                    "type": "github"
                }
            ],
            "time": "2020-09-28T06:39:44+00:00"
        },
        {
            "name": "theseer/tokenizer",
            "version": "1.2.1",
            "source": {
                "type": "git",
                "url": "https://github.com/theseer/tokenizer.git",
                "reference": "34a41e998c2183e22995f158c581e7b5e755ab9e"
            },
            "dist": {
                "type": "zip",
                "url": "https://api.github.com/repos/theseer/tokenizer/zipball/34a41e998c2183e22995f158c581e7b5e755ab9e",
                "reference": "34a41e998c2183e22995f158c581e7b5e755ab9e",
                "shasum": ""
            },
            "require": {
                "ext-dom": "*",
                "ext-tokenizer": "*",
                "ext-xmlwriter": "*",
                "php": "^7.2 || ^8.0"
            },
            "type": "library",
            "autoload": {
                "classmap": [
                    "src/"
                ]
            },
            "notification-url": "https://packagist.org/downloads/",
            "license": [
                "BSD-3-Clause"
            ],
            "authors": [
                {
                    "name": "Arne Blankerts",
                    "email": "arne@blankerts.de",
                    "role": "Developer"
                }
            ],
            "description": "A small library for converting tokenized PHP source code into XML and potentially other formats",
            "support": {
                "issues": "https://github.com/theseer/tokenizer/issues",
                "source": "https://github.com/theseer/tokenizer/tree/1.2.1"
            },
            "funding": [
                {
                    "url": "https://github.com/theseer",
                    "type": "github"
                }
            ],
            "time": "2021-07-28T10:34:58+00:00"
        }
    ],
    "aliases": [],
    "minimum-stability": "stable",
    "stability-flags": {
        "nethergames/bedrock-protocol": 20,
        "pocketmine/classloader": 20,
        "pocketmine/spl": 20
    },
    "prefer-stable": false,
    "prefer-lowest": false,
    "platform": {
        "php": "^8.0",
        "php-64bit": "*",
        "ext-chunkutils2": "^0.3.0",
        "ext-crypto": "^0.3.1",
        "ext-ctype": "*",
        "ext-curl": "*",
        "ext-date": "*",
        "ext-gmp": "*",
        "ext-hash": "*",
        "ext-igbinary": "^3.0.1",
        "ext-json": "*",
        "ext-leveldb": "^0.2.1 || ^0.3.0",
        "ext-mbstring": "*",
        "ext-morton": "^0.1.0",
        "ext-openssl": "*",
        "ext-pcre": "*",
        "ext-phar": "*",
        "ext-pthreads": "~3.2.0",
        "ext-reflection": "*",
        "ext-simplexml": "*",
        "ext-sockets": "*",
        "ext-spl": "*",
        "ext-yaml": ">=2.0.0",
        "ext-zip": "*",
        "ext-zlib": ">=1.2.11",
        "composer-runtime-api": "^2.0"
    },
    "platform-dev": [],
    "platform-overrides": {
        "php": "8.0.0"
    },
    "plugin-api-version": "2.1.0"
}<|MERGE_RESOLUTION|>--- conflicted
+++ resolved
@@ -4,11 +4,7 @@
         "Read more about it at https://getcomposer.org/doc/01-basic-usage.md#installing-dependencies",
         "This file is @generated automatically"
     ],
-<<<<<<< HEAD
-    "content-hash": "3d8a629a55ee0852b6a5277723c51904",
-=======
-    "content-hash": "39ec9b1c108888c32a660f3bc2c400c4",
->>>>>>> c70b80c2
+    "content-hash": "4959521e381146ef0960c8719619d52b",
     "packages": [
         {
             "name": "adhocore/json-comment",
