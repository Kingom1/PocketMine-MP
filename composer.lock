{
    "_readme": [
        "This file locks the dependencies of your project to a known state",
        "Read more about it at https://getcomposer.org/doc/01-basic-usage.md#installing-dependencies",
        "This file is @generated automatically"
    ],
<<<<<<< HEAD
    "content-hash": "aad395ba8be947fae9184229b61f67f1",
=======
    "content-hash": "fb545e4c8e17b0b07e8e20986b64e5a6",
>>>>>>> 932a8876
    "packages": [
        {
            "name": "adhocore/json-comment",
            "version": "1.1.2",
            "source": {
                "type": "git",
                "url": "https://github.com/adhocore/php-json-comment.git",
                "reference": "fc2f76979f0a44a5f5bc2a2b600d0762fe0e78e7"
            },
            "dist": {
                "type": "zip",
                "url": "https://api.github.com/repos/adhocore/php-json-comment/zipball/fc2f76979f0a44a5f5bc2a2b600d0762fe0e78e7",
                "reference": "fc2f76979f0a44a5f5bc2a2b600d0762fe0e78e7",
                "shasum": ""
            },
            "require": {
                "ext-ctype": "*",
                "php": ">=7.0"
            },
            "require-dev": {
                "phpunit/phpunit": "^6.5 || ^7.5 || ^8.5"
            },
            "type": "library",
            "autoload": {
                "psr-4": {
                    "Ahc\\Json\\": "src/"
                }
            },
            "notification-url": "https://packagist.org/downloads/",
            "license": [
                "MIT"
            ],
            "authors": [
                {
                    "name": "Jitendra Adhikari",
                    "email": "jiten.adhikary@gmail.com"
                }
            ],
            "description": "Lightweight JSON comment stripper library for PHP",
            "keywords": [
                "comment",
                "json",
                "strip-comment"
            ],
            "support": {
                "issues": "https://github.com/adhocore/php-json-comment/issues",
                "source": "https://github.com/adhocore/php-json-comment/tree/1.1.2"
            },
            "funding": [
                {
                    "url": "https://paypal.me/ji10",
                    "type": "custom"
                }
            ],
            "time": "2021-04-09T03:06:06+00:00"
        },
        {
            "name": "brick/math",
            "version": "0.9.3",
            "source": {
                "type": "git",
                "url": "https://github.com/brick/math.git",
                "reference": "ca57d18f028f84f777b2168cd1911b0dee2343ae"
            },
            "dist": {
                "type": "zip",
                "url": "https://api.github.com/repos/brick/math/zipball/ca57d18f028f84f777b2168cd1911b0dee2343ae",
                "reference": "ca57d18f028f84f777b2168cd1911b0dee2343ae",
                "shasum": ""
            },
            "require": {
                "ext-json": "*",
                "php": "^7.1 || ^8.0"
            },
            "require-dev": {
                "php-coveralls/php-coveralls": "^2.2",
                "phpunit/phpunit": "^7.5.15 || ^8.5 || ^9.0",
                "vimeo/psalm": "4.9.2"
            },
            "type": "library",
            "autoload": {
                "psr-4": {
                    "Brick\\Math\\": "src/"
                }
            },
            "notification-url": "https://packagist.org/downloads/",
            "license": [
                "MIT"
            ],
            "description": "Arbitrary-precision arithmetic library",
            "keywords": [
                "Arbitrary-precision",
                "BigInteger",
                "BigRational",
                "arithmetic",
                "bigdecimal",
                "bignum",
                "brick",
                "math"
            ],
            "support": {
                "issues": "https://github.com/brick/math/issues",
                "source": "https://github.com/brick/math/tree/0.9.3"
            },
            "funding": [
                {
                    "url": "https://github.com/BenMorel",
                    "type": "github"
                },
                {
                    "url": "https://tidelift.com/funding/github/packagist/brick/math",
                    "type": "tidelift"
                }
            ],
            "time": "2021-08-15T20:50:18+00:00"
        },
        {
            "name": "fgrosse/phpasn1",
            "version": "v2.3.0",
            "source": {
                "type": "git",
                "url": "https://github.com/fgrosse/PHPASN1.git",
                "reference": "20299033c35f4300eb656e7e8e88cf52d1d6694e"
            },
            "dist": {
                "type": "zip",
                "url": "https://api.github.com/repos/fgrosse/PHPASN1/zipball/20299033c35f4300eb656e7e8e88cf52d1d6694e",
                "reference": "20299033c35f4300eb656e7e8e88cf52d1d6694e",
                "shasum": ""
            },
            "require": {
                "php": ">=7.0.0"
            },
            "require-dev": {
                "phpunit/phpunit": "~6.3",
                "satooshi/php-coveralls": "~2.0"
            },
            "suggest": {
                "ext-bcmath": "BCmath is the fallback extension for big integer calculations",
                "ext-curl": "For loading OID information from the web if they have not bee defined statically",
                "ext-gmp": "GMP is the preferred extension for big integer calculations",
                "phpseclib/bcmath_compat": "BCmath polyfill for servers where neither GMP nor BCmath is available"
            },
            "type": "library",
            "extra": {
                "branch-alias": {
                    "dev-master": "2.0.x-dev"
                }
            },
            "autoload": {
                "psr-4": {
                    "FG\\": "lib/"
                }
            },
            "notification-url": "https://packagist.org/downloads/",
            "license": [
                "MIT"
            ],
            "authors": [
                {
                    "name": "Friedrich Große",
                    "email": "friedrich.grosse@gmail.com",
                    "homepage": "https://github.com/FGrosse",
                    "role": "Author"
                },
                {
                    "name": "All contributors",
                    "homepage": "https://github.com/FGrosse/PHPASN1/contributors"
                }
            ],
            "description": "A PHP Framework that allows you to encode and decode arbitrary ASN.1 structures using the ITU-T X.690 Encoding Rules.",
            "homepage": "https://github.com/FGrosse/PHPASN1",
            "keywords": [
                "DER",
                "asn.1",
                "asn1",
                "ber",
                "binary",
                "decoding",
                "encoding",
                "x.509",
                "x.690",
                "x509",
                "x690"
            ],
            "support": {
                "issues": "https://github.com/fgrosse/PHPASN1/issues",
                "source": "https://github.com/fgrosse/PHPASN1/tree/v2.3.0"
            },
            "time": "2021-04-24T19:01:55+00:00"
        },
        {
            "name": "nethergamesmc/bedrock-data",
            "version": "dev-master",
            "source": {
                "type": "git",
                "url": "https://github.com/NetherGamesMC/BedrockData.git",
                "reference": "dcc57d21246109bacdc11e0d5edf912788ae8b8b"
            },
            "dist": {
                "type": "zip",
                "url": "https://api.github.com/repos/NetherGamesMC/BedrockData/zipball/dcc57d21246109bacdc11e0d5edf912788ae8b8b",
                "reference": "dcc57d21246109bacdc11e0d5edf912788ae8b8b",
                "shasum": ""
            },
            "default-branch": true,
            "type": "library",
            "license": [
                "LGPL-3.0"
            ],
            "description": "Blobs of data generated from Minecraft: Bedrock Edition, used by PocketMine-MP",
            "support": {
                "source": "https://github.com/NetherGamesMC/BedrockData/tree/master"
            },
            "time": "2021-11-02T17:10:05+00:00"
        },
        {
<<<<<<< HEAD
            "name": "nethergamesmc/bedrock-protocol",
            "version": "dev-master",
            "source": {
                "type": "git",
                "url": "https://github.com/NetherGamesMC/BedrockProtocol.git",
                "reference": "e8a3977aba2af97f9bc7143d799fd87661a6eeac"
            },
            "dist": {
                "type": "zip",
                "url": "https://api.github.com/repos/NetherGamesMC/BedrockProtocol/zipball/e8a3977aba2af97f9bc7143d799fd87661a6eeac",
                "reference": "e8a3977aba2af97f9bc7143d799fd87661a6eeac",
=======
            "name": "pocketmine/bedrock-protocol",
            "version": "6.0.0+bedrock-1.17.40",
            "source": {
                "type": "git",
                "url": "https://github.com/pmmp/BedrockProtocol.git",
                "reference": "906bafec4fc41f548749ce01d120902b25c1bbfe"
            },
            "dist": {
                "type": "zip",
                "url": "https://api.github.com/repos/pmmp/BedrockProtocol/zipball/906bafec4fc41f548749ce01d120902b25c1bbfe",
                "reference": "906bafec4fc41f548749ce01d120902b25c1bbfe",
>>>>>>> 932a8876
                "shasum": ""
            },
            "require": {
                "ext-json": "*",
                "netresearch/jsonmapper": "^4.0",
                "php": "^8.0",
                "pocketmine/binaryutils": "^0.2.0",
                "pocketmine/color": "^0.2.0",
                "pocketmine/math": "^0.3.0 || ^0.4.0",
                "pocketmine/nbt": "^0.3.0",
                "ramsey/uuid": "^4.1"
            },
            "require-dev": {
                "phpstan/phpstan": "1.2.0",
                "phpstan/phpstan-phpunit": "^1.0.0",
                "phpstan/phpstan-strict-rules": "^1.0.0",
                "phpunit/phpunit": "^9.5"
            },
            "default-branch": true,
            "type": "library",
            "autoload": {
                "psr-4": {
                    "pocketmine\\network\\mcpe\\protocol\\": "src/"
                }
            },
            "autoload-dev": {
                "psr-4": {
                    "pocketmine\\network\\mcpe\\protocol\\": "tests/phpunit/"
                }
            },
            "license": [
                "LGPL-3.0"
            ],
            "description": "An implementation of the Minecraft: Bedrock Edition protocol in PHP",
            "support": {
<<<<<<< HEAD
                "source": "https://github.com/NetherGamesMC/BedrockProtocol/tree/master"
            },
            "time": "2021-11-09T17:20:05+00:00"
        },
        {
            "name": "netresearch/jsonmapper",
            "version": "v4.0.0",
            "source": {
                "type": "git",
                "url": "https://github.com/cweiske/jsonmapper.git",
                "reference": "8bbc021a8edb2e4a7ea2f8ad4fa9ec9dce2fcb8d"
            },
            "dist": {
                "type": "zip",
                "url": "https://api.github.com/repos/cweiske/jsonmapper/zipball/8bbc021a8edb2e4a7ea2f8ad4fa9ec9dce2fcb8d",
                "reference": "8bbc021a8edb2e4a7ea2f8ad4fa9ec9dce2fcb8d",
                "shasum": ""
            },
            "require": {
                "ext-json": "*",
                "ext-pcre": "*",
                "ext-reflection": "*",
                "ext-spl": "*",
                "php": ">=7.1"
            },
            "require-dev": {
                "phpunit/phpunit": "~7.5 || ~8.0 || ~9.0",
                "squizlabs/php_codesniffer": "~3.5"
            },
            "type": "library",
            "autoload": {
                "psr-0": {
                    "JsonMapper": "src/"
                }
            },
            "notification-url": "https://packagist.org/downloads/",
            "license": [
                "OSL-3.0"
            ],
            "authors": [
                {
                    "name": "Christian Weiske",
                    "email": "cweiske@cweiske.de",
                    "homepage": "http://github.com/cweiske/jsonmapper/",
                    "role": "Developer"
                }
            ],
            "description": "Map nested JSON structures onto PHP classes",
            "support": {
                "email": "cweiske@cweiske.de",
                "issues": "https://github.com/cweiske/jsonmapper/issues",
                "source": "https://github.com/cweiske/jsonmapper/tree/v4.0.0"
            },
            "time": "2020-12-01T19:48:11+00:00"
=======
                "issues": "https://github.com/pmmp/BedrockProtocol/issues",
                "source": "https://github.com/pmmp/BedrockProtocol/tree/6.0.0+bedrock-1.17.40"
            },
            "time": "2021-11-21T20:56:18+00:00"
>>>>>>> 932a8876
        },
        {
            "name": "pocketmine/binaryutils",
            "version": "0.2.2",
            "source": {
                "type": "git",
                "url": "https://github.com/pmmp/BinaryUtils.git",
                "reference": "f883e1cf9099ed6a757a10a2f75b3333eeb2cdf9"
            },
            "dist": {
                "type": "zip",
                "url": "https://api.github.com/repos/pmmp/BinaryUtils/zipball/f883e1cf9099ed6a757a10a2f75b3333eeb2cdf9",
                "reference": "f883e1cf9099ed6a757a10a2f75b3333eeb2cdf9",
                "shasum": ""
            },
            "require": {
                "php": "^7.4 || ^8.0",
                "php-64bit": "*"
            },
            "require-dev": {
                "phpstan/extension-installer": "^1.0",
                "phpstan/phpstan": "0.12.99",
                "phpstan/phpstan-strict-rules": "^0.12.4"
            },
            "type": "library",
            "autoload": {
                "psr-4": {
                    "pocketmine\\utils\\": "src/"
                }
            },
            "notification-url": "https://packagist.org/downloads/",
            "license": [
                "LGPL-3.0"
            ],
            "description": "Classes and methods for conveniently handling binary data",
            "support": {
                "issues": "https://github.com/pmmp/BinaryUtils/issues",
                "source": "https://github.com/pmmp/BinaryUtils/tree/0.2.2"
            },
            "time": "2021-10-22T19:54:16+00:00"
        },
        {
            "name": "pocketmine/callback-validator",
            "version": "1.0.3",
            "source": {
                "type": "git",
                "url": "https://github.com/pmmp/CallbackValidator.git",
                "reference": "64787469766bcaa7e5885242e85c23c25e8c55a2"
            },
            "dist": {
                "type": "zip",
                "url": "https://api.github.com/repos/pmmp/CallbackValidator/zipball/64787469766bcaa7e5885242e85c23c25e8c55a2",
                "reference": "64787469766bcaa7e5885242e85c23c25e8c55a2",
                "shasum": ""
            },
            "require": {
                "ext-reflection": "*",
                "php": "^7.1 || ^8.0"
            },
            "replace": {
                "daverandom/callback-validator": "*"
            },
            "require-dev": {
                "phpstan/extension-installer": "^1.0",
                "phpstan/phpstan": "0.12.59",
                "phpstan/phpstan-strict-rules": "^0.12.4",
                "phpunit/phpunit": "^7.5 || ^8.5 || ^9.0"
            },
            "type": "library",
            "autoload": {
                "psr-4": {
                    "DaveRandom\\CallbackValidator\\": "src/"
                }
            },
            "notification-url": "https://packagist.org/downloads/",
            "license": [
                "MIT"
            ],
            "authors": [
                {
                    "name": "Chris Wright",
                    "email": "cw@daverandom.com"
                }
            ],
            "description": "Fork of daverandom/callback-validator - Tools for validating callback signatures",
            "support": {
                "issues": "https://github.com/pmmp/CallbackValidator/issues",
                "source": "https://github.com/pmmp/CallbackValidator/tree/1.0.3"
            },
            "time": "2020-12-11T01:45:37+00:00"
        },
        {
            "name": "pocketmine/classloader",
            "version": "0.2.0",
            "source": {
                "type": "git",
                "url": "https://github.com/pmmp/ClassLoader.git",
                "reference": "49ea303993efdfb39cd302e2156d50aa78209e78"
            },
            "dist": {
                "type": "zip",
                "url": "https://api.github.com/repos/pmmp/ClassLoader/zipball/49ea303993efdfb39cd302e2156d50aa78209e78",
                "reference": "49ea303993efdfb39cd302e2156d50aa78209e78",
                "shasum": ""
            },
            "require": {
                "ext-pthreads": "~3.2.0 || ^4.0",
                "ext-reflection": "*",
                "php": "^8.0"
            },
            "conflict": {
                "pocketmine/spl": "<0.4"
            },
            "require-dev": {
                "phpstan/extension-installer": "^1.0",
                "phpstan/phpstan": "0.12.99",
                "phpstan/phpstan-strict-rules": "^0.12.4",
                "phpunit/phpunit": "^9.5"
            },
            "type": "library",
            "autoload": {
                "classmap": [
                    "./src"
                ]
            },
            "notification-url": "https://packagist.org/downloads/",
            "license": [
                "LGPL-3.0"
            ],
            "description": "Ad-hoc autoloading components used by PocketMine-MP",
            "support": {
                "issues": "https://github.com/pmmp/ClassLoader/issues",
                "source": "https://github.com/pmmp/ClassLoader/tree/0.2.0"
            },
            "time": "2021-11-01T20:17:27+00:00"
        },
        {
            "name": "pocketmine/color",
            "version": "0.2.0",
            "source": {
                "type": "git",
                "url": "https://github.com/pmmp/Color.git",
                "reference": "09be6ea6d76f2e33d6813c39d29c22c46c17e1d2"
            },
            "dist": {
                "type": "zip",
                "url": "https://api.github.com/repos/pmmp/Color/zipball/09be6ea6d76f2e33d6813c39d29c22c46c17e1d2",
                "reference": "09be6ea6d76f2e33d6813c39d29c22c46c17e1d2",
                "shasum": ""
            },
            "require": {
                "php": "^7.2 || ^8.0"
            },
            "require-dev": {
                "phpstan/phpstan": "0.12.59",
                "phpstan/phpstan-strict-rules": "^0.12.2"
            },
            "type": "library",
            "autoload": {
                "psr-4": {
                    "pocketmine\\color\\": "src/"
                }
            },
            "notification-url": "https://packagist.org/downloads/",
            "license": [
                "LGPL-3.0"
            ],
            "description": "Color handling library used by PocketMine-MP and related projects",
            "support": {
                "issues": "https://github.com/pmmp/Color/issues",
                "source": "https://github.com/pmmp/Color/tree/0.2.0"
            },
            "time": "2020-12-11T01:24:32+00:00"
        },
        {
            "name": "pocketmine/errorhandler",
            "version": "0.3.0",
            "source": {
                "type": "git",
                "url": "https://github.com/pmmp/ErrorHandler.git",
                "reference": "ec742b209e8056bbe855069c4eff94c9734ea19b"
            },
            "dist": {
                "type": "zip",
                "url": "https://api.github.com/repos/pmmp/ErrorHandler/zipball/ec742b209e8056bbe855069c4eff94c9734ea19b",
                "reference": "ec742b209e8056bbe855069c4eff94c9734ea19b",
                "shasum": ""
            },
            "require": {
                "php": "^7.2 || ^8.0"
            },
            "require-dev": {
                "phpstan/phpstan": "0.12.75",
                "phpstan/phpstan-strict-rules": "^0.12.2"
            },
            "type": "library",
            "autoload": {
                "psr-4": {
                    "pocketmine\\errorhandler\\": "src/"
                }
            },
            "notification-url": "https://packagist.org/downloads/",
            "license": [
                "LGPL-3.0"
            ],
            "description": "Utilities to handle nasty PHP E_* errors in a usable way",
            "support": {
                "issues": "https://github.com/pmmp/ErrorHandler/issues",
                "source": "https://github.com/pmmp/ErrorHandler/tree/0.3.0"
            },
            "time": "2021-02-12T18:56:22+00:00"
        },
        {
            "name": "pocketmine/locale-data",
            "version": "2.0.17",
            "source": {
                "type": "git",
                "url": "https://github.com/pmmp/Language.git",
                "reference": "30e4a64d5674bac556c4e2b9842b19a981471ac4"
            },
            "dist": {
                "type": "zip",
                "url": "https://api.github.com/repos/pmmp/Language/zipball/30e4a64d5674bac556c4e2b9842b19a981471ac4",
                "reference": "30e4a64d5674bac556c4e2b9842b19a981471ac4",
                "shasum": ""
            },
            "type": "library",
            "notification-url": "https://packagist.org/downloads/",
            "description": "Language resources used by PocketMine-MP",
            "support": {
                "issues": "https://github.com/pmmp/Language/issues",
                "source": "https://github.com/pmmp/Language/tree/2.0.17"
            },
            "time": "2021-11-12T00:59:39+00:00"
        },
        {
            "name": "pocketmine/log",
            "version": "0.4.0",
            "source": {
                "type": "git",
                "url": "https://github.com/pmmp/Log.git",
                "reference": "e6c912c0f9055c81d23108ec2d179b96f404c043"
            },
            "dist": {
                "type": "zip",
                "url": "https://api.github.com/repos/pmmp/Log/zipball/e6c912c0f9055c81d23108ec2d179b96f404c043",
                "reference": "e6c912c0f9055c81d23108ec2d179b96f404c043",
                "shasum": ""
            },
            "require": {
                "php": "^7.4 || ^8.0"
            },
            "conflict": {
                "pocketmine/spl": "<0.4"
            },
            "require-dev": {
                "phpstan/phpstan": "0.12.88",
                "phpstan/phpstan-strict-rules": "^0.12.2"
            },
            "type": "library",
            "autoload": {
                "classmap": [
                    "./src"
                ]
            },
            "notification-url": "https://packagist.org/downloads/",
            "license": [
                "LGPL-3.0"
            ],
            "description": "Logging components used by PocketMine-MP and related projects",
            "support": {
                "issues": "https://github.com/pmmp/Log/issues",
                "source": "https://github.com/pmmp/Log/tree/0.4.0"
            },
            "time": "2021-06-18T19:08:09+00:00"
        },
        {
            "name": "pocketmine/log-pthreads",
            "version": "0.4.0",
            "source": {
                "type": "git",
                "url": "https://github.com/pmmp/LogPthreads.git",
                "reference": "61f709e8cf36bcc24e4efe02acded680a1ce23cd"
            },
            "dist": {
                "type": "zip",
                "url": "https://api.github.com/repos/pmmp/LogPthreads/zipball/61f709e8cf36bcc24e4efe02acded680a1ce23cd",
                "reference": "61f709e8cf36bcc24e4efe02acded680a1ce23cd",
                "shasum": ""
            },
            "require": {
                "ext-pthreads": "~3.2.0 || ^4.0",
                "php": "^7.4 || ^8.0",
                "pocketmine/log": "^0.4.0"
            },
            "conflict": {
                "pocketmine/spl": "<0.4"
            },
            "require-dev": {
                "phpstan/extension-installer": "^1.0",
                "phpstan/phpstan": "0.12.88",
                "phpstan/phpstan-strict-rules": "^0.12.4"
            },
            "type": "library",
            "autoload": {
                "classmap": [
                    "./src"
                ]
            },
            "notification-url": "https://packagist.org/downloads/",
            "license": [
                "LGPL-3.0"
            ],
            "description": "Logging components specialized for pthreads used by PocketMine-MP and related projects",
            "support": {
                "issues": "https://github.com/pmmp/LogPthreads/issues",
                "source": "https://github.com/pmmp/LogPthreads/tree/0.4.0"
            },
            "time": "2021-11-01T21:42:09+00:00"
        },
        {
            "name": "pocketmine/math",
            "version": "0.4.0",
            "source": {
                "type": "git",
                "url": "https://github.com/pmmp/Math.git",
                "reference": "6d64e2555bd2e95ed024574f75d1cefc135c89fc"
            },
            "dist": {
                "type": "zip",
                "url": "https://api.github.com/repos/pmmp/Math/zipball/6d64e2555bd2e95ed024574f75d1cefc135c89fc",
                "reference": "6d64e2555bd2e95ed024574f75d1cefc135c89fc",
                "shasum": ""
            },
            "require": {
                "php": "^8.0",
                "php-64bit": "*"
            },
            "require-dev": {
                "irstea/phpunit-shim": "^8.5 || ^9.5",
                "phpstan/extension-installer": "^1.0",
                "phpstan/phpstan": "0.12.99",
                "phpstan/phpstan-strict-rules": "^0.12.4"
            },
            "type": "library",
            "autoload": {
                "psr-4": {
                    "pocketmine\\math\\": "src/"
                }
            },
            "notification-url": "https://packagist.org/downloads/",
            "license": [
                "LGPL-3.0"
            ],
            "description": "PHP library containing math related code used in PocketMine-MP",
            "support": {
                "issues": "https://github.com/pmmp/Math/issues",
                "source": "https://github.com/pmmp/Math/tree/0.4.0"
            },
            "time": "2021-10-29T20:33:10+00:00"
        },
        {
            "name": "pocketmine/nbt",
            "version": "0.3.0",
            "source": {
                "type": "git",
                "url": "https://github.com/pmmp/NBT.git",
                "reference": "98c4a04b55a915e18f83d3b0c9beb24a71abcd31"
            },
            "dist": {
                "type": "zip",
                "url": "https://api.github.com/repos/pmmp/NBT/zipball/98c4a04b55a915e18f83d3b0c9beb24a71abcd31",
                "reference": "98c4a04b55a915e18f83d3b0c9beb24a71abcd31",
                "shasum": ""
            },
            "require": {
                "php": "^7.4 || ^8.0",
                "php-64bit": "*",
                "pocketmine/binaryutils": "^0.2.0"
            },
            "require-dev": {
                "irstea/phpunit-shim": "^9.5",
                "phpstan/extension-installer": "^1.0",
                "phpstan/phpstan": "0.12.85",
                "phpstan/phpstan-strict-rules": "^0.12.4"
            },
            "type": "library",
            "autoload": {
                "psr-4": {
                    "pocketmine\\nbt\\": "src/"
                }
            },
            "notification-url": "https://packagist.org/downloads/",
            "license": [
                "LGPL-3.0"
            ],
            "description": "PHP library for working with Named Binary Tags",
            "support": {
                "issues": "https://github.com/pmmp/NBT/issues",
                "source": "https://github.com/pmmp/NBT/tree/0.3.0"
            },
            "time": "2021-05-18T15:46:33+00:00"
        },
        {
            "name": "pocketmine/raklib",
            "version": "0.14.2",
            "source": {
                "type": "git",
                "url": "https://github.com/pmmp/RakLib.git",
                "reference": "e3a861187470e1facc6625040128f447ebbcbaec"
            },
            "dist": {
                "type": "zip",
                "url": "https://api.github.com/repos/pmmp/RakLib/zipball/e3a861187470e1facc6625040128f447ebbcbaec",
                "reference": "e3a861187470e1facc6625040128f447ebbcbaec",
                "shasum": ""
            },
            "require": {
                "ext-sockets": "*",
                "php": "^8.0",
                "php-64bit": "*",
                "php-ipv6": "*",
                "pocketmine/binaryutils": "^0.2.0",
                "pocketmine/log": "^0.3.0 || ^0.4.0"
            },
            "require-dev": {
                "phpstan/phpstan": "0.12.99",
                "phpstan/phpstan-strict-rules": "^0.12.2"
            },
            "type": "library",
            "autoload": {
                "psr-4": {
                    "raklib\\": "src/"
                }
            },
            "notification-url": "https://packagist.org/downloads/",
            "license": [
                "GPL-3.0"
            ],
            "description": "A RakNet server implementation written in PHP",
            "support": {
                "issues": "https://github.com/pmmp/RakLib/issues",
                "source": "https://github.com/pmmp/RakLib/tree/0.14.2"
            },
            "time": "2021-10-04T20:39:11+00:00"
        },
        {
            "name": "pocketmine/raklib-ipc",
            "version": "0.1.1",
            "source": {
                "type": "git",
                "url": "https://github.com/pmmp/RakLibIpc.git",
                "reference": "922a6444b0c6c7daaa5aa5a832107e1ec4738aed"
            },
            "dist": {
                "type": "zip",
                "url": "https://api.github.com/repos/pmmp/RakLibIpc/zipball/922a6444b0c6c7daaa5aa5a832107e1ec4738aed",
                "reference": "922a6444b0c6c7daaa5aa5a832107e1ec4738aed",
                "shasum": ""
            },
            "require": {
                "php": "^7.4 || ^8.0",
                "php-64bit": "*",
                "pocketmine/binaryutils": "^0.2.0",
                "pocketmine/raklib": "^0.13.1 || ^0.14.0"
            },
            "require-dev": {
                "phpstan/phpstan": "0.12.81",
                "phpstan/phpstan-strict-rules": "^0.12.2"
            },
            "type": "library",
            "autoload": {
                "psr-4": {
                    "raklib\\server\\ipc\\": "src/"
                }
            },
            "notification-url": "https://packagist.org/downloads/",
            "license": [
                "GPL-3.0"
            ],
            "description": "Channel-based protocols for inter-thread/inter-process communication with RakLib",
            "support": {
                "issues": "https://github.com/pmmp/RakLibIpc/issues",
                "source": "https://github.com/pmmp/RakLibIpc/tree/0.1.1"
            },
            "time": "2021-09-22T17:01:12+00:00"
        },
        {
            "name": "pocketmine/snooze",
            "version": "0.3.1",
            "source": {
                "type": "git",
                "url": "https://github.com/pmmp/Snooze.git",
                "reference": "0ac8fc2a781c419a1f64ebca4d5835028f59e29b"
            },
            "dist": {
                "type": "zip",
                "url": "https://api.github.com/repos/pmmp/Snooze/zipball/0ac8fc2a781c419a1f64ebca4d5835028f59e29b",
                "reference": "0ac8fc2a781c419a1f64ebca4d5835028f59e29b",
                "shasum": ""
            },
            "require": {
                "ext-pthreads": "~3.2.0 || ^4.0",
                "php-64bit": "^7.3 || ^8.0"
            },
            "require-dev": {
                "phpstan/extension-installer": "^1.0",
                "phpstan/phpstan": "0.12.99",
                "phpstan/phpstan-strict-rules": "^0.12.4"
            },
            "type": "library",
            "autoload": {
                "psr-4": {
                    "pocketmine\\snooze\\": "src/"
                }
            },
            "notification-url": "https://packagist.org/downloads/",
            "license": [
                "LGPL-3.0"
            ],
            "description": "Thread notification management library for code using the pthreads extension",
            "support": {
                "issues": "https://github.com/pmmp/Snooze/issues",
                "source": "https://github.com/pmmp/Snooze/tree/0.3.1"
            },
            "time": "2021-11-01T20:50:08+00:00"
        },
        {
            "name": "ramsey/collection",
            "version": "1.2.2",
            "source": {
                "type": "git",
                "url": "https://github.com/ramsey/collection.git",
                "reference": "cccc74ee5e328031b15640b51056ee8d3bb66c0a"
            },
            "dist": {
                "type": "zip",
                "url": "https://api.github.com/repos/ramsey/collection/zipball/cccc74ee5e328031b15640b51056ee8d3bb66c0a",
                "reference": "cccc74ee5e328031b15640b51056ee8d3bb66c0a",
                "shasum": ""
            },
            "require": {
                "php": "^7.3 || ^8",
                "symfony/polyfill-php81": "^1.23"
            },
            "require-dev": {
                "captainhook/captainhook": "^5.3",
                "dealerdirect/phpcodesniffer-composer-installer": "^0.7.0",
                "ergebnis/composer-normalize": "^2.6",
                "fakerphp/faker": "^1.5",
                "hamcrest/hamcrest-php": "^2",
                "jangregor/phpstan-prophecy": "^0.8",
                "mockery/mockery": "^1.3",
                "phpspec/prophecy-phpunit": "^2.0",
                "phpstan/extension-installer": "^1",
                "phpstan/phpstan": "^0.12.32",
                "phpstan/phpstan-mockery": "^0.12.5",
                "phpstan/phpstan-phpunit": "^0.12.11",
                "phpunit/phpunit": "^8.5 || ^9",
                "psy/psysh": "^0.10.4",
                "slevomat/coding-standard": "^6.3",
                "squizlabs/php_codesniffer": "^3.5",
                "vimeo/psalm": "^4.4"
            },
            "type": "library",
            "autoload": {
                "psr-4": {
                    "Ramsey\\Collection\\": "src/"
                }
            },
            "notification-url": "https://packagist.org/downloads/",
            "license": [
                "MIT"
            ],
            "authors": [
                {
                    "name": "Ben Ramsey",
                    "email": "ben@benramsey.com",
                    "homepage": "https://benramsey.com"
                }
            ],
            "description": "A PHP library for representing and manipulating collections.",
            "keywords": [
                "array",
                "collection",
                "hash",
                "map",
                "queue",
                "set"
            ],
            "support": {
                "issues": "https://github.com/ramsey/collection/issues",
                "source": "https://github.com/ramsey/collection/tree/1.2.2"
            },
            "funding": [
                {
                    "url": "https://github.com/ramsey",
                    "type": "github"
                },
                {
                    "url": "https://tidelift.com/funding/github/packagist/ramsey/collection",
                    "type": "tidelift"
                }
            ],
            "time": "2021-10-10T03:01:02+00:00"
        },
        {
            "name": "ramsey/uuid",
            "version": "4.2.3",
            "source": {
                "type": "git",
                "url": "https://github.com/ramsey/uuid.git",
                "reference": "fc9bb7fb5388691fd7373cd44dcb4d63bbcf24df"
            },
            "dist": {
                "type": "zip",
                "url": "https://api.github.com/repos/ramsey/uuid/zipball/fc9bb7fb5388691fd7373cd44dcb4d63bbcf24df",
                "reference": "fc9bb7fb5388691fd7373cd44dcb4d63bbcf24df",
                "shasum": ""
            },
            "require": {
                "brick/math": "^0.8 || ^0.9",
                "ext-json": "*",
                "php": "^7.2 || ^8.0",
                "ramsey/collection": "^1.0",
                "symfony/polyfill-ctype": "^1.8",
                "symfony/polyfill-php80": "^1.14"
            },
            "replace": {
                "rhumsaa/uuid": "self.version"
            },
            "require-dev": {
                "captainhook/captainhook": "^5.10",
                "captainhook/plugin-composer": "^5.3",
                "dealerdirect/phpcodesniffer-composer-installer": "^0.7.0",
                "doctrine/annotations": "^1.8",
                "ergebnis/composer-normalize": "^2.15",
                "mockery/mockery": "^1.3",
                "moontoast/math": "^1.1",
                "paragonie/random-lib": "^2",
                "php-mock/php-mock": "^2.2",
                "php-mock/php-mock-mockery": "^1.3",
                "php-parallel-lint/php-parallel-lint": "^1.1",
                "phpbench/phpbench": "^1.0",
                "phpstan/extension-installer": "^1.0",
                "phpstan/phpstan": "^0.12",
                "phpstan/phpstan-mockery": "^0.12",
                "phpstan/phpstan-phpunit": "^0.12",
                "phpunit/phpunit": "^8.5 || ^9",
                "slevomat/coding-standard": "^7.0",
                "squizlabs/php_codesniffer": "^3.5",
                "vimeo/psalm": "^4.9"
            },
            "suggest": {
                "ext-bcmath": "Enables faster math with arbitrary-precision integers using BCMath.",
                "ext-ctype": "Enables faster processing of character classification using ctype functions.",
                "ext-gmp": "Enables faster math with arbitrary-precision integers using GMP.",
                "ext-uuid": "Enables the use of PeclUuidTimeGenerator and PeclUuidRandomGenerator.",
                "paragonie/random-lib": "Provides RandomLib for use with the RandomLibAdapter",
                "ramsey/uuid-doctrine": "Allows the use of Ramsey\\Uuid\\Uuid as Doctrine field type."
            },
            "type": "library",
            "extra": {
                "branch-alias": {
                    "dev-main": "4.x-dev"
                },
                "captainhook": {
                    "force-install": true
                }
            },
            "autoload": {
                "psr-4": {
                    "Ramsey\\Uuid\\": "src/"
                },
                "files": [
                    "src/functions.php"
                ]
            },
            "notification-url": "https://packagist.org/downloads/",
            "license": [
                "MIT"
            ],
            "description": "A PHP library for generating and working with universally unique identifiers (UUIDs).",
            "keywords": [
                "guid",
                "identifier",
                "uuid"
            ],
            "support": {
                "issues": "https://github.com/ramsey/uuid/issues",
                "source": "https://github.com/ramsey/uuid/tree/4.2.3"
            },
            "funding": [
                {
                    "url": "https://github.com/ramsey",
                    "type": "github"
                },
                {
                    "url": "https://tidelift.com/funding/github/packagist/ramsey/uuid",
                    "type": "tidelift"
                }
            ],
            "time": "2021-09-25T23:10:38+00:00"
        },
        {
            "name": "symfony/polyfill-ctype",
            "version": "v1.23.0",
            "source": {
                "type": "git",
                "url": "https://github.com/symfony/polyfill-ctype.git",
                "reference": "46cd95797e9df938fdd2b03693b5fca5e64b01ce"
            },
            "dist": {
                "type": "zip",
                "url": "https://api.github.com/repos/symfony/polyfill-ctype/zipball/46cd95797e9df938fdd2b03693b5fca5e64b01ce",
                "reference": "46cd95797e9df938fdd2b03693b5fca5e64b01ce",
                "shasum": ""
            },
            "require": {
                "php": ">=7.1"
            },
            "suggest": {
                "ext-ctype": "For best performance"
            },
            "type": "library",
            "extra": {
                "branch-alias": {
                    "dev-main": "1.23-dev"
                },
                "thanks": {
                    "name": "symfony/polyfill",
                    "url": "https://github.com/symfony/polyfill"
                }
            },
            "autoload": {
                "psr-4": {
                    "Symfony\\Polyfill\\Ctype\\": ""
                },
                "files": [
                    "bootstrap.php"
                ]
            },
            "notification-url": "https://packagist.org/downloads/",
            "license": [
                "MIT"
            ],
            "authors": [
                {
                    "name": "Gert de Pagter",
                    "email": "BackEndTea@gmail.com"
                },
                {
                    "name": "Symfony Community",
                    "homepage": "https://symfony.com/contributors"
                }
            ],
            "description": "Symfony polyfill for ctype functions",
            "homepage": "https://symfony.com",
            "keywords": [
                "compatibility",
                "ctype",
                "polyfill",
                "portable"
            ],
            "support": {
                "source": "https://github.com/symfony/polyfill-ctype/tree/v1.23.0"
            },
            "funding": [
                {
                    "url": "https://symfony.com/sponsor",
                    "type": "custom"
                },
                {
                    "url": "https://github.com/fabpot",
                    "type": "github"
                },
                {
                    "url": "https://tidelift.com/funding/github/packagist/symfony/symfony",
                    "type": "tidelift"
                }
            ],
            "time": "2021-02-19T12:13:01+00:00"
        },
        {
            "name": "symfony/polyfill-php80",
            "version": "v1.23.1",
            "source": {
                "type": "git",
                "url": "https://github.com/symfony/polyfill-php80.git",
                "reference": "1100343ed1a92e3a38f9ae122fc0eb21602547be"
            },
            "dist": {
                "type": "zip",
                "url": "https://api.github.com/repos/symfony/polyfill-php80/zipball/1100343ed1a92e3a38f9ae122fc0eb21602547be",
                "reference": "1100343ed1a92e3a38f9ae122fc0eb21602547be",
                "shasum": ""
            },
            "require": {
                "php": ">=7.1"
            },
            "type": "library",
            "extra": {
                "branch-alias": {
                    "dev-main": "1.23-dev"
                },
                "thanks": {
                    "name": "symfony/polyfill",
                    "url": "https://github.com/symfony/polyfill"
                }
            },
            "autoload": {
                "psr-4": {
                    "Symfony\\Polyfill\\Php80\\": ""
                },
                "files": [
                    "bootstrap.php"
                ],
                "classmap": [
                    "Resources/stubs"
                ]
            },
            "notification-url": "https://packagist.org/downloads/",
            "license": [
                "MIT"
            ],
            "authors": [
                {
                    "name": "Ion Bazan",
                    "email": "ion.bazan@gmail.com"
                },
                {
                    "name": "Nicolas Grekas",
                    "email": "p@tchwork.com"
                },
                {
                    "name": "Symfony Community",
                    "homepage": "https://symfony.com/contributors"
                }
            ],
            "description": "Symfony polyfill backporting some PHP 8.0+ features to lower PHP versions",
            "homepage": "https://symfony.com",
            "keywords": [
                "compatibility",
                "polyfill",
                "portable",
                "shim"
            ],
            "support": {
                "source": "https://github.com/symfony/polyfill-php80/tree/v1.23.1"
            },
            "funding": [
                {
                    "url": "https://symfony.com/sponsor",
                    "type": "custom"
                },
                {
                    "url": "https://github.com/fabpot",
                    "type": "github"
                },
                {
                    "url": "https://tidelift.com/funding/github/packagist/symfony/symfony",
                    "type": "tidelift"
                }
            ],
            "time": "2021-07-28T13:41:28+00:00"
        },
        {
            "name": "symfony/polyfill-php81",
            "version": "v1.23.0",
            "source": {
                "type": "git",
                "url": "https://github.com/symfony/polyfill-php81.git",
                "reference": "e66119f3de95efc359483f810c4c3e6436279436"
            },
            "dist": {
                "type": "zip",
                "url": "https://api.github.com/repos/symfony/polyfill-php81/zipball/e66119f3de95efc359483f810c4c3e6436279436",
                "reference": "e66119f3de95efc359483f810c4c3e6436279436",
                "shasum": ""
            },
            "require": {
                "php": ">=7.1"
            },
            "type": "library",
            "extra": {
                "branch-alias": {
                    "dev-main": "1.23-dev"
                },
                "thanks": {
                    "name": "symfony/polyfill",
                    "url": "https://github.com/symfony/polyfill"
                }
            },
            "autoload": {
                "psr-4": {
                    "Symfony\\Polyfill\\Php81\\": ""
                },
                "files": [
                    "bootstrap.php"
                ],
                "classmap": [
                    "Resources/stubs"
                ]
            },
            "notification-url": "https://packagist.org/downloads/",
            "license": [
                "MIT"
            ],
            "authors": [
                {
                    "name": "Nicolas Grekas",
                    "email": "p@tchwork.com"
                },
                {
                    "name": "Symfony Community",
                    "homepage": "https://symfony.com/contributors"
                }
            ],
            "description": "Symfony polyfill backporting some PHP 8.1+ features to lower PHP versions",
            "homepage": "https://symfony.com",
            "keywords": [
                "compatibility",
                "polyfill",
                "portable",
                "shim"
            ],
            "support": {
                "source": "https://github.com/symfony/polyfill-php81/tree/v1.23.0"
            },
            "funding": [
                {
                    "url": "https://symfony.com/sponsor",
                    "type": "custom"
                },
                {
                    "url": "https://github.com/fabpot",
                    "type": "github"
                },
                {
                    "url": "https://tidelift.com/funding/github/packagist/symfony/symfony",
                    "type": "tidelift"
                }
            ],
            "time": "2021-05-21T13:25:03+00:00"
        },
        {
            "name": "webmozart/assert",
            "version": "1.10.0",
            "source": {
                "type": "git",
                "url": "https://github.com/webmozarts/assert.git",
                "reference": "6964c76c7804814a842473e0c8fd15bab0f18e25"
            },
            "dist": {
                "type": "zip",
                "url": "https://api.github.com/repos/webmozarts/assert/zipball/6964c76c7804814a842473e0c8fd15bab0f18e25",
                "reference": "6964c76c7804814a842473e0c8fd15bab0f18e25",
                "shasum": ""
            },
            "require": {
                "php": "^7.2 || ^8.0",
                "symfony/polyfill-ctype": "^1.8"
            },
            "conflict": {
                "phpstan/phpstan": "<0.12.20",
                "vimeo/psalm": "<4.6.1 || 4.6.2"
            },
            "require-dev": {
                "phpunit/phpunit": "^8.5.13"
            },
            "type": "library",
            "extra": {
                "branch-alias": {
                    "dev-master": "1.10-dev"
                }
            },
            "autoload": {
                "psr-4": {
                    "Webmozart\\Assert\\": "src/"
                }
            },
            "notification-url": "https://packagist.org/downloads/",
            "license": [
                "MIT"
            ],
            "authors": [
                {
                    "name": "Bernhard Schussek",
                    "email": "bschussek@gmail.com"
                }
            ],
            "description": "Assertions to validate method input/output with nice error messages.",
            "keywords": [
                "assert",
                "check",
                "validate"
            ],
            "support": {
                "issues": "https://github.com/webmozarts/assert/issues",
                "source": "https://github.com/webmozarts/assert/tree/1.10.0"
            },
            "time": "2021-03-09T10:59:23+00:00"
        },
        {
            "name": "webmozart/path-util",
            "version": "2.3.0",
            "source": {
                "type": "git",
                "url": "https://github.com/webmozart/path-util.git",
                "reference": "d939f7edc24c9a1bb9c0dee5cb05d8e859490725"
            },
            "dist": {
                "type": "zip",
                "url": "https://api.github.com/repos/webmozart/path-util/zipball/d939f7edc24c9a1bb9c0dee5cb05d8e859490725",
                "reference": "d939f7edc24c9a1bb9c0dee5cb05d8e859490725",
                "shasum": ""
            },
            "require": {
                "php": ">=5.3.3",
                "webmozart/assert": "~1.0"
            },
            "require-dev": {
                "phpunit/phpunit": "^4.6",
                "sebastian/version": "^1.0.1"
            },
            "type": "library",
            "extra": {
                "branch-alias": {
                    "dev-master": "2.3-dev"
                }
            },
            "autoload": {
                "psr-4": {
                    "Webmozart\\PathUtil\\": "src/"
                }
            },
            "notification-url": "https://packagist.org/downloads/",
            "license": [
                "MIT"
            ],
            "authors": [
                {
                    "name": "Bernhard Schussek",
                    "email": "bschussek@gmail.com"
                }
            ],
            "description": "A robust cross-platform utility for normalizing, comparing and modifying file paths.",
            "support": {
                "issues": "https://github.com/webmozart/path-util/issues",
                "source": "https://github.com/webmozart/path-util/tree/2.3.0"
            },
            "abandoned": "symfony/filesystem",
            "time": "2015-12-17T08:42:14+00:00"
        }
    ],
    "packages-dev": [
        {
            "name": "doctrine/instantiator",
            "version": "1.4.0",
            "source": {
                "type": "git",
                "url": "https://github.com/doctrine/instantiator.git",
                "reference": "d56bf6102915de5702778fe20f2de3b2fe570b5b"
            },
            "dist": {
                "type": "zip",
                "url": "https://api.github.com/repos/doctrine/instantiator/zipball/d56bf6102915de5702778fe20f2de3b2fe570b5b",
                "reference": "d56bf6102915de5702778fe20f2de3b2fe570b5b",
                "shasum": ""
            },
            "require": {
                "php": "^7.1 || ^8.0"
            },
            "require-dev": {
                "doctrine/coding-standard": "^8.0",
                "ext-pdo": "*",
                "ext-phar": "*",
                "phpbench/phpbench": "^0.13 || 1.0.0-alpha2",
                "phpstan/phpstan": "^0.12",
                "phpstan/phpstan-phpunit": "^0.12",
                "phpunit/phpunit": "^7.0 || ^8.0 || ^9.0"
            },
            "type": "library",
            "autoload": {
                "psr-4": {
                    "Doctrine\\Instantiator\\": "src/Doctrine/Instantiator/"
                }
            },
            "notification-url": "https://packagist.org/downloads/",
            "license": [
                "MIT"
            ],
            "authors": [
                {
                    "name": "Marco Pivetta",
                    "email": "ocramius@gmail.com",
                    "homepage": "https://ocramius.github.io/"
                }
            ],
            "description": "A small, lightweight utility to instantiate objects in PHP without invoking their constructors",
            "homepage": "https://www.doctrine-project.org/projects/instantiator.html",
            "keywords": [
                "constructor",
                "instantiate"
            ],
            "support": {
                "issues": "https://github.com/doctrine/instantiator/issues",
                "source": "https://github.com/doctrine/instantiator/tree/1.4.0"
            },
            "funding": [
                {
                    "url": "https://www.doctrine-project.org/sponsorship.html",
                    "type": "custom"
                },
                {
                    "url": "https://www.patreon.com/phpdoctrine",
                    "type": "patreon"
                },
                {
                    "url": "https://tidelift.com/funding/github/packagist/doctrine%2Finstantiator",
                    "type": "tidelift"
                }
            ],
            "time": "2020-11-10T18:47:58+00:00"
        },
        {
            "name": "myclabs/deep-copy",
            "version": "1.10.2",
            "source": {
                "type": "git",
                "url": "https://github.com/myclabs/DeepCopy.git",
                "reference": "776f831124e9c62e1a2c601ecc52e776d8bb7220"
            },
            "dist": {
                "type": "zip",
                "url": "https://api.github.com/repos/myclabs/DeepCopy/zipball/776f831124e9c62e1a2c601ecc52e776d8bb7220",
                "reference": "776f831124e9c62e1a2c601ecc52e776d8bb7220",
                "shasum": ""
            },
            "require": {
                "php": "^7.1 || ^8.0"
            },
            "replace": {
                "myclabs/deep-copy": "self.version"
            },
            "require-dev": {
                "doctrine/collections": "^1.0",
                "doctrine/common": "^2.6",
                "phpunit/phpunit": "^7.1"
            },
            "type": "library",
            "autoload": {
                "psr-4": {
                    "DeepCopy\\": "src/DeepCopy/"
                },
                "files": [
                    "src/DeepCopy/deep_copy.php"
                ]
            },
            "notification-url": "https://packagist.org/downloads/",
            "license": [
                "MIT"
            ],
            "description": "Create deep copies (clones) of your objects",
            "keywords": [
                "clone",
                "copy",
                "duplicate",
                "object",
                "object graph"
            ],
            "support": {
                "issues": "https://github.com/myclabs/DeepCopy/issues",
                "source": "https://github.com/myclabs/DeepCopy/tree/1.10.2"
            },
            "funding": [
                {
                    "url": "https://tidelift.com/funding/github/packagist/myclabs/deep-copy",
                    "type": "tidelift"
                }
            ],
            "time": "2020-11-13T09:40:50+00:00"
        },
        {
            "name": "nikic/php-parser",
            "version": "v4.13.1",
            "source": {
                "type": "git",
                "url": "https://github.com/nikic/PHP-Parser.git",
                "reference": "63a79e8daa781cac14e5195e63ed8ae231dd10fd"
            },
            "dist": {
                "type": "zip",
                "url": "https://api.github.com/repos/nikic/PHP-Parser/zipball/63a79e8daa781cac14e5195e63ed8ae231dd10fd",
                "reference": "63a79e8daa781cac14e5195e63ed8ae231dd10fd",
                "shasum": ""
            },
            "require": {
                "ext-tokenizer": "*",
                "php": ">=7.0"
            },
            "require-dev": {
                "ircmaxell/php-yacc": "^0.0.7",
                "phpunit/phpunit": "^6.5 || ^7.0 || ^8.0 || ^9.0"
            },
            "bin": [
                "bin/php-parse"
            ],
            "type": "library",
            "extra": {
                "branch-alias": {
                    "dev-master": "4.9-dev"
                }
            },
            "autoload": {
                "psr-4": {
                    "PhpParser\\": "lib/PhpParser"
                }
            },
            "notification-url": "https://packagist.org/downloads/",
            "license": [
                "BSD-3-Clause"
            ],
            "authors": [
                {
                    "name": "Nikita Popov"
                }
            ],
            "description": "A PHP parser written in PHP",
            "keywords": [
                "parser",
                "php"
            ],
            "support": {
                "issues": "https://github.com/nikic/PHP-Parser/issues",
                "source": "https://github.com/nikic/PHP-Parser/tree/v4.13.1"
            },
            "time": "2021-11-03T20:52:16+00:00"
        },
        {
            "name": "phar-io/manifest",
            "version": "2.0.3",
            "source": {
                "type": "git",
                "url": "https://github.com/phar-io/manifest.git",
                "reference": "97803eca37d319dfa7826cc2437fc020857acb53"
            },
            "dist": {
                "type": "zip",
                "url": "https://api.github.com/repos/phar-io/manifest/zipball/97803eca37d319dfa7826cc2437fc020857acb53",
                "reference": "97803eca37d319dfa7826cc2437fc020857acb53",
                "shasum": ""
            },
            "require": {
                "ext-dom": "*",
                "ext-phar": "*",
                "ext-xmlwriter": "*",
                "phar-io/version": "^3.0.1",
                "php": "^7.2 || ^8.0"
            },
            "type": "library",
            "extra": {
                "branch-alias": {
                    "dev-master": "2.0.x-dev"
                }
            },
            "autoload": {
                "classmap": [
                    "src/"
                ]
            },
            "notification-url": "https://packagist.org/downloads/",
            "license": [
                "BSD-3-Clause"
            ],
            "authors": [
                {
                    "name": "Arne Blankerts",
                    "email": "arne@blankerts.de",
                    "role": "Developer"
                },
                {
                    "name": "Sebastian Heuer",
                    "email": "sebastian@phpeople.de",
                    "role": "Developer"
                },
                {
                    "name": "Sebastian Bergmann",
                    "email": "sebastian@phpunit.de",
                    "role": "Developer"
                }
            ],
            "description": "Component for reading phar.io manifest information from a PHP Archive (PHAR)",
            "support": {
                "issues": "https://github.com/phar-io/manifest/issues",
                "source": "https://github.com/phar-io/manifest/tree/2.0.3"
            },
            "time": "2021-07-20T11:28:43+00:00"
        },
        {
            "name": "phar-io/version",
            "version": "3.1.0",
            "source": {
                "type": "git",
                "url": "https://github.com/phar-io/version.git",
                "reference": "bae7c545bef187884426f042434e561ab1ddb182"
            },
            "dist": {
                "type": "zip",
                "url": "https://api.github.com/repos/phar-io/version/zipball/bae7c545bef187884426f042434e561ab1ddb182",
                "reference": "bae7c545bef187884426f042434e561ab1ddb182",
                "shasum": ""
            },
            "require": {
                "php": "^7.2 || ^8.0"
            },
            "type": "library",
            "autoload": {
                "classmap": [
                    "src/"
                ]
            },
            "notification-url": "https://packagist.org/downloads/",
            "license": [
                "BSD-3-Clause"
            ],
            "authors": [
                {
                    "name": "Arne Blankerts",
                    "email": "arne@blankerts.de",
                    "role": "Developer"
                },
                {
                    "name": "Sebastian Heuer",
                    "email": "sebastian@phpeople.de",
                    "role": "Developer"
                },
                {
                    "name": "Sebastian Bergmann",
                    "email": "sebastian@phpunit.de",
                    "role": "Developer"
                }
            ],
            "description": "Library for handling version information and constraints",
            "support": {
                "issues": "https://github.com/phar-io/version/issues",
                "source": "https://github.com/phar-io/version/tree/3.1.0"
            },
            "time": "2021-02-23T14:00:09+00:00"
        },
        {
            "name": "phpdocumentor/reflection-common",
            "version": "2.2.0",
            "source": {
                "type": "git",
                "url": "https://github.com/phpDocumentor/ReflectionCommon.git",
                "reference": "1d01c49d4ed62f25aa84a747ad35d5a16924662b"
            },
            "dist": {
                "type": "zip",
                "url": "https://api.github.com/repos/phpDocumentor/ReflectionCommon/zipball/1d01c49d4ed62f25aa84a747ad35d5a16924662b",
                "reference": "1d01c49d4ed62f25aa84a747ad35d5a16924662b",
                "shasum": ""
            },
            "require": {
                "php": "^7.2 || ^8.0"
            },
            "type": "library",
            "extra": {
                "branch-alias": {
                    "dev-2.x": "2.x-dev"
                }
            },
            "autoload": {
                "psr-4": {
                    "phpDocumentor\\Reflection\\": "src/"
                }
            },
            "notification-url": "https://packagist.org/downloads/",
            "license": [
                "MIT"
            ],
            "authors": [
                {
                    "name": "Jaap van Otterdijk",
                    "email": "opensource@ijaap.nl"
                }
            ],
            "description": "Common reflection classes used by phpdocumentor to reflect the code structure",
            "homepage": "http://www.phpdoc.org",
            "keywords": [
                "FQSEN",
                "phpDocumentor",
                "phpdoc",
                "reflection",
                "static analysis"
            ],
            "support": {
                "issues": "https://github.com/phpDocumentor/ReflectionCommon/issues",
                "source": "https://github.com/phpDocumentor/ReflectionCommon/tree/2.x"
            },
            "time": "2020-06-27T09:03:43+00:00"
        },
        {
            "name": "phpdocumentor/reflection-docblock",
            "version": "5.3.0",
            "source": {
                "type": "git",
                "url": "https://github.com/phpDocumentor/ReflectionDocBlock.git",
                "reference": "622548b623e81ca6d78b721c5e029f4ce664f170"
            },
            "dist": {
                "type": "zip",
                "url": "https://api.github.com/repos/phpDocumentor/ReflectionDocBlock/zipball/622548b623e81ca6d78b721c5e029f4ce664f170",
                "reference": "622548b623e81ca6d78b721c5e029f4ce664f170",
                "shasum": ""
            },
            "require": {
                "ext-filter": "*",
                "php": "^7.2 || ^8.0",
                "phpdocumentor/reflection-common": "^2.2",
                "phpdocumentor/type-resolver": "^1.3",
                "webmozart/assert": "^1.9.1"
            },
            "require-dev": {
                "mockery/mockery": "~1.3.2",
                "psalm/phar": "^4.8"
            },
            "type": "library",
            "extra": {
                "branch-alias": {
                    "dev-master": "5.x-dev"
                }
            },
            "autoload": {
                "psr-4": {
                    "phpDocumentor\\Reflection\\": "src"
                }
            },
            "notification-url": "https://packagist.org/downloads/",
            "license": [
                "MIT"
            ],
            "authors": [
                {
                    "name": "Mike van Riel",
                    "email": "me@mikevanriel.com"
                },
                {
                    "name": "Jaap van Otterdijk",
                    "email": "account@ijaap.nl"
                }
            ],
            "description": "With this component, a library can provide support for annotations via DocBlocks or otherwise retrieve information that is embedded in a DocBlock.",
            "support": {
                "issues": "https://github.com/phpDocumentor/ReflectionDocBlock/issues",
                "source": "https://github.com/phpDocumentor/ReflectionDocBlock/tree/5.3.0"
            },
            "time": "2021-10-19T17:43:47+00:00"
        },
        {
            "name": "phpdocumentor/type-resolver",
            "version": "1.5.1",
            "source": {
                "type": "git",
                "url": "https://github.com/phpDocumentor/TypeResolver.git",
                "reference": "a12f7e301eb7258bb68acd89d4aefa05c2906cae"
            },
            "dist": {
                "type": "zip",
                "url": "https://api.github.com/repos/phpDocumentor/TypeResolver/zipball/a12f7e301eb7258bb68acd89d4aefa05c2906cae",
                "reference": "a12f7e301eb7258bb68acd89d4aefa05c2906cae",
                "shasum": ""
            },
            "require": {
                "php": "^7.2 || ^8.0",
                "phpdocumentor/reflection-common": "^2.0"
            },
            "require-dev": {
                "ext-tokenizer": "*",
                "psalm/phar": "^4.8"
            },
            "type": "library",
            "extra": {
                "branch-alias": {
                    "dev-1.x": "1.x-dev"
                }
            },
            "autoload": {
                "psr-4": {
                    "phpDocumentor\\Reflection\\": "src"
                }
            },
            "notification-url": "https://packagist.org/downloads/",
            "license": [
                "MIT"
            ],
            "authors": [
                {
                    "name": "Mike van Riel",
                    "email": "me@mikevanriel.com"
                }
            ],
            "description": "A PSR-5 based resolver of Class names, Types and Structural Element Names",
            "support": {
                "issues": "https://github.com/phpDocumentor/TypeResolver/issues",
                "source": "https://github.com/phpDocumentor/TypeResolver/tree/1.5.1"
            },
            "time": "2021-10-02T14:08:47+00:00"
        },
        {
            "name": "phpspec/prophecy",
            "version": "1.14.0",
            "source": {
                "type": "git",
                "url": "https://github.com/phpspec/prophecy.git",
                "reference": "d86dfc2e2a3cd366cee475e52c6bb3bbc371aa0e"
            },
            "dist": {
                "type": "zip",
                "url": "https://api.github.com/repos/phpspec/prophecy/zipball/d86dfc2e2a3cd366cee475e52c6bb3bbc371aa0e",
                "reference": "d86dfc2e2a3cd366cee475e52c6bb3bbc371aa0e",
                "shasum": ""
            },
            "require": {
                "doctrine/instantiator": "^1.2",
                "php": "^7.2 || ~8.0, <8.2",
                "phpdocumentor/reflection-docblock": "^5.2",
                "sebastian/comparator": "^3.0 || ^4.0",
                "sebastian/recursion-context": "^3.0 || ^4.0"
            },
            "require-dev": {
                "phpspec/phpspec": "^6.0 || ^7.0",
                "phpunit/phpunit": "^8.0 || ^9.0"
            },
            "type": "library",
            "extra": {
                "branch-alias": {
                    "dev-master": "1.x-dev"
                }
            },
            "autoload": {
                "psr-4": {
                    "Prophecy\\": "src/Prophecy"
                }
            },
            "notification-url": "https://packagist.org/downloads/",
            "license": [
                "MIT"
            ],
            "authors": [
                {
                    "name": "Konstantin Kudryashov",
                    "email": "ever.zet@gmail.com",
                    "homepage": "http://everzet.com"
                },
                {
                    "name": "Marcello Duarte",
                    "email": "marcello.duarte@gmail.com"
                }
            ],
            "description": "Highly opinionated mocking framework for PHP 5.3+",
            "homepage": "https://github.com/phpspec/prophecy",
            "keywords": [
                "Double",
                "Dummy",
                "fake",
                "mock",
                "spy",
                "stub"
            ],
            "support": {
                "issues": "https://github.com/phpspec/prophecy/issues",
                "source": "https://github.com/phpspec/prophecy/tree/1.14.0"
            },
            "time": "2021-09-10T09:02:12+00:00"
        },
        {
            "name": "phpstan/phpstan",
            "version": "1.2.0",
            "source": {
                "type": "git",
                "url": "https://github.com/phpstan/phpstan.git",
                "reference": "cbe085f9fdead5b6d62e4c022ca52dc9427a10ee"
            },
            "dist": {
                "type": "zip",
                "url": "https://api.github.com/repos/phpstan/phpstan/zipball/cbe085f9fdead5b6d62e4c022ca52dc9427a10ee",
                "reference": "cbe085f9fdead5b6d62e4c022ca52dc9427a10ee",
                "shasum": ""
            },
            "require": {
                "php": "^7.1|^8.0"
            },
            "conflict": {
                "phpstan/phpstan-shim": "*"
            },
            "bin": [
                "phpstan",
                "phpstan.phar"
            ],
            "type": "library",
            "extra": {
                "branch-alias": {
                    "dev-master": "1.2-dev"
                }
            },
            "autoload": {
                "files": [
                    "bootstrap.php"
                ]
            },
            "notification-url": "https://packagist.org/downloads/",
            "license": [
                "MIT"
            ],
            "description": "PHPStan - PHP Static Analysis Tool",
            "support": {
                "issues": "https://github.com/phpstan/phpstan/issues",
                "source": "https://github.com/phpstan/phpstan/tree/1.2.0"
            },
            "funding": [
                {
                    "url": "https://github.com/ondrejmirtes",
                    "type": "github"
                },
                {
                    "url": "https://github.com/phpstan",
                    "type": "github"
                },
                {
                    "url": "https://www.patreon.com/phpstan",
                    "type": "patreon"
                },
                {
                    "url": "https://tidelift.com/funding/github/packagist/phpstan/phpstan",
                    "type": "tidelift"
                }
            ],
            "time": "2021-11-18T14:09:01+00:00"
        },
        {
            "name": "phpstan/phpstan-phpunit",
            "version": "1.0.0",
            "source": {
                "type": "git",
                "url": "https://github.com/phpstan/phpstan-phpunit.git",
                "reference": "9eb88c9f689003a8a2a5ae9e010338ee94dc39b3"
            },
            "dist": {
                "type": "zip",
                "url": "https://api.github.com/repos/phpstan/phpstan-phpunit/zipball/9eb88c9f689003a8a2a5ae9e010338ee94dc39b3",
                "reference": "9eb88c9f689003a8a2a5ae9e010338ee94dc39b3",
                "shasum": ""
            },
            "require": {
                "php": "^7.1 || ^8.0",
                "phpstan/phpstan": "^1.0"
            },
            "conflict": {
                "phpunit/phpunit": "<7.0"
            },
            "require-dev": {
                "nikic/php-parser": "^4.13.0",
                "php-parallel-lint/php-parallel-lint": "^1.2",
                "phpstan/phpstan-strict-rules": "^1.0",
                "phpunit/phpunit": "^9.5"
            },
            "type": "phpstan-extension",
            "extra": {
                "branch-alias": {
                    "dev-master": "1.0-dev"
                },
                "phpstan": {
                    "includes": [
                        "extension.neon",
                        "rules.neon"
                    ]
                }
            },
            "autoload": {
                "psr-4": {
                    "PHPStan\\": "src/"
                }
            },
            "notification-url": "https://packagist.org/downloads/",
            "license": [
                "MIT"
            ],
            "description": "PHPUnit extensions and rules for PHPStan",
            "support": {
                "issues": "https://github.com/phpstan/phpstan-phpunit/issues",
                "source": "https://github.com/phpstan/phpstan-phpunit/tree/1.0.0"
            },
            "time": "2021-10-14T08:03:54+00:00"
        },
        {
            "name": "phpstan/phpstan-strict-rules",
            "version": "1.1.0",
            "source": {
                "type": "git",
                "url": "https://github.com/phpstan/phpstan-strict-rules.git",
                "reference": "e12d55f74a8cca18c6e684c6450767e055ba7717"
            },
            "dist": {
                "type": "zip",
                "url": "https://api.github.com/repos/phpstan/phpstan-strict-rules/zipball/e12d55f74a8cca18c6e684c6450767e055ba7717",
                "reference": "e12d55f74a8cca18c6e684c6450767e055ba7717",
                "shasum": ""
            },
            "require": {
                "php": "^7.1 || ^8.0",
                "phpstan/phpstan": "^1.2.0"
            },
            "require-dev": {
                "nikic/php-parser": "^4.13.0",
                "php-parallel-lint/php-parallel-lint": "^1.2",
                "phpstan/phpstan-phpunit": "^1.0",
                "phpunit/phpunit": "^9.5"
            },
            "type": "phpstan-extension",
            "extra": {
                "branch-alias": {
                    "dev-master": "1.0-dev"
                },
                "phpstan": {
                    "includes": [
                        "rules.neon"
                    ]
                }
            },
            "autoload": {
                "psr-4": {
                    "PHPStan\\": "src/"
                }
            },
            "notification-url": "https://packagist.org/downloads/",
            "license": [
                "MIT"
            ],
            "description": "Extra strict and opinionated rules for PHPStan",
            "support": {
                "issues": "https://github.com/phpstan/phpstan-strict-rules/issues",
                "source": "https://github.com/phpstan/phpstan-strict-rules/tree/1.1.0"
            },
            "time": "2021-11-18T09:30:29+00:00"
        },
        {
            "name": "phpunit/php-code-coverage",
            "version": "9.2.9",
            "source": {
                "type": "git",
                "url": "https://github.com/sebastianbergmann/php-code-coverage.git",
                "reference": "f301eb1453c9e7a1bc912ee8b0ea9db22c60223b"
            },
            "dist": {
                "type": "zip",
                "url": "https://api.github.com/repos/sebastianbergmann/php-code-coverage/zipball/f301eb1453c9e7a1bc912ee8b0ea9db22c60223b",
                "reference": "f301eb1453c9e7a1bc912ee8b0ea9db22c60223b",
                "shasum": ""
            },
            "require": {
                "ext-dom": "*",
                "ext-libxml": "*",
                "ext-xmlwriter": "*",
                "nikic/php-parser": "^4.13.0",
                "php": ">=7.3",
                "phpunit/php-file-iterator": "^3.0.3",
                "phpunit/php-text-template": "^2.0.2",
                "sebastian/code-unit-reverse-lookup": "^2.0.2",
                "sebastian/complexity": "^2.0",
                "sebastian/environment": "^5.1.2",
                "sebastian/lines-of-code": "^1.0.3",
                "sebastian/version": "^3.0.1",
                "theseer/tokenizer": "^1.2.0"
            },
            "require-dev": {
                "phpunit/phpunit": "^9.3"
            },
            "suggest": {
                "ext-pcov": "*",
                "ext-xdebug": "*"
            },
            "type": "library",
            "extra": {
                "branch-alias": {
                    "dev-master": "9.2-dev"
                }
            },
            "autoload": {
                "classmap": [
                    "src/"
                ]
            },
            "notification-url": "https://packagist.org/downloads/",
            "license": [
                "BSD-3-Clause"
            ],
            "authors": [
                {
                    "name": "Sebastian Bergmann",
                    "email": "sebastian@phpunit.de",
                    "role": "lead"
                }
            ],
            "description": "Library that provides collection, processing, and rendering functionality for PHP code coverage information.",
            "homepage": "https://github.com/sebastianbergmann/php-code-coverage",
            "keywords": [
                "coverage",
                "testing",
                "xunit"
            ],
            "support": {
                "issues": "https://github.com/sebastianbergmann/php-code-coverage/issues",
                "source": "https://github.com/sebastianbergmann/php-code-coverage/tree/9.2.9"
            },
            "funding": [
                {
                    "url": "https://github.com/sebastianbergmann",
                    "type": "github"
                }
            ],
            "time": "2021-11-19T15:21:02+00:00"
        },
        {
            "name": "phpunit/php-file-iterator",
            "version": "3.0.5",
            "source": {
                "type": "git",
                "url": "https://github.com/sebastianbergmann/php-file-iterator.git",
                "reference": "aa4be8575f26070b100fccb67faabb28f21f66f8"
            },
            "dist": {
                "type": "zip",
                "url": "https://api.github.com/repos/sebastianbergmann/php-file-iterator/zipball/aa4be8575f26070b100fccb67faabb28f21f66f8",
                "reference": "aa4be8575f26070b100fccb67faabb28f21f66f8",
                "shasum": ""
            },
            "require": {
                "php": ">=7.3"
            },
            "require-dev": {
                "phpunit/phpunit": "^9.3"
            },
            "type": "library",
            "extra": {
                "branch-alias": {
                    "dev-master": "3.0-dev"
                }
            },
            "autoload": {
                "classmap": [
                    "src/"
                ]
            },
            "notification-url": "https://packagist.org/downloads/",
            "license": [
                "BSD-3-Clause"
            ],
            "authors": [
                {
                    "name": "Sebastian Bergmann",
                    "email": "sebastian@phpunit.de",
                    "role": "lead"
                }
            ],
            "description": "FilterIterator implementation that filters files based on a list of suffixes.",
            "homepage": "https://github.com/sebastianbergmann/php-file-iterator/",
            "keywords": [
                "filesystem",
                "iterator"
            ],
            "support": {
                "issues": "https://github.com/sebastianbergmann/php-file-iterator/issues",
                "source": "https://github.com/sebastianbergmann/php-file-iterator/tree/3.0.5"
            },
            "funding": [
                {
                    "url": "https://github.com/sebastianbergmann",
                    "type": "github"
                }
            ],
            "time": "2020-09-28T05:57:25+00:00"
        },
        {
            "name": "phpunit/php-invoker",
            "version": "3.1.1",
            "source": {
                "type": "git",
                "url": "https://github.com/sebastianbergmann/php-invoker.git",
                "reference": "5a10147d0aaf65b58940a0b72f71c9ac0423cc67"
            },
            "dist": {
                "type": "zip",
                "url": "https://api.github.com/repos/sebastianbergmann/php-invoker/zipball/5a10147d0aaf65b58940a0b72f71c9ac0423cc67",
                "reference": "5a10147d0aaf65b58940a0b72f71c9ac0423cc67",
                "shasum": ""
            },
            "require": {
                "php": ">=7.3"
            },
            "require-dev": {
                "ext-pcntl": "*",
                "phpunit/phpunit": "^9.3"
            },
            "suggest": {
                "ext-pcntl": "*"
            },
            "type": "library",
            "extra": {
                "branch-alias": {
                    "dev-master": "3.1-dev"
                }
            },
            "autoload": {
                "classmap": [
                    "src/"
                ]
            },
            "notification-url": "https://packagist.org/downloads/",
            "license": [
                "BSD-3-Clause"
            ],
            "authors": [
                {
                    "name": "Sebastian Bergmann",
                    "email": "sebastian@phpunit.de",
                    "role": "lead"
                }
            ],
            "description": "Invoke callables with a timeout",
            "homepage": "https://github.com/sebastianbergmann/php-invoker/",
            "keywords": [
                "process"
            ],
            "support": {
                "issues": "https://github.com/sebastianbergmann/php-invoker/issues",
                "source": "https://github.com/sebastianbergmann/php-invoker/tree/3.1.1"
            },
            "funding": [
                {
                    "url": "https://github.com/sebastianbergmann",
                    "type": "github"
                }
            ],
            "time": "2020-09-28T05:58:55+00:00"
        },
        {
            "name": "phpunit/php-text-template",
            "version": "2.0.4",
            "source": {
                "type": "git",
                "url": "https://github.com/sebastianbergmann/php-text-template.git",
                "reference": "5da5f67fc95621df9ff4c4e5a84d6a8a2acf7c28"
            },
            "dist": {
                "type": "zip",
                "url": "https://api.github.com/repos/sebastianbergmann/php-text-template/zipball/5da5f67fc95621df9ff4c4e5a84d6a8a2acf7c28",
                "reference": "5da5f67fc95621df9ff4c4e5a84d6a8a2acf7c28",
                "shasum": ""
            },
            "require": {
                "php": ">=7.3"
            },
            "require-dev": {
                "phpunit/phpunit": "^9.3"
            },
            "type": "library",
            "extra": {
                "branch-alias": {
                    "dev-master": "2.0-dev"
                }
            },
            "autoload": {
                "classmap": [
                    "src/"
                ]
            },
            "notification-url": "https://packagist.org/downloads/",
            "license": [
                "BSD-3-Clause"
            ],
            "authors": [
                {
                    "name": "Sebastian Bergmann",
                    "email": "sebastian@phpunit.de",
                    "role": "lead"
                }
            ],
            "description": "Simple template engine.",
            "homepage": "https://github.com/sebastianbergmann/php-text-template/",
            "keywords": [
                "template"
            ],
            "support": {
                "issues": "https://github.com/sebastianbergmann/php-text-template/issues",
                "source": "https://github.com/sebastianbergmann/php-text-template/tree/2.0.4"
            },
            "funding": [
                {
                    "url": "https://github.com/sebastianbergmann",
                    "type": "github"
                }
            ],
            "time": "2020-10-26T05:33:50+00:00"
        },
        {
            "name": "phpunit/php-timer",
            "version": "5.0.3",
            "source": {
                "type": "git",
                "url": "https://github.com/sebastianbergmann/php-timer.git",
                "reference": "5a63ce20ed1b5bf577850e2c4e87f4aa902afbd2"
            },
            "dist": {
                "type": "zip",
                "url": "https://api.github.com/repos/sebastianbergmann/php-timer/zipball/5a63ce20ed1b5bf577850e2c4e87f4aa902afbd2",
                "reference": "5a63ce20ed1b5bf577850e2c4e87f4aa902afbd2",
                "shasum": ""
            },
            "require": {
                "php": ">=7.3"
            },
            "require-dev": {
                "phpunit/phpunit": "^9.3"
            },
            "type": "library",
            "extra": {
                "branch-alias": {
                    "dev-master": "5.0-dev"
                }
            },
            "autoload": {
                "classmap": [
                    "src/"
                ]
            },
            "notification-url": "https://packagist.org/downloads/",
            "license": [
                "BSD-3-Clause"
            ],
            "authors": [
                {
                    "name": "Sebastian Bergmann",
                    "email": "sebastian@phpunit.de",
                    "role": "lead"
                }
            ],
            "description": "Utility class for timing",
            "homepage": "https://github.com/sebastianbergmann/php-timer/",
            "keywords": [
                "timer"
            ],
            "support": {
                "issues": "https://github.com/sebastianbergmann/php-timer/issues",
                "source": "https://github.com/sebastianbergmann/php-timer/tree/5.0.3"
            },
            "funding": [
                {
                    "url": "https://github.com/sebastianbergmann",
                    "type": "github"
                }
            ],
            "time": "2020-10-26T13:16:10+00:00"
        },
        {
            "name": "phpunit/phpunit",
            "version": "9.5.10",
            "source": {
                "type": "git",
                "url": "https://github.com/sebastianbergmann/phpunit.git",
                "reference": "c814a05837f2edb0d1471d6e3f4ab3501ca3899a"
            },
            "dist": {
                "type": "zip",
                "url": "https://api.github.com/repos/sebastianbergmann/phpunit/zipball/c814a05837f2edb0d1471d6e3f4ab3501ca3899a",
                "reference": "c814a05837f2edb0d1471d6e3f4ab3501ca3899a",
                "shasum": ""
            },
            "require": {
                "doctrine/instantiator": "^1.3.1",
                "ext-dom": "*",
                "ext-json": "*",
                "ext-libxml": "*",
                "ext-mbstring": "*",
                "ext-xml": "*",
                "ext-xmlwriter": "*",
                "myclabs/deep-copy": "^1.10.1",
                "phar-io/manifest": "^2.0.3",
                "phar-io/version": "^3.0.2",
                "php": ">=7.3",
                "phpspec/prophecy": "^1.12.1",
                "phpunit/php-code-coverage": "^9.2.7",
                "phpunit/php-file-iterator": "^3.0.5",
                "phpunit/php-invoker": "^3.1.1",
                "phpunit/php-text-template": "^2.0.3",
                "phpunit/php-timer": "^5.0.2",
                "sebastian/cli-parser": "^1.0.1",
                "sebastian/code-unit": "^1.0.6",
                "sebastian/comparator": "^4.0.5",
                "sebastian/diff": "^4.0.3",
                "sebastian/environment": "^5.1.3",
                "sebastian/exporter": "^4.0.3",
                "sebastian/global-state": "^5.0.1",
                "sebastian/object-enumerator": "^4.0.3",
                "sebastian/resource-operations": "^3.0.3",
                "sebastian/type": "^2.3.4",
                "sebastian/version": "^3.0.2"
            },
            "require-dev": {
                "ext-pdo": "*",
                "phpspec/prophecy-phpunit": "^2.0.1"
            },
            "suggest": {
                "ext-soap": "*",
                "ext-xdebug": "*"
            },
            "bin": [
                "phpunit"
            ],
            "type": "library",
            "extra": {
                "branch-alias": {
                    "dev-master": "9.5-dev"
                }
            },
            "autoload": {
                "classmap": [
                    "src/"
                ],
                "files": [
                    "src/Framework/Assert/Functions.php"
                ]
            },
            "notification-url": "https://packagist.org/downloads/",
            "license": [
                "BSD-3-Clause"
            ],
            "authors": [
                {
                    "name": "Sebastian Bergmann",
                    "email": "sebastian@phpunit.de",
                    "role": "lead"
                }
            ],
            "description": "The PHP Unit Testing framework.",
            "homepage": "https://phpunit.de/",
            "keywords": [
                "phpunit",
                "testing",
                "xunit"
            ],
            "support": {
                "issues": "https://github.com/sebastianbergmann/phpunit/issues",
                "source": "https://github.com/sebastianbergmann/phpunit/tree/9.5.10"
            },
            "funding": [
                {
                    "url": "https://phpunit.de/donate.html",
                    "type": "custom"
                },
                {
                    "url": "https://github.com/sebastianbergmann",
                    "type": "github"
                }
            ],
            "time": "2021-09-25T07:38:51+00:00"
        },
        {
            "name": "sebastian/cli-parser",
            "version": "1.0.1",
            "source": {
                "type": "git",
                "url": "https://github.com/sebastianbergmann/cli-parser.git",
                "reference": "442e7c7e687e42adc03470c7b668bc4b2402c0b2"
            },
            "dist": {
                "type": "zip",
                "url": "https://api.github.com/repos/sebastianbergmann/cli-parser/zipball/442e7c7e687e42adc03470c7b668bc4b2402c0b2",
                "reference": "442e7c7e687e42adc03470c7b668bc4b2402c0b2",
                "shasum": ""
            },
            "require": {
                "php": ">=7.3"
            },
            "require-dev": {
                "phpunit/phpunit": "^9.3"
            },
            "type": "library",
            "extra": {
                "branch-alias": {
                    "dev-master": "1.0-dev"
                }
            },
            "autoload": {
                "classmap": [
                    "src/"
                ]
            },
            "notification-url": "https://packagist.org/downloads/",
            "license": [
                "BSD-3-Clause"
            ],
            "authors": [
                {
                    "name": "Sebastian Bergmann",
                    "email": "sebastian@phpunit.de",
                    "role": "lead"
                }
            ],
            "description": "Library for parsing CLI options",
            "homepage": "https://github.com/sebastianbergmann/cli-parser",
            "support": {
                "issues": "https://github.com/sebastianbergmann/cli-parser/issues",
                "source": "https://github.com/sebastianbergmann/cli-parser/tree/1.0.1"
            },
            "funding": [
                {
                    "url": "https://github.com/sebastianbergmann",
                    "type": "github"
                }
            ],
            "time": "2020-09-28T06:08:49+00:00"
        },
        {
            "name": "sebastian/code-unit",
            "version": "1.0.8",
            "source": {
                "type": "git",
                "url": "https://github.com/sebastianbergmann/code-unit.git",
                "reference": "1fc9f64c0927627ef78ba436c9b17d967e68e120"
            },
            "dist": {
                "type": "zip",
                "url": "https://api.github.com/repos/sebastianbergmann/code-unit/zipball/1fc9f64c0927627ef78ba436c9b17d967e68e120",
                "reference": "1fc9f64c0927627ef78ba436c9b17d967e68e120",
                "shasum": ""
            },
            "require": {
                "php": ">=7.3"
            },
            "require-dev": {
                "phpunit/phpunit": "^9.3"
            },
            "type": "library",
            "extra": {
                "branch-alias": {
                    "dev-master": "1.0-dev"
                }
            },
            "autoload": {
                "classmap": [
                    "src/"
                ]
            },
            "notification-url": "https://packagist.org/downloads/",
            "license": [
                "BSD-3-Clause"
            ],
            "authors": [
                {
                    "name": "Sebastian Bergmann",
                    "email": "sebastian@phpunit.de",
                    "role": "lead"
                }
            ],
            "description": "Collection of value objects that represent the PHP code units",
            "homepage": "https://github.com/sebastianbergmann/code-unit",
            "support": {
                "issues": "https://github.com/sebastianbergmann/code-unit/issues",
                "source": "https://github.com/sebastianbergmann/code-unit/tree/1.0.8"
            },
            "funding": [
                {
                    "url": "https://github.com/sebastianbergmann",
                    "type": "github"
                }
            ],
            "time": "2020-10-26T13:08:54+00:00"
        },
        {
            "name": "sebastian/code-unit-reverse-lookup",
            "version": "2.0.3",
            "source": {
                "type": "git",
                "url": "https://github.com/sebastianbergmann/code-unit-reverse-lookup.git",
                "reference": "ac91f01ccec49fb77bdc6fd1e548bc70f7faa3e5"
            },
            "dist": {
                "type": "zip",
                "url": "https://api.github.com/repos/sebastianbergmann/code-unit-reverse-lookup/zipball/ac91f01ccec49fb77bdc6fd1e548bc70f7faa3e5",
                "reference": "ac91f01ccec49fb77bdc6fd1e548bc70f7faa3e5",
                "shasum": ""
            },
            "require": {
                "php": ">=7.3"
            },
            "require-dev": {
                "phpunit/phpunit": "^9.3"
            },
            "type": "library",
            "extra": {
                "branch-alias": {
                    "dev-master": "2.0-dev"
                }
            },
            "autoload": {
                "classmap": [
                    "src/"
                ]
            },
            "notification-url": "https://packagist.org/downloads/",
            "license": [
                "BSD-3-Clause"
            ],
            "authors": [
                {
                    "name": "Sebastian Bergmann",
                    "email": "sebastian@phpunit.de"
                }
            ],
            "description": "Looks up which function or method a line of code belongs to",
            "homepage": "https://github.com/sebastianbergmann/code-unit-reverse-lookup/",
            "support": {
                "issues": "https://github.com/sebastianbergmann/code-unit-reverse-lookup/issues",
                "source": "https://github.com/sebastianbergmann/code-unit-reverse-lookup/tree/2.0.3"
            },
            "funding": [
                {
                    "url": "https://github.com/sebastianbergmann",
                    "type": "github"
                }
            ],
            "time": "2020-09-28T05:30:19+00:00"
        },
        {
            "name": "sebastian/comparator",
            "version": "4.0.6",
            "source": {
                "type": "git",
                "url": "https://github.com/sebastianbergmann/comparator.git",
                "reference": "55f4261989e546dc112258c7a75935a81a7ce382"
            },
            "dist": {
                "type": "zip",
                "url": "https://api.github.com/repos/sebastianbergmann/comparator/zipball/55f4261989e546dc112258c7a75935a81a7ce382",
                "reference": "55f4261989e546dc112258c7a75935a81a7ce382",
                "shasum": ""
            },
            "require": {
                "php": ">=7.3",
                "sebastian/diff": "^4.0",
                "sebastian/exporter": "^4.0"
            },
            "require-dev": {
                "phpunit/phpunit": "^9.3"
            },
            "type": "library",
            "extra": {
                "branch-alias": {
                    "dev-master": "4.0-dev"
                }
            },
            "autoload": {
                "classmap": [
                    "src/"
                ]
            },
            "notification-url": "https://packagist.org/downloads/",
            "license": [
                "BSD-3-Clause"
            ],
            "authors": [
                {
                    "name": "Sebastian Bergmann",
                    "email": "sebastian@phpunit.de"
                },
                {
                    "name": "Jeff Welch",
                    "email": "whatthejeff@gmail.com"
                },
                {
                    "name": "Volker Dusch",
                    "email": "github@wallbash.com"
                },
                {
                    "name": "Bernhard Schussek",
                    "email": "bschussek@2bepublished.at"
                }
            ],
            "description": "Provides the functionality to compare PHP values for equality",
            "homepage": "https://github.com/sebastianbergmann/comparator",
            "keywords": [
                "comparator",
                "compare",
                "equality"
            ],
            "support": {
                "issues": "https://github.com/sebastianbergmann/comparator/issues",
                "source": "https://github.com/sebastianbergmann/comparator/tree/4.0.6"
            },
            "funding": [
                {
                    "url": "https://github.com/sebastianbergmann",
                    "type": "github"
                }
            ],
            "time": "2020-10-26T15:49:45+00:00"
        },
        {
            "name": "sebastian/complexity",
            "version": "2.0.2",
            "source": {
                "type": "git",
                "url": "https://github.com/sebastianbergmann/complexity.git",
                "reference": "739b35e53379900cc9ac327b2147867b8b6efd88"
            },
            "dist": {
                "type": "zip",
                "url": "https://api.github.com/repos/sebastianbergmann/complexity/zipball/739b35e53379900cc9ac327b2147867b8b6efd88",
                "reference": "739b35e53379900cc9ac327b2147867b8b6efd88",
                "shasum": ""
            },
            "require": {
                "nikic/php-parser": "^4.7",
                "php": ">=7.3"
            },
            "require-dev": {
                "phpunit/phpunit": "^9.3"
            },
            "type": "library",
            "extra": {
                "branch-alias": {
                    "dev-master": "2.0-dev"
                }
            },
            "autoload": {
                "classmap": [
                    "src/"
                ]
            },
            "notification-url": "https://packagist.org/downloads/",
            "license": [
                "BSD-3-Clause"
            ],
            "authors": [
                {
                    "name": "Sebastian Bergmann",
                    "email": "sebastian@phpunit.de",
                    "role": "lead"
                }
            ],
            "description": "Library for calculating the complexity of PHP code units",
            "homepage": "https://github.com/sebastianbergmann/complexity",
            "support": {
                "issues": "https://github.com/sebastianbergmann/complexity/issues",
                "source": "https://github.com/sebastianbergmann/complexity/tree/2.0.2"
            },
            "funding": [
                {
                    "url": "https://github.com/sebastianbergmann",
                    "type": "github"
                }
            ],
            "time": "2020-10-26T15:52:27+00:00"
        },
        {
            "name": "sebastian/diff",
            "version": "4.0.4",
            "source": {
                "type": "git",
                "url": "https://github.com/sebastianbergmann/diff.git",
                "reference": "3461e3fccc7cfdfc2720be910d3bd73c69be590d"
            },
            "dist": {
                "type": "zip",
                "url": "https://api.github.com/repos/sebastianbergmann/diff/zipball/3461e3fccc7cfdfc2720be910d3bd73c69be590d",
                "reference": "3461e3fccc7cfdfc2720be910d3bd73c69be590d",
                "shasum": ""
            },
            "require": {
                "php": ">=7.3"
            },
            "require-dev": {
                "phpunit/phpunit": "^9.3",
                "symfony/process": "^4.2 || ^5"
            },
            "type": "library",
            "extra": {
                "branch-alias": {
                    "dev-master": "4.0-dev"
                }
            },
            "autoload": {
                "classmap": [
                    "src/"
                ]
            },
            "notification-url": "https://packagist.org/downloads/",
            "license": [
                "BSD-3-Clause"
            ],
            "authors": [
                {
                    "name": "Sebastian Bergmann",
                    "email": "sebastian@phpunit.de"
                },
                {
                    "name": "Kore Nordmann",
                    "email": "mail@kore-nordmann.de"
                }
            ],
            "description": "Diff implementation",
            "homepage": "https://github.com/sebastianbergmann/diff",
            "keywords": [
                "diff",
                "udiff",
                "unidiff",
                "unified diff"
            ],
            "support": {
                "issues": "https://github.com/sebastianbergmann/diff/issues",
                "source": "https://github.com/sebastianbergmann/diff/tree/4.0.4"
            },
            "funding": [
                {
                    "url": "https://github.com/sebastianbergmann",
                    "type": "github"
                }
            ],
            "time": "2020-10-26T13:10:38+00:00"
        },
        {
            "name": "sebastian/environment",
            "version": "5.1.3",
            "source": {
                "type": "git",
                "url": "https://github.com/sebastianbergmann/environment.git",
                "reference": "388b6ced16caa751030f6a69e588299fa09200ac"
            },
            "dist": {
                "type": "zip",
                "url": "https://api.github.com/repos/sebastianbergmann/environment/zipball/388b6ced16caa751030f6a69e588299fa09200ac",
                "reference": "388b6ced16caa751030f6a69e588299fa09200ac",
                "shasum": ""
            },
            "require": {
                "php": ">=7.3"
            },
            "require-dev": {
                "phpunit/phpunit": "^9.3"
            },
            "suggest": {
                "ext-posix": "*"
            },
            "type": "library",
            "extra": {
                "branch-alias": {
                    "dev-master": "5.1-dev"
                }
            },
            "autoload": {
                "classmap": [
                    "src/"
                ]
            },
            "notification-url": "https://packagist.org/downloads/",
            "license": [
                "BSD-3-Clause"
            ],
            "authors": [
                {
                    "name": "Sebastian Bergmann",
                    "email": "sebastian@phpunit.de"
                }
            ],
            "description": "Provides functionality to handle HHVM/PHP environments",
            "homepage": "http://www.github.com/sebastianbergmann/environment",
            "keywords": [
                "Xdebug",
                "environment",
                "hhvm"
            ],
            "support": {
                "issues": "https://github.com/sebastianbergmann/environment/issues",
                "source": "https://github.com/sebastianbergmann/environment/tree/5.1.3"
            },
            "funding": [
                {
                    "url": "https://github.com/sebastianbergmann",
                    "type": "github"
                }
            ],
            "time": "2020-09-28T05:52:38+00:00"
        },
        {
            "name": "sebastian/exporter",
            "version": "4.0.4",
            "source": {
                "type": "git",
                "url": "https://github.com/sebastianbergmann/exporter.git",
                "reference": "65e8b7db476c5dd267e65eea9cab77584d3cfff9"
            },
            "dist": {
                "type": "zip",
                "url": "https://api.github.com/repos/sebastianbergmann/exporter/zipball/65e8b7db476c5dd267e65eea9cab77584d3cfff9",
                "reference": "65e8b7db476c5dd267e65eea9cab77584d3cfff9",
                "shasum": ""
            },
            "require": {
                "php": ">=7.3",
                "sebastian/recursion-context": "^4.0"
            },
            "require-dev": {
                "ext-mbstring": "*",
                "phpunit/phpunit": "^9.3"
            },
            "type": "library",
            "extra": {
                "branch-alias": {
                    "dev-master": "4.0-dev"
                }
            },
            "autoload": {
                "classmap": [
                    "src/"
                ]
            },
            "notification-url": "https://packagist.org/downloads/",
            "license": [
                "BSD-3-Clause"
            ],
            "authors": [
                {
                    "name": "Sebastian Bergmann",
                    "email": "sebastian@phpunit.de"
                },
                {
                    "name": "Jeff Welch",
                    "email": "whatthejeff@gmail.com"
                },
                {
                    "name": "Volker Dusch",
                    "email": "github@wallbash.com"
                },
                {
                    "name": "Adam Harvey",
                    "email": "aharvey@php.net"
                },
                {
                    "name": "Bernhard Schussek",
                    "email": "bschussek@gmail.com"
                }
            ],
            "description": "Provides the functionality to export PHP variables for visualization",
            "homepage": "https://www.github.com/sebastianbergmann/exporter",
            "keywords": [
                "export",
                "exporter"
            ],
            "support": {
                "issues": "https://github.com/sebastianbergmann/exporter/issues",
                "source": "https://github.com/sebastianbergmann/exporter/tree/4.0.4"
            },
            "funding": [
                {
                    "url": "https://github.com/sebastianbergmann",
                    "type": "github"
                }
            ],
            "time": "2021-11-11T14:18:36+00:00"
        },
        {
            "name": "sebastian/global-state",
            "version": "5.0.3",
            "source": {
                "type": "git",
                "url": "https://github.com/sebastianbergmann/global-state.git",
                "reference": "23bd5951f7ff26f12d4e3242864df3e08dec4e49"
            },
            "dist": {
                "type": "zip",
                "url": "https://api.github.com/repos/sebastianbergmann/global-state/zipball/23bd5951f7ff26f12d4e3242864df3e08dec4e49",
                "reference": "23bd5951f7ff26f12d4e3242864df3e08dec4e49",
                "shasum": ""
            },
            "require": {
                "php": ">=7.3",
                "sebastian/object-reflector": "^2.0",
                "sebastian/recursion-context": "^4.0"
            },
            "require-dev": {
                "ext-dom": "*",
                "phpunit/phpunit": "^9.3"
            },
            "suggest": {
                "ext-uopz": "*"
            },
            "type": "library",
            "extra": {
                "branch-alias": {
                    "dev-master": "5.0-dev"
                }
            },
            "autoload": {
                "classmap": [
                    "src/"
                ]
            },
            "notification-url": "https://packagist.org/downloads/",
            "license": [
                "BSD-3-Clause"
            ],
            "authors": [
                {
                    "name": "Sebastian Bergmann",
                    "email": "sebastian@phpunit.de"
                }
            ],
            "description": "Snapshotting of global state",
            "homepage": "http://www.github.com/sebastianbergmann/global-state",
            "keywords": [
                "global state"
            ],
            "support": {
                "issues": "https://github.com/sebastianbergmann/global-state/issues",
                "source": "https://github.com/sebastianbergmann/global-state/tree/5.0.3"
            },
            "funding": [
                {
                    "url": "https://github.com/sebastianbergmann",
                    "type": "github"
                }
            ],
            "time": "2021-06-11T13:31:12+00:00"
        },
        {
            "name": "sebastian/lines-of-code",
            "version": "1.0.3",
            "source": {
                "type": "git",
                "url": "https://github.com/sebastianbergmann/lines-of-code.git",
                "reference": "c1c2e997aa3146983ed888ad08b15470a2e22ecc"
            },
            "dist": {
                "type": "zip",
                "url": "https://api.github.com/repos/sebastianbergmann/lines-of-code/zipball/c1c2e997aa3146983ed888ad08b15470a2e22ecc",
                "reference": "c1c2e997aa3146983ed888ad08b15470a2e22ecc",
                "shasum": ""
            },
            "require": {
                "nikic/php-parser": "^4.6",
                "php": ">=7.3"
            },
            "require-dev": {
                "phpunit/phpunit": "^9.3"
            },
            "type": "library",
            "extra": {
                "branch-alias": {
                    "dev-master": "1.0-dev"
                }
            },
            "autoload": {
                "classmap": [
                    "src/"
                ]
            },
            "notification-url": "https://packagist.org/downloads/",
            "license": [
                "BSD-3-Clause"
            ],
            "authors": [
                {
                    "name": "Sebastian Bergmann",
                    "email": "sebastian@phpunit.de",
                    "role": "lead"
                }
            ],
            "description": "Library for counting the lines of code in PHP source code",
            "homepage": "https://github.com/sebastianbergmann/lines-of-code",
            "support": {
                "issues": "https://github.com/sebastianbergmann/lines-of-code/issues",
                "source": "https://github.com/sebastianbergmann/lines-of-code/tree/1.0.3"
            },
            "funding": [
                {
                    "url": "https://github.com/sebastianbergmann",
                    "type": "github"
                }
            ],
            "time": "2020-11-28T06:42:11+00:00"
        },
        {
            "name": "sebastian/object-enumerator",
            "version": "4.0.4",
            "source": {
                "type": "git",
                "url": "https://github.com/sebastianbergmann/object-enumerator.git",
                "reference": "5c9eeac41b290a3712d88851518825ad78f45c71"
            },
            "dist": {
                "type": "zip",
                "url": "https://api.github.com/repos/sebastianbergmann/object-enumerator/zipball/5c9eeac41b290a3712d88851518825ad78f45c71",
                "reference": "5c9eeac41b290a3712d88851518825ad78f45c71",
                "shasum": ""
            },
            "require": {
                "php": ">=7.3",
                "sebastian/object-reflector": "^2.0",
                "sebastian/recursion-context": "^4.0"
            },
            "require-dev": {
                "phpunit/phpunit": "^9.3"
            },
            "type": "library",
            "extra": {
                "branch-alias": {
                    "dev-master": "4.0-dev"
                }
            },
            "autoload": {
                "classmap": [
                    "src/"
                ]
            },
            "notification-url": "https://packagist.org/downloads/",
            "license": [
                "BSD-3-Clause"
            ],
            "authors": [
                {
                    "name": "Sebastian Bergmann",
                    "email": "sebastian@phpunit.de"
                }
            ],
            "description": "Traverses array structures and object graphs to enumerate all referenced objects",
            "homepage": "https://github.com/sebastianbergmann/object-enumerator/",
            "support": {
                "issues": "https://github.com/sebastianbergmann/object-enumerator/issues",
                "source": "https://github.com/sebastianbergmann/object-enumerator/tree/4.0.4"
            },
            "funding": [
                {
                    "url": "https://github.com/sebastianbergmann",
                    "type": "github"
                }
            ],
            "time": "2020-10-26T13:12:34+00:00"
        },
        {
            "name": "sebastian/object-reflector",
            "version": "2.0.4",
            "source": {
                "type": "git",
                "url": "https://github.com/sebastianbergmann/object-reflector.git",
                "reference": "b4f479ebdbf63ac605d183ece17d8d7fe49c15c7"
            },
            "dist": {
                "type": "zip",
                "url": "https://api.github.com/repos/sebastianbergmann/object-reflector/zipball/b4f479ebdbf63ac605d183ece17d8d7fe49c15c7",
                "reference": "b4f479ebdbf63ac605d183ece17d8d7fe49c15c7",
                "shasum": ""
            },
            "require": {
                "php": ">=7.3"
            },
            "require-dev": {
                "phpunit/phpunit": "^9.3"
            },
            "type": "library",
            "extra": {
                "branch-alias": {
                    "dev-master": "2.0-dev"
                }
            },
            "autoload": {
                "classmap": [
                    "src/"
                ]
            },
            "notification-url": "https://packagist.org/downloads/",
            "license": [
                "BSD-3-Clause"
            ],
            "authors": [
                {
                    "name": "Sebastian Bergmann",
                    "email": "sebastian@phpunit.de"
                }
            ],
            "description": "Allows reflection of object attributes, including inherited and non-public ones",
            "homepage": "https://github.com/sebastianbergmann/object-reflector/",
            "support": {
                "issues": "https://github.com/sebastianbergmann/object-reflector/issues",
                "source": "https://github.com/sebastianbergmann/object-reflector/tree/2.0.4"
            },
            "funding": [
                {
                    "url": "https://github.com/sebastianbergmann",
                    "type": "github"
                }
            ],
            "time": "2020-10-26T13:14:26+00:00"
        },
        {
            "name": "sebastian/recursion-context",
            "version": "4.0.4",
            "source": {
                "type": "git",
                "url": "https://github.com/sebastianbergmann/recursion-context.git",
                "reference": "cd9d8cf3c5804de4341c283ed787f099f5506172"
            },
            "dist": {
                "type": "zip",
                "url": "https://api.github.com/repos/sebastianbergmann/recursion-context/zipball/cd9d8cf3c5804de4341c283ed787f099f5506172",
                "reference": "cd9d8cf3c5804de4341c283ed787f099f5506172",
                "shasum": ""
            },
            "require": {
                "php": ">=7.3"
            },
            "require-dev": {
                "phpunit/phpunit": "^9.3"
            },
            "type": "library",
            "extra": {
                "branch-alias": {
                    "dev-master": "4.0-dev"
                }
            },
            "autoload": {
                "classmap": [
                    "src/"
                ]
            },
            "notification-url": "https://packagist.org/downloads/",
            "license": [
                "BSD-3-Clause"
            ],
            "authors": [
                {
                    "name": "Sebastian Bergmann",
                    "email": "sebastian@phpunit.de"
                },
                {
                    "name": "Jeff Welch",
                    "email": "whatthejeff@gmail.com"
                },
                {
                    "name": "Adam Harvey",
                    "email": "aharvey@php.net"
                }
            ],
            "description": "Provides functionality to recursively process PHP variables",
            "homepage": "http://www.github.com/sebastianbergmann/recursion-context",
            "support": {
                "issues": "https://github.com/sebastianbergmann/recursion-context/issues",
                "source": "https://github.com/sebastianbergmann/recursion-context/tree/4.0.4"
            },
            "funding": [
                {
                    "url": "https://github.com/sebastianbergmann",
                    "type": "github"
                }
            ],
            "time": "2020-10-26T13:17:30+00:00"
        },
        {
            "name": "sebastian/resource-operations",
            "version": "3.0.3",
            "source": {
                "type": "git",
                "url": "https://github.com/sebastianbergmann/resource-operations.git",
                "reference": "0f4443cb3a1d92ce809899753bc0d5d5a8dd19a8"
            },
            "dist": {
                "type": "zip",
                "url": "https://api.github.com/repos/sebastianbergmann/resource-operations/zipball/0f4443cb3a1d92ce809899753bc0d5d5a8dd19a8",
                "reference": "0f4443cb3a1d92ce809899753bc0d5d5a8dd19a8",
                "shasum": ""
            },
            "require": {
                "php": ">=7.3"
            },
            "require-dev": {
                "phpunit/phpunit": "^9.0"
            },
            "type": "library",
            "extra": {
                "branch-alias": {
                    "dev-master": "3.0-dev"
                }
            },
            "autoload": {
                "classmap": [
                    "src/"
                ]
            },
            "notification-url": "https://packagist.org/downloads/",
            "license": [
                "BSD-3-Clause"
            ],
            "authors": [
                {
                    "name": "Sebastian Bergmann",
                    "email": "sebastian@phpunit.de"
                }
            ],
            "description": "Provides a list of PHP built-in functions that operate on resources",
            "homepage": "https://www.github.com/sebastianbergmann/resource-operations",
            "support": {
                "issues": "https://github.com/sebastianbergmann/resource-operations/issues",
                "source": "https://github.com/sebastianbergmann/resource-operations/tree/3.0.3"
            },
            "funding": [
                {
                    "url": "https://github.com/sebastianbergmann",
                    "type": "github"
                }
            ],
            "time": "2020-09-28T06:45:17+00:00"
        },
        {
            "name": "sebastian/type",
            "version": "2.3.4",
            "source": {
                "type": "git",
                "url": "https://github.com/sebastianbergmann/type.git",
                "reference": "b8cd8a1c753c90bc1a0f5372170e3e489136f914"
            },
            "dist": {
                "type": "zip",
                "url": "https://api.github.com/repos/sebastianbergmann/type/zipball/b8cd8a1c753c90bc1a0f5372170e3e489136f914",
                "reference": "b8cd8a1c753c90bc1a0f5372170e3e489136f914",
                "shasum": ""
            },
            "require": {
                "php": ">=7.3"
            },
            "require-dev": {
                "phpunit/phpunit": "^9.3"
            },
            "type": "library",
            "extra": {
                "branch-alias": {
                    "dev-master": "2.3-dev"
                }
            },
            "autoload": {
                "classmap": [
                    "src/"
                ]
            },
            "notification-url": "https://packagist.org/downloads/",
            "license": [
                "BSD-3-Clause"
            ],
            "authors": [
                {
                    "name": "Sebastian Bergmann",
                    "email": "sebastian@phpunit.de",
                    "role": "lead"
                }
            ],
            "description": "Collection of value objects that represent the types of the PHP type system",
            "homepage": "https://github.com/sebastianbergmann/type",
            "support": {
                "issues": "https://github.com/sebastianbergmann/type/issues",
                "source": "https://github.com/sebastianbergmann/type/tree/2.3.4"
            },
            "funding": [
                {
                    "url": "https://github.com/sebastianbergmann",
                    "type": "github"
                }
            ],
            "time": "2021-06-15T12:49:02+00:00"
        },
        {
            "name": "sebastian/version",
            "version": "3.0.2",
            "source": {
                "type": "git",
                "url": "https://github.com/sebastianbergmann/version.git",
                "reference": "c6c1022351a901512170118436c764e473f6de8c"
            },
            "dist": {
                "type": "zip",
                "url": "https://api.github.com/repos/sebastianbergmann/version/zipball/c6c1022351a901512170118436c764e473f6de8c",
                "reference": "c6c1022351a901512170118436c764e473f6de8c",
                "shasum": ""
            },
            "require": {
                "php": ">=7.3"
            },
            "type": "library",
            "extra": {
                "branch-alias": {
                    "dev-master": "3.0-dev"
                }
            },
            "autoload": {
                "classmap": [
                    "src/"
                ]
            },
            "notification-url": "https://packagist.org/downloads/",
            "license": [
                "BSD-3-Clause"
            ],
            "authors": [
                {
                    "name": "Sebastian Bergmann",
                    "email": "sebastian@phpunit.de",
                    "role": "lead"
                }
            ],
            "description": "Library that helps with managing the version number of Git-hosted PHP projects",
            "homepage": "https://github.com/sebastianbergmann/version",
            "support": {
                "issues": "https://github.com/sebastianbergmann/version/issues",
                "source": "https://github.com/sebastianbergmann/version/tree/3.0.2"
            },
            "funding": [
                {
                    "url": "https://github.com/sebastianbergmann",
                    "type": "github"
                }
            ],
            "time": "2020-09-28T06:39:44+00:00"
        },
        {
            "name": "theseer/tokenizer",
            "version": "1.2.1",
            "source": {
                "type": "git",
                "url": "https://github.com/theseer/tokenizer.git",
                "reference": "34a41e998c2183e22995f158c581e7b5e755ab9e"
            },
            "dist": {
                "type": "zip",
                "url": "https://api.github.com/repos/theseer/tokenizer/zipball/34a41e998c2183e22995f158c581e7b5e755ab9e",
                "reference": "34a41e998c2183e22995f158c581e7b5e755ab9e",
                "shasum": ""
            },
            "require": {
                "ext-dom": "*",
                "ext-tokenizer": "*",
                "ext-xmlwriter": "*",
                "php": "^7.2 || ^8.0"
            },
            "type": "library",
            "autoload": {
                "classmap": [
                    "src/"
                ]
            },
            "notification-url": "https://packagist.org/downloads/",
            "license": [
                "BSD-3-Clause"
            ],
            "authors": [
                {
                    "name": "Arne Blankerts",
                    "email": "arne@blankerts.de",
                    "role": "Developer"
                }
            ],
            "description": "A small library for converting tokenized PHP source code into XML and potentially other formats",
            "support": {
                "issues": "https://github.com/theseer/tokenizer/issues",
                "source": "https://github.com/theseer/tokenizer/tree/1.2.1"
            },
            "funding": [
                {
                    "url": "https://github.com/theseer",
                    "type": "github"
                }
            ],
            "time": "2021-07-28T10:34:58+00:00"
        }
    ],
    "aliases": [],
    "minimum-stability": "stable",
    "stability-flags": {
        "nethergamesmc/bedrock-data": 20,
        "nethergamesmc/bedrock-protocol": 20
    },
    "prefer-stable": false,
    "prefer-lowest": false,
    "platform": {
        "php": "^8.0",
        "php-64bit": "*",
        "ext-chunkutils2": "^0.3.0",
        "ext-crypto": "^0.3.1",
        "ext-ctype": "*",
        "ext-curl": "*",
        "ext-date": "*",
        "ext-gmp": "*",
        "ext-hash": "*",
        "ext-igbinary": "^3.0.1",
        "ext-json": "*",
        "ext-leveldb": "^0.2.1 || ^0.3.0",
        "ext-mbstring": "*",
        "ext-morton": "^0.1.0",
        "ext-openssl": "*",
        "ext-pcre": "*",
        "ext-phar": "*",
        "ext-pthreads": "^4.0",
        "ext-reflection": "*",
        "ext-simplexml": "*",
        "ext-sockets": "*",
        "ext-spl": "*",
        "ext-yaml": ">=2.0.0",
        "ext-zip": "*",
        "ext-zlib": ">=1.2.11",
        "composer-runtime-api": "^2.0"
    },
    "platform-dev": [],
    "platform-overrides": {
        "php": "8.0.0"
    },
    "plugin-api-version": "2.1.0"
}<|MERGE_RESOLUTION|>--- conflicted
+++ resolved
@@ -4,11 +4,7 @@
         "Read more about it at https://getcomposer.org/doc/01-basic-usage.md#installing-dependencies",
         "This file is @generated automatically"
     ],
-<<<<<<< HEAD
-    "content-hash": "aad395ba8be947fae9184229b61f67f1",
-=======
-    "content-hash": "fb545e4c8e17b0b07e8e20986b64e5a6",
->>>>>>> 932a8876
+    "content-hash": "3cd38603b2e77b254ee2c823352003b5",
     "packages": [
         {
             "name": "adhocore/json-comment",
@@ -206,12 +202,12 @@
             "source": {
                 "type": "git",
                 "url": "https://github.com/NetherGamesMC/BedrockData.git",
-                "reference": "dcc57d21246109bacdc11e0d5edf912788ae8b8b"
-            },
-            "dist": {
-                "type": "zip",
-                "url": "https://api.github.com/repos/NetherGamesMC/BedrockData/zipball/dcc57d21246109bacdc11e0d5edf912788ae8b8b",
-                "reference": "dcc57d21246109bacdc11e0d5edf912788ae8b8b",
+                "reference": "c82fd6d627dec6b96df3d92512243ee6afa98afa"
+            },
+            "dist": {
+                "type": "zip",
+                "url": "https://api.github.com/repos/NetherGamesMC/BedrockData/zipball/c82fd6d627dec6b96df3d92512243ee6afa98afa",
+                "reference": "c82fd6d627dec6b96df3d92512243ee6afa98afa",
                 "shasum": ""
             },
             "default-branch": true,
@@ -223,34 +219,20 @@
             "support": {
                 "source": "https://github.com/NetherGamesMC/BedrockData/tree/master"
             },
-            "time": "2021-11-02T17:10:05+00:00"
-        },
-        {
-<<<<<<< HEAD
+            "time": "2021-11-27T11:27:26+00:00"
+        },
+        {
             "name": "nethergamesmc/bedrock-protocol",
             "version": "dev-master",
             "source": {
                 "type": "git",
                 "url": "https://github.com/NetherGamesMC/BedrockProtocol.git",
-                "reference": "e8a3977aba2af97f9bc7143d799fd87661a6eeac"
-            },
-            "dist": {
-                "type": "zip",
-                "url": "https://api.github.com/repos/NetherGamesMC/BedrockProtocol/zipball/e8a3977aba2af97f9bc7143d799fd87661a6eeac",
-                "reference": "e8a3977aba2af97f9bc7143d799fd87661a6eeac",
-=======
-            "name": "pocketmine/bedrock-protocol",
-            "version": "6.0.0+bedrock-1.17.40",
-            "source": {
-                "type": "git",
-                "url": "https://github.com/pmmp/BedrockProtocol.git",
-                "reference": "906bafec4fc41f548749ce01d120902b25c1bbfe"
-            },
-            "dist": {
-                "type": "zip",
-                "url": "https://api.github.com/repos/pmmp/BedrockProtocol/zipball/906bafec4fc41f548749ce01d120902b25c1bbfe",
-                "reference": "906bafec4fc41f548749ce01d120902b25c1bbfe",
->>>>>>> 932a8876
+                "reference": "fc0f871732d9422407c1679a7e6b9c71669f0e2e"
+            },
+            "dist": {
+                "type": "zip",
+                "url": "https://api.github.com/repos/NetherGamesMC/BedrockProtocol/zipball/fc0f871732d9422407c1679a7e6b9c71669f0e2e",
+                "reference": "fc0f871732d9422407c1679a7e6b9c71669f0e2e",
                 "shasum": ""
             },
             "require": {
@@ -286,10 +268,9 @@
             ],
             "description": "An implementation of the Minecraft: Bedrock Edition protocol in PHP",
             "support": {
-<<<<<<< HEAD
                 "source": "https://github.com/NetherGamesMC/BedrockProtocol/tree/master"
             },
-            "time": "2021-11-09T17:20:05+00:00"
+            "time": "2021-11-27T11:25:04+00:00"
         },
         {
             "name": "netresearch/jsonmapper",
@@ -341,12 +322,6 @@
                 "source": "https://github.com/cweiske/jsonmapper/tree/v4.0.0"
             },
             "time": "2020-12-01T19:48:11+00:00"
-=======
-                "issues": "https://github.com/pmmp/BedrockProtocol/issues",
-                "source": "https://github.com/pmmp/BedrockProtocol/tree/6.0.0+bedrock-1.17.40"
-            },
-            "time": "2021-11-21T20:56:18+00:00"
->>>>>>> 932a8876
         },
         {
             "name": "pocketmine/binaryutils",
