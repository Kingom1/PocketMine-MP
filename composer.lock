--- conflicted
+++ resolved
@@ -4,11 +4,7 @@
         "Read more about it at https://getcomposer.org/doc/01-basic-usage.md#installing-dependencies",
         "This file is @generated automatically"
     ],
-<<<<<<< HEAD
-    "content-hash": "59cfedb6b07a8e13ae3a77a6ea8e18d8",
-=======
-    "content-hash": "9222894d84889c6d444825b7f175a892",
->>>>>>> 3f21e599
+    "content-hash": "9ffd33446ed14804ca22c92c04a39796",
     "packages": [
         {
             "name": "adhocore/json-comment",
@@ -266,12 +262,12 @@
             "source": {
                 "type": "git",
                 "url": "https://github.com/pmmp/BinaryUtils.git",
-                "reference": "0e25f4baab948cfb88de94375d04df20330957d7"
-            },
-            "dist": {
-                "type": "zip",
-                "url": "https://api.github.com/repos/pmmp/BinaryUtils/zipball/0e25f4baab948cfb88de94375d04df20330957d7",
-                "reference": "0e25f4baab948cfb88de94375d04df20330957d7",
+                "reference": "7fbdf706e29dced2611eb4d01cd4ca60b4138f5a"
+            },
+            "dist": {
+                "type": "zip",
+                "url": "https://api.github.com/repos/pmmp/BinaryUtils/zipball/7fbdf706e29dced2611eb4d01cd4ca60b4138f5a",
+                "reference": "7fbdf706e29dced2611eb4d01cd4ca60b4138f5a",
                 "shasum": ""
             },
             "require": {
@@ -280,7 +276,7 @@
             },
             "require-dev": {
                 "phpstan/extension-installer": "^1.0",
-                "phpstan/phpstan": "0.12.40",
+                "phpstan/phpstan": "0.12.63",
                 "phpstan/phpstan-strict-rules": "^0.12.4"
             },
             "type": "library",
@@ -298,7 +294,7 @@
                 "issues": "https://github.com/pmmp/BinaryUtils/issues",
                 "source": "https://github.com/pmmp/BinaryUtils/tree/master"
             },
-            "time": "2020-08-28T20:45:19+00:00"
+            "time": "2020-12-17T17:42:11+00:00"
         },
         {
             "name": "pocketmine/callback-validator",
@@ -356,12 +352,12 @@
             "source": {
                 "type": "git",
                 "url": "https://github.com/pmmp/ClassLoader.git",
-                "reference": "14871a77ac5a7c4c0571391ad404b89bc15a3513"
-            },
-            "dist": {
-                "type": "zip",
-                "url": "https://api.github.com/repos/pmmp/ClassLoader/zipball/14871a77ac5a7c4c0571391ad404b89bc15a3513",
-                "reference": "14871a77ac5a7c4c0571391ad404b89bc15a3513",
+                "reference": "67ad4a426f00bca9f1361d8e4bc99188fbfbf9d9"
+            },
+            "dist": {
+                "type": "zip",
+                "url": "https://api.github.com/repos/pmmp/ClassLoader/zipball/67ad4a426f00bca9f1361d8e4bc99188fbfbf9d9",
+                "reference": "67ad4a426f00bca9f1361d8e4bc99188fbfbf9d9",
                 "shasum": ""
             },
             "require": {
@@ -374,10 +370,9 @@
             },
             "require-dev": {
                 "phpstan/extension-installer": "^1.0",
-                "phpstan/phpstan": "0.12.40",
+                "phpstan/phpstan": "0.12.63",
                 "phpstan/phpstan-strict-rules": "^0.12.4"
             },
-            "default-branch": true,
             "type": "library",
             "autoload": {
                 "classmap": [
@@ -393,7 +388,7 @@
                 "issues": "https://github.com/pmmp/ClassLoader/issues",
                 "source": "https://github.com/pmmp/ClassLoader/tree/master"
             },
-            "time": "2020-08-27T11:43:41+00:00"
+            "time": "2020-12-17T17:02:45+00:00"
         },
         {
             "name": "pocketmine/color",
@@ -477,12 +472,12 @@
             "source": {
                 "type": "git",
                 "url": "https://github.com/pmmp/Log.git",
-                "reference": "cfac4a3ba23efa2f94802868787cf6f449255082"
-            },
-            "dist": {
-                "type": "zip",
-                "url": "https://api.github.com/repos/pmmp/Log/zipball/cfac4a3ba23efa2f94802868787cf6f449255082",
-                "reference": "cfac4a3ba23efa2f94802868787cf6f449255082",
+                "reference": "b8509a5f30c6317db42a8511785b781b41c5cdd5"
+            },
+            "dist": {
+                "type": "zip",
+                "url": "https://api.github.com/repos/pmmp/Log/zipball/b8509a5f30c6317db42a8511785b781b41c5cdd5",
+                "reference": "b8509a5f30c6317db42a8511785b781b41c5cdd5",
                 "shasum": ""
             },
             "require": {
@@ -492,7 +487,7 @@
                 "pocketmine/spl": "<0.4"
             },
             "require-dev": {
-                "phpstan/phpstan": "0.12.40",
+                "phpstan/phpstan": "0.12.59",
                 "phpstan/phpstan-strict-rules": "^0.12.2"
             },
             "type": "library",
@@ -510,7 +505,7 @@
                 "issues": "https://github.com/pmmp/Log/issues",
                 "source": "https://github.com/pmmp/Log/tree/master"
             },
-            "time": "2020-08-28T20:50:44+00:00"
+            "time": "2020-12-11T00:10:43+00:00"
         },
         {
             "name": "pocketmine/log-pthreads",
@@ -518,12 +513,12 @@
             "source": {
                 "type": "git",
                 "url": "https://github.com/pmmp/LogPthreads.git",
-                "reference": "343333f45a1041641de36d9f9285fbc5349a2571"
-            },
-            "dist": {
-                "type": "zip",
-                "url": "https://api.github.com/repos/pmmp/LogPthreads/zipball/343333f45a1041641de36d9f9285fbc5349a2571",
-                "reference": "343333f45a1041641de36d9f9285fbc5349a2571",
+                "reference": "a01bd5dd4ea09c0c921c1f2cd74a75e26e69eb75"
+            },
+            "dist": {
+                "type": "zip",
+                "url": "https://api.github.com/repos/pmmp/LogPthreads/zipball/a01bd5dd4ea09c0c921c1f2cd74a75e26e69eb75",
+                "reference": "a01bd5dd4ea09c0c921c1f2cd74a75e26e69eb75",
                 "shasum": ""
             },
             "require": {
@@ -536,7 +531,7 @@
             },
             "require-dev": {
                 "phpstan/extension-installer": "^1.0",
-                "phpstan/phpstan": "0.12.38",
+                "phpstan/phpstan": "0.12.63",
                 "phpstan/phpstan-strict-rules": "^0.12.4"
             },
             "type": "library",
@@ -554,7 +549,7 @@
                 "issues": "https://github.com/pmmp/LogPthreads/issues",
                 "source": "https://github.com/pmmp/LogPthreads/tree/master"
             },
-            "time": "2020-08-22T12:07:54+00:00"
+            "time": "2020-12-17T16:35:10+00:00"
         },
         {
             "name": "pocketmine/math",
@@ -562,12 +557,12 @@
             "source": {
                 "type": "git",
                 "url": "https://github.com/pmmp/Math.git",
-                "reference": "fd3a016cfee1939869e6f0bc320a7c99bd2f440d"
-            },
-            "dist": {
-                "type": "zip",
-                "url": "https://api.github.com/repos/pmmp/Math/zipball/fd3a016cfee1939869e6f0bc320a7c99bd2f440d",
-                "reference": "fd3a016cfee1939869e6f0bc320a7c99bd2f440d",
+                "reference": "58ffaef47bc269b65c4cf6f0c85f563510c2a91d"
+            },
+            "dist": {
+                "type": "zip",
+                "url": "https://api.github.com/repos/pmmp/Math/zipball/58ffaef47bc269b65c4cf6f0c85f563510c2a91d",
+                "reference": "58ffaef47bc269b65c4cf6f0c85f563510c2a91d",
                 "shasum": ""
             },
             "require": {
@@ -575,9 +570,9 @@
                 "php-64bit": "*"
             },
             "require-dev": {
-                "irstea/phpunit-shim": "^7.5",
+                "irstea/phpunit-shim": "^8.5 || ^9.5",
                 "phpstan/extension-installer": "^1.0",
-                "phpstan/phpstan": "0.12.44",
+                "phpstan/phpstan": "0.12.59",
                 "phpstan/phpstan-strict-rules": "^0.12.4"
             },
             "type": "library",
@@ -595,7 +590,7 @@
                 "issues": "https://github.com/pmmp/Math/issues",
                 "source": "https://github.com/pmmp/Math/tree/master"
             },
-            "time": "2020-09-25T17:32:58+00:00"
+            "time": "2020-12-11T00:18:45+00:00"
         },
         {
             "name": "pocketmine/nbt",
@@ -603,12 +598,12 @@
             "source": {
                 "type": "git",
                 "url": "https://github.com/pmmp/NBT.git",
-                "reference": "7f715bd87e42a9b44cf5a8022e66a4a05280602d"
-            },
-            "dist": {
-                "type": "zip",
-                "url": "https://api.github.com/repos/pmmp/NBT/zipball/7f715bd87e42a9b44cf5a8022e66a4a05280602d",
-                "reference": "7f715bd87e42a9b44cf5a8022e66a4a05280602d",
+                "reference": "460b7f21e80323387197e030b1727c2aef12ec1c"
+            },
+            "dist": {
+                "type": "zip",
+                "url": "https://api.github.com/repos/pmmp/NBT/zipball/460b7f21e80323387197e030b1727c2aef12ec1c",
+                "reference": "460b7f21e80323387197e030b1727c2aef12ec1c",
                 "shasum": ""
             },
             "require": {
@@ -619,7 +614,7 @@
             "require-dev": {
                 "irstea/phpunit-shim": "^7.5 || ^8.0",
                 "phpstan/extension-installer": "^1.0",
-                "phpstan/phpstan": "0.12.40",
+                "phpstan/phpstan": "0.12.63",
                 "phpstan/phpstan-strict-rules": "^0.12.4"
             },
             "type": "library",
@@ -637,7 +632,7 @@
                 "issues": "https://github.com/pmmp/NBT/issues",
                 "source": "https://github.com/pmmp/NBT/tree/master"
             },
-            "time": "2020-08-28T21:02:57+00:00"
+            "time": "2020-12-17T17:17:37+00:00"
         },
         {
             "name": "pocketmine/raklib",
@@ -645,12 +640,12 @@
             "source": {
                 "type": "git",
                 "url": "https://github.com/pmmp/RakLib.git",
-                "reference": "31e513ee53adf8e32cabad072a50f8572f6dfb12"
-            },
-            "dist": {
-                "type": "zip",
-                "url": "https://api.github.com/repos/pmmp/RakLib/zipball/31e513ee53adf8e32cabad072a50f8572f6dfb12",
-                "reference": "31e513ee53adf8e32cabad072a50f8572f6dfb12",
+                "reference": "bd21d30af4f3b0d9a83e697922cd57dbefeb146f"
+            },
+            "dist": {
+                "type": "zip",
+                "url": "https://api.github.com/repos/pmmp/RakLib/zipball/bd21d30af4f3b0d9a83e697922cd57dbefeb146f",
+                "reference": "bd21d30af4f3b0d9a83e697922cd57dbefeb146f",
                 "shasum": ""
             },
             "require": {
@@ -662,7 +657,7 @@
                 "pocketmine/log": "dev-master"
             },
             "require-dev": {
-                "phpstan/phpstan": "0.12.59",
+                "phpstan/phpstan": "0.12.63",
                 "phpstan/phpstan-strict-rules": "^0.12.2"
             },
             "type": "library",
@@ -680,7 +675,7 @@
                 "issues": "https://github.com/pmmp/RakLib/issues",
                 "source": "https://github.com/pmmp/RakLib/tree/master"
             },
-            "time": "2020-12-12T19:33:03+00:00"
+            "time": "2020-12-17T17:49:46+00:00"
         },
         {
             "name": "pocketmine/snooze",
@@ -1134,16 +1129,16 @@
         },
         {
             "name": "nikic/php-parser",
-            "version": "v4.10.3",
+            "version": "v4.10.4",
             "source": {
                 "type": "git",
                 "url": "https://github.com/nikic/PHP-Parser.git",
-                "reference": "dbe56d23de8fcb157bbc0cfb3ad7c7de0cfb0984"
-            },
-            "dist": {
-                "type": "zip",
-                "url": "https://api.github.com/repos/nikic/PHP-Parser/zipball/dbe56d23de8fcb157bbc0cfb3ad7c7de0cfb0984",
-                "reference": "dbe56d23de8fcb157bbc0cfb3ad7c7de0cfb0984",
+                "reference": "c6d052fc58cb876152f89f532b95a8d7907e7f0e"
+            },
+            "dist": {
+                "type": "zip",
+                "url": "https://api.github.com/repos/nikic/PHP-Parser/zipball/c6d052fc58cb876152f89f532b95a8d7907e7f0e",
+                "reference": "c6d052fc58cb876152f89f532b95a8d7907e7f0e",
                 "shasum": ""
             },
             "require": {
@@ -1184,9 +1179,9 @@
             ],
             "support": {
                 "issues": "https://github.com/nikic/PHP-Parser/issues",
-                "source": "https://github.com/nikic/PHP-Parser/tree/v4.10.3"
-            },
-            "time": "2020-12-03T17:45:45+00:00"
+                "source": "https://github.com/nikic/PHP-Parser/tree/v4.10.4"
+            },
+            "time": "2020-12-20T10:01:03+00:00"
         },
         {
             "name": "phar-io/manifest",
@@ -1459,16 +1454,16 @@
         },
         {
             "name": "phpspec/prophecy",
-            "version": "1.12.1",
+            "version": "1.12.2",
             "source": {
                 "type": "git",
                 "url": "https://github.com/phpspec/prophecy.git",
-                "reference": "8ce87516be71aae9b956f81906aaf0338e0d8a2d"
-            },
-            "dist": {
-                "type": "zip",
-                "url": "https://api.github.com/repos/phpspec/prophecy/zipball/8ce87516be71aae9b956f81906aaf0338e0d8a2d",
-                "reference": "8ce87516be71aae9b956f81906aaf0338e0d8a2d",
+                "reference": "245710e971a030f42e08f4912863805570f23d39"
+            },
+            "dist": {
+                "type": "zip",
+                "url": "https://api.github.com/repos/phpspec/prophecy/zipball/245710e971a030f42e08f4912863805570f23d39",
+                "reference": "245710e971a030f42e08f4912863805570f23d39",
                 "shasum": ""
             },
             "require": {
@@ -1480,7 +1475,7 @@
             },
             "require-dev": {
                 "phpspec/phpspec": "^6.0",
-                "phpunit/phpunit": "^8.0 || ^9.0 <9.3"
+                "phpunit/phpunit": "^8.0 || ^9.0"
             },
             "type": "library",
             "extra": {
@@ -1520,9 +1515,9 @@
             ],
             "support": {
                 "issues": "https://github.com/phpspec/prophecy/issues",
-                "source": "https://github.com/phpspec/prophecy/tree/1.12.1"
-            },
-            "time": "2020-09-29T09:10:42+00:00"
+                "source": "https://github.com/phpspec/prophecy/tree/1.12.2"
+            },
+            "time": "2020-12-19T10:15:11+00:00"
         },
         {
             "name": "phpstan/phpstan",
@@ -3275,11 +3270,7 @@
     "platform": {
         "php": ">=7.3.0",
         "php-64bit": "*",
-<<<<<<< HEAD
-        "ext-bcmath": "*",
         "ext-chunkutils2": "^0.1.0",
-=======
->>>>>>> 3f21e599
         "ext-curl": "*",
         "ext-crypto": "^0.3.1",
         "ext-ctype": "*",
