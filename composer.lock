{
    "_readme": [
        "This file locks the dependencies of your project to a known state",
        "Read more about it at https://getcomposer.org/doc/01-basic-usage.md#installing-dependencies",
        "This file is @generated automatically"
    ],
<<<<<<< HEAD
    "content-hash": "f3349dee8c1925a1890757897b25a2dc",
=======
    "content-hash": "9f5181578edb8f8424435a213ea2535e",
>>>>>>> 12e4724b
    "packages": [
        {
            "name": "adhocore/json-comment",
            "version": "1.1.2",
            "source": {
                "type": "git",
                "url": "https://github.com/adhocore/php-json-comment.git",
                "reference": "fc2f76979f0a44a5f5bc2a2b600d0762fe0e78e7"
            },
            "dist": {
                "type": "zip",
                "url": "https://api.github.com/repos/adhocore/php-json-comment/zipball/fc2f76979f0a44a5f5bc2a2b600d0762fe0e78e7",
                "reference": "fc2f76979f0a44a5f5bc2a2b600d0762fe0e78e7",
                "shasum": ""
            },
            "require": {
                "ext-ctype": "*",
                "php": ">=7.0"
            },
            "require-dev": {
                "phpunit/phpunit": "^6.5 || ^7.5 || ^8.5"
            },
            "type": "library",
            "autoload": {
                "psr-4": {
                    "Ahc\\Json\\": "src/"
                }
            },
            "notification-url": "https://packagist.org/downloads/",
            "license": [
                "MIT"
            ],
            "authors": [
                {
                    "name": "Jitendra Adhikari",
                    "email": "jiten.adhikary@gmail.com"
                }
            ],
            "description": "Lightweight JSON comment stripper library for PHP",
            "keywords": [
                "comment",
                "json",
                "strip-comment"
            ],
            "support": {
                "issues": "https://github.com/adhocore/php-json-comment/issues",
                "source": "https://github.com/adhocore/php-json-comment/tree/1.1.2"
            },
            "funding": [
                {
                    "url": "https://paypal.me/ji10",
                    "type": "custom"
                }
            ],
            "time": "2021-04-09T03:06:06+00:00"
        },
        {
            "name": "brick/math",
            "version": "0.9.3",
            "source": {
                "type": "git",
                "url": "https://github.com/brick/math.git",
                "reference": "ca57d18f028f84f777b2168cd1911b0dee2343ae"
            },
            "dist": {
                "type": "zip",
                "url": "https://api.github.com/repos/brick/math/zipball/ca57d18f028f84f777b2168cd1911b0dee2343ae",
                "reference": "ca57d18f028f84f777b2168cd1911b0dee2343ae",
                "shasum": ""
            },
            "require": {
                "ext-json": "*",
                "php": "^7.1 || ^8.0"
            },
            "require-dev": {
                "php-coveralls/php-coveralls": "^2.2",
                "phpunit/phpunit": "^7.5.15 || ^8.5 || ^9.0",
                "vimeo/psalm": "4.9.2"
            },
            "type": "library",
            "autoload": {
                "psr-4": {
                    "Brick\\Math\\": "src/"
                }
            },
            "notification-url": "https://packagist.org/downloads/",
            "license": [
                "MIT"
            ],
            "description": "Arbitrary-precision arithmetic library",
            "keywords": [
                "Arbitrary-precision",
                "BigInteger",
                "BigRational",
                "arithmetic",
                "bigdecimal",
                "bignum",
                "brick",
                "math"
            ],
            "support": {
                "issues": "https://github.com/brick/math/issues",
                "source": "https://github.com/brick/math/tree/0.9.3"
            },
            "funding": [
                {
                    "url": "https://github.com/BenMorel",
                    "type": "github"
                },
                {
                    "url": "https://tidelift.com/funding/github/packagist/brick/math",
                    "type": "tidelift"
                }
            ],
            "time": "2021-08-15T20:50:18+00:00"
        },
        {
            "name": "fgrosse/phpasn1",
            "version": "v2.4.0",
            "source": {
                "type": "git",
                "url": "https://github.com/fgrosse/PHPASN1.git",
                "reference": "eef488991d53e58e60c9554b09b1201ca5ba9296"
            },
            "dist": {
                "type": "zip",
                "url": "https://api.github.com/repos/fgrosse/PHPASN1/zipball/eef488991d53e58e60c9554b09b1201ca5ba9296",
                "reference": "eef488991d53e58e60c9554b09b1201ca5ba9296",
                "shasum": ""
            },
            "require": {
                "php": "~7.1.0 || ~7.2.0 || ~7.3.0 || ~7.4.0 || ~8.0.0 || ~8.1.0"
            },
            "require-dev": {
                "php-coveralls/php-coveralls": "~2.0",
                "phpunit/phpunit": "^6.3 || ^7.0 || ^8.0"
            },
            "suggest": {
                "ext-bcmath": "BCmath is the fallback extension for big integer calculations",
                "ext-curl": "For loading OID information from the web if they have not bee defined statically",
                "ext-gmp": "GMP is the preferred extension for big integer calculations",
                "phpseclib/bcmath_compat": "BCmath polyfill for servers where neither GMP nor BCmath is available"
            },
            "type": "library",
            "extra": {
                "branch-alias": {
                    "dev-master": "2.0.x-dev"
                }
            },
            "autoload": {
                "psr-4": {
                    "FG\\": "lib/"
                }
            },
            "notification-url": "https://packagist.org/downloads/",
            "license": [
                "MIT"
            ],
            "authors": [
                {
                    "name": "Friedrich Große",
                    "email": "friedrich.grosse@gmail.com",
                    "homepage": "https://github.com/FGrosse",
                    "role": "Author"
                },
                {
                    "name": "All contributors",
                    "homepage": "https://github.com/FGrosse/PHPASN1/contributors"
                }
            ],
            "description": "A PHP Framework that allows you to encode and decode arbitrary ASN.1 structures using the ITU-T X.690 Encoding Rules.",
            "homepage": "https://github.com/FGrosse/PHPASN1",
            "keywords": [
                "DER",
                "asn.1",
                "asn1",
                "ber",
                "binary",
                "decoding",
                "encoding",
                "x.509",
                "x.690",
                "x509",
                "x690"
            ],
            "support": {
                "issues": "https://github.com/fgrosse/PHPASN1/issues",
                "source": "https://github.com/fgrosse/PHPASN1/tree/v2.4.0"
            },
            "time": "2021-12-11T12:41:06+00:00"
        },
        {
            "name": "netresearch/jsonmapper",
            "version": "v4.0.0",
            "source": {
                "type": "git",
                "url": "https://github.com/cweiske/jsonmapper.git",
                "reference": "8bbc021a8edb2e4a7ea2f8ad4fa9ec9dce2fcb8d"
            },
            "dist": {
                "type": "zip",
                "url": "https://api.github.com/repos/cweiske/jsonmapper/zipball/8bbc021a8edb2e4a7ea2f8ad4fa9ec9dce2fcb8d",
                "reference": "8bbc021a8edb2e4a7ea2f8ad4fa9ec9dce2fcb8d",
                "shasum": ""
            },
            "require": {
                "ext-json": "*",
                "ext-pcre": "*",
                "ext-reflection": "*",
                "ext-spl": "*",
                "php": ">=7.1"
            },
            "require-dev": {
                "phpunit/phpunit": "~7.5 || ~8.0 || ~9.0",
                "squizlabs/php_codesniffer": "~3.5"
            },
            "type": "library",
            "autoload": {
                "psr-0": {
                    "JsonMapper": "src/"
                }
            },
            "notification-url": "https://packagist.org/downloads/",
            "license": [
                "OSL-3.0"
            ],
            "authors": [
                {
                    "name": "Christian Weiske",
                    "email": "cweiske@cweiske.de",
                    "homepage": "http://github.com/cweiske/jsonmapper/",
                    "role": "Developer"
                }
            ],
            "description": "Map nested JSON structures onto PHP classes",
            "support": {
                "email": "cweiske@cweiske.de",
                "issues": "https://github.com/cweiske/jsonmapper/issues",
                "source": "https://github.com/cweiske/jsonmapper/tree/v4.0.0"
            },
            "time": "2020-12-01T19:48:11+00:00"
        },
        {
            "name": "pocketmine/bedrock-block-upgrade-schema",
            "version": "dev-master",
            "source": {
                "type": "git",
                "url": "https://github.com/pmmp/BedrockBlockUpgradeSchema.git",
                "reference": "90aa2b01ba9c863ecb5818210235ad304b1b13b3"
            },
            "dist": {
                "type": "zip",
                "url": "https://api.github.com/repos/pmmp/BedrockBlockUpgradeSchema/zipball/90aa2b01ba9c863ecb5818210235ad304b1b13b3",
                "reference": "90aa2b01ba9c863ecb5818210235ad304b1b13b3",
                "shasum": ""
            },
            "default-branch": true,
            "type": "library",
            "notification-url": "https://packagist.org/downloads/",
            "license": [
                "CC0-1.0"
            ],
            "description": "Schemas describing how to upgrade saved block data in older Minecraft: Bedrock Edition world saves",
            "support": {
                "issues": "https://github.com/pmmp/BedrockBlockUpgradeSchema/issues",
                "source": "https://github.com/pmmp/BedrockBlockUpgradeSchema/tree/master"
            },
            "time": "2022-04-15T17:44:42+00:00"
        },
        {
            "name": "pocketmine/bedrock-data",
            "version": "1.7.0+bedrock-1.18.30",
            "source": {
                "type": "git",
                "url": "https://github.com/pmmp/BedrockData.git",
                "reference": "c8f323ff0cbdb36a5d95e7e4a23969f562445be0"
            },
            "dist": {
                "type": "zip",
                "url": "https://api.github.com/repos/pmmp/BedrockData/zipball/c8f323ff0cbdb36a5d95e7e4a23969f562445be0",
                "reference": "c8f323ff0cbdb36a5d95e7e4a23969f562445be0",
                "shasum": ""
            },
            "type": "library",
            "notification-url": "https://packagist.org/downloads/",
            "license": [
                "CC0-1.0"
            ],
            "description": "Blobs of data generated from Minecraft: Bedrock Edition, used by PocketMine-MP",
            "support": {
                "issues": "https://github.com/pmmp/BedrockData/issues",
                "source": "https://github.com/pmmp/BedrockData/tree/bedrock-1.18.30"
            },
            "time": "2022-04-20T12:40:59+00:00"
        },
        {
            "name": "pocketmine/bedrock-protocol",
            "version": "9.0.1+bedrock-1.18.30",
            "source": {
                "type": "git",
                "url": "https://github.com/pmmp/BedrockProtocol.git",
                "reference": "9d3cc87c4d26c002dd42aa9af20c0cd47a72018e"
            },
            "dist": {
                "type": "zip",
                "url": "https://api.github.com/repos/pmmp/BedrockProtocol/zipball/9d3cc87c4d26c002dd42aa9af20c0cd47a72018e",
                "reference": "9d3cc87c4d26c002dd42aa9af20c0cd47a72018e",
                "shasum": ""
            },
            "require": {
                "ext-json": "*",
                "netresearch/jsonmapper": "^4.0",
                "php": "^8.0",
                "pocketmine/binaryutils": "^0.2.0",
                "pocketmine/color": "^0.2.0",
                "pocketmine/math": "^0.3.0 || ^0.4.0",
                "pocketmine/nbt": "^0.3.0",
                "ramsey/uuid": "^4.1"
            },
            "require-dev": {
                "phpstan/phpstan": "1.5.7",
                "phpstan/phpstan-phpunit": "^1.0.0",
                "phpstan/phpstan-strict-rules": "^1.0.0",
                "phpunit/phpunit": "^9.5"
            },
            "type": "library",
            "autoload": {
                "psr-4": {
                    "pocketmine\\network\\mcpe\\protocol\\": "src/"
                }
            },
            "notification-url": "https://packagist.org/downloads/",
            "license": [
                "LGPL-3.0"
            ],
            "description": "An implementation of the Minecraft: Bedrock Edition protocol in PHP",
            "support": {
                "issues": "https://github.com/pmmp/BedrockProtocol/issues",
                "source": "https://github.com/pmmp/BedrockProtocol/tree/9.0.1+bedrock-1.18.30"
            },
            "time": "2022-04-23T14:48:16+00:00"
        },
        {
            "name": "pocketmine/binaryutils",
            "version": "0.2.4",
            "source": {
                "type": "git",
                "url": "https://github.com/pmmp/BinaryUtils.git",
                "reference": "5ac7eea91afbad8dc498f5ce34ce6297d5e6ea9a"
            },
            "dist": {
                "type": "zip",
                "url": "https://api.github.com/repos/pmmp/BinaryUtils/zipball/5ac7eea91afbad8dc498f5ce34ce6297d5e6ea9a",
                "reference": "5ac7eea91afbad8dc498f5ce34ce6297d5e6ea9a",
                "shasum": ""
            },
            "require": {
                "php": "^7.4 || ^8.0",
                "php-64bit": "*"
            },
            "require-dev": {
                "phpstan/extension-installer": "^1.0",
                "phpstan/phpstan": "1.3.0",
                "phpstan/phpstan-phpunit": "^1.0",
                "phpstan/phpstan-strict-rules": "^1.0.0",
                "phpunit/phpunit": "^9.5"
            },
            "type": "library",
            "autoload": {
                "psr-4": {
                    "pocketmine\\utils\\": "src/"
                }
            },
            "notification-url": "https://packagist.org/downloads/",
            "license": [
                "LGPL-3.0"
            ],
            "description": "Classes and methods for conveniently handling binary data",
            "support": {
                "issues": "https://github.com/pmmp/BinaryUtils/issues",
                "source": "https://github.com/pmmp/BinaryUtils/tree/0.2.4"
            },
            "time": "2022-01-12T18:06:33+00:00"
        },
        {
            "name": "pocketmine/callback-validator",
            "version": "1.0.3",
            "source": {
                "type": "git",
                "url": "https://github.com/pmmp/CallbackValidator.git",
                "reference": "64787469766bcaa7e5885242e85c23c25e8c55a2"
            },
            "dist": {
                "type": "zip",
                "url": "https://api.github.com/repos/pmmp/CallbackValidator/zipball/64787469766bcaa7e5885242e85c23c25e8c55a2",
                "reference": "64787469766bcaa7e5885242e85c23c25e8c55a2",
                "shasum": ""
            },
            "require": {
                "ext-reflection": "*",
                "php": "^7.1 || ^8.0"
            },
            "replace": {
                "daverandom/callback-validator": "*"
            },
            "require-dev": {
                "phpstan/extension-installer": "^1.0",
                "phpstan/phpstan": "0.12.59",
                "phpstan/phpstan-strict-rules": "^0.12.4",
                "phpunit/phpunit": "^7.5 || ^8.5 || ^9.0"
            },
            "type": "library",
            "autoload": {
                "psr-4": {
                    "DaveRandom\\CallbackValidator\\": "src/"
                }
            },
            "notification-url": "https://packagist.org/downloads/",
            "license": [
                "MIT"
            ],
            "authors": [
                {
                    "name": "Chris Wright",
                    "email": "cw@daverandom.com"
                }
            ],
            "description": "Fork of daverandom/callback-validator - Tools for validating callback signatures",
            "support": {
                "issues": "https://github.com/pmmp/CallbackValidator/issues",
                "source": "https://github.com/pmmp/CallbackValidator/tree/1.0.3"
            },
            "time": "2020-12-11T01:45:37+00:00"
        },
        {
            "name": "pocketmine/classloader",
            "version": "0.2.0",
            "source": {
                "type": "git",
                "url": "https://github.com/pmmp/ClassLoader.git",
                "reference": "49ea303993efdfb39cd302e2156d50aa78209e78"
            },
            "dist": {
                "type": "zip",
                "url": "https://api.github.com/repos/pmmp/ClassLoader/zipball/49ea303993efdfb39cd302e2156d50aa78209e78",
                "reference": "49ea303993efdfb39cd302e2156d50aa78209e78",
                "shasum": ""
            },
            "require": {
                "ext-pthreads": "~3.2.0 || ^4.0",
                "ext-reflection": "*",
                "php": "^8.0"
            },
            "conflict": {
                "pocketmine/spl": "<0.4"
            },
            "require-dev": {
                "phpstan/extension-installer": "^1.0",
                "phpstan/phpstan": "0.12.99",
                "phpstan/phpstan-strict-rules": "^0.12.4",
                "phpunit/phpunit": "^9.5"
            },
            "type": "library",
            "autoload": {
                "classmap": [
                    "./src"
                ]
            },
            "notification-url": "https://packagist.org/downloads/",
            "license": [
                "LGPL-3.0"
            ],
            "description": "Ad-hoc autoloading components used by PocketMine-MP",
            "support": {
                "issues": "https://github.com/pmmp/ClassLoader/issues",
                "source": "https://github.com/pmmp/ClassLoader/tree/0.2.0"
            },
            "time": "2021-11-01T20:17:27+00:00"
        },
        {
            "name": "pocketmine/color",
            "version": "0.2.0",
            "source": {
                "type": "git",
                "url": "https://github.com/pmmp/Color.git",
                "reference": "09be6ea6d76f2e33d6813c39d29c22c46c17e1d2"
            },
            "dist": {
                "type": "zip",
                "url": "https://api.github.com/repos/pmmp/Color/zipball/09be6ea6d76f2e33d6813c39d29c22c46c17e1d2",
                "reference": "09be6ea6d76f2e33d6813c39d29c22c46c17e1d2",
                "shasum": ""
            },
            "require": {
                "php": "^7.2 || ^8.0"
            },
            "require-dev": {
                "phpstan/phpstan": "0.12.59",
                "phpstan/phpstan-strict-rules": "^0.12.2"
            },
            "type": "library",
            "autoload": {
                "psr-4": {
                    "pocketmine\\color\\": "src/"
                }
            },
            "notification-url": "https://packagist.org/downloads/",
            "license": [
                "LGPL-3.0"
            ],
            "description": "Color handling library used by PocketMine-MP and related projects",
            "support": {
                "issues": "https://github.com/pmmp/Color/issues",
                "source": "https://github.com/pmmp/Color/tree/0.2.0"
            },
            "time": "2020-12-11T01:24:32+00:00"
        },
        {
            "name": "pocketmine/errorhandler",
            "version": "0.6.0",
            "source": {
                "type": "git",
                "url": "https://github.com/pmmp/ErrorHandler.git",
                "reference": "dae214a04348b911e8219ebf125ff1c5589cc878"
            },
            "dist": {
                "type": "zip",
                "url": "https://api.github.com/repos/pmmp/ErrorHandler/zipball/dae214a04348b911e8219ebf125ff1c5589cc878",
                "reference": "dae214a04348b911e8219ebf125ff1c5589cc878",
                "shasum": ""
            },
            "require": {
                "php": "^8.0"
            },
            "require-dev": {
                "phpstan/phpstan": "0.12.99",
                "phpstan/phpstan-strict-rules": "^0.12.2",
                "phpunit/phpunit": "^9.5"
            },
            "type": "library",
            "autoload": {
                "psr-4": {
                    "pocketmine\\errorhandler\\": "src/"
                }
            },
            "notification-url": "https://packagist.org/downloads/",
            "license": [
                "LGPL-3.0"
            ],
            "description": "Utilities to handle nasty PHP E_* errors in a usable way",
            "support": {
                "issues": "https://github.com/pmmp/ErrorHandler/issues",
                "source": "https://github.com/pmmp/ErrorHandler/tree/0.6.0"
            },
            "time": "2022-01-08T21:05:46+00:00"
        },
        {
            "name": "pocketmine/locale-data",
            "version": "2.8.3",
            "source": {
                "type": "git",
                "url": "https://github.com/pmmp/Language.git",
                "reference": "113c115a3b8976917eb22b74dccab464831b6483"
            },
            "dist": {
                "type": "zip",
                "url": "https://api.github.com/repos/pmmp/Language/zipball/113c115a3b8976917eb22b74dccab464831b6483",
                "reference": "113c115a3b8976917eb22b74dccab464831b6483",
                "shasum": ""
            },
            "type": "library",
            "notification-url": "https://packagist.org/downloads/",
            "description": "Language resources used by PocketMine-MP",
            "support": {
                "issues": "https://github.com/pmmp/Language/issues",
                "source": "https://github.com/pmmp/Language/tree/2.8.3"
            },
            "time": "2022-05-11T13:51:37+00:00"
        },
        {
            "name": "pocketmine/log",
            "version": "0.4.0",
            "source": {
                "type": "git",
                "url": "https://github.com/pmmp/Log.git",
                "reference": "e6c912c0f9055c81d23108ec2d179b96f404c043"
            },
            "dist": {
                "type": "zip",
                "url": "https://api.github.com/repos/pmmp/Log/zipball/e6c912c0f9055c81d23108ec2d179b96f404c043",
                "reference": "e6c912c0f9055c81d23108ec2d179b96f404c043",
                "shasum": ""
            },
            "require": {
                "php": "^7.4 || ^8.0"
            },
            "conflict": {
                "pocketmine/spl": "<0.4"
            },
            "require-dev": {
                "phpstan/phpstan": "0.12.88",
                "phpstan/phpstan-strict-rules": "^0.12.2"
            },
            "type": "library",
            "autoload": {
                "classmap": [
                    "./src"
                ]
            },
            "notification-url": "https://packagist.org/downloads/",
            "license": [
                "LGPL-3.0"
            ],
            "description": "Logging components used by PocketMine-MP and related projects",
            "support": {
                "issues": "https://github.com/pmmp/Log/issues",
                "source": "https://github.com/pmmp/Log/tree/0.4.0"
            },
            "time": "2021-06-18T19:08:09+00:00"
        },
        {
            "name": "pocketmine/log-pthreads",
            "version": "0.4.0",
            "source": {
                "type": "git",
                "url": "https://github.com/pmmp/LogPthreads.git",
                "reference": "61f709e8cf36bcc24e4efe02acded680a1ce23cd"
            },
            "dist": {
                "type": "zip",
                "url": "https://api.github.com/repos/pmmp/LogPthreads/zipball/61f709e8cf36bcc24e4efe02acded680a1ce23cd",
                "reference": "61f709e8cf36bcc24e4efe02acded680a1ce23cd",
                "shasum": ""
            },
            "require": {
                "ext-pthreads": "~3.2.0 || ^4.0",
                "php": "^7.4 || ^8.0",
                "pocketmine/log": "^0.4.0"
            },
            "conflict": {
                "pocketmine/spl": "<0.4"
            },
            "require-dev": {
                "phpstan/extension-installer": "^1.0",
                "phpstan/phpstan": "0.12.88",
                "phpstan/phpstan-strict-rules": "^0.12.4"
            },
            "type": "library",
            "autoload": {
                "classmap": [
                    "./src"
                ]
            },
            "notification-url": "https://packagist.org/downloads/",
            "license": [
                "LGPL-3.0"
            ],
            "description": "Logging components specialized for pthreads used by PocketMine-MP and related projects",
            "support": {
                "issues": "https://github.com/pmmp/LogPthreads/issues",
                "source": "https://github.com/pmmp/LogPthreads/tree/0.4.0"
            },
            "time": "2021-11-01T21:42:09+00:00"
        },
        {
            "name": "pocketmine/math",
            "version": "0.4.2",
            "source": {
                "type": "git",
                "url": "https://github.com/pmmp/Math.git",
                "reference": "aacc3759a508a69dfa5bc4dfa770ab733c5c94bf"
            },
            "dist": {
                "type": "zip",
                "url": "https://api.github.com/repos/pmmp/Math/zipball/aacc3759a508a69dfa5bc4dfa770ab733c5c94bf",
                "reference": "aacc3759a508a69dfa5bc4dfa770ab733c5c94bf",
                "shasum": ""
            },
            "require": {
                "php": "^8.0",
                "php-64bit": "*"
            },
            "require-dev": {
                "phpstan/extension-installer": "^1.0",
                "phpstan/phpstan": "1.2.0",
                "phpstan/phpstan-strict-rules": "^1.0",
                "phpunit/phpunit": "^8.5 || ^9.5"
            },
            "type": "library",
            "autoload": {
                "psr-4": {
                    "pocketmine\\math\\": "src/"
                }
            },
            "notification-url": "https://packagist.org/downloads/",
            "license": [
                "LGPL-3.0"
            ],
            "description": "PHP library containing math related code used in PocketMine-MP",
            "support": {
                "issues": "https://github.com/pmmp/Math/issues",
                "source": "https://github.com/pmmp/Math/tree/0.4.2"
            },
            "time": "2021-12-05T01:15:17+00:00"
        },
        {
            "name": "pocketmine/nbt",
            "version": "0.3.2",
            "source": {
                "type": "git",
                "url": "https://github.com/pmmp/NBT.git",
                "reference": "3e0d9ef6b6c5fb45e3745a121296e75631b3eefe"
            },
            "dist": {
                "type": "zip",
                "url": "https://api.github.com/repos/pmmp/NBT/zipball/3e0d9ef6b6c5fb45e3745a121296e75631b3eefe",
                "reference": "3e0d9ef6b6c5fb45e3745a121296e75631b3eefe",
                "shasum": ""
            },
            "require": {
                "php": "^7.4 || ^8.0",
                "php-64bit": "*",
                "pocketmine/binaryutils": "^0.2.0"
            },
            "require-dev": {
                "phpstan/extension-installer": "^1.0",
                "phpstan/phpstan": "1.2.0",
                "phpstan/phpstan-strict-rules": "^1.0",
                "phpunit/phpunit": "^9.5"
            },
            "type": "library",
            "autoload": {
                "psr-4": {
                    "pocketmine\\nbt\\": "src/"
                }
            },
            "notification-url": "https://packagist.org/downloads/",
            "license": [
                "LGPL-3.0"
            ],
            "description": "PHP library for working with Named Binary Tags",
            "support": {
                "issues": "https://github.com/pmmp/NBT/issues",
                "source": "https://github.com/pmmp/NBT/tree/0.3.2"
            },
            "time": "2021-12-16T01:02:37+00:00"
        },
        {
            "name": "pocketmine/raklib",
            "version": "0.14.4",
            "source": {
                "type": "git",
                "url": "https://github.com/pmmp/RakLib.git",
                "reference": "1ea8e3b95a1b6bf785dc27d76578657be4185f42"
            },
            "dist": {
                "type": "zip",
                "url": "https://api.github.com/repos/pmmp/RakLib/zipball/1ea8e3b95a1b6bf785dc27d76578657be4185f42",
                "reference": "1ea8e3b95a1b6bf785dc27d76578657be4185f42",
                "shasum": ""
            },
            "require": {
                "ext-sockets": "*",
                "php": "^8.0",
                "php-64bit": "*",
                "php-ipv6": "*",
                "pocketmine/binaryutils": "^0.2.0",
                "pocketmine/log": "^0.3.0 || ^0.4.0"
            },
            "require-dev": {
                "phpstan/phpstan": "1.5.4",
                "phpstan/phpstan-strict-rules": "^1.0"
            },
            "type": "library",
            "autoload": {
                "psr-4": {
                    "raklib\\": "src/"
                }
            },
            "notification-url": "https://packagist.org/downloads/",
            "license": [
                "GPL-3.0"
            ],
            "description": "A RakNet server implementation written in PHP",
            "support": {
                "issues": "https://github.com/pmmp/RakLib/issues",
                "source": "https://github.com/pmmp/RakLib/tree/0.14.4"
            },
            "time": "2022-04-17T18:42:17+00:00"
        },
        {
            "name": "pocketmine/raklib-ipc",
            "version": "0.1.1",
            "source": {
                "type": "git",
                "url": "https://github.com/pmmp/RakLibIpc.git",
                "reference": "922a6444b0c6c7daaa5aa5a832107e1ec4738aed"
            },
            "dist": {
                "type": "zip",
                "url": "https://api.github.com/repos/pmmp/RakLibIpc/zipball/922a6444b0c6c7daaa5aa5a832107e1ec4738aed",
                "reference": "922a6444b0c6c7daaa5aa5a832107e1ec4738aed",
                "shasum": ""
            },
            "require": {
                "php": "^7.4 || ^8.0",
                "php-64bit": "*",
                "pocketmine/binaryutils": "^0.2.0",
                "pocketmine/raklib": "^0.13.1 || ^0.14.0"
            },
            "require-dev": {
                "phpstan/phpstan": "0.12.81",
                "phpstan/phpstan-strict-rules": "^0.12.2"
            },
            "type": "library",
            "autoload": {
                "psr-4": {
                    "raklib\\server\\ipc\\": "src/"
                }
            },
            "notification-url": "https://packagist.org/downloads/",
            "license": [
                "GPL-3.0"
            ],
            "description": "Channel-based protocols for inter-thread/inter-process communication with RakLib",
            "support": {
                "issues": "https://github.com/pmmp/RakLibIpc/issues",
                "source": "https://github.com/pmmp/RakLibIpc/tree/0.1.1"
            },
            "time": "2021-09-22T17:01:12+00:00"
        },
        {
            "name": "pocketmine/snooze",
            "version": "0.3.1",
            "source": {
                "type": "git",
                "url": "https://github.com/pmmp/Snooze.git",
                "reference": "0ac8fc2a781c419a1f64ebca4d5835028f59e29b"
            },
            "dist": {
                "type": "zip",
                "url": "https://api.github.com/repos/pmmp/Snooze/zipball/0ac8fc2a781c419a1f64ebca4d5835028f59e29b",
                "reference": "0ac8fc2a781c419a1f64ebca4d5835028f59e29b",
                "shasum": ""
            },
            "require": {
                "ext-pthreads": "~3.2.0 || ^4.0",
                "php-64bit": "^7.3 || ^8.0"
            },
            "require-dev": {
                "phpstan/extension-installer": "^1.0",
                "phpstan/phpstan": "0.12.99",
                "phpstan/phpstan-strict-rules": "^0.12.4"
            },
            "type": "library",
            "autoload": {
                "psr-4": {
                    "pocketmine\\snooze\\": "src/"
                }
            },
            "notification-url": "https://packagist.org/downloads/",
            "license": [
                "LGPL-3.0"
            ],
            "description": "Thread notification management library for code using the pthreads extension",
            "support": {
                "issues": "https://github.com/pmmp/Snooze/issues",
                "source": "https://github.com/pmmp/Snooze/tree/0.3.1"
            },
            "time": "2021-11-01T20:50:08+00:00"
        },
        {
            "name": "ramsey/collection",
            "version": "1.2.2",
            "source": {
                "type": "git",
                "url": "https://github.com/ramsey/collection.git",
                "reference": "cccc74ee5e328031b15640b51056ee8d3bb66c0a"
            },
            "dist": {
                "type": "zip",
                "url": "https://api.github.com/repos/ramsey/collection/zipball/cccc74ee5e328031b15640b51056ee8d3bb66c0a",
                "reference": "cccc74ee5e328031b15640b51056ee8d3bb66c0a",
                "shasum": ""
            },
            "require": {
                "php": "^7.3 || ^8",
                "symfony/polyfill-php81": "^1.23"
            },
            "require-dev": {
                "captainhook/captainhook": "^5.3",
                "dealerdirect/phpcodesniffer-composer-installer": "^0.7.0",
                "ergebnis/composer-normalize": "^2.6",
                "fakerphp/faker": "^1.5",
                "hamcrest/hamcrest-php": "^2",
                "jangregor/phpstan-prophecy": "^0.8",
                "mockery/mockery": "^1.3",
                "phpspec/prophecy-phpunit": "^2.0",
                "phpstan/extension-installer": "^1",
                "phpstan/phpstan": "^0.12.32",
                "phpstan/phpstan-mockery": "^0.12.5",
                "phpstan/phpstan-phpunit": "^0.12.11",
                "phpunit/phpunit": "^8.5 || ^9",
                "psy/psysh": "^0.10.4",
                "slevomat/coding-standard": "^6.3",
                "squizlabs/php_codesniffer": "^3.5",
                "vimeo/psalm": "^4.4"
            },
            "type": "library",
            "autoload": {
                "psr-4": {
                    "Ramsey\\Collection\\": "src/"
                }
            },
            "notification-url": "https://packagist.org/downloads/",
            "license": [
                "MIT"
            ],
            "authors": [
                {
                    "name": "Ben Ramsey",
                    "email": "ben@benramsey.com",
                    "homepage": "https://benramsey.com"
                }
            ],
            "description": "A PHP library for representing and manipulating collections.",
            "keywords": [
                "array",
                "collection",
                "hash",
                "map",
                "queue",
                "set"
            ],
            "support": {
                "issues": "https://github.com/ramsey/collection/issues",
                "source": "https://github.com/ramsey/collection/tree/1.2.2"
            },
            "funding": [
                {
                    "url": "https://github.com/ramsey",
                    "type": "github"
                },
                {
                    "url": "https://tidelift.com/funding/github/packagist/ramsey/collection",
                    "type": "tidelift"
                }
            ],
            "time": "2021-10-10T03:01:02+00:00"
        },
        {
            "name": "ramsey/uuid",
            "version": "4.3.1",
            "source": {
                "type": "git",
                "url": "https://github.com/ramsey/uuid.git",
                "reference": "8505afd4fea63b81a85d3b7b53ac3cb8dc347c28"
            },
            "dist": {
                "type": "zip",
                "url": "https://api.github.com/repos/ramsey/uuid/zipball/8505afd4fea63b81a85d3b7b53ac3cb8dc347c28",
                "reference": "8505afd4fea63b81a85d3b7b53ac3cb8dc347c28",
                "shasum": ""
            },
            "require": {
                "brick/math": "^0.8 || ^0.9",
                "ext-ctype": "*",
                "ext-json": "*",
                "php": "^8.0",
                "ramsey/collection": "^1.0"
            },
            "replace": {
                "rhumsaa/uuid": "self.version"
            },
            "require-dev": {
                "captainhook/captainhook": "^5.10",
                "captainhook/plugin-composer": "^5.3",
                "dealerdirect/phpcodesniffer-composer-installer": "^0.7.0",
                "doctrine/annotations": "^1.8",
                "ergebnis/composer-normalize": "^2.15",
                "mockery/mockery": "^1.3",
                "moontoast/math": "^1.1",
                "paragonie/random-lib": "^2",
                "php-mock/php-mock": "^2.2",
                "php-mock/php-mock-mockery": "^1.3",
                "php-parallel-lint/php-parallel-lint": "^1.1",
                "phpbench/phpbench": "^1.0",
                "phpstan/extension-installer": "^1.0",
                "phpstan/phpstan": "^0.12",
                "phpstan/phpstan-mockery": "^0.12",
                "phpstan/phpstan-phpunit": "^0.12",
                "phpunit/phpunit": "^8.5 || ^9",
                "slevomat/coding-standard": "^7.0",
                "squizlabs/php_codesniffer": "^3.5",
                "vimeo/psalm": "^4.9"
            },
            "suggest": {
                "ext-bcmath": "Enables faster math with arbitrary-precision integers using BCMath.",
                "ext-ctype": "Enables faster processing of character classification using ctype functions.",
                "ext-gmp": "Enables faster math with arbitrary-precision integers using GMP.",
                "ext-uuid": "Enables the use of PeclUuidTimeGenerator and PeclUuidRandomGenerator.",
                "paragonie/random-lib": "Provides RandomLib for use with the RandomLibAdapter",
                "ramsey/uuid-doctrine": "Allows the use of Ramsey\\Uuid\\Uuid as Doctrine field type."
            },
            "type": "library",
            "extra": {
                "captainhook": {
                    "force-install": true
                }
            },
            "autoload": {
                "files": [
                    "src/functions.php"
                ],
                "psr-4": {
                    "Ramsey\\Uuid\\": "src/"
                }
            },
            "notification-url": "https://packagist.org/downloads/",
            "license": [
                "MIT"
            ],
            "description": "A PHP library for generating and working with universally unique identifiers (UUIDs).",
            "keywords": [
                "guid",
                "identifier",
                "uuid"
            ],
            "support": {
                "issues": "https://github.com/ramsey/uuid/issues",
                "source": "https://github.com/ramsey/uuid/tree/4.3.1"
            },
            "funding": [
                {
                    "url": "https://github.com/ramsey",
                    "type": "github"
                },
                {
                    "url": "https://tidelift.com/funding/github/packagist/ramsey/uuid",
                    "type": "tidelift"
                }
            ],
            "time": "2022-03-27T21:42:02+00:00"
        },
        {
            "name": "symfony/polyfill-ctype",
            "version": "v1.25.0",
            "source": {
                "type": "git",
                "url": "https://github.com/symfony/polyfill-ctype.git",
                "reference": "30885182c981ab175d4d034db0f6f469898070ab"
            },
            "dist": {
                "type": "zip",
                "url": "https://api.github.com/repos/symfony/polyfill-ctype/zipball/30885182c981ab175d4d034db0f6f469898070ab",
                "reference": "30885182c981ab175d4d034db0f6f469898070ab",
                "shasum": ""
            },
            "require": {
                "php": ">=7.1"
            },
            "provide": {
                "ext-ctype": "*"
            },
            "suggest": {
                "ext-ctype": "For best performance"
            },
            "type": "library",
            "extra": {
                "branch-alias": {
                    "dev-main": "1.23-dev"
                },
                "thanks": {
                    "name": "symfony/polyfill",
                    "url": "https://github.com/symfony/polyfill"
                }
            },
            "autoload": {
                "files": [
                    "bootstrap.php"
                ],
                "psr-4": {
                    "Symfony\\Polyfill\\Ctype\\": ""
                }
            },
            "notification-url": "https://packagist.org/downloads/",
            "license": [
                "MIT"
            ],
            "authors": [
                {
                    "name": "Gert de Pagter",
                    "email": "BackEndTea@gmail.com"
                },
                {
                    "name": "Symfony Community",
                    "homepage": "https://symfony.com/contributors"
                }
            ],
            "description": "Symfony polyfill for ctype functions",
            "homepage": "https://symfony.com",
            "keywords": [
                "compatibility",
                "ctype",
                "polyfill",
                "portable"
            ],
            "support": {
                "source": "https://github.com/symfony/polyfill-ctype/tree/v1.25.0"
            },
            "funding": [
                {
                    "url": "https://symfony.com/sponsor",
                    "type": "custom"
                },
                {
                    "url": "https://github.com/fabpot",
                    "type": "github"
                },
                {
                    "url": "https://tidelift.com/funding/github/packagist/symfony/symfony",
                    "type": "tidelift"
                }
            ],
            "time": "2021-10-20T20:35:02+00:00"
        },
        {
            "name": "symfony/polyfill-php81",
            "version": "v1.25.0",
            "source": {
                "type": "git",
                "url": "https://github.com/symfony/polyfill-php81.git",
                "reference": "5de4ba2d41b15f9bd0e19b2ab9674135813ec98f"
            },
            "dist": {
                "type": "zip",
                "url": "https://api.github.com/repos/symfony/polyfill-php81/zipball/5de4ba2d41b15f9bd0e19b2ab9674135813ec98f",
                "reference": "5de4ba2d41b15f9bd0e19b2ab9674135813ec98f",
                "shasum": ""
            },
            "require": {
                "php": ">=7.1"
            },
            "type": "library",
            "extra": {
                "branch-alias": {
                    "dev-main": "1.23-dev"
                },
                "thanks": {
                    "name": "symfony/polyfill",
                    "url": "https://github.com/symfony/polyfill"
                }
            },
            "autoload": {
                "files": [
                    "bootstrap.php"
                ],
                "psr-4": {
                    "Symfony\\Polyfill\\Php81\\": ""
                },
                "classmap": [
                    "Resources/stubs"
                ]
            },
            "notification-url": "https://packagist.org/downloads/",
            "license": [
                "MIT"
            ],
            "authors": [
                {
                    "name": "Nicolas Grekas",
                    "email": "p@tchwork.com"
                },
                {
                    "name": "Symfony Community",
                    "homepage": "https://symfony.com/contributors"
                }
            ],
            "description": "Symfony polyfill backporting some PHP 8.1+ features to lower PHP versions",
            "homepage": "https://symfony.com",
            "keywords": [
                "compatibility",
                "polyfill",
                "portable",
                "shim"
            ],
            "support": {
                "source": "https://github.com/symfony/polyfill-php81/tree/v1.25.0"
            },
            "funding": [
                {
                    "url": "https://symfony.com/sponsor",
                    "type": "custom"
                },
                {
                    "url": "https://github.com/fabpot",
                    "type": "github"
                },
                {
                    "url": "https://tidelift.com/funding/github/packagist/symfony/symfony",
                    "type": "tidelift"
                }
            ],
            "time": "2021-09-13T13:58:11+00:00"
        },
        {
            "name": "webmozart/assert",
            "version": "1.10.0",
            "source": {
                "type": "git",
                "url": "https://github.com/webmozarts/assert.git",
                "reference": "6964c76c7804814a842473e0c8fd15bab0f18e25"
            },
            "dist": {
                "type": "zip",
                "url": "https://api.github.com/repos/webmozarts/assert/zipball/6964c76c7804814a842473e0c8fd15bab0f18e25",
                "reference": "6964c76c7804814a842473e0c8fd15bab0f18e25",
                "shasum": ""
            },
            "require": {
                "php": "^7.2 || ^8.0",
                "symfony/polyfill-ctype": "^1.8"
            },
            "conflict": {
                "phpstan/phpstan": "<0.12.20",
                "vimeo/psalm": "<4.6.1 || 4.6.2"
            },
            "require-dev": {
                "phpunit/phpunit": "^8.5.13"
            },
            "type": "library",
            "extra": {
                "branch-alias": {
                    "dev-master": "1.10-dev"
                }
            },
            "autoload": {
                "psr-4": {
                    "Webmozart\\Assert\\": "src/"
                }
            },
            "notification-url": "https://packagist.org/downloads/",
            "license": [
                "MIT"
            ],
            "authors": [
                {
                    "name": "Bernhard Schussek",
                    "email": "bschussek@gmail.com"
                }
            ],
            "description": "Assertions to validate method input/output with nice error messages.",
            "keywords": [
                "assert",
                "check",
                "validate"
            ],
            "support": {
                "issues": "https://github.com/webmozarts/assert/issues",
                "source": "https://github.com/webmozarts/assert/tree/1.10.0"
            },
            "time": "2021-03-09T10:59:23+00:00"
        },
        {
            "name": "webmozart/path-util",
            "version": "2.3.0",
            "source": {
                "type": "git",
                "url": "https://github.com/webmozart/path-util.git",
                "reference": "d939f7edc24c9a1bb9c0dee5cb05d8e859490725"
            },
            "dist": {
                "type": "zip",
                "url": "https://api.github.com/repos/webmozart/path-util/zipball/d939f7edc24c9a1bb9c0dee5cb05d8e859490725",
                "reference": "d939f7edc24c9a1bb9c0dee5cb05d8e859490725",
                "shasum": ""
            },
            "require": {
                "php": ">=5.3.3",
                "webmozart/assert": "~1.0"
            },
            "require-dev": {
                "phpunit/phpunit": "^4.6",
                "sebastian/version": "^1.0.1"
            },
            "type": "library",
            "extra": {
                "branch-alias": {
                    "dev-master": "2.3-dev"
                }
            },
            "autoload": {
                "psr-4": {
                    "Webmozart\\PathUtil\\": "src/"
                }
            },
            "notification-url": "https://packagist.org/downloads/",
            "license": [
                "MIT"
            ],
            "authors": [
                {
                    "name": "Bernhard Schussek",
                    "email": "bschussek@gmail.com"
                }
            ],
            "description": "A robust cross-platform utility for normalizing, comparing and modifying file paths.",
            "support": {
                "issues": "https://github.com/webmozart/path-util/issues",
                "source": "https://github.com/webmozart/path-util/tree/2.3.0"
            },
            "abandoned": "symfony/filesystem",
            "time": "2015-12-17T08:42:14+00:00"
        }
    ],
    "packages-dev": [
        {
            "name": "doctrine/instantiator",
            "version": "1.4.1",
            "source": {
                "type": "git",
                "url": "https://github.com/doctrine/instantiator.git",
                "reference": "10dcfce151b967d20fde1b34ae6640712c3891bc"
            },
            "dist": {
                "type": "zip",
                "url": "https://api.github.com/repos/doctrine/instantiator/zipball/10dcfce151b967d20fde1b34ae6640712c3891bc",
                "reference": "10dcfce151b967d20fde1b34ae6640712c3891bc",
                "shasum": ""
            },
            "require": {
                "php": "^7.1 || ^8.0"
            },
            "require-dev": {
                "doctrine/coding-standard": "^9",
                "ext-pdo": "*",
                "ext-phar": "*",
                "phpbench/phpbench": "^0.16 || ^1",
                "phpstan/phpstan": "^1.4",
                "phpstan/phpstan-phpunit": "^1",
                "phpunit/phpunit": "^7.5 || ^8.5 || ^9.5",
                "vimeo/psalm": "^4.22"
            },
            "type": "library",
            "autoload": {
                "psr-4": {
                    "Doctrine\\Instantiator\\": "src/Doctrine/Instantiator/"
                }
            },
            "notification-url": "https://packagist.org/downloads/",
            "license": [
                "MIT"
            ],
            "authors": [
                {
                    "name": "Marco Pivetta",
                    "email": "ocramius@gmail.com",
                    "homepage": "https://ocramius.github.io/"
                }
            ],
            "description": "A small, lightweight utility to instantiate objects in PHP without invoking their constructors",
            "homepage": "https://www.doctrine-project.org/projects/instantiator.html",
            "keywords": [
                "constructor",
                "instantiate"
            ],
            "support": {
                "issues": "https://github.com/doctrine/instantiator/issues",
                "source": "https://github.com/doctrine/instantiator/tree/1.4.1"
            },
            "funding": [
                {
                    "url": "https://www.doctrine-project.org/sponsorship.html",
                    "type": "custom"
                },
                {
                    "url": "https://www.patreon.com/phpdoctrine",
                    "type": "patreon"
                },
                {
                    "url": "https://tidelift.com/funding/github/packagist/doctrine%2Finstantiator",
                    "type": "tidelift"
                }
            ],
            "time": "2022-03-03T08:28:38+00:00"
        },
        {
            "name": "myclabs/deep-copy",
            "version": "1.11.0",
            "source": {
                "type": "git",
                "url": "https://github.com/myclabs/DeepCopy.git",
                "reference": "14daed4296fae74d9e3201d2c4925d1acb7aa614"
            },
            "dist": {
                "type": "zip",
                "url": "https://api.github.com/repos/myclabs/DeepCopy/zipball/14daed4296fae74d9e3201d2c4925d1acb7aa614",
                "reference": "14daed4296fae74d9e3201d2c4925d1acb7aa614",
                "shasum": ""
            },
            "require": {
                "php": "^7.1 || ^8.0"
            },
            "conflict": {
                "doctrine/collections": "<1.6.8",
                "doctrine/common": "<2.13.3 || >=3,<3.2.2"
            },
            "require-dev": {
                "doctrine/collections": "^1.6.8",
                "doctrine/common": "^2.13.3 || ^3.2.2",
                "phpunit/phpunit": "^7.5.20 || ^8.5.23 || ^9.5.13"
            },
            "type": "library",
            "autoload": {
                "files": [
                    "src/DeepCopy/deep_copy.php"
                ],
                "psr-4": {
                    "DeepCopy\\": "src/DeepCopy/"
                }
            },
            "notification-url": "https://packagist.org/downloads/",
            "license": [
                "MIT"
            ],
            "description": "Create deep copies (clones) of your objects",
            "keywords": [
                "clone",
                "copy",
                "duplicate",
                "object",
                "object graph"
            ],
            "support": {
                "issues": "https://github.com/myclabs/DeepCopy/issues",
                "source": "https://github.com/myclabs/DeepCopy/tree/1.11.0"
            },
            "funding": [
                {
                    "url": "https://tidelift.com/funding/github/packagist/myclabs/deep-copy",
                    "type": "tidelift"
                }
            ],
            "time": "2022-03-03T13:19:32+00:00"
        },
        {
            "name": "nikic/php-parser",
            "version": "v4.13.2",
            "source": {
                "type": "git",
                "url": "https://github.com/nikic/PHP-Parser.git",
                "reference": "210577fe3cf7badcc5814d99455df46564f3c077"
            },
            "dist": {
                "type": "zip",
                "url": "https://api.github.com/repos/nikic/PHP-Parser/zipball/210577fe3cf7badcc5814d99455df46564f3c077",
                "reference": "210577fe3cf7badcc5814d99455df46564f3c077",
                "shasum": ""
            },
            "require": {
                "ext-tokenizer": "*",
                "php": ">=7.0"
            },
            "require-dev": {
                "ircmaxell/php-yacc": "^0.0.7",
                "phpunit/phpunit": "^6.5 || ^7.0 || ^8.0 || ^9.0"
            },
            "bin": [
                "bin/php-parse"
            ],
            "type": "library",
            "extra": {
                "branch-alias": {
                    "dev-master": "4.9-dev"
                }
            },
            "autoload": {
                "psr-4": {
                    "PhpParser\\": "lib/PhpParser"
                }
            },
            "notification-url": "https://packagist.org/downloads/",
            "license": [
                "BSD-3-Clause"
            ],
            "authors": [
                {
                    "name": "Nikita Popov"
                }
            ],
            "description": "A PHP parser written in PHP",
            "keywords": [
                "parser",
                "php"
            ],
            "support": {
                "issues": "https://github.com/nikic/PHP-Parser/issues",
                "source": "https://github.com/nikic/PHP-Parser/tree/v4.13.2"
            },
            "time": "2021-11-30T19:35:32+00:00"
        },
        {
            "name": "phar-io/manifest",
            "version": "2.0.3",
            "source": {
                "type": "git",
                "url": "https://github.com/phar-io/manifest.git",
                "reference": "97803eca37d319dfa7826cc2437fc020857acb53"
            },
            "dist": {
                "type": "zip",
                "url": "https://api.github.com/repos/phar-io/manifest/zipball/97803eca37d319dfa7826cc2437fc020857acb53",
                "reference": "97803eca37d319dfa7826cc2437fc020857acb53",
                "shasum": ""
            },
            "require": {
                "ext-dom": "*",
                "ext-phar": "*",
                "ext-xmlwriter": "*",
                "phar-io/version": "^3.0.1",
                "php": "^7.2 || ^8.0"
            },
            "type": "library",
            "extra": {
                "branch-alias": {
                    "dev-master": "2.0.x-dev"
                }
            },
            "autoload": {
                "classmap": [
                    "src/"
                ]
            },
            "notification-url": "https://packagist.org/downloads/",
            "license": [
                "BSD-3-Clause"
            ],
            "authors": [
                {
                    "name": "Arne Blankerts",
                    "email": "arne@blankerts.de",
                    "role": "Developer"
                },
                {
                    "name": "Sebastian Heuer",
                    "email": "sebastian@phpeople.de",
                    "role": "Developer"
                },
                {
                    "name": "Sebastian Bergmann",
                    "email": "sebastian@phpunit.de",
                    "role": "Developer"
                }
            ],
            "description": "Component for reading phar.io manifest information from a PHP Archive (PHAR)",
            "support": {
                "issues": "https://github.com/phar-io/manifest/issues",
                "source": "https://github.com/phar-io/manifest/tree/2.0.3"
            },
            "time": "2021-07-20T11:28:43+00:00"
        },
        {
            "name": "phar-io/version",
            "version": "3.2.1",
            "source": {
                "type": "git",
                "url": "https://github.com/phar-io/version.git",
                "reference": "4f7fd7836c6f332bb2933569e566a0d6c4cbed74"
            },
            "dist": {
                "type": "zip",
                "url": "https://api.github.com/repos/phar-io/version/zipball/4f7fd7836c6f332bb2933569e566a0d6c4cbed74",
                "reference": "4f7fd7836c6f332bb2933569e566a0d6c4cbed74",
                "shasum": ""
            },
            "require": {
                "php": "^7.2 || ^8.0"
            },
            "type": "library",
            "autoload": {
                "classmap": [
                    "src/"
                ]
            },
            "notification-url": "https://packagist.org/downloads/",
            "license": [
                "BSD-3-Clause"
            ],
            "authors": [
                {
                    "name": "Arne Blankerts",
                    "email": "arne@blankerts.de",
                    "role": "Developer"
                },
                {
                    "name": "Sebastian Heuer",
                    "email": "sebastian@phpeople.de",
                    "role": "Developer"
                },
                {
                    "name": "Sebastian Bergmann",
                    "email": "sebastian@phpunit.de",
                    "role": "Developer"
                }
            ],
            "description": "Library for handling version information and constraints",
            "support": {
                "issues": "https://github.com/phar-io/version/issues",
                "source": "https://github.com/phar-io/version/tree/3.2.1"
            },
            "time": "2022-02-21T01:04:05+00:00"
        },
        {
            "name": "phpdocumentor/reflection-common",
            "version": "2.2.0",
            "source": {
                "type": "git",
                "url": "https://github.com/phpDocumentor/ReflectionCommon.git",
                "reference": "1d01c49d4ed62f25aa84a747ad35d5a16924662b"
            },
            "dist": {
                "type": "zip",
                "url": "https://api.github.com/repos/phpDocumentor/ReflectionCommon/zipball/1d01c49d4ed62f25aa84a747ad35d5a16924662b",
                "reference": "1d01c49d4ed62f25aa84a747ad35d5a16924662b",
                "shasum": ""
            },
            "require": {
                "php": "^7.2 || ^8.0"
            },
            "type": "library",
            "extra": {
                "branch-alias": {
                    "dev-2.x": "2.x-dev"
                }
            },
            "autoload": {
                "psr-4": {
                    "phpDocumentor\\Reflection\\": "src/"
                }
            },
            "notification-url": "https://packagist.org/downloads/",
            "license": [
                "MIT"
            ],
            "authors": [
                {
                    "name": "Jaap van Otterdijk",
                    "email": "opensource@ijaap.nl"
                }
            ],
            "description": "Common reflection classes used by phpdocumentor to reflect the code structure",
            "homepage": "http://www.phpdoc.org",
            "keywords": [
                "FQSEN",
                "phpDocumentor",
                "phpdoc",
                "reflection",
                "static analysis"
            ],
            "support": {
                "issues": "https://github.com/phpDocumentor/ReflectionCommon/issues",
                "source": "https://github.com/phpDocumentor/ReflectionCommon/tree/2.x"
            },
            "time": "2020-06-27T09:03:43+00:00"
        },
        {
            "name": "phpdocumentor/reflection-docblock",
            "version": "5.3.0",
            "source": {
                "type": "git",
                "url": "https://github.com/phpDocumentor/ReflectionDocBlock.git",
                "reference": "622548b623e81ca6d78b721c5e029f4ce664f170"
            },
            "dist": {
                "type": "zip",
                "url": "https://api.github.com/repos/phpDocumentor/ReflectionDocBlock/zipball/622548b623e81ca6d78b721c5e029f4ce664f170",
                "reference": "622548b623e81ca6d78b721c5e029f4ce664f170",
                "shasum": ""
            },
            "require": {
                "ext-filter": "*",
                "php": "^7.2 || ^8.0",
                "phpdocumentor/reflection-common": "^2.2",
                "phpdocumentor/type-resolver": "^1.3",
                "webmozart/assert": "^1.9.1"
            },
            "require-dev": {
                "mockery/mockery": "~1.3.2",
                "psalm/phar": "^4.8"
            },
            "type": "library",
            "extra": {
                "branch-alias": {
                    "dev-master": "5.x-dev"
                }
            },
            "autoload": {
                "psr-4": {
                    "phpDocumentor\\Reflection\\": "src"
                }
            },
            "notification-url": "https://packagist.org/downloads/",
            "license": [
                "MIT"
            ],
            "authors": [
                {
                    "name": "Mike van Riel",
                    "email": "me@mikevanriel.com"
                },
                {
                    "name": "Jaap van Otterdijk",
                    "email": "account@ijaap.nl"
                }
            ],
            "description": "With this component, a library can provide support for annotations via DocBlocks or otherwise retrieve information that is embedded in a DocBlock.",
            "support": {
                "issues": "https://github.com/phpDocumentor/ReflectionDocBlock/issues",
                "source": "https://github.com/phpDocumentor/ReflectionDocBlock/tree/5.3.0"
            },
            "time": "2021-10-19T17:43:47+00:00"
        },
        {
            "name": "phpdocumentor/type-resolver",
            "version": "1.6.1",
            "source": {
                "type": "git",
                "url": "https://github.com/phpDocumentor/TypeResolver.git",
                "reference": "77a32518733312af16a44300404e945338981de3"
            },
            "dist": {
                "type": "zip",
                "url": "https://api.github.com/repos/phpDocumentor/TypeResolver/zipball/77a32518733312af16a44300404e945338981de3",
                "reference": "77a32518733312af16a44300404e945338981de3",
                "shasum": ""
            },
            "require": {
                "php": "^7.2 || ^8.0",
                "phpdocumentor/reflection-common": "^2.0"
            },
            "require-dev": {
                "ext-tokenizer": "*",
                "psalm/phar": "^4.8"
            },
            "type": "library",
            "extra": {
                "branch-alias": {
                    "dev-1.x": "1.x-dev"
                }
            },
            "autoload": {
                "psr-4": {
                    "phpDocumentor\\Reflection\\": "src"
                }
            },
            "notification-url": "https://packagist.org/downloads/",
            "license": [
                "MIT"
            ],
            "authors": [
                {
                    "name": "Mike van Riel",
                    "email": "me@mikevanriel.com"
                }
            ],
            "description": "A PSR-5 based resolver of Class names, Types and Structural Element Names",
            "support": {
                "issues": "https://github.com/phpDocumentor/TypeResolver/issues",
                "source": "https://github.com/phpDocumentor/TypeResolver/tree/1.6.1"
            },
            "time": "2022-03-15T21:29:03+00:00"
        },
        {
            "name": "phpspec/prophecy",
            "version": "v1.15.0",
            "source": {
                "type": "git",
                "url": "https://github.com/phpspec/prophecy.git",
                "reference": "bbcd7380b0ebf3961ee21409db7b38bc31d69a13"
            },
            "dist": {
                "type": "zip",
                "url": "https://api.github.com/repos/phpspec/prophecy/zipball/bbcd7380b0ebf3961ee21409db7b38bc31d69a13",
                "reference": "bbcd7380b0ebf3961ee21409db7b38bc31d69a13",
                "shasum": ""
            },
            "require": {
                "doctrine/instantiator": "^1.2",
                "php": "^7.2 || ~8.0, <8.2",
                "phpdocumentor/reflection-docblock": "^5.2",
                "sebastian/comparator": "^3.0 || ^4.0",
                "sebastian/recursion-context": "^3.0 || ^4.0"
            },
            "require-dev": {
                "phpspec/phpspec": "^6.0 || ^7.0",
                "phpunit/phpunit": "^8.0 || ^9.0"
            },
            "type": "library",
            "extra": {
                "branch-alias": {
                    "dev-master": "1.x-dev"
                }
            },
            "autoload": {
                "psr-4": {
                    "Prophecy\\": "src/Prophecy"
                }
            },
            "notification-url": "https://packagist.org/downloads/",
            "license": [
                "MIT"
            ],
            "authors": [
                {
                    "name": "Konstantin Kudryashov",
                    "email": "ever.zet@gmail.com",
                    "homepage": "http://everzet.com"
                },
                {
                    "name": "Marcello Duarte",
                    "email": "marcello.duarte@gmail.com"
                }
            ],
            "description": "Highly opinionated mocking framework for PHP 5.3+",
            "homepage": "https://github.com/phpspec/prophecy",
            "keywords": [
                "Double",
                "Dummy",
                "fake",
                "mock",
                "spy",
                "stub"
            ],
            "support": {
                "issues": "https://github.com/phpspec/prophecy/issues",
                "source": "https://github.com/phpspec/prophecy/tree/v1.15.0"
            },
            "time": "2021-12-08T12:19:24+00:00"
        },
        {
            "name": "phpstan/phpstan",
            "version": "1.6.8",
            "source": {
                "type": "git",
                "url": "https://github.com/phpstan/phpstan.git",
                "reference": "d76498c5531232cb8386ceb6004f7e013138d3ba"
            },
            "dist": {
                "type": "zip",
                "url": "https://api.github.com/repos/phpstan/phpstan/zipball/d76498c5531232cb8386ceb6004f7e013138d3ba",
                "reference": "d76498c5531232cb8386ceb6004f7e013138d3ba",
                "shasum": ""
            },
            "require": {
                "php": "^7.2|^8.0"
            },
            "conflict": {
                "phpstan/phpstan-shim": "*"
            },
            "bin": [
                "phpstan",
                "phpstan.phar"
            ],
            "type": "library",
            "autoload": {
                "files": [
                    "bootstrap.php"
                ]
            },
            "notification-url": "https://packagist.org/downloads/",
            "license": [
                "MIT"
            ],
            "description": "PHPStan - PHP Static Analysis Tool",
            "support": {
                "issues": "https://github.com/phpstan/phpstan/issues",
                "source": "https://github.com/phpstan/phpstan/tree/1.6.8"
            },
            "funding": [
                {
                    "url": "https://github.com/ondrejmirtes",
                    "type": "github"
                },
                {
                    "url": "https://github.com/phpstan",
                    "type": "github"
                },
                {
                    "url": "https://www.patreon.com/phpstan",
                    "type": "patreon"
                },
                {
                    "url": "https://tidelift.com/funding/github/packagist/phpstan/phpstan",
                    "type": "tidelift"
                }
            ],
            "time": "2022-05-10T06:54:21+00:00"
        },
        {
            "name": "phpstan/phpstan-phpunit",
            "version": "1.1.1",
            "source": {
                "type": "git",
                "url": "https://github.com/phpstan/phpstan-phpunit.git",
                "reference": "4a3c437c09075736285d1cabb5c75bf27ed0bc84"
            },
            "dist": {
                "type": "zip",
                "url": "https://api.github.com/repos/phpstan/phpstan-phpunit/zipball/4a3c437c09075736285d1cabb5c75bf27ed0bc84",
                "reference": "4a3c437c09075736285d1cabb5c75bf27ed0bc84",
                "shasum": ""
            },
            "require": {
                "php": "^7.2 || ^8.0",
                "phpstan/phpstan": "^1.5.0"
            },
            "conflict": {
                "phpunit/phpunit": "<7.0"
            },
            "require-dev": {
                "nikic/php-parser": "^4.13.0",
                "php-parallel-lint/php-parallel-lint": "^1.2",
                "phpstan/phpstan-strict-rules": "^1.0",
                "phpunit/phpunit": "^9.5"
            },
            "type": "phpstan-extension",
            "extra": {
                "phpstan": {
                    "includes": [
                        "extension.neon",
                        "rules.neon"
                    ]
                }
            },
            "autoload": {
                "psr-4": {
                    "PHPStan\\": "src/"
                }
            },
            "notification-url": "https://packagist.org/downloads/",
            "license": [
                "MIT"
            ],
            "description": "PHPUnit extensions and rules for PHPStan",
            "support": {
                "issues": "https://github.com/phpstan/phpstan-phpunit/issues",
                "source": "https://github.com/phpstan/phpstan-phpunit/tree/1.1.1"
            },
            "time": "2022-04-20T15:24:25+00:00"
        },
        {
            "name": "phpstan/phpstan-strict-rules",
            "version": "1.2.3",
            "source": {
                "type": "git",
                "url": "https://github.com/phpstan/phpstan-strict-rules.git",
                "reference": "0c82c96f2a55d8b91bbc7ee6512c94f68a206b43"
            },
            "dist": {
                "type": "zip",
                "url": "https://api.github.com/repos/phpstan/phpstan-strict-rules/zipball/0c82c96f2a55d8b91bbc7ee6512c94f68a206b43",
                "reference": "0c82c96f2a55d8b91bbc7ee6512c94f68a206b43",
                "shasum": ""
            },
            "require": {
                "php": "^7.2 || ^8.0",
                "phpstan/phpstan": "^1.6.3"
            },
            "require-dev": {
                "nikic/php-parser": "^4.13.0",
                "php-parallel-lint/php-parallel-lint": "^1.2",
                "phpstan/phpstan-phpunit": "^1.0",
                "phpunit/phpunit": "^9.5"
            },
            "type": "phpstan-extension",
            "extra": {
                "phpstan": {
                    "includes": [
                        "rules.neon"
                    ]
                }
            },
            "autoload": {
                "psr-4": {
                    "PHPStan\\": "src/"
                }
            },
            "notification-url": "https://packagist.org/downloads/",
            "license": [
                "MIT"
            ],
            "description": "Extra strict and opinionated rules for PHPStan",
            "support": {
                "issues": "https://github.com/phpstan/phpstan-strict-rules/issues",
                "source": "https://github.com/phpstan/phpstan-strict-rules/tree/1.2.3"
            },
            "time": "2022-05-04T15:20:40+00:00"
        },
        {
            "name": "phpunit/php-code-coverage",
            "version": "9.2.15",
            "source": {
                "type": "git",
                "url": "https://github.com/sebastianbergmann/php-code-coverage.git",
                "reference": "2e9da11878c4202f97915c1cb4bb1ca318a63f5f"
            },
            "dist": {
                "type": "zip",
                "url": "https://api.github.com/repos/sebastianbergmann/php-code-coverage/zipball/2e9da11878c4202f97915c1cb4bb1ca318a63f5f",
                "reference": "2e9da11878c4202f97915c1cb4bb1ca318a63f5f",
                "shasum": ""
            },
            "require": {
                "ext-dom": "*",
                "ext-libxml": "*",
                "ext-xmlwriter": "*",
                "nikic/php-parser": "^4.13.0",
                "php": ">=7.3",
                "phpunit/php-file-iterator": "^3.0.3",
                "phpunit/php-text-template": "^2.0.2",
                "sebastian/code-unit-reverse-lookup": "^2.0.2",
                "sebastian/complexity": "^2.0",
                "sebastian/environment": "^5.1.2",
                "sebastian/lines-of-code": "^1.0.3",
                "sebastian/version": "^3.0.1",
                "theseer/tokenizer": "^1.2.0"
            },
            "require-dev": {
                "phpunit/phpunit": "^9.3"
            },
            "suggest": {
                "ext-pcov": "*",
                "ext-xdebug": "*"
            },
            "type": "library",
            "extra": {
                "branch-alias": {
                    "dev-master": "9.2-dev"
                }
            },
            "autoload": {
                "classmap": [
                    "src/"
                ]
            },
            "notification-url": "https://packagist.org/downloads/",
            "license": [
                "BSD-3-Clause"
            ],
            "authors": [
                {
                    "name": "Sebastian Bergmann",
                    "email": "sebastian@phpunit.de",
                    "role": "lead"
                }
            ],
            "description": "Library that provides collection, processing, and rendering functionality for PHP code coverage information.",
            "homepage": "https://github.com/sebastianbergmann/php-code-coverage",
            "keywords": [
                "coverage",
                "testing",
                "xunit"
            ],
            "support": {
                "issues": "https://github.com/sebastianbergmann/php-code-coverage/issues",
                "source": "https://github.com/sebastianbergmann/php-code-coverage/tree/9.2.15"
            },
            "funding": [
                {
                    "url": "https://github.com/sebastianbergmann",
                    "type": "github"
                }
            ],
            "time": "2022-03-07T09:28:20+00:00"
        },
        {
            "name": "phpunit/php-file-iterator",
            "version": "3.0.6",
            "source": {
                "type": "git",
                "url": "https://github.com/sebastianbergmann/php-file-iterator.git",
                "reference": "cf1c2e7c203ac650e352f4cc675a7021e7d1b3cf"
            },
            "dist": {
                "type": "zip",
                "url": "https://api.github.com/repos/sebastianbergmann/php-file-iterator/zipball/cf1c2e7c203ac650e352f4cc675a7021e7d1b3cf",
                "reference": "cf1c2e7c203ac650e352f4cc675a7021e7d1b3cf",
                "shasum": ""
            },
            "require": {
                "php": ">=7.3"
            },
            "require-dev": {
                "phpunit/phpunit": "^9.3"
            },
            "type": "library",
            "extra": {
                "branch-alias": {
                    "dev-master": "3.0-dev"
                }
            },
            "autoload": {
                "classmap": [
                    "src/"
                ]
            },
            "notification-url": "https://packagist.org/downloads/",
            "license": [
                "BSD-3-Clause"
            ],
            "authors": [
                {
                    "name": "Sebastian Bergmann",
                    "email": "sebastian@phpunit.de",
                    "role": "lead"
                }
            ],
            "description": "FilterIterator implementation that filters files based on a list of suffixes.",
            "homepage": "https://github.com/sebastianbergmann/php-file-iterator/",
            "keywords": [
                "filesystem",
                "iterator"
            ],
            "support": {
                "issues": "https://github.com/sebastianbergmann/php-file-iterator/issues",
                "source": "https://github.com/sebastianbergmann/php-file-iterator/tree/3.0.6"
            },
            "funding": [
                {
                    "url": "https://github.com/sebastianbergmann",
                    "type": "github"
                }
            ],
            "time": "2021-12-02T12:48:52+00:00"
        },
        {
            "name": "phpunit/php-invoker",
            "version": "3.1.1",
            "source": {
                "type": "git",
                "url": "https://github.com/sebastianbergmann/php-invoker.git",
                "reference": "5a10147d0aaf65b58940a0b72f71c9ac0423cc67"
            },
            "dist": {
                "type": "zip",
                "url": "https://api.github.com/repos/sebastianbergmann/php-invoker/zipball/5a10147d0aaf65b58940a0b72f71c9ac0423cc67",
                "reference": "5a10147d0aaf65b58940a0b72f71c9ac0423cc67",
                "shasum": ""
            },
            "require": {
                "php": ">=7.3"
            },
            "require-dev": {
                "ext-pcntl": "*",
                "phpunit/phpunit": "^9.3"
            },
            "suggest": {
                "ext-pcntl": "*"
            },
            "type": "library",
            "extra": {
                "branch-alias": {
                    "dev-master": "3.1-dev"
                }
            },
            "autoload": {
                "classmap": [
                    "src/"
                ]
            },
            "notification-url": "https://packagist.org/downloads/",
            "license": [
                "BSD-3-Clause"
            ],
            "authors": [
                {
                    "name": "Sebastian Bergmann",
                    "email": "sebastian@phpunit.de",
                    "role": "lead"
                }
            ],
            "description": "Invoke callables with a timeout",
            "homepage": "https://github.com/sebastianbergmann/php-invoker/",
            "keywords": [
                "process"
            ],
            "support": {
                "issues": "https://github.com/sebastianbergmann/php-invoker/issues",
                "source": "https://github.com/sebastianbergmann/php-invoker/tree/3.1.1"
            },
            "funding": [
                {
                    "url": "https://github.com/sebastianbergmann",
                    "type": "github"
                }
            ],
            "time": "2020-09-28T05:58:55+00:00"
        },
        {
            "name": "phpunit/php-text-template",
            "version": "2.0.4",
            "source": {
                "type": "git",
                "url": "https://github.com/sebastianbergmann/php-text-template.git",
                "reference": "5da5f67fc95621df9ff4c4e5a84d6a8a2acf7c28"
            },
            "dist": {
                "type": "zip",
                "url": "https://api.github.com/repos/sebastianbergmann/php-text-template/zipball/5da5f67fc95621df9ff4c4e5a84d6a8a2acf7c28",
                "reference": "5da5f67fc95621df9ff4c4e5a84d6a8a2acf7c28",
                "shasum": ""
            },
            "require": {
                "php": ">=7.3"
            },
            "require-dev": {
                "phpunit/phpunit": "^9.3"
            },
            "type": "library",
            "extra": {
                "branch-alias": {
                    "dev-master": "2.0-dev"
                }
            },
            "autoload": {
                "classmap": [
                    "src/"
                ]
            },
            "notification-url": "https://packagist.org/downloads/",
            "license": [
                "BSD-3-Clause"
            ],
            "authors": [
                {
                    "name": "Sebastian Bergmann",
                    "email": "sebastian@phpunit.de",
                    "role": "lead"
                }
            ],
            "description": "Simple template engine.",
            "homepage": "https://github.com/sebastianbergmann/php-text-template/",
            "keywords": [
                "template"
            ],
            "support": {
                "issues": "https://github.com/sebastianbergmann/php-text-template/issues",
                "source": "https://github.com/sebastianbergmann/php-text-template/tree/2.0.4"
            },
            "funding": [
                {
                    "url": "https://github.com/sebastianbergmann",
                    "type": "github"
                }
            ],
            "time": "2020-10-26T05:33:50+00:00"
        },
        {
            "name": "phpunit/php-timer",
            "version": "5.0.3",
            "source": {
                "type": "git",
                "url": "https://github.com/sebastianbergmann/php-timer.git",
                "reference": "5a63ce20ed1b5bf577850e2c4e87f4aa902afbd2"
            },
            "dist": {
                "type": "zip",
                "url": "https://api.github.com/repos/sebastianbergmann/php-timer/zipball/5a63ce20ed1b5bf577850e2c4e87f4aa902afbd2",
                "reference": "5a63ce20ed1b5bf577850e2c4e87f4aa902afbd2",
                "shasum": ""
            },
            "require": {
                "php": ">=7.3"
            },
            "require-dev": {
                "phpunit/phpunit": "^9.3"
            },
            "type": "library",
            "extra": {
                "branch-alias": {
                    "dev-master": "5.0-dev"
                }
            },
            "autoload": {
                "classmap": [
                    "src/"
                ]
            },
            "notification-url": "https://packagist.org/downloads/",
            "license": [
                "BSD-3-Clause"
            ],
            "authors": [
                {
                    "name": "Sebastian Bergmann",
                    "email": "sebastian@phpunit.de",
                    "role": "lead"
                }
            ],
            "description": "Utility class for timing",
            "homepage": "https://github.com/sebastianbergmann/php-timer/",
            "keywords": [
                "timer"
            ],
            "support": {
                "issues": "https://github.com/sebastianbergmann/php-timer/issues",
                "source": "https://github.com/sebastianbergmann/php-timer/tree/5.0.3"
            },
            "funding": [
                {
                    "url": "https://github.com/sebastianbergmann",
                    "type": "github"
                }
            ],
            "time": "2020-10-26T13:16:10+00:00"
        },
        {
            "name": "phpunit/phpunit",
            "version": "9.5.20",
            "source": {
                "type": "git",
                "url": "https://github.com/sebastianbergmann/phpunit.git",
                "reference": "12bc8879fb65aef2138b26fc633cb1e3620cffba"
            },
            "dist": {
                "type": "zip",
                "url": "https://api.github.com/repos/sebastianbergmann/phpunit/zipball/12bc8879fb65aef2138b26fc633cb1e3620cffba",
                "reference": "12bc8879fb65aef2138b26fc633cb1e3620cffba",
                "shasum": ""
            },
            "require": {
                "doctrine/instantiator": "^1.3.1",
                "ext-dom": "*",
                "ext-json": "*",
                "ext-libxml": "*",
                "ext-mbstring": "*",
                "ext-xml": "*",
                "ext-xmlwriter": "*",
                "myclabs/deep-copy": "^1.10.1",
                "phar-io/manifest": "^2.0.3",
                "phar-io/version": "^3.0.2",
                "php": ">=7.3",
                "phpspec/prophecy": "^1.12.1",
                "phpunit/php-code-coverage": "^9.2.13",
                "phpunit/php-file-iterator": "^3.0.5",
                "phpunit/php-invoker": "^3.1.1",
                "phpunit/php-text-template": "^2.0.3",
                "phpunit/php-timer": "^5.0.2",
                "sebastian/cli-parser": "^1.0.1",
                "sebastian/code-unit": "^1.0.6",
                "sebastian/comparator": "^4.0.5",
                "sebastian/diff": "^4.0.3",
                "sebastian/environment": "^5.1.3",
                "sebastian/exporter": "^4.0.3",
                "sebastian/global-state": "^5.0.1",
                "sebastian/object-enumerator": "^4.0.3",
                "sebastian/resource-operations": "^3.0.3",
                "sebastian/type": "^3.0",
                "sebastian/version": "^3.0.2"
            },
            "require-dev": {
                "ext-pdo": "*",
                "phpspec/prophecy-phpunit": "^2.0.1"
            },
            "suggest": {
                "ext-soap": "*",
                "ext-xdebug": "*"
            },
            "bin": [
                "phpunit"
            ],
            "type": "library",
            "extra": {
                "branch-alias": {
                    "dev-master": "9.5-dev"
                }
            },
            "autoload": {
                "files": [
                    "src/Framework/Assert/Functions.php"
                ],
                "classmap": [
                    "src/"
                ]
            },
            "notification-url": "https://packagist.org/downloads/",
            "license": [
                "BSD-3-Clause"
            ],
            "authors": [
                {
                    "name": "Sebastian Bergmann",
                    "email": "sebastian@phpunit.de",
                    "role": "lead"
                }
            ],
            "description": "The PHP Unit Testing framework.",
            "homepage": "https://phpunit.de/",
            "keywords": [
                "phpunit",
                "testing",
                "xunit"
            ],
            "support": {
                "issues": "https://github.com/sebastianbergmann/phpunit/issues",
                "source": "https://github.com/sebastianbergmann/phpunit/tree/9.5.20"
            },
            "funding": [
                {
                    "url": "https://phpunit.de/sponsors.html",
                    "type": "custom"
                },
                {
                    "url": "https://github.com/sebastianbergmann",
                    "type": "github"
                }
            ],
            "time": "2022-04-01T12:37:26+00:00"
        },
        {
            "name": "sebastian/cli-parser",
            "version": "1.0.1",
            "source": {
                "type": "git",
                "url": "https://github.com/sebastianbergmann/cli-parser.git",
                "reference": "442e7c7e687e42adc03470c7b668bc4b2402c0b2"
            },
            "dist": {
                "type": "zip",
                "url": "https://api.github.com/repos/sebastianbergmann/cli-parser/zipball/442e7c7e687e42adc03470c7b668bc4b2402c0b2",
                "reference": "442e7c7e687e42adc03470c7b668bc4b2402c0b2",
                "shasum": ""
            },
            "require": {
                "php": ">=7.3"
            },
            "require-dev": {
                "phpunit/phpunit": "^9.3"
            },
            "type": "library",
            "extra": {
                "branch-alias": {
                    "dev-master": "1.0-dev"
                }
            },
            "autoload": {
                "classmap": [
                    "src/"
                ]
            },
            "notification-url": "https://packagist.org/downloads/",
            "license": [
                "BSD-3-Clause"
            ],
            "authors": [
                {
                    "name": "Sebastian Bergmann",
                    "email": "sebastian@phpunit.de",
                    "role": "lead"
                }
            ],
            "description": "Library for parsing CLI options",
            "homepage": "https://github.com/sebastianbergmann/cli-parser",
            "support": {
                "issues": "https://github.com/sebastianbergmann/cli-parser/issues",
                "source": "https://github.com/sebastianbergmann/cli-parser/tree/1.0.1"
            },
            "funding": [
                {
                    "url": "https://github.com/sebastianbergmann",
                    "type": "github"
                }
            ],
            "time": "2020-09-28T06:08:49+00:00"
        },
        {
            "name": "sebastian/code-unit",
            "version": "1.0.8",
            "source": {
                "type": "git",
                "url": "https://github.com/sebastianbergmann/code-unit.git",
                "reference": "1fc9f64c0927627ef78ba436c9b17d967e68e120"
            },
            "dist": {
                "type": "zip",
                "url": "https://api.github.com/repos/sebastianbergmann/code-unit/zipball/1fc9f64c0927627ef78ba436c9b17d967e68e120",
                "reference": "1fc9f64c0927627ef78ba436c9b17d967e68e120",
                "shasum": ""
            },
            "require": {
                "php": ">=7.3"
            },
            "require-dev": {
                "phpunit/phpunit": "^9.3"
            },
            "type": "library",
            "extra": {
                "branch-alias": {
                    "dev-master": "1.0-dev"
                }
            },
            "autoload": {
                "classmap": [
                    "src/"
                ]
            },
            "notification-url": "https://packagist.org/downloads/",
            "license": [
                "BSD-3-Clause"
            ],
            "authors": [
                {
                    "name": "Sebastian Bergmann",
                    "email": "sebastian@phpunit.de",
                    "role": "lead"
                }
            ],
            "description": "Collection of value objects that represent the PHP code units",
            "homepage": "https://github.com/sebastianbergmann/code-unit",
            "support": {
                "issues": "https://github.com/sebastianbergmann/code-unit/issues",
                "source": "https://github.com/sebastianbergmann/code-unit/tree/1.0.8"
            },
            "funding": [
                {
                    "url": "https://github.com/sebastianbergmann",
                    "type": "github"
                }
            ],
            "time": "2020-10-26T13:08:54+00:00"
        },
        {
            "name": "sebastian/code-unit-reverse-lookup",
            "version": "2.0.3",
            "source": {
                "type": "git",
                "url": "https://github.com/sebastianbergmann/code-unit-reverse-lookup.git",
                "reference": "ac91f01ccec49fb77bdc6fd1e548bc70f7faa3e5"
            },
            "dist": {
                "type": "zip",
                "url": "https://api.github.com/repos/sebastianbergmann/code-unit-reverse-lookup/zipball/ac91f01ccec49fb77bdc6fd1e548bc70f7faa3e5",
                "reference": "ac91f01ccec49fb77bdc6fd1e548bc70f7faa3e5",
                "shasum": ""
            },
            "require": {
                "php": ">=7.3"
            },
            "require-dev": {
                "phpunit/phpunit": "^9.3"
            },
            "type": "library",
            "extra": {
                "branch-alias": {
                    "dev-master": "2.0-dev"
                }
            },
            "autoload": {
                "classmap": [
                    "src/"
                ]
            },
            "notification-url": "https://packagist.org/downloads/",
            "license": [
                "BSD-3-Clause"
            ],
            "authors": [
                {
                    "name": "Sebastian Bergmann",
                    "email": "sebastian@phpunit.de"
                }
            ],
            "description": "Looks up which function or method a line of code belongs to",
            "homepage": "https://github.com/sebastianbergmann/code-unit-reverse-lookup/",
            "support": {
                "issues": "https://github.com/sebastianbergmann/code-unit-reverse-lookup/issues",
                "source": "https://github.com/sebastianbergmann/code-unit-reverse-lookup/tree/2.0.3"
            },
            "funding": [
                {
                    "url": "https://github.com/sebastianbergmann",
                    "type": "github"
                }
            ],
            "time": "2020-09-28T05:30:19+00:00"
        },
        {
            "name": "sebastian/comparator",
            "version": "4.0.6",
            "source": {
                "type": "git",
                "url": "https://github.com/sebastianbergmann/comparator.git",
                "reference": "55f4261989e546dc112258c7a75935a81a7ce382"
            },
            "dist": {
                "type": "zip",
                "url": "https://api.github.com/repos/sebastianbergmann/comparator/zipball/55f4261989e546dc112258c7a75935a81a7ce382",
                "reference": "55f4261989e546dc112258c7a75935a81a7ce382",
                "shasum": ""
            },
            "require": {
                "php": ">=7.3",
                "sebastian/diff": "^4.0",
                "sebastian/exporter": "^4.0"
            },
            "require-dev": {
                "phpunit/phpunit": "^9.3"
            },
            "type": "library",
            "extra": {
                "branch-alias": {
                    "dev-master": "4.0-dev"
                }
            },
            "autoload": {
                "classmap": [
                    "src/"
                ]
            },
            "notification-url": "https://packagist.org/downloads/",
            "license": [
                "BSD-3-Clause"
            ],
            "authors": [
                {
                    "name": "Sebastian Bergmann",
                    "email": "sebastian@phpunit.de"
                },
                {
                    "name": "Jeff Welch",
                    "email": "whatthejeff@gmail.com"
                },
                {
                    "name": "Volker Dusch",
                    "email": "github@wallbash.com"
                },
                {
                    "name": "Bernhard Schussek",
                    "email": "bschussek@2bepublished.at"
                }
            ],
            "description": "Provides the functionality to compare PHP values for equality",
            "homepage": "https://github.com/sebastianbergmann/comparator",
            "keywords": [
                "comparator",
                "compare",
                "equality"
            ],
            "support": {
                "issues": "https://github.com/sebastianbergmann/comparator/issues",
                "source": "https://github.com/sebastianbergmann/comparator/tree/4.0.6"
            },
            "funding": [
                {
                    "url": "https://github.com/sebastianbergmann",
                    "type": "github"
                }
            ],
            "time": "2020-10-26T15:49:45+00:00"
        },
        {
            "name": "sebastian/complexity",
            "version": "2.0.2",
            "source": {
                "type": "git",
                "url": "https://github.com/sebastianbergmann/complexity.git",
                "reference": "739b35e53379900cc9ac327b2147867b8b6efd88"
            },
            "dist": {
                "type": "zip",
                "url": "https://api.github.com/repos/sebastianbergmann/complexity/zipball/739b35e53379900cc9ac327b2147867b8b6efd88",
                "reference": "739b35e53379900cc9ac327b2147867b8b6efd88",
                "shasum": ""
            },
            "require": {
                "nikic/php-parser": "^4.7",
                "php": ">=7.3"
            },
            "require-dev": {
                "phpunit/phpunit": "^9.3"
            },
            "type": "library",
            "extra": {
                "branch-alias": {
                    "dev-master": "2.0-dev"
                }
            },
            "autoload": {
                "classmap": [
                    "src/"
                ]
            },
            "notification-url": "https://packagist.org/downloads/",
            "license": [
                "BSD-3-Clause"
            ],
            "authors": [
                {
                    "name": "Sebastian Bergmann",
                    "email": "sebastian@phpunit.de",
                    "role": "lead"
                }
            ],
            "description": "Library for calculating the complexity of PHP code units",
            "homepage": "https://github.com/sebastianbergmann/complexity",
            "support": {
                "issues": "https://github.com/sebastianbergmann/complexity/issues",
                "source": "https://github.com/sebastianbergmann/complexity/tree/2.0.2"
            },
            "funding": [
                {
                    "url": "https://github.com/sebastianbergmann",
                    "type": "github"
                }
            ],
            "time": "2020-10-26T15:52:27+00:00"
        },
        {
            "name": "sebastian/diff",
            "version": "4.0.4",
            "source": {
                "type": "git",
                "url": "https://github.com/sebastianbergmann/diff.git",
                "reference": "3461e3fccc7cfdfc2720be910d3bd73c69be590d"
            },
            "dist": {
                "type": "zip",
                "url": "https://api.github.com/repos/sebastianbergmann/diff/zipball/3461e3fccc7cfdfc2720be910d3bd73c69be590d",
                "reference": "3461e3fccc7cfdfc2720be910d3bd73c69be590d",
                "shasum": ""
            },
            "require": {
                "php": ">=7.3"
            },
            "require-dev": {
                "phpunit/phpunit": "^9.3",
                "symfony/process": "^4.2 || ^5"
            },
            "type": "library",
            "extra": {
                "branch-alias": {
                    "dev-master": "4.0-dev"
                }
            },
            "autoload": {
                "classmap": [
                    "src/"
                ]
            },
            "notification-url": "https://packagist.org/downloads/",
            "license": [
                "BSD-3-Clause"
            ],
            "authors": [
                {
                    "name": "Sebastian Bergmann",
                    "email": "sebastian@phpunit.de"
                },
                {
                    "name": "Kore Nordmann",
                    "email": "mail@kore-nordmann.de"
                }
            ],
            "description": "Diff implementation",
            "homepage": "https://github.com/sebastianbergmann/diff",
            "keywords": [
                "diff",
                "udiff",
                "unidiff",
                "unified diff"
            ],
            "support": {
                "issues": "https://github.com/sebastianbergmann/diff/issues",
                "source": "https://github.com/sebastianbergmann/diff/tree/4.0.4"
            },
            "funding": [
                {
                    "url": "https://github.com/sebastianbergmann",
                    "type": "github"
                }
            ],
            "time": "2020-10-26T13:10:38+00:00"
        },
        {
            "name": "sebastian/environment",
            "version": "5.1.4",
            "source": {
                "type": "git",
                "url": "https://github.com/sebastianbergmann/environment.git",
                "reference": "1b5dff7bb151a4db11d49d90e5408e4e938270f7"
            },
            "dist": {
                "type": "zip",
                "url": "https://api.github.com/repos/sebastianbergmann/environment/zipball/1b5dff7bb151a4db11d49d90e5408e4e938270f7",
                "reference": "1b5dff7bb151a4db11d49d90e5408e4e938270f7",
                "shasum": ""
            },
            "require": {
                "php": ">=7.3"
            },
            "require-dev": {
                "phpunit/phpunit": "^9.3"
            },
            "suggest": {
                "ext-posix": "*"
            },
            "type": "library",
            "extra": {
                "branch-alias": {
                    "dev-master": "5.1-dev"
                }
            },
            "autoload": {
                "classmap": [
                    "src/"
                ]
            },
            "notification-url": "https://packagist.org/downloads/",
            "license": [
                "BSD-3-Clause"
            ],
            "authors": [
                {
                    "name": "Sebastian Bergmann",
                    "email": "sebastian@phpunit.de"
                }
            ],
            "description": "Provides functionality to handle HHVM/PHP environments",
            "homepage": "http://www.github.com/sebastianbergmann/environment",
            "keywords": [
                "Xdebug",
                "environment",
                "hhvm"
            ],
            "support": {
                "issues": "https://github.com/sebastianbergmann/environment/issues",
                "source": "https://github.com/sebastianbergmann/environment/tree/5.1.4"
            },
            "funding": [
                {
                    "url": "https://github.com/sebastianbergmann",
                    "type": "github"
                }
            ],
            "time": "2022-04-03T09:37:03+00:00"
        },
        {
            "name": "sebastian/exporter",
            "version": "4.0.4",
            "source": {
                "type": "git",
                "url": "https://github.com/sebastianbergmann/exporter.git",
                "reference": "65e8b7db476c5dd267e65eea9cab77584d3cfff9"
            },
            "dist": {
                "type": "zip",
                "url": "https://api.github.com/repos/sebastianbergmann/exporter/zipball/65e8b7db476c5dd267e65eea9cab77584d3cfff9",
                "reference": "65e8b7db476c5dd267e65eea9cab77584d3cfff9",
                "shasum": ""
            },
            "require": {
                "php": ">=7.3",
                "sebastian/recursion-context": "^4.0"
            },
            "require-dev": {
                "ext-mbstring": "*",
                "phpunit/phpunit": "^9.3"
            },
            "type": "library",
            "extra": {
                "branch-alias": {
                    "dev-master": "4.0-dev"
                }
            },
            "autoload": {
                "classmap": [
                    "src/"
                ]
            },
            "notification-url": "https://packagist.org/downloads/",
            "license": [
                "BSD-3-Clause"
            ],
            "authors": [
                {
                    "name": "Sebastian Bergmann",
                    "email": "sebastian@phpunit.de"
                },
                {
                    "name": "Jeff Welch",
                    "email": "whatthejeff@gmail.com"
                },
                {
                    "name": "Volker Dusch",
                    "email": "github@wallbash.com"
                },
                {
                    "name": "Adam Harvey",
                    "email": "aharvey@php.net"
                },
                {
                    "name": "Bernhard Schussek",
                    "email": "bschussek@gmail.com"
                }
            ],
            "description": "Provides the functionality to export PHP variables for visualization",
            "homepage": "https://www.github.com/sebastianbergmann/exporter",
            "keywords": [
                "export",
                "exporter"
            ],
            "support": {
                "issues": "https://github.com/sebastianbergmann/exporter/issues",
                "source": "https://github.com/sebastianbergmann/exporter/tree/4.0.4"
            },
            "funding": [
                {
                    "url": "https://github.com/sebastianbergmann",
                    "type": "github"
                }
            ],
            "time": "2021-11-11T14:18:36+00:00"
        },
        {
            "name": "sebastian/global-state",
            "version": "5.0.5",
            "source": {
                "type": "git",
                "url": "https://github.com/sebastianbergmann/global-state.git",
                "reference": "0ca8db5a5fc9c8646244e629625ac486fa286bf2"
            },
            "dist": {
                "type": "zip",
                "url": "https://api.github.com/repos/sebastianbergmann/global-state/zipball/0ca8db5a5fc9c8646244e629625ac486fa286bf2",
                "reference": "0ca8db5a5fc9c8646244e629625ac486fa286bf2",
                "shasum": ""
            },
            "require": {
                "php": ">=7.3",
                "sebastian/object-reflector": "^2.0",
                "sebastian/recursion-context": "^4.0"
            },
            "require-dev": {
                "ext-dom": "*",
                "phpunit/phpunit": "^9.3"
            },
            "suggest": {
                "ext-uopz": "*"
            },
            "type": "library",
            "extra": {
                "branch-alias": {
                    "dev-master": "5.0-dev"
                }
            },
            "autoload": {
                "classmap": [
                    "src/"
                ]
            },
            "notification-url": "https://packagist.org/downloads/",
            "license": [
                "BSD-3-Clause"
            ],
            "authors": [
                {
                    "name": "Sebastian Bergmann",
                    "email": "sebastian@phpunit.de"
                }
            ],
            "description": "Snapshotting of global state",
            "homepage": "http://www.github.com/sebastianbergmann/global-state",
            "keywords": [
                "global state"
            ],
            "support": {
                "issues": "https://github.com/sebastianbergmann/global-state/issues",
                "source": "https://github.com/sebastianbergmann/global-state/tree/5.0.5"
            },
            "funding": [
                {
                    "url": "https://github.com/sebastianbergmann",
                    "type": "github"
                }
            ],
            "time": "2022-02-14T08:28:10+00:00"
        },
        {
            "name": "sebastian/lines-of-code",
            "version": "1.0.3",
            "source": {
                "type": "git",
                "url": "https://github.com/sebastianbergmann/lines-of-code.git",
                "reference": "c1c2e997aa3146983ed888ad08b15470a2e22ecc"
            },
            "dist": {
                "type": "zip",
                "url": "https://api.github.com/repos/sebastianbergmann/lines-of-code/zipball/c1c2e997aa3146983ed888ad08b15470a2e22ecc",
                "reference": "c1c2e997aa3146983ed888ad08b15470a2e22ecc",
                "shasum": ""
            },
            "require": {
                "nikic/php-parser": "^4.6",
                "php": ">=7.3"
            },
            "require-dev": {
                "phpunit/phpunit": "^9.3"
            },
            "type": "library",
            "extra": {
                "branch-alias": {
                    "dev-master": "1.0-dev"
                }
            },
            "autoload": {
                "classmap": [
                    "src/"
                ]
            },
            "notification-url": "https://packagist.org/downloads/",
            "license": [
                "BSD-3-Clause"
            ],
            "authors": [
                {
                    "name": "Sebastian Bergmann",
                    "email": "sebastian@phpunit.de",
                    "role": "lead"
                }
            ],
            "description": "Library for counting the lines of code in PHP source code",
            "homepage": "https://github.com/sebastianbergmann/lines-of-code",
            "support": {
                "issues": "https://github.com/sebastianbergmann/lines-of-code/issues",
                "source": "https://github.com/sebastianbergmann/lines-of-code/tree/1.0.3"
            },
            "funding": [
                {
                    "url": "https://github.com/sebastianbergmann",
                    "type": "github"
                }
            ],
            "time": "2020-11-28T06:42:11+00:00"
        },
        {
            "name": "sebastian/object-enumerator",
            "version": "4.0.4",
            "source": {
                "type": "git",
                "url": "https://github.com/sebastianbergmann/object-enumerator.git",
                "reference": "5c9eeac41b290a3712d88851518825ad78f45c71"
            },
            "dist": {
                "type": "zip",
                "url": "https://api.github.com/repos/sebastianbergmann/object-enumerator/zipball/5c9eeac41b290a3712d88851518825ad78f45c71",
                "reference": "5c9eeac41b290a3712d88851518825ad78f45c71",
                "shasum": ""
            },
            "require": {
                "php": ">=7.3",
                "sebastian/object-reflector": "^2.0",
                "sebastian/recursion-context": "^4.0"
            },
            "require-dev": {
                "phpunit/phpunit": "^9.3"
            },
            "type": "library",
            "extra": {
                "branch-alias": {
                    "dev-master": "4.0-dev"
                }
            },
            "autoload": {
                "classmap": [
                    "src/"
                ]
            },
            "notification-url": "https://packagist.org/downloads/",
            "license": [
                "BSD-3-Clause"
            ],
            "authors": [
                {
                    "name": "Sebastian Bergmann",
                    "email": "sebastian@phpunit.de"
                }
            ],
            "description": "Traverses array structures and object graphs to enumerate all referenced objects",
            "homepage": "https://github.com/sebastianbergmann/object-enumerator/",
            "support": {
                "issues": "https://github.com/sebastianbergmann/object-enumerator/issues",
                "source": "https://github.com/sebastianbergmann/object-enumerator/tree/4.0.4"
            },
            "funding": [
                {
                    "url": "https://github.com/sebastianbergmann",
                    "type": "github"
                }
            ],
            "time": "2020-10-26T13:12:34+00:00"
        },
        {
            "name": "sebastian/object-reflector",
            "version": "2.0.4",
            "source": {
                "type": "git",
                "url": "https://github.com/sebastianbergmann/object-reflector.git",
                "reference": "b4f479ebdbf63ac605d183ece17d8d7fe49c15c7"
            },
            "dist": {
                "type": "zip",
                "url": "https://api.github.com/repos/sebastianbergmann/object-reflector/zipball/b4f479ebdbf63ac605d183ece17d8d7fe49c15c7",
                "reference": "b4f479ebdbf63ac605d183ece17d8d7fe49c15c7",
                "shasum": ""
            },
            "require": {
                "php": ">=7.3"
            },
            "require-dev": {
                "phpunit/phpunit": "^9.3"
            },
            "type": "library",
            "extra": {
                "branch-alias": {
                    "dev-master": "2.0-dev"
                }
            },
            "autoload": {
                "classmap": [
                    "src/"
                ]
            },
            "notification-url": "https://packagist.org/downloads/",
            "license": [
                "BSD-3-Clause"
            ],
            "authors": [
                {
                    "name": "Sebastian Bergmann",
                    "email": "sebastian@phpunit.de"
                }
            ],
            "description": "Allows reflection of object attributes, including inherited and non-public ones",
            "homepage": "https://github.com/sebastianbergmann/object-reflector/",
            "support": {
                "issues": "https://github.com/sebastianbergmann/object-reflector/issues",
                "source": "https://github.com/sebastianbergmann/object-reflector/tree/2.0.4"
            },
            "funding": [
                {
                    "url": "https://github.com/sebastianbergmann",
                    "type": "github"
                }
            ],
            "time": "2020-10-26T13:14:26+00:00"
        },
        {
            "name": "sebastian/recursion-context",
            "version": "4.0.4",
            "source": {
                "type": "git",
                "url": "https://github.com/sebastianbergmann/recursion-context.git",
                "reference": "cd9d8cf3c5804de4341c283ed787f099f5506172"
            },
            "dist": {
                "type": "zip",
                "url": "https://api.github.com/repos/sebastianbergmann/recursion-context/zipball/cd9d8cf3c5804de4341c283ed787f099f5506172",
                "reference": "cd9d8cf3c5804de4341c283ed787f099f5506172",
                "shasum": ""
            },
            "require": {
                "php": ">=7.3"
            },
            "require-dev": {
                "phpunit/phpunit": "^9.3"
            },
            "type": "library",
            "extra": {
                "branch-alias": {
                    "dev-master": "4.0-dev"
                }
            },
            "autoload": {
                "classmap": [
                    "src/"
                ]
            },
            "notification-url": "https://packagist.org/downloads/",
            "license": [
                "BSD-3-Clause"
            ],
            "authors": [
                {
                    "name": "Sebastian Bergmann",
                    "email": "sebastian@phpunit.de"
                },
                {
                    "name": "Jeff Welch",
                    "email": "whatthejeff@gmail.com"
                },
                {
                    "name": "Adam Harvey",
                    "email": "aharvey@php.net"
                }
            ],
            "description": "Provides functionality to recursively process PHP variables",
            "homepage": "http://www.github.com/sebastianbergmann/recursion-context",
            "support": {
                "issues": "https://github.com/sebastianbergmann/recursion-context/issues",
                "source": "https://github.com/sebastianbergmann/recursion-context/tree/4.0.4"
            },
            "funding": [
                {
                    "url": "https://github.com/sebastianbergmann",
                    "type": "github"
                }
            ],
            "time": "2020-10-26T13:17:30+00:00"
        },
        {
            "name": "sebastian/resource-operations",
            "version": "3.0.3",
            "source": {
                "type": "git",
                "url": "https://github.com/sebastianbergmann/resource-operations.git",
                "reference": "0f4443cb3a1d92ce809899753bc0d5d5a8dd19a8"
            },
            "dist": {
                "type": "zip",
                "url": "https://api.github.com/repos/sebastianbergmann/resource-operations/zipball/0f4443cb3a1d92ce809899753bc0d5d5a8dd19a8",
                "reference": "0f4443cb3a1d92ce809899753bc0d5d5a8dd19a8",
                "shasum": ""
            },
            "require": {
                "php": ">=7.3"
            },
            "require-dev": {
                "phpunit/phpunit": "^9.0"
            },
            "type": "library",
            "extra": {
                "branch-alias": {
                    "dev-master": "3.0-dev"
                }
            },
            "autoload": {
                "classmap": [
                    "src/"
                ]
            },
            "notification-url": "https://packagist.org/downloads/",
            "license": [
                "BSD-3-Clause"
            ],
            "authors": [
                {
                    "name": "Sebastian Bergmann",
                    "email": "sebastian@phpunit.de"
                }
            ],
            "description": "Provides a list of PHP built-in functions that operate on resources",
            "homepage": "https://www.github.com/sebastianbergmann/resource-operations",
            "support": {
                "issues": "https://github.com/sebastianbergmann/resource-operations/issues",
                "source": "https://github.com/sebastianbergmann/resource-operations/tree/3.0.3"
            },
            "funding": [
                {
                    "url": "https://github.com/sebastianbergmann",
                    "type": "github"
                }
            ],
            "time": "2020-09-28T06:45:17+00:00"
        },
        {
            "name": "sebastian/type",
            "version": "3.0.0",
            "source": {
                "type": "git",
                "url": "https://github.com/sebastianbergmann/type.git",
                "reference": "b233b84bc4465aff7b57cf1c4bc75c86d00d6dad"
            },
            "dist": {
                "type": "zip",
                "url": "https://api.github.com/repos/sebastianbergmann/type/zipball/b233b84bc4465aff7b57cf1c4bc75c86d00d6dad",
                "reference": "b233b84bc4465aff7b57cf1c4bc75c86d00d6dad",
                "shasum": ""
            },
            "require": {
                "php": ">=7.3"
            },
            "require-dev": {
                "phpunit/phpunit": "^9.5"
            },
            "type": "library",
            "extra": {
                "branch-alias": {
                    "dev-master": "3.0-dev"
                }
            },
            "autoload": {
                "classmap": [
                    "src/"
                ]
            },
            "notification-url": "https://packagist.org/downloads/",
            "license": [
                "BSD-3-Clause"
            ],
            "authors": [
                {
                    "name": "Sebastian Bergmann",
                    "email": "sebastian@phpunit.de",
                    "role": "lead"
                }
            ],
            "description": "Collection of value objects that represent the types of the PHP type system",
            "homepage": "https://github.com/sebastianbergmann/type",
            "support": {
                "issues": "https://github.com/sebastianbergmann/type/issues",
                "source": "https://github.com/sebastianbergmann/type/tree/3.0.0"
            },
            "funding": [
                {
                    "url": "https://github.com/sebastianbergmann",
                    "type": "github"
                }
            ],
            "time": "2022-03-15T09:54:48+00:00"
        },
        {
            "name": "sebastian/version",
            "version": "3.0.2",
            "source": {
                "type": "git",
                "url": "https://github.com/sebastianbergmann/version.git",
                "reference": "c6c1022351a901512170118436c764e473f6de8c"
            },
            "dist": {
                "type": "zip",
                "url": "https://api.github.com/repos/sebastianbergmann/version/zipball/c6c1022351a901512170118436c764e473f6de8c",
                "reference": "c6c1022351a901512170118436c764e473f6de8c",
                "shasum": ""
            },
            "require": {
                "php": ">=7.3"
            },
            "type": "library",
            "extra": {
                "branch-alias": {
                    "dev-master": "3.0-dev"
                }
            },
            "autoload": {
                "classmap": [
                    "src/"
                ]
            },
            "notification-url": "https://packagist.org/downloads/",
            "license": [
                "BSD-3-Clause"
            ],
            "authors": [
                {
                    "name": "Sebastian Bergmann",
                    "email": "sebastian@phpunit.de",
                    "role": "lead"
                }
            ],
            "description": "Library that helps with managing the version number of Git-hosted PHP projects",
            "homepage": "https://github.com/sebastianbergmann/version",
            "support": {
                "issues": "https://github.com/sebastianbergmann/version/issues",
                "source": "https://github.com/sebastianbergmann/version/tree/3.0.2"
            },
            "funding": [
                {
                    "url": "https://github.com/sebastianbergmann",
                    "type": "github"
                }
            ],
            "time": "2020-09-28T06:39:44+00:00"
        },
        {
            "name": "theseer/tokenizer",
            "version": "1.2.1",
            "source": {
                "type": "git",
                "url": "https://github.com/theseer/tokenizer.git",
                "reference": "34a41e998c2183e22995f158c581e7b5e755ab9e"
            },
            "dist": {
                "type": "zip",
                "url": "https://api.github.com/repos/theseer/tokenizer/zipball/34a41e998c2183e22995f158c581e7b5e755ab9e",
                "reference": "34a41e998c2183e22995f158c581e7b5e755ab9e",
                "shasum": ""
            },
            "require": {
                "ext-dom": "*",
                "ext-tokenizer": "*",
                "ext-xmlwriter": "*",
                "php": "^7.2 || ^8.0"
            },
            "type": "library",
            "autoload": {
                "classmap": [
                    "src/"
                ]
            },
            "notification-url": "https://packagist.org/downloads/",
            "license": [
                "BSD-3-Clause"
            ],
            "authors": [
                {
                    "name": "Arne Blankerts",
                    "email": "arne@blankerts.de",
                    "role": "Developer"
                }
            ],
            "description": "A small library for converting tokenized PHP source code into XML and potentially other formats",
            "support": {
                "issues": "https://github.com/theseer/tokenizer/issues",
                "source": "https://github.com/theseer/tokenizer/tree/1.2.1"
            },
            "funding": [
                {
                    "url": "https://github.com/theseer",
                    "type": "github"
                }
            ],
            "time": "2021-07-28T10:34:58+00:00"
        }
    ],
    "aliases": [],
    "minimum-stability": "stable",
    "stability-flags": {
        "pocketmine/bedrock-block-upgrade-schema": 20
    },
    "prefer-stable": false,
    "prefer-lowest": false,
    "platform": {
        "php": "^8.0",
        "php-64bit": "*",
        "ext-chunkutils2": "^0.3.1",
        "ext-crypto": "^0.3.1",
        "ext-ctype": "*",
        "ext-curl": "*",
        "ext-date": "*",
        "ext-gmp": "*",
        "ext-hash": "*",
        "ext-igbinary": "^3.0.1",
        "ext-json": "*",
        "ext-leveldb": "^0.2.1 || ^0.3.0",
        "ext-mbstring": "*",
        "ext-morton": "^0.1.0",
        "ext-openssl": "*",
        "ext-pcre": "*",
        "ext-phar": "*",
        "ext-pthreads": "^4.0",
        "ext-reflection": "*",
        "ext-simplexml": "*",
        "ext-sockets": "*",
        "ext-spl": "*",
        "ext-yaml": ">=2.0.0",
        "ext-zip": "*",
        "ext-zlib": ">=1.2.11",
        "composer-runtime-api": "^2.0"
    },
    "platform-dev": [],
    "platform-overrides": {
        "php": "8.0.0"
    },
    "plugin-api-version": "2.3.0"
}<|MERGE_RESOLUTION|>--- conflicted
+++ resolved
@@ -4,11 +4,7 @@
         "Read more about it at https://getcomposer.org/doc/01-basic-usage.md#installing-dependencies",
         "This file is @generated automatically"
     ],
-<<<<<<< HEAD
-    "content-hash": "f3349dee8c1925a1890757897b25a2dc",
-=======
-    "content-hash": "9f5181578edb8f8424435a213ea2535e",
->>>>>>> 12e4724b
+    "content-hash": "0d40189fe566643df70bf3eee5a9b126",
     "packages": [
         {
             "name": "adhocore/json-comment",
