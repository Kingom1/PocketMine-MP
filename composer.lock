{
    "_readme": [
        "This file locks the dependencies of your project to a known state",
        "Read more about it at https://getcomposer.org/doc/01-basic-usage.md#installing-dependencies",
        "This file is @generated automatically"
    ],
<<<<<<< HEAD
    "content-hash": "0c3e5c9b592778a5c4421bde7dd12d4a",
=======
    "content-hash": "6e254dbfde069aa358d41f88a9ea7f1e",
>>>>>>> b550cf51
    "packages": [
        {
            "name": "adhocore/json-comment",
            "version": "0.1.0",
            "source": {
                "type": "git",
                "url": "https://github.com/adhocore/php-json-comment.git",
                "reference": "8448076039389f558f39ad0553aab87db3f81614"
            },
            "dist": {
                "type": "zip",
                "url": "https://api.github.com/repos/adhocore/php-json-comment/zipball/8448076039389f558f39ad0553aab87db3f81614",
                "reference": "8448076039389f558f39ad0553aab87db3f81614",
                "shasum": ""
            },
            "require": {
                "php": ">=5.4"
            },
            "require-dev": {
                "phpunit/phpunit": "^6.5 || ^7.5"
            },
            "type": "library",
            "autoload": {
                "psr-4": {
                    "Ahc\\Json\\": "src/"
                }
            },
            "notification-url": "https://packagist.org/downloads/",
            "license": [
                "MIT"
            ],
            "authors": [
                {
                    "name": "Jitendra Adhikari",
                    "email": "jiten.adhikary@gmail.com"
                }
            ],
            "description": "Lightweight JSON comment stripper library for PHP",
            "keywords": [
                "comment",
                "json",
                "strip-comment"
            ],
            "support": {
                "issues": "https://github.com/adhocore/php-json-comment/issues",
                "source": "https://github.com/adhocore/php-json-comment/tree/0.1.0"
            },
            "time": "2020-01-03T13:51:23+00:00"
        },
        {
            "name": "fgrosse/phpasn1",
            "version": "v2.2.0",
            "source": {
                "type": "git",
                "url": "https://github.com/fgrosse/PHPASN1.git",
                "reference": "d1978f7abd580f3fc33561e7f71d4c12c7531fad"
            },
            "dist": {
                "type": "zip",
                "url": "https://api.github.com/repos/fgrosse/PHPASN1/zipball/d1978f7abd580f3fc33561e7f71d4c12c7531fad",
                "reference": "d1978f7abd580f3fc33561e7f71d4c12c7531fad",
                "shasum": ""
            },
            "require": {
                "php": ">=7.0.0"
            },
            "require-dev": {
                "phpunit/phpunit": "~6.3",
                "satooshi/php-coveralls": "~2.0"
            },
            "suggest": {
                "ext-bcmath": "BCmath is the fallback extension for big integer calculations",
                "ext-curl": "For loading OID information from the web if they have not bee defined statically",
                "ext-gmp": "GMP is the preferred extension for big integer calculations",
                "phpseclib/bcmath_compat": "BCmath polyfill for servers where neither GMP nor BCmath is available"
            },
            "type": "library",
            "extra": {
                "branch-alias": {
                    "dev-master": "2.0.x-dev"
                }
            },
            "autoload": {
                "psr-4": {
                    "FG\\": "lib/"
                }
            },
            "notification-url": "https://packagist.org/downloads/",
            "license": [
                "MIT"
            ],
            "authors": [
                {
                    "name": "Friedrich Große",
                    "email": "friedrich.grosse@gmail.com",
                    "homepage": "https://github.com/FGrosse",
                    "role": "Author"
                },
                {
                    "name": "All contributors",
                    "homepage": "https://github.com/FGrosse/PHPASN1/contributors"
                }
            ],
            "description": "A PHP Framework that allows you to encode and decode arbitrary ASN.1 structures using the ITU-T X.690 Encoding Rules.",
            "homepage": "https://github.com/FGrosse/PHPASN1",
            "keywords": [
                "DER",
                "asn.1",
                "asn1",
                "ber",
                "binary",
                "decoding",
                "encoding",
                "x.509",
                "x.690",
                "x509",
                "x690"
            ],
            "support": {
                "issues": "https://github.com/fgrosse/PHPASN1/issues",
                "source": "https://github.com/fgrosse/PHPASN1/tree/v2.2.0"
            },
            "time": "2020-10-11T16:28:18+00:00"
        },
        {
            "name": "mdanter/ecc",
            "version": "v0.5.2",
            "source": {
                "type": "git",
                "url": "https://github.com/phpecc/phpecc.git",
                "reference": "b95f25cc1bacc83a9f0ccd375900b7cfd343029e"
            },
            "dist": {
                "type": "zip",
                "url": "https://api.github.com/repos/phpecc/phpecc/zipball/b95f25cc1bacc83a9f0ccd375900b7cfd343029e",
                "reference": "b95f25cc1bacc83a9f0ccd375900b7cfd343029e",
                "shasum": ""
            },
            "require": {
                "ext-gmp": "*",
                "fgrosse/phpasn1": "^2.0",
                "php": "^7.0"
            },
            "require-dev": {
                "phpunit/phpunit": "^6.0",
                "squizlabs/php_codesniffer": "^2.0",
                "symfony/yaml": "^2.6|^3.0"
            },
            "type": "library",
            "autoload": {
                "psr-4": {
                    "Mdanter\\Ecc\\": "src/"
                }
            },
            "notification-url": "https://packagist.org/downloads/",
            "license": [
                "MIT"
            ],
            "authors": [
                {
                    "name": "Matyas Danter",
                    "homepage": "http://matejdanter.com/",
                    "role": "Author"
                },
                {
                    "name": "Thibaud Fabre",
                    "email": "thibaud@aztech.io",
                    "homepage": "http://aztech.io",
                    "role": "Maintainer"
                },
                {
                    "name": "Thomas Kerin",
                    "email": "afk11@users.noreply.github.com",
                    "role": "Maintainer"
                }
            ],
            "description": "PHP Elliptic Curve Cryptography library",
            "homepage": "https://github.com/phpecc/phpecc",
            "keywords": [
                "Diffie",
                "ECDSA",
                "Hellman",
                "curve",
                "ecdh",
                "elliptic",
                "nistp192",
                "nistp224",
                "nistp256",
                "nistp384",
                "nistp521",
                "phpecc",
                "secp256k1",
                "secp256r1"
            ],
            "support": {
                "issues": "https://github.com/phpecc/phpecc/issues",
                "source": "https://github.com/phpecc/phpecc/tree/master"
            },
            "time": "2018-12-03T18:17:01+00:00"
        },
        {
            "name": "netresearch/jsonmapper",
            "version": "v3.1.1",
            "source": {
                "type": "git",
                "url": "https://github.com/cweiske/jsonmapper.git",
                "reference": "ba09f0e456d4f00cef84e012da5715625594407c"
            },
            "dist": {
                "type": "zip",
                "url": "https://api.github.com/repos/cweiske/jsonmapper/zipball/ba09f0e456d4f00cef84e012da5715625594407c",
                "reference": "ba09f0e456d4f00cef84e012da5715625594407c",
                "shasum": ""
            },
            "require": {
                "ext-json": "*",
                "ext-pcre": "*",
                "ext-reflection": "*",
                "ext-spl": "*",
                "php": ">=5.6"
            },
            "require-dev": {
                "phpunit/phpunit": "~4.8.35 || ~5.7 || ~6.4 || ~7.0",
                "squizlabs/php_codesniffer": "~3.5"
            },
            "type": "library",
            "autoload": {
                "psr-0": {
                    "JsonMapper": "src/"
                }
            },
            "notification-url": "https://packagist.org/downloads/",
            "license": [
                "OSL-3.0"
            ],
            "authors": [
                {
                    "name": "Christian Weiske",
                    "email": "cweiske@cweiske.de",
                    "homepage": "http://github.com/cweiske/jsonmapper/",
                    "role": "Developer"
                }
            ],
            "description": "Map nested JSON structures onto PHP classes",
            "support": {
                "email": "cweiske@cweiske.de",
                "issues": "https://github.com/cweiske/jsonmapper/issues",
                "source": "https://github.com/cweiske/jsonmapper/tree/v3.1.1"
            },
            "time": "2020-11-02T19:19:54+00:00"
        },
        {
            "name": "pocketmine/binaryutils",
            "version": "dev-master",
            "source": {
                "type": "git",
                "url": "https://github.com/pmmp/BinaryUtils.git",
                "reference": "0e25f4baab948cfb88de94375d04df20330957d7"
            },
            "dist": {
                "type": "zip",
                "url": "https://api.github.com/repos/pmmp/BinaryUtils/zipball/0e25f4baab948cfb88de94375d04df20330957d7",
                "reference": "0e25f4baab948cfb88de94375d04df20330957d7",
                "shasum": ""
            },
            "require": {
                "php": ">=7.2",
                "php-64bit": "*"
            },
            "require-dev": {
                "phpstan/extension-installer": "^1.0",
                "phpstan/phpstan": "0.12.40",
                "phpstan/phpstan-strict-rules": "^0.12.4"
            },
            "type": "library",
            "autoload": {
                "psr-4": {
                    "pocketmine\\utils\\": "src/"
                }
            },
            "notification-url": "https://packagist.org/downloads/",
            "license": [
                "LGPL-3.0"
            ],
            "description": "Classes and methods for conveniently handling binary data",
            "support": {
                "issues": "https://github.com/pmmp/BinaryUtils/issues",
                "source": "https://github.com/pmmp/BinaryUtils/tree/master"
            },
            "time": "2020-08-28T20:45:19+00:00"
        },
        {
            "name": "pocketmine/callback-validator",
            "version": "1.0.2",
            "source": {
                "type": "git",
                "url": "git@github.com:pmmp/CallbackValidator.git",
                "reference": "8321aa3ccfe63639b0d08f0cbf270755cfc99fe2"
            },
            "dist": {
                "type": "zip",
                "url": "https://api.github.com/repos/pmmp/CallbackValidator/zipball/8321aa3ccfe63639b0d08f0cbf270755cfc99fe2",
                "reference": "8321aa3ccfe63639b0d08f0cbf270755cfc99fe2",
                "shasum": ""
            },
            "require": {
                "ext-reflection": "*",
                "php": ">=7.1"
            },
            "replace": {
                "daverandom/callback-validator": "*"
            },
            "require-dev": {
                "phpstan/extension-installer": "^1.0",
                "phpstan/phpstan": "0.12.38",
                "phpstan/phpstan-strict-rules": "^0.12.4",
                "phpunit/phpunit": "^7.5 || ^8.5 || ^9.0"
            },
            "type": "library",
            "autoload": {
                "psr-4": {
                    "DaveRandom\\CallbackValidator\\": "src/"
                }
            },
            "notification-url": "https://packagist.org/downloads/",
            "license": [
                "MIT"
            ],
            "authors": [
                {
                    "name": "Chris Wright",
                    "email": "cw@daverandom.com"
                }
            ],
            "description": "Fork of daverandom/callback-validator - Tools for validating callback signatures",
            "time": "2020-08-21T19:51:42+00:00"
        },
        {
            "name": "pocketmine/classloader",
            "version": "dev-master",
            "source": {
                "type": "git",
                "url": "https://github.com/pmmp/ClassLoader.git",
                "reference": "14871a77ac5a7c4c0571391ad404b89bc15a3513"
            },
            "dist": {
                "type": "zip",
                "url": "https://api.github.com/repos/pmmp/ClassLoader/zipball/14871a77ac5a7c4c0571391ad404b89bc15a3513",
                "reference": "14871a77ac5a7c4c0571391ad404b89bc15a3513",
                "shasum": ""
            },
            "require": {
                "ext-pthreads": "~3.2.0",
                "ext-reflection": "*",
                "php": ">=7.2.0"
            },
            "conflict": {
                "pocketmine/spl": "<0.4"
            },
            "require-dev": {
                "phpstan/extension-installer": "^1.0",
                "phpstan/phpstan": "0.12.40",
                "phpstan/phpstan-strict-rules": "^0.12.4"
            },
            "default-branch": true,
            "type": "library",
            "autoload": {
                "classmap": [
                    "./src"
                ]
            },
            "notification-url": "https://packagist.org/downloads/",
            "license": [
                "LGPL-3.0"
            ],
            "description": "Ad-hoc autoloading components used by PocketMine-MP",
            "support": {
                "issues": "https://github.com/pmmp/ClassLoader/issues",
                "source": "https://github.com/pmmp/ClassLoader/tree/master"
            },
            "time": "2020-08-27T11:43:41+00:00"
        },
        {
            "name": "pocketmine/color",
            "version": "0.1.0",
            "source": {
                "type": "git",
                "url": "https://github.com/pmmp/Color.git",
                "reference": "10f3453d0eb3eccbccad5cf58a00e42cdaef1772"
            },
            "dist": {
                "type": "zip",
                "url": "https://api.github.com/repos/pmmp/Color/zipball/10f3453d0eb3eccbccad5cf58a00e42cdaef1772",
                "reference": "10f3453d0eb3eccbccad5cf58a00e42cdaef1772",
                "shasum": ""
            },
            "require": {
                "php": "^7.2"
            },
            "require-dev": {
                "phpstan/phpstan": "^0.12.25",
                "phpstan/phpstan-strict-rules": "^0.12.2"
            },
            "type": "library",
            "autoload": {
                "psr-4": {
                    "pocketmine\\color\\": "src/"
                }
            },
            "notification-url": "https://packagist.org/downloads/",
            "license": [
                "LGPL-3.0"
            ],
            "description": "Color handling library used by PocketMine-MP and related projects",
            "support": {
                "issues": "https://github.com/pmmp/Color/issues",
                "source": "https://github.com/pmmp/Color/tree/0.1.0"
            },
            "time": "2020-05-14T19:15:33+00:00"
        },
        {
            "name": "pocketmine/errorhandler",
            "version": "0.1.0",
            "source": {
                "type": "git",
                "url": "https://github.com/pmmp/ErrorHandler.git",
                "reference": "0503a1929a3934e754114814509ff9152f4908eb"
            },
            "dist": {
                "type": "zip",
                "url": "https://api.github.com/repos/pmmp/ErrorHandler/zipball/0503a1929a3934e754114814509ff9152f4908eb",
                "reference": "0503a1929a3934e754114814509ff9152f4908eb",
                "shasum": ""
            },
            "require": {
                "php": "^7.2"
            },
            "require-dev": {
                "phpstan/phpstan": "^0.12.23",
                "phpstan/phpstan-strict-rules": "^0.12.2"
            },
            "type": "library",
            "autoload": {
                "psr-4": {
                    "pocketmine\\errorhandler\\": "src/"
                }
            },
            "notification-url": "https://packagist.org/downloads/",
            "license": [
                "LGPL-3.0"
            ],
            "description": "Utilities to handle nasty PHP E_* errors in a usable way",
            "support": {
                "issues": "https://github.com/pmmp/ErrorHandler/issues",
                "source": "https://github.com/pmmp/ErrorHandler/tree/0.1.0"
            },
            "time": "2020-05-10T11:45:02+00:00"
        },
        {
            "name": "pocketmine/log",
            "version": "dev-master",
            "source": {
                "type": "git",
                "url": "https://github.com/pmmp/Log.git",
                "reference": "cfac4a3ba23efa2f94802868787cf6f449255082"
            },
            "dist": {
                "type": "zip",
                "url": "https://api.github.com/repos/pmmp/Log/zipball/cfac4a3ba23efa2f94802868787cf6f449255082",
                "reference": "cfac4a3ba23efa2f94802868787cf6f449255082",
                "shasum": ""
            },
            "require": {
                "php": ">=7.2"
            },
            "conflict": {
                "pocketmine/spl": "<0.4"
            },
            "require-dev": {
                "phpstan/phpstan": "0.12.40",
                "phpstan/phpstan-strict-rules": "^0.12.2"
            },
            "type": "library",
            "autoload": {
                "classmap": [
                    "./src"
                ]
            },
            "notification-url": "https://packagist.org/downloads/",
            "license": [
                "LGPL-3.0"
            ],
            "description": "Logging components used by PocketMine-MP and related projects",
            "support": {
                "issues": "https://github.com/pmmp/Log/issues",
                "source": "https://github.com/pmmp/Log/tree/master"
            },
            "time": "2020-08-28T20:50:44+00:00"
        },
        {
            "name": "pocketmine/log-pthreads",
            "version": "dev-master",
            "source": {
                "type": "git",
                "url": "https://github.com/pmmp/LogPthreads.git",
                "reference": "343333f45a1041641de36d9f9285fbc5349a2571"
            },
            "dist": {
                "type": "zip",
                "url": "https://api.github.com/repos/pmmp/LogPthreads/zipball/343333f45a1041641de36d9f9285fbc5349a2571",
                "reference": "343333f45a1041641de36d9f9285fbc5349a2571",
                "shasum": ""
            },
            "require": {
                "ext-pthreads": "~3.2.0",
                "php": ">=7.2",
                "pocketmine/log": "^0.2.0 || dev-master"
            },
            "conflict": {
                "pocketmine/spl": "<0.4"
            },
            "require-dev": {
                "phpstan/extension-installer": "^1.0",
                "phpstan/phpstan": "0.12.38",
                "phpstan/phpstan-strict-rules": "^0.12.4"
            },
            "type": "library",
            "autoload": {
                "classmap": [
                    "./src"
                ]
            },
            "notification-url": "https://packagist.org/downloads/",
            "license": [
                "LGPL-3.0"
            ],
            "description": "Logging components specialized for pthreads used by PocketMine-MP and related projects",
            "support": {
                "issues": "https://github.com/pmmp/LogPthreads/issues",
                "source": "https://github.com/pmmp/LogPthreads/tree/master"
            },
            "time": "2020-08-22T12:07:54+00:00"
        },
        {
            "name": "pocketmine/math",
            "version": "dev-master",
            "source": {
                "type": "git",
                "url": "https://github.com/pmmp/Math.git",
                "reference": "fd3a016cfee1939869e6f0bc320a7c99bd2f440d"
            },
            "dist": {
                "type": "zip",
                "url": "https://api.github.com/repos/pmmp/Math/zipball/fd3a016cfee1939869e6f0bc320a7c99bd2f440d",
                "reference": "fd3a016cfee1939869e6f0bc320a7c99bd2f440d",
                "shasum": ""
            },
            "require": {
                "php": ">=7.2.0",
                "php-64bit": "*"
            },
            "require-dev": {
                "irstea/phpunit-shim": "^7.5",
                "phpstan/extension-installer": "^1.0",
                "phpstan/phpstan": "0.12.44",
                "phpstan/phpstan-strict-rules": "^0.12.4"
            },
            "type": "library",
            "autoload": {
                "psr-4": {
                    "pocketmine\\math\\": "src/"
                }
            },
            "notification-url": "https://packagist.org/downloads/",
            "license": [
                "LGPL-3.0"
            ],
            "description": "PHP library containing math related code used in PocketMine-MP",
            "support": {
                "issues": "https://github.com/pmmp/Math/issues",
                "source": "https://github.com/pmmp/Math/tree/master"
            },
            "time": "2020-09-25T17:32:58+00:00"
        },
        {
            "name": "pocketmine/nbt",
            "version": "dev-master",
            "source": {
                "type": "git",
                "url": "https://github.com/pmmp/NBT.git",
                "reference": "7f715bd87e42a9b44cf5a8022e66a4a05280602d"
            },
            "dist": {
                "type": "zip",
                "url": "https://api.github.com/repos/pmmp/NBT/zipball/7f715bd87e42a9b44cf5a8022e66a4a05280602d",
                "reference": "7f715bd87e42a9b44cf5a8022e66a4a05280602d",
                "shasum": ""
            },
            "require": {
                "php": ">=7.2.0",
                "php-64bit": "*",
                "pocketmine/binaryutils": "dev-master"
            },
            "require-dev": {
                "irstea/phpunit-shim": "^7.5 || ^8.0",
                "phpstan/extension-installer": "^1.0",
                "phpstan/phpstan": "0.12.40",
                "phpstan/phpstan-strict-rules": "^0.12.4"
            },
            "type": "library",
            "autoload": {
                "psr-4": {
                    "pocketmine\\nbt\\": "src/"
                }
            },
            "notification-url": "https://packagist.org/downloads/",
            "license": [
                "LGPL-3.0"
            ],
            "description": "PHP library for working with Named Binary Tags",
            "support": {
                "issues": "https://github.com/pmmp/NBT/issues",
                "source": "https://github.com/pmmp/NBT/tree/master"
            },
            "time": "2020-08-28T21:02:57+00:00"
        },
        {
            "name": "pocketmine/raklib",
            "version": "dev-master",
            "source": {
                "type": "git",
                "url": "https://github.com/pmmp/RakLib.git",
                "reference": "a40cf8a90c3081166b555826bc1def8a7a5c5cb9"
            },
            "dist": {
                "type": "zip",
                "url": "https://api.github.com/repos/pmmp/RakLib/zipball/a40cf8a90c3081166b555826bc1def8a7a5c5cb9",
                "reference": "a40cf8a90c3081166b555826bc1def8a7a5c5cb9",
                "shasum": ""
            },
            "require": {
                "ext-sockets": "*",
                "php": ">=7.2.0",
                "php-64bit": "*",
                "php-ipv6": "*",
                "pocketmine/binaryutils": "dev-master",
                "pocketmine/log": "dev-master"
            },
            "require-dev": {
                "phpstan/phpstan": "0.12.40",
                "phpstan/phpstan-strict-rules": "^0.12.2"
            },
            "type": "library",
            "autoload": {
                "psr-4": {
                    "raklib\\": "src/"
                }
            },
            "notification-url": "https://packagist.org/downloads/",
            "license": [
                "GPL-3.0"
            ],
            "description": "A RakNet server implementation written in PHP",
            "support": {
                "issues": "https://github.com/pmmp/RakLib/issues",
                "source": "https://github.com/pmmp/RakLib/tree/master"
            },
            "time": "2020-08-28T22:11:37+00:00"
        },
        {
            "name": "pocketmine/snooze",
            "version": "0.1.3",
            "source": {
                "type": "git",
                "url": "https://github.com/pmmp/Snooze.git",
                "reference": "849510fa62e57512b8467e3694e9b3add97038fd"
            },
            "dist": {
                "type": "zip",
                "url": "https://api.github.com/repos/pmmp/Snooze/zipball/849510fa62e57512b8467e3694e9b3add97038fd",
                "reference": "849510fa62e57512b8467e3694e9b3add97038fd",
                "shasum": ""
            },
            "require": {
                "ext-pthreads": ">=3.1.7dev",
                "php-64bit": ">=7.2.0"
            },
            "require-dev": {
                "phpstan/extension-installer": "^1.0",
                "phpstan/phpstan": "0.12.40",
                "phpstan/phpstan-strict-rules": "^0.12.4"
            },
            "type": "library",
            "autoload": {
                "psr-4": {
                    "pocketmine\\snooze\\": "src/"
                }
            },
            "notification-url": "https://packagist.org/downloads/",
            "license": [
                "LGPL-3.0"
            ],
            "description": "Thread notification management library for code using the pthreads extension",
            "support": {
                "issues": "https://github.com/pmmp/Snooze/issues",
                "source": "https://github.com/pmmp/Snooze/tree/0.1.3"
            },
            "time": "2020-08-28T22:19:21+00:00"
        },
        {
            "name": "pocketmine/spl",
            "version": "dev-master",
            "source": {
                "type": "git",
                "url": "https://github.com/pmmp/SPL.git",
                "reference": "98589af98ff5662f4f69a76bdbf3129c9e2e3614"
            },
            "dist": {
                "type": "zip",
                "url": "https://api.github.com/repos/pmmp/SPL/zipball/98589af98ff5662f4f69a76bdbf3129c9e2e3614",
                "reference": "98589af98ff5662f4f69a76bdbf3129c9e2e3614",
                "shasum": ""
            },
            "require": {
                "php": ">=7.2"
            },
            "require-dev": {
                "phpstan/phpstan": "^0.12.8"
            },
            "default-branch": true,
            "type": "library",
            "autoload": {
                "classmap": [
                    "./src"
                ]
            },
            "notification-url": "https://packagist.org/downloads/",
            "license": [
                "LGPL-3.0"
            ],
            "description": "Standard library files required by PocketMine-MP and related projects",
            "support": {
                "issues": "https://github.com/pmmp/SPL/issues",
                "source": "https://github.com/pmmp/SPL/tree/master"
            },
            "time": "2020-05-10T12:05:24+00:00"
        },
        {
            "name": "pocketmine/uuid",
            "version": "0.1.0",
            "source": {
                "type": "git",
                "url": "https://github.com/pmmp/UUID.git",
                "reference": "c45c995cb87eafee01a14a06a4b7b517cada03a5"
            },
            "dist": {
                "type": "zip",
                "url": "https://api.github.com/repos/pmmp/UUID/zipball/c45c995cb87eafee01a14a06a4b7b517cada03a5",
                "reference": "c45c995cb87eafee01a14a06a4b7b517cada03a5",
                "shasum": ""
            },
            "require": {
                "php": "^7.3",
                "pocketmine/binaryutils": "^0.1 || dev-master"
            },
            "require-dev": {
                "phpstan/phpstan": "^0.12.23",
                "phpstan/phpstan-strict-rules": "^0.12.2"
            },
            "type": "library",
            "autoload": {
                "psr-4": {
                    "pocketmine\\uuid\\": "src/"
                }
            },
            "notification-url": "https://packagist.org/downloads/",
            "license": [
                "LGPL-3.0"
            ],
            "description": "Basic UUID implementation used by PocketMine-MP and related projects",
            "support": {
                "issues": "https://github.com/pmmp/UUID/issues",
                "source": "https://github.com/pmmp/UUID/tree/master"
            },
            "time": "2020-05-10T12:38:41+00:00"
        },
        {
            "name": "respect/stringifier",
            "version": "0.2.0",
            "source": {
                "type": "git",
                "url": "https://github.com/Respect/Stringifier.git",
                "reference": "e55af3c8aeaeaa2abb5fa47a58a8e9688cc23b59"
            },
            "dist": {
                "type": "zip",
                "url": "https://api.github.com/repos/Respect/Stringifier/zipball/e55af3c8aeaeaa2abb5fa47a58a8e9688cc23b59",
                "reference": "e55af3c8aeaeaa2abb5fa47a58a8e9688cc23b59",
                "shasum": ""
            },
            "require": {
                "php": ">=7.1"
            },
            "require-dev": {
                "friendsofphp/php-cs-fixer": "^2.8",
                "malukenho/docheader": "^0.1.7",
                "phpunit/phpunit": "^6.4"
            },
            "type": "library",
            "autoload": {
                "psr-4": {
                    "Respect\\Stringifier\\": "src/"
                },
                "files": [
                    "src/stringify.php"
                ]
            },
            "notification-url": "https://packagist.org/downloads/",
            "license": [
                "MIT"
            ],
            "authors": [
                {
                    "name": "Respect/Stringifier Contributors",
                    "homepage": "https://github.com/Respect/Stringifier/graphs/contributors"
                }
            ],
            "description": "Converts any value to a string",
            "homepage": "http://respect.github.io/Stringifier/",
            "keywords": [
                "respect",
                "stringifier",
                "stringify"
            ],
            "support": {
                "issues": "https://github.com/Respect/Stringifier/issues",
                "source": "https://github.com/Respect/Stringifier/tree/0.2.0"
            },
            "time": "2017-12-29T19:39:25+00:00"
        },
        {
            "name": "respect/validation",
            "version": "2.1.0",
            "source": {
                "type": "git",
                "url": "https://github.com/Respect/Validation.git",
                "reference": "6c3aed92137836788c8ce654b9c35763c5e98b54"
            },
            "dist": {
                "type": "zip",
                "url": "https://api.github.com/repos/Respect/Validation/zipball/6c3aed92137836788c8ce654b9c35763c5e98b54",
                "reference": "6c3aed92137836788c8ce654b9c35763c5e98b54",
                "shasum": ""
            },
            "require": {
                "php": "^7.3 || ^8.0",
                "respect/stringifier": "^0.2.0",
                "symfony/polyfill-mbstring": "^1.2"
            },
            "require-dev": {
                "egulias/email-validator": "^2.1",
                "malukenho/docheader": "^0.1",
                "mikey179/vfsstream": "^1.6",
                "phpstan/phpstan": "^0.12",
                "phpstan/phpstan-deprecation-rules": "^0.12",
                "phpstan/phpstan-phpunit": "^0.12",
                "phpunit/phpunit": "^9.3",
                "psr/http-message": "^1.0",
                "respect/coding-standard": "^3.0",
                "squizlabs/php_codesniffer": "^3.5",
                "symfony/validator": "^3.0||^4.0",
                "zendframework/zend-validator": "^2.1"
            },
            "suggest": {
                "egulias/email-validator": "Strict (RFC compliant) email validation",
                "ext-bcmath": "Arbitrary Precision Mathematics",
                "ext-fileinfo": "File Information",
                "ext-mbstring": "Multibyte String Functions",
                "symfony/validator": "Use Symfony validator through Respect\\Validation",
                "zendframework/zend-validator": "Use Zend Framework validator through Respect\\Validation"
            },
            "type": "library",
            "autoload": {
                "psr-4": {
                    "Respect\\Validation\\": "library/"
                }
            },
            "notification-url": "https://packagist.org/downloads/",
            "license": [
                "MIT"
            ],
            "authors": [
                {
                    "name": "Respect/Validation Contributors",
                    "homepage": "https://github.com/Respect/Validation/graphs/contributors"
                }
            ],
            "description": "The most awesome validation engine ever created for PHP",
            "homepage": "http://respect.github.io/Validation/",
            "keywords": [
                "respect",
                "validation",
                "validator"
            ],
            "support": {
                "issues": "https://github.com/Respect/Validation/issues",
                "source": "https://github.com/Respect/Validation/tree/2.1.0"
            },
            "time": "2020-10-04T12:09:34+00:00"
        },
        {
            "name": "symfony/polyfill-mbstring",
            "version": "v1.20.0",
            "source": {
                "type": "git",
                "url": "https://github.com/symfony/polyfill-mbstring.git",
                "reference": "39d483bdf39be819deabf04ec872eb0b2410b531"
            },
            "dist": {
                "type": "zip",
                "url": "https://api.github.com/repos/symfony/polyfill-mbstring/zipball/39d483bdf39be819deabf04ec872eb0b2410b531",
                "reference": "39d483bdf39be819deabf04ec872eb0b2410b531",
                "shasum": ""
            },
            "require": {
                "php": ">=7.1"
            },
            "suggest": {
                "ext-mbstring": "For best performance"
            },
            "type": "library",
            "extra": {
                "branch-alias": {
                    "dev-main": "1.20-dev"
                },
                "thanks": {
                    "name": "symfony/polyfill",
                    "url": "https://github.com/symfony/polyfill"
                }
            },
            "autoload": {
                "psr-4": {
                    "Symfony\\Polyfill\\Mbstring\\": ""
                },
                "files": [
                    "bootstrap.php"
                ]
            },
            "notification-url": "https://packagist.org/downloads/",
            "license": [
                "MIT"
            ],
            "authors": [
                {
                    "name": "Nicolas Grekas",
                    "email": "p@tchwork.com"
                },
                {
                    "name": "Symfony Community",
                    "homepage": "https://symfony.com/contributors"
                }
            ],
            "description": "Symfony polyfill for the Mbstring extension",
            "homepage": "https://symfony.com",
            "keywords": [
                "compatibility",
                "mbstring",
                "polyfill",
                "portable",
                "shim"
            ],
            "support": {
                "source": "https://github.com/symfony/polyfill-mbstring/tree/v1.20.0"
            },
            "funding": [
                {
                    "url": "https://symfony.com/sponsor",
                    "type": "custom"
                },
                {
                    "url": "https://github.com/fabpot",
                    "type": "github"
                },
                {
                    "url": "https://tidelift.com/funding/github/packagist/symfony/symfony",
                    "type": "tidelift"
                }
            ],
            "time": "2020-10-23T14:02:19+00:00"
        }
    ],
    "packages-dev": [
        {
            "name": "doctrine/instantiator",
            "version": "1.4.0",
            "source": {
                "type": "git",
                "url": "https://github.com/doctrine/instantiator.git",
                "reference": "d56bf6102915de5702778fe20f2de3b2fe570b5b"
            },
            "dist": {
                "type": "zip",
                "url": "https://api.github.com/repos/doctrine/instantiator/zipball/d56bf6102915de5702778fe20f2de3b2fe570b5b",
                "reference": "d56bf6102915de5702778fe20f2de3b2fe570b5b",
                "shasum": ""
            },
            "require": {
                "php": "^7.1 || ^8.0"
            },
            "require-dev": {
                "doctrine/coding-standard": "^8.0",
                "ext-pdo": "*",
                "ext-phar": "*",
                "phpbench/phpbench": "^0.13 || 1.0.0-alpha2",
                "phpstan/phpstan": "^0.12",
                "phpstan/phpstan-phpunit": "^0.12",
                "phpunit/phpunit": "^7.0 || ^8.0 || ^9.0"
            },
            "type": "library",
            "autoload": {
                "psr-4": {
                    "Doctrine\\Instantiator\\": "src/Doctrine/Instantiator/"
                }
            },
            "notification-url": "https://packagist.org/downloads/",
            "license": [
                "MIT"
            ],
            "authors": [
                {
                    "name": "Marco Pivetta",
                    "email": "ocramius@gmail.com",
                    "homepage": "https://ocramius.github.io/"
                }
            ],
            "description": "A small, lightweight utility to instantiate objects in PHP without invoking their constructors",
            "homepage": "https://www.doctrine-project.org/projects/instantiator.html",
            "keywords": [
                "constructor",
                "instantiate"
            ],
            "support": {
                "issues": "https://github.com/doctrine/instantiator/issues",
                "source": "https://github.com/doctrine/instantiator/tree/1.4.0"
            },
            "funding": [
                {
                    "url": "https://www.doctrine-project.org/sponsorship.html",
                    "type": "custom"
                },
                {
                    "url": "https://www.patreon.com/phpdoctrine",
                    "type": "patreon"
                },
                {
                    "url": "https://tidelift.com/funding/github/packagist/doctrine%2Finstantiator",
                    "type": "tidelift"
                }
            ],
            "time": "2020-11-10T18:47:58+00:00"
        },
        {
            "name": "myclabs/deep-copy",
            "version": "1.10.2",
            "source": {
                "type": "git",
                "url": "https://github.com/myclabs/DeepCopy.git",
                "reference": "776f831124e9c62e1a2c601ecc52e776d8bb7220"
            },
            "dist": {
                "type": "zip",
                "url": "https://api.github.com/repos/myclabs/DeepCopy/zipball/776f831124e9c62e1a2c601ecc52e776d8bb7220",
                "reference": "776f831124e9c62e1a2c601ecc52e776d8bb7220",
                "shasum": ""
            },
            "require": {
                "php": "^7.1 || ^8.0"
            },
            "replace": {
                "myclabs/deep-copy": "self.version"
            },
            "require-dev": {
                "doctrine/collections": "^1.0",
                "doctrine/common": "^2.6",
                "phpunit/phpunit": "^7.1"
            },
            "type": "library",
            "autoload": {
                "psr-4": {
                    "DeepCopy\\": "src/DeepCopy/"
                },
                "files": [
                    "src/DeepCopy/deep_copy.php"
                ]
            },
            "notification-url": "https://packagist.org/downloads/",
            "license": [
                "MIT"
            ],
            "description": "Create deep copies (clones) of your objects",
            "keywords": [
                "clone",
                "copy",
                "duplicate",
                "object",
                "object graph"
            ],
            "support": {
                "issues": "https://github.com/myclabs/DeepCopy/issues",
                "source": "https://github.com/myclabs/DeepCopy/tree/1.10.2"
            },
            "funding": [
                {
                    "url": "https://tidelift.com/funding/github/packagist/myclabs/deep-copy",
                    "type": "tidelift"
                }
            ],
            "time": "2020-11-13T09:40:50+00:00"
        },
        {
            "name": "nikic/php-parser",
            "version": "v4.10.2",
            "source": {
                "type": "git",
                "url": "https://github.com/nikic/PHP-Parser.git",
                "reference": "658f1be311a230e0907f5dfe0213742aff0596de"
            },
            "dist": {
                "type": "zip",
                "url": "https://api.github.com/repos/nikic/PHP-Parser/zipball/658f1be311a230e0907f5dfe0213742aff0596de",
                "reference": "658f1be311a230e0907f5dfe0213742aff0596de",
                "shasum": ""
            },
            "require": {
                "ext-tokenizer": "*",
                "php": ">=7.0"
            },
            "require-dev": {
                "ircmaxell/php-yacc": "^0.0.7",
                "phpunit/phpunit": "^6.5 || ^7.0 || ^8.0 || ^9.0"
            },
            "bin": [
                "bin/php-parse"
            ],
            "type": "library",
            "extra": {
                "branch-alias": {
                    "dev-master": "4.9-dev"
                }
            },
            "autoload": {
                "psr-4": {
                    "PhpParser\\": "lib/PhpParser"
                }
            },
            "notification-url": "https://packagist.org/downloads/",
            "license": [
                "BSD-3-Clause"
            ],
            "authors": [
                {
                    "name": "Nikita Popov"
                }
            ],
            "description": "A PHP parser written in PHP",
            "keywords": [
                "parser",
                "php"
            ],
            "support": {
                "issues": "https://github.com/nikic/PHP-Parser/issues",
                "source": "https://github.com/nikic/PHP-Parser/tree/v4.10.2"
            },
            "time": "2020-09-26T10:30:38+00:00"
        },
        {
            "name": "phar-io/manifest",
            "version": "2.0.1",
            "source": {
                "type": "git",
                "url": "https://github.com/phar-io/manifest.git",
                "reference": "85265efd3af7ba3ca4b2a2c34dbfc5788dd29133"
            },
            "dist": {
                "type": "zip",
                "url": "https://api.github.com/repos/phar-io/manifest/zipball/85265efd3af7ba3ca4b2a2c34dbfc5788dd29133",
                "reference": "85265efd3af7ba3ca4b2a2c34dbfc5788dd29133",
                "shasum": ""
            },
            "require": {
                "ext-dom": "*",
                "ext-phar": "*",
                "ext-xmlwriter": "*",
                "phar-io/version": "^3.0.1",
                "php": "^7.2 || ^8.0"
            },
            "type": "library",
            "extra": {
                "branch-alias": {
                    "dev-master": "2.0.x-dev"
                }
            },
            "autoload": {
                "classmap": [
                    "src/"
                ]
            },
            "notification-url": "https://packagist.org/downloads/",
            "license": [
                "BSD-3-Clause"
            ],
            "authors": [
                {
                    "name": "Arne Blankerts",
                    "email": "arne@blankerts.de",
                    "role": "Developer"
                },
                {
                    "name": "Sebastian Heuer",
                    "email": "sebastian@phpeople.de",
                    "role": "Developer"
                },
                {
                    "name": "Sebastian Bergmann",
                    "email": "sebastian@phpunit.de",
                    "role": "Developer"
                }
            ],
            "description": "Component for reading phar.io manifest information from a PHP Archive (PHAR)",
            "support": {
                "issues": "https://github.com/phar-io/manifest/issues",
                "source": "https://github.com/phar-io/manifest/tree/master"
            },
            "time": "2020-06-27T14:33:11+00:00"
        },
        {
            "name": "phar-io/version",
            "version": "3.0.3",
            "source": {
                "type": "git",
                "url": "https://github.com/phar-io/version.git",
                "reference": "726c026815142e4f8677b7cb7f2249c9ffb7ecae"
            },
            "dist": {
                "type": "zip",
                "url": "https://api.github.com/repos/phar-io/version/zipball/726c026815142e4f8677b7cb7f2249c9ffb7ecae",
                "reference": "726c026815142e4f8677b7cb7f2249c9ffb7ecae",
                "shasum": ""
            },
            "require": {
                "php": "^7.2 || ^8.0"
            },
            "type": "library",
            "autoload": {
                "classmap": [
                    "src/"
                ]
            },
            "notification-url": "https://packagist.org/downloads/",
            "license": [
                "BSD-3-Clause"
            ],
            "authors": [
                {
                    "name": "Arne Blankerts",
                    "email": "arne@blankerts.de",
                    "role": "Developer"
                },
                {
                    "name": "Sebastian Heuer",
                    "email": "sebastian@phpeople.de",
                    "role": "Developer"
                },
                {
                    "name": "Sebastian Bergmann",
                    "email": "sebastian@phpunit.de",
                    "role": "Developer"
                }
            ],
            "description": "Library for handling version information and constraints",
            "support": {
                "issues": "https://github.com/phar-io/version/issues",
                "source": "https://github.com/phar-io/version/tree/3.0.3"
            },
            "time": "2020-11-30T09:21:21+00:00"
        },
        {
            "name": "phpdocumentor/reflection-common",
            "version": "2.2.0",
            "source": {
                "type": "git",
                "url": "https://github.com/phpDocumentor/ReflectionCommon.git",
                "reference": "1d01c49d4ed62f25aa84a747ad35d5a16924662b"
            },
            "dist": {
                "type": "zip",
                "url": "https://api.github.com/repos/phpDocumentor/ReflectionCommon/zipball/1d01c49d4ed62f25aa84a747ad35d5a16924662b",
                "reference": "1d01c49d4ed62f25aa84a747ad35d5a16924662b",
                "shasum": ""
            },
            "require": {
                "php": "^7.2 || ^8.0"
            },
            "type": "library",
            "extra": {
                "branch-alias": {
                    "dev-2.x": "2.x-dev"
                }
            },
            "autoload": {
                "psr-4": {
                    "phpDocumentor\\Reflection\\": "src/"
                }
            },
            "notification-url": "https://packagist.org/downloads/",
            "license": [
                "MIT"
            ],
            "authors": [
                {
                    "name": "Jaap van Otterdijk",
                    "email": "opensource@ijaap.nl"
                }
            ],
            "description": "Common reflection classes used by phpdocumentor to reflect the code structure",
            "homepage": "http://www.phpdoc.org",
            "keywords": [
                "FQSEN",
                "phpDocumentor",
                "phpdoc",
                "reflection",
                "static analysis"
            ],
            "support": {
                "issues": "https://github.com/phpDocumentor/ReflectionCommon/issues",
                "source": "https://github.com/phpDocumentor/ReflectionCommon/tree/2.x"
            },
            "time": "2020-06-27T09:03:43+00:00"
        },
        {
            "name": "phpdocumentor/reflection-docblock",
            "version": "5.2.2",
            "source": {
                "type": "git",
                "url": "https://github.com/phpDocumentor/ReflectionDocBlock.git",
                "reference": "069a785b2141f5bcf49f3e353548dc1cce6df556"
            },
            "dist": {
                "type": "zip",
                "url": "https://api.github.com/repos/phpDocumentor/ReflectionDocBlock/zipball/069a785b2141f5bcf49f3e353548dc1cce6df556",
                "reference": "069a785b2141f5bcf49f3e353548dc1cce6df556",
                "shasum": ""
            },
            "require": {
                "ext-filter": "*",
                "php": "^7.2 || ^8.0",
                "phpdocumentor/reflection-common": "^2.2",
                "phpdocumentor/type-resolver": "^1.3",
                "webmozart/assert": "^1.9.1"
            },
            "require-dev": {
                "mockery/mockery": "~1.3.2"
            },
            "type": "library",
            "extra": {
                "branch-alias": {
                    "dev-master": "5.x-dev"
                }
            },
            "autoload": {
                "psr-4": {
                    "phpDocumentor\\Reflection\\": "src"
                }
            },
            "notification-url": "https://packagist.org/downloads/",
            "license": [
                "MIT"
            ],
            "authors": [
                {
                    "name": "Mike van Riel",
                    "email": "me@mikevanriel.com"
                },
                {
                    "name": "Jaap van Otterdijk",
                    "email": "account@ijaap.nl"
                }
            ],
            "description": "With this component, a library can provide support for annotations via DocBlocks or otherwise retrieve information that is embedded in a DocBlock.",
            "support": {
                "issues": "https://github.com/phpDocumentor/ReflectionDocBlock/issues",
                "source": "https://github.com/phpDocumentor/ReflectionDocBlock/tree/master"
            },
            "time": "2020-09-03T19:13:55+00:00"
        },
        {
            "name": "phpdocumentor/type-resolver",
            "version": "1.4.0",
            "source": {
                "type": "git",
                "url": "https://github.com/phpDocumentor/TypeResolver.git",
                "reference": "6a467b8989322d92aa1c8bf2bebcc6e5c2ba55c0"
            },
            "dist": {
                "type": "zip",
                "url": "https://api.github.com/repos/phpDocumentor/TypeResolver/zipball/6a467b8989322d92aa1c8bf2bebcc6e5c2ba55c0",
                "reference": "6a467b8989322d92aa1c8bf2bebcc6e5c2ba55c0",
                "shasum": ""
            },
            "require": {
                "php": "^7.2 || ^8.0",
                "phpdocumentor/reflection-common": "^2.0"
            },
            "require-dev": {
                "ext-tokenizer": "*"
            },
            "type": "library",
            "extra": {
                "branch-alias": {
                    "dev-1.x": "1.x-dev"
                }
            },
            "autoload": {
                "psr-4": {
                    "phpDocumentor\\Reflection\\": "src"
                }
            },
            "notification-url": "https://packagist.org/downloads/",
            "license": [
                "MIT"
            ],
            "authors": [
                {
                    "name": "Mike van Riel",
                    "email": "me@mikevanriel.com"
                }
            ],
            "description": "A PSR-5 based resolver of Class names, Types and Structural Element Names",
            "support": {
                "issues": "https://github.com/phpDocumentor/TypeResolver/issues",
                "source": "https://github.com/phpDocumentor/TypeResolver/tree/1.4.0"
            },
            "time": "2020-09-17T18:55:26+00:00"
        },
        {
            "name": "phpspec/prophecy",
            "version": "1.12.1",
            "source": {
                "type": "git",
                "url": "https://github.com/phpspec/prophecy.git",
                "reference": "8ce87516be71aae9b956f81906aaf0338e0d8a2d"
            },
            "dist": {
                "type": "zip",
                "url": "https://api.github.com/repos/phpspec/prophecy/zipball/8ce87516be71aae9b956f81906aaf0338e0d8a2d",
                "reference": "8ce87516be71aae9b956f81906aaf0338e0d8a2d",
                "shasum": ""
            },
            "require": {
                "doctrine/instantiator": "^1.2",
                "php": "^7.2 || ~8.0, <8.1",
                "phpdocumentor/reflection-docblock": "^5.2",
                "sebastian/comparator": "^3.0 || ^4.0",
                "sebastian/recursion-context": "^3.0 || ^4.0"
            },
            "require-dev": {
                "phpspec/phpspec": "^6.0",
                "phpunit/phpunit": "^8.0 || ^9.0 <9.3"
            },
            "type": "library",
            "extra": {
                "branch-alias": {
                    "dev-master": "1.11.x-dev"
                }
            },
            "autoload": {
                "psr-4": {
                    "Prophecy\\": "src/Prophecy"
                }
            },
            "notification-url": "https://packagist.org/downloads/",
            "license": [
                "MIT"
            ],
            "authors": [
                {
                    "name": "Konstantin Kudryashov",
                    "email": "ever.zet@gmail.com",
                    "homepage": "http://everzet.com"
                },
                {
                    "name": "Marcello Duarte",
                    "email": "marcello.duarte@gmail.com"
                }
            ],
            "description": "Highly opinionated mocking framework for PHP 5.3+",
            "homepage": "https://github.com/phpspec/prophecy",
            "keywords": [
                "Double",
                "Dummy",
                "fake",
                "mock",
                "spy",
                "stub"
            ],
            "support": {
                "issues": "https://github.com/phpspec/prophecy/issues",
                "source": "https://github.com/phpspec/prophecy/tree/1.12.1"
            },
            "time": "2020-09-29T09:10:42+00:00"
        },
        {
            "name": "phpstan/phpstan",
            "version": "0.12.58",
            "source": {
                "type": "git",
                "url": "https://github.com/phpstan/phpstan.git",
                "reference": "2a4847df6047b30af28854ed9dc95304cdb56ae5"
            },
            "dist": {
                "type": "zip",
                "url": "https://api.github.com/repos/phpstan/phpstan/zipball/2a4847df6047b30af28854ed9dc95304cdb56ae5",
                "reference": "2a4847df6047b30af28854ed9dc95304cdb56ae5",
                "shasum": ""
            },
            "require": {
                "php": "^7.1|^8.0"
            },
            "conflict": {
                "phpstan/phpstan-shim": "*"
            },
            "bin": [
                "phpstan",
                "phpstan.phar"
            ],
            "type": "library",
            "extra": {
                "branch-alias": {
                    "dev-master": "0.12-dev"
                }
            },
            "autoload": {
                "files": [
                    "bootstrap.php"
                ]
            },
            "notification-url": "https://packagist.org/downloads/",
            "license": [
                "MIT"
            ],
            "description": "PHPStan - PHP Static Analysis Tool",
            "support": {
                "issues": "https://github.com/phpstan/phpstan/issues",
                "source": "https://github.com/phpstan/phpstan/tree/0.12.58"
            },
            "funding": [
                {
                    "url": "https://github.com/ondrejmirtes",
                    "type": "github"
                },
                {
                    "url": "https://www.patreon.com/phpstan",
                    "type": "patreon"
                },
                {
                    "url": "https://tidelift.com/funding/github/packagist/phpstan/phpstan",
                    "type": "tidelift"
                }
            ],
            "time": "2020-11-29T13:32:03+00:00"
        },
        {
            "name": "phpstan/phpstan-phpunit",
            "version": "0.12.16",
            "source": {
                "type": "git",
                "url": "https://github.com/phpstan/phpstan-phpunit.git",
                "reference": "1dd916d181b0539dea5cd37e91546afb8b107e17"
            },
            "dist": {
                "type": "zip",
                "url": "https://api.github.com/repos/phpstan/phpstan-phpunit/zipball/1dd916d181b0539dea5cd37e91546afb8b107e17",
                "reference": "1dd916d181b0539dea5cd37e91546afb8b107e17",
                "shasum": ""
            },
            "require": {
                "php": "^7.1 || ^8.0",
                "phpstan/phpstan": "^0.12.33"
            },
            "conflict": {
                "phpunit/phpunit": "<7.0"
            },
            "require-dev": {
                "consistence/coding-standard": "^3.5",
                "dealerdirect/phpcodesniffer-composer-installer": "^0.7.0",
                "ergebnis/composer-normalize": "^2.0.2",
                "jakub-onderka/php-parallel-lint": "^1.0",
                "phing/phing": "^2.16.0",
                "phpstan/phpstan-strict-rules": "^0.12",
                "phpunit/phpunit": "^7.0 || ^8.0 || ^9.0",
                "satooshi/php-coveralls": "^1.0",
                "slevomat/coding-standard": "^4.7.2"
            },
            "type": "phpstan-extension",
            "extra": {
                "branch-alias": {
                    "dev-master": "0.12-dev"
                },
                "phpstan": {
                    "includes": [
                        "extension.neon",
                        "rules.neon"
                    ]
                }
            },
            "autoload": {
                "psr-4": {
                    "PHPStan\\": "src/"
                }
            },
            "notification-url": "https://packagist.org/downloads/",
            "license": [
                "MIT"
            ],
            "description": "PHPUnit extensions and rules for PHPStan",
            "support": {
                "issues": "https://github.com/phpstan/phpstan-phpunit/issues",
                "source": "https://github.com/phpstan/phpstan-phpunit/tree/0.12.16"
            },
            "time": "2020-08-05T13:28:50+00:00"
        },
        {
            "name": "phpstan/phpstan-strict-rules",
            "version": "0.12.5",
            "source": {
                "type": "git",
                "url": "https://github.com/phpstan/phpstan-strict-rules.git",
                "reference": "334898a32217e4605e0f9cfa3d3fc3101bda26be"
            },
            "dist": {
                "type": "zip",
                "url": "https://api.github.com/repos/phpstan/phpstan-strict-rules/zipball/334898a32217e4605e0f9cfa3d3fc3101bda26be",
                "reference": "334898a32217e4605e0f9cfa3d3fc3101bda26be",
                "shasum": ""
            },
            "require": {
                "php": "^7.1 || ^8.0",
                "phpstan/phpstan": "^0.12.33"
            },
            "require-dev": {
                "consistence/coding-standard": "^3.0.1",
                "dealerdirect/phpcodesniffer-composer-installer": "^0.7.0",
                "ergebnis/composer-normalize": "^2.0.2",
                "jakub-onderka/php-parallel-lint": "^1.0",
                "phing/phing": "^2.16.0",
                "phpstan/phpstan-phpunit": "^0.12",
                "phpunit/phpunit": "^7.0",
                "slevomat/coding-standard": "^4.5.2"
            },
            "type": "phpstan-extension",
            "extra": {
                "branch-alias": {
                    "dev-master": "0.12-dev"
                },
                "phpstan": {
                    "includes": [
                        "rules.neon"
                    ]
                }
            },
            "autoload": {
                "psr-4": {
                    "PHPStan\\": "src/"
                }
            },
            "notification-url": "https://packagist.org/downloads/",
            "license": [
                "MIT"
            ],
            "description": "Extra strict and opinionated rules for PHPStan",
            "support": {
                "issues": "https://github.com/phpstan/phpstan-strict-rules/issues",
                "source": "https://github.com/phpstan/phpstan-strict-rules/tree/master"
            },
            "time": "2020-08-30T15:42:06+00:00"
        },
        {
            "name": "phpunit/php-code-coverage",
            "version": "9.2.5",
            "source": {
                "type": "git",
                "url": "https://github.com/sebastianbergmann/php-code-coverage.git",
                "reference": "f3e026641cc91909d421802dd3ac7827ebfd97e1"
            },
            "dist": {
                "type": "zip",
                "url": "https://api.github.com/repos/sebastianbergmann/php-code-coverage/zipball/f3e026641cc91909d421802dd3ac7827ebfd97e1",
                "reference": "f3e026641cc91909d421802dd3ac7827ebfd97e1",
                "shasum": ""
            },
            "require": {
                "ext-dom": "*",
                "ext-libxml": "*",
                "ext-xmlwriter": "*",
                "nikic/php-parser": "^4.10.2",
                "php": ">=7.3",
                "phpunit/php-file-iterator": "^3.0.3",
                "phpunit/php-text-template": "^2.0.2",
                "sebastian/code-unit-reverse-lookup": "^2.0.2",
                "sebastian/complexity": "^2.0",
                "sebastian/environment": "^5.1.2",
                "sebastian/lines-of-code": "^1.0.3",
                "sebastian/version": "^3.0.1",
                "theseer/tokenizer": "^1.2.0"
            },
            "require-dev": {
                "phpunit/phpunit": "^9.3"
            },
            "suggest": {
                "ext-pcov": "*",
                "ext-xdebug": "*"
            },
            "type": "library",
            "extra": {
                "branch-alias": {
                    "dev-master": "9.2-dev"
                }
            },
            "autoload": {
                "classmap": [
                    "src/"
                ]
            },
            "notification-url": "https://packagist.org/downloads/",
            "license": [
                "BSD-3-Clause"
            ],
            "authors": [
                {
                    "name": "Sebastian Bergmann",
                    "email": "sebastian@phpunit.de",
                    "role": "lead"
                }
            ],
            "description": "Library that provides collection, processing, and rendering functionality for PHP code coverage information.",
            "homepage": "https://github.com/sebastianbergmann/php-code-coverage",
            "keywords": [
                "coverage",
                "testing",
                "xunit"
            ],
            "support": {
                "issues": "https://github.com/sebastianbergmann/php-code-coverage/issues",
                "source": "https://github.com/sebastianbergmann/php-code-coverage/tree/9.2.5"
            },
            "funding": [
                {
                    "url": "https://github.com/sebastianbergmann",
                    "type": "github"
                }
            ],
            "time": "2020-11-28T06:44:49+00:00"
        },
        {
            "name": "phpunit/php-file-iterator",
            "version": "3.0.5",
            "source": {
                "type": "git",
                "url": "https://github.com/sebastianbergmann/php-file-iterator.git",
                "reference": "aa4be8575f26070b100fccb67faabb28f21f66f8"
            },
            "dist": {
                "type": "zip",
                "url": "https://api.github.com/repos/sebastianbergmann/php-file-iterator/zipball/aa4be8575f26070b100fccb67faabb28f21f66f8",
                "reference": "aa4be8575f26070b100fccb67faabb28f21f66f8",
                "shasum": ""
            },
            "require": {
                "php": ">=7.3"
            },
            "require-dev": {
                "phpunit/phpunit": "^9.3"
            },
            "type": "library",
            "extra": {
                "branch-alias": {
                    "dev-master": "3.0-dev"
                }
            },
            "autoload": {
                "classmap": [
                    "src/"
                ]
            },
            "notification-url": "https://packagist.org/downloads/",
            "license": [
                "BSD-3-Clause"
            ],
            "authors": [
                {
                    "name": "Sebastian Bergmann",
                    "email": "sebastian@phpunit.de",
                    "role": "lead"
                }
            ],
            "description": "FilterIterator implementation that filters files based on a list of suffixes.",
            "homepage": "https://github.com/sebastianbergmann/php-file-iterator/",
            "keywords": [
                "filesystem",
                "iterator"
            ],
            "support": {
                "issues": "https://github.com/sebastianbergmann/php-file-iterator/issues",
                "source": "https://github.com/sebastianbergmann/php-file-iterator/tree/3.0.5"
            },
            "funding": [
                {
                    "url": "https://github.com/sebastianbergmann",
                    "type": "github"
                }
            ],
            "time": "2020-09-28T05:57:25+00:00"
        },
        {
            "name": "phpunit/php-invoker",
            "version": "3.1.1",
            "source": {
                "type": "git",
                "url": "https://github.com/sebastianbergmann/php-invoker.git",
                "reference": "5a10147d0aaf65b58940a0b72f71c9ac0423cc67"
            },
            "dist": {
                "type": "zip",
                "url": "https://api.github.com/repos/sebastianbergmann/php-invoker/zipball/5a10147d0aaf65b58940a0b72f71c9ac0423cc67",
                "reference": "5a10147d0aaf65b58940a0b72f71c9ac0423cc67",
                "shasum": ""
            },
            "require": {
                "php": ">=7.3"
            },
            "require-dev": {
                "ext-pcntl": "*",
                "phpunit/phpunit": "^9.3"
            },
            "suggest": {
                "ext-pcntl": "*"
            },
            "type": "library",
            "extra": {
                "branch-alias": {
                    "dev-master": "3.1-dev"
                }
            },
            "autoload": {
                "classmap": [
                    "src/"
                ]
            },
            "notification-url": "https://packagist.org/downloads/",
            "license": [
                "BSD-3-Clause"
            ],
            "authors": [
                {
                    "name": "Sebastian Bergmann",
                    "email": "sebastian@phpunit.de",
                    "role": "lead"
                }
            ],
            "description": "Invoke callables with a timeout",
            "homepage": "https://github.com/sebastianbergmann/php-invoker/",
            "keywords": [
                "process"
            ],
            "support": {
                "issues": "https://github.com/sebastianbergmann/php-invoker/issues",
                "source": "https://github.com/sebastianbergmann/php-invoker/tree/3.1.1"
            },
            "funding": [
                {
                    "url": "https://github.com/sebastianbergmann",
                    "type": "github"
                }
            ],
            "time": "2020-09-28T05:58:55+00:00"
        },
        {
            "name": "phpunit/php-text-template",
            "version": "2.0.4",
            "source": {
                "type": "git",
                "url": "https://github.com/sebastianbergmann/php-text-template.git",
                "reference": "5da5f67fc95621df9ff4c4e5a84d6a8a2acf7c28"
            },
            "dist": {
                "type": "zip",
                "url": "https://api.github.com/repos/sebastianbergmann/php-text-template/zipball/5da5f67fc95621df9ff4c4e5a84d6a8a2acf7c28",
                "reference": "5da5f67fc95621df9ff4c4e5a84d6a8a2acf7c28",
                "shasum": ""
            },
            "require": {
                "php": ">=7.3"
            },
            "require-dev": {
                "phpunit/phpunit": "^9.3"
            },
            "type": "library",
            "extra": {
                "branch-alias": {
                    "dev-master": "2.0-dev"
                }
            },
            "autoload": {
                "classmap": [
                    "src/"
                ]
            },
            "notification-url": "https://packagist.org/downloads/",
            "license": [
                "BSD-3-Clause"
            ],
            "authors": [
                {
                    "name": "Sebastian Bergmann",
                    "email": "sebastian@phpunit.de",
                    "role": "lead"
                }
            ],
            "description": "Simple template engine.",
            "homepage": "https://github.com/sebastianbergmann/php-text-template/",
            "keywords": [
                "template"
            ],
            "support": {
                "issues": "https://github.com/sebastianbergmann/php-text-template/issues",
                "source": "https://github.com/sebastianbergmann/php-text-template/tree/2.0.4"
            },
            "funding": [
                {
                    "url": "https://github.com/sebastianbergmann",
                    "type": "github"
                }
            ],
            "time": "2020-10-26T05:33:50+00:00"
        },
        {
            "name": "phpunit/php-timer",
            "version": "5.0.3",
            "source": {
                "type": "git",
                "url": "https://github.com/sebastianbergmann/php-timer.git",
                "reference": "5a63ce20ed1b5bf577850e2c4e87f4aa902afbd2"
            },
            "dist": {
                "type": "zip",
                "url": "https://api.github.com/repos/sebastianbergmann/php-timer/zipball/5a63ce20ed1b5bf577850e2c4e87f4aa902afbd2",
                "reference": "5a63ce20ed1b5bf577850e2c4e87f4aa902afbd2",
                "shasum": ""
            },
            "require": {
                "php": ">=7.3"
            },
            "require-dev": {
                "phpunit/phpunit": "^9.3"
            },
            "type": "library",
            "extra": {
                "branch-alias": {
                    "dev-master": "5.0-dev"
                }
            },
            "autoload": {
                "classmap": [
                    "src/"
                ]
            },
            "notification-url": "https://packagist.org/downloads/",
            "license": [
                "BSD-3-Clause"
            ],
            "authors": [
                {
                    "name": "Sebastian Bergmann",
                    "email": "sebastian@phpunit.de",
                    "role": "lead"
                }
            ],
            "description": "Utility class for timing",
            "homepage": "https://github.com/sebastianbergmann/php-timer/",
            "keywords": [
                "timer"
            ],
            "support": {
                "issues": "https://github.com/sebastianbergmann/php-timer/issues",
                "source": "https://github.com/sebastianbergmann/php-timer/tree/5.0.3"
            },
            "funding": [
                {
                    "url": "https://github.com/sebastianbergmann",
                    "type": "github"
                }
            ],
            "time": "2020-10-26T13:16:10+00:00"
        },
        {
            "name": "phpunit/phpunit",
            "version": "9.4.4",
            "source": {
                "type": "git",
                "url": "https://github.com/sebastianbergmann/phpunit.git",
                "reference": "6535e637961f0829832621dc1b7308c2d24a799e"
            },
            "dist": {
                "type": "zip",
                "url": "https://api.github.com/repos/sebastianbergmann/phpunit/zipball/6535e637961f0829832621dc1b7308c2d24a799e",
                "reference": "6535e637961f0829832621dc1b7308c2d24a799e",
                "shasum": ""
            },
            "require": {
                "doctrine/instantiator": "^1.3.1",
                "ext-dom": "*",
                "ext-json": "*",
                "ext-libxml": "*",
                "ext-mbstring": "*",
                "ext-xml": "*",
                "ext-xmlwriter": "*",
                "myclabs/deep-copy": "^1.10.1",
                "phar-io/manifest": "^2.0.1",
                "phar-io/version": "^3.0.2",
                "php": ">=7.3",
                "phpspec/prophecy": "^1.12.1",
                "phpunit/php-code-coverage": "^9.2",
                "phpunit/php-file-iterator": "^3.0.5",
                "phpunit/php-invoker": "^3.1.1",
                "phpunit/php-text-template": "^2.0.3",
                "phpunit/php-timer": "^5.0.2",
                "sebastian/cli-parser": "^1.0.1",
                "sebastian/code-unit": "^1.0.6",
                "sebastian/comparator": "^4.0.5",
                "sebastian/diff": "^4.0.3",
                "sebastian/environment": "^5.1.3",
                "sebastian/exporter": "^4.0.3",
                "sebastian/global-state": "^5.0.1",
                "sebastian/object-enumerator": "^4.0.3",
                "sebastian/resource-operations": "^3.0.3",
                "sebastian/type": "^2.3",
                "sebastian/version": "^3.0.2"
            },
            "require-dev": {
                "ext-pdo": "*",
                "phpspec/prophecy-phpunit": "^2.0.1"
            },
            "suggest": {
                "ext-soap": "*",
                "ext-xdebug": "*"
            },
            "bin": [
                "phpunit"
            ],
            "type": "library",
            "extra": {
                "branch-alias": {
                    "dev-master": "9.4-dev"
                }
            },
            "autoload": {
                "classmap": [
                    "src/"
                ],
                "files": [
                    "src/Framework/Assert/Functions.php"
                ]
            },
            "notification-url": "https://packagist.org/downloads/",
            "license": [
                "BSD-3-Clause"
            ],
            "authors": [
                {
                    "name": "Sebastian Bergmann",
                    "email": "sebastian@phpunit.de",
                    "role": "lead"
                }
            ],
            "description": "The PHP Unit Testing framework.",
            "homepage": "https://phpunit.de/",
            "keywords": [
                "phpunit",
                "testing",
                "xunit"
            ],
            "support": {
                "issues": "https://github.com/sebastianbergmann/phpunit/issues",
                "source": "https://github.com/sebastianbergmann/phpunit/tree/9.4.4"
            },
            "funding": [
                {
                    "url": "https://phpunit.de/donate.html",
                    "type": "custom"
                },
                {
                    "url": "https://github.com/sebastianbergmann",
                    "type": "github"
                }
            ],
            "time": "2020-12-01T04:58:47+00:00"
        },
        {
            "name": "sebastian/cli-parser",
            "version": "1.0.1",
            "source": {
                "type": "git",
                "url": "https://github.com/sebastianbergmann/cli-parser.git",
                "reference": "442e7c7e687e42adc03470c7b668bc4b2402c0b2"
            },
            "dist": {
                "type": "zip",
                "url": "https://api.github.com/repos/sebastianbergmann/cli-parser/zipball/442e7c7e687e42adc03470c7b668bc4b2402c0b2",
                "reference": "442e7c7e687e42adc03470c7b668bc4b2402c0b2",
                "shasum": ""
            },
            "require": {
                "php": ">=7.3"
            },
            "require-dev": {
                "phpunit/phpunit": "^9.3"
            },
            "type": "library",
            "extra": {
                "branch-alias": {
                    "dev-master": "1.0-dev"
                }
            },
            "autoload": {
                "classmap": [
                    "src/"
                ]
            },
            "notification-url": "https://packagist.org/downloads/",
            "license": [
                "BSD-3-Clause"
            ],
            "authors": [
                {
                    "name": "Sebastian Bergmann",
                    "email": "sebastian@phpunit.de",
                    "role": "lead"
                }
            ],
            "description": "Library for parsing CLI options",
            "homepage": "https://github.com/sebastianbergmann/cli-parser",
            "support": {
                "issues": "https://github.com/sebastianbergmann/cli-parser/issues",
                "source": "https://github.com/sebastianbergmann/cli-parser/tree/1.0.1"
            },
            "funding": [
                {
                    "url": "https://github.com/sebastianbergmann",
                    "type": "github"
                }
            ],
            "time": "2020-09-28T06:08:49+00:00"
        },
        {
            "name": "sebastian/code-unit",
            "version": "1.0.8",
            "source": {
                "type": "git",
                "url": "https://github.com/sebastianbergmann/code-unit.git",
                "reference": "1fc9f64c0927627ef78ba436c9b17d967e68e120"
            },
            "dist": {
                "type": "zip",
                "url": "https://api.github.com/repos/sebastianbergmann/code-unit/zipball/1fc9f64c0927627ef78ba436c9b17d967e68e120",
                "reference": "1fc9f64c0927627ef78ba436c9b17d967e68e120",
                "shasum": ""
            },
            "require": {
                "php": ">=7.3"
            },
            "require-dev": {
                "phpunit/phpunit": "^9.3"
            },
            "type": "library",
            "extra": {
                "branch-alias": {
                    "dev-master": "1.0-dev"
                }
            },
            "autoload": {
                "classmap": [
                    "src/"
                ]
            },
            "notification-url": "https://packagist.org/downloads/",
            "license": [
                "BSD-3-Clause"
            ],
            "authors": [
                {
                    "name": "Sebastian Bergmann",
                    "email": "sebastian@phpunit.de",
                    "role": "lead"
                }
            ],
            "description": "Collection of value objects that represent the PHP code units",
            "homepage": "https://github.com/sebastianbergmann/code-unit",
            "support": {
                "issues": "https://github.com/sebastianbergmann/code-unit/issues",
                "source": "https://github.com/sebastianbergmann/code-unit/tree/1.0.8"
            },
            "funding": [
                {
                    "url": "https://github.com/sebastianbergmann",
                    "type": "github"
                }
            ],
            "time": "2020-10-26T13:08:54+00:00"
        },
        {
            "name": "sebastian/code-unit-reverse-lookup",
            "version": "2.0.3",
            "source": {
                "type": "git",
                "url": "https://github.com/sebastianbergmann/code-unit-reverse-lookup.git",
                "reference": "ac91f01ccec49fb77bdc6fd1e548bc70f7faa3e5"
            },
            "dist": {
                "type": "zip",
                "url": "https://api.github.com/repos/sebastianbergmann/code-unit-reverse-lookup/zipball/ac91f01ccec49fb77bdc6fd1e548bc70f7faa3e5",
                "reference": "ac91f01ccec49fb77bdc6fd1e548bc70f7faa3e5",
                "shasum": ""
            },
            "require": {
                "php": ">=7.3"
            },
            "require-dev": {
                "phpunit/phpunit": "^9.3"
            },
            "type": "library",
            "extra": {
                "branch-alias": {
                    "dev-master": "2.0-dev"
                }
            },
            "autoload": {
                "classmap": [
                    "src/"
                ]
            },
            "notification-url": "https://packagist.org/downloads/",
            "license": [
                "BSD-3-Clause"
            ],
            "authors": [
                {
                    "name": "Sebastian Bergmann",
                    "email": "sebastian@phpunit.de"
                }
            ],
            "description": "Looks up which function or method a line of code belongs to",
            "homepage": "https://github.com/sebastianbergmann/code-unit-reverse-lookup/",
            "support": {
                "issues": "https://github.com/sebastianbergmann/code-unit-reverse-lookup/issues",
                "source": "https://github.com/sebastianbergmann/code-unit-reverse-lookup/tree/2.0.3"
            },
            "funding": [
                {
                    "url": "https://github.com/sebastianbergmann",
                    "type": "github"
                }
            ],
            "time": "2020-09-28T05:30:19+00:00"
        },
        {
            "name": "sebastian/comparator",
            "version": "4.0.6",
            "source": {
                "type": "git",
                "url": "https://github.com/sebastianbergmann/comparator.git",
                "reference": "55f4261989e546dc112258c7a75935a81a7ce382"
            },
            "dist": {
                "type": "zip",
                "url": "https://api.github.com/repos/sebastianbergmann/comparator/zipball/55f4261989e546dc112258c7a75935a81a7ce382",
                "reference": "55f4261989e546dc112258c7a75935a81a7ce382",
                "shasum": ""
            },
            "require": {
                "php": ">=7.3",
                "sebastian/diff": "^4.0",
                "sebastian/exporter": "^4.0"
            },
            "require-dev": {
                "phpunit/phpunit": "^9.3"
            },
            "type": "library",
            "extra": {
                "branch-alias": {
                    "dev-master": "4.0-dev"
                }
            },
            "autoload": {
                "classmap": [
                    "src/"
                ]
            },
            "notification-url": "https://packagist.org/downloads/",
            "license": [
                "BSD-3-Clause"
            ],
            "authors": [
                {
                    "name": "Sebastian Bergmann",
                    "email": "sebastian@phpunit.de"
                },
                {
                    "name": "Jeff Welch",
                    "email": "whatthejeff@gmail.com"
                },
                {
                    "name": "Volker Dusch",
                    "email": "github@wallbash.com"
                },
                {
                    "name": "Bernhard Schussek",
                    "email": "bschussek@2bepublished.at"
                }
            ],
            "description": "Provides the functionality to compare PHP values for equality",
            "homepage": "https://github.com/sebastianbergmann/comparator",
            "keywords": [
                "comparator",
                "compare",
                "equality"
            ],
            "support": {
                "issues": "https://github.com/sebastianbergmann/comparator/issues",
                "source": "https://github.com/sebastianbergmann/comparator/tree/4.0.6"
            },
            "funding": [
                {
                    "url": "https://github.com/sebastianbergmann",
                    "type": "github"
                }
            ],
            "time": "2020-10-26T15:49:45+00:00"
        },
        {
            "name": "sebastian/complexity",
            "version": "2.0.2",
            "source": {
                "type": "git",
                "url": "https://github.com/sebastianbergmann/complexity.git",
                "reference": "739b35e53379900cc9ac327b2147867b8b6efd88"
            },
            "dist": {
                "type": "zip",
                "url": "https://api.github.com/repos/sebastianbergmann/complexity/zipball/739b35e53379900cc9ac327b2147867b8b6efd88",
                "reference": "739b35e53379900cc9ac327b2147867b8b6efd88",
                "shasum": ""
            },
            "require": {
                "nikic/php-parser": "^4.7",
                "php": ">=7.3"
            },
            "require-dev": {
                "phpunit/phpunit": "^9.3"
            },
            "type": "library",
            "extra": {
                "branch-alias": {
                    "dev-master": "2.0-dev"
                }
            },
            "autoload": {
                "classmap": [
                    "src/"
                ]
            },
            "notification-url": "https://packagist.org/downloads/",
            "license": [
                "BSD-3-Clause"
            ],
            "authors": [
                {
                    "name": "Sebastian Bergmann",
                    "email": "sebastian@phpunit.de",
                    "role": "lead"
                }
            ],
            "description": "Library for calculating the complexity of PHP code units",
            "homepage": "https://github.com/sebastianbergmann/complexity",
            "support": {
                "issues": "https://github.com/sebastianbergmann/complexity/issues",
                "source": "https://github.com/sebastianbergmann/complexity/tree/2.0.2"
            },
            "funding": [
                {
                    "url": "https://github.com/sebastianbergmann",
                    "type": "github"
                }
            ],
            "time": "2020-10-26T15:52:27+00:00"
        },
        {
            "name": "sebastian/diff",
            "version": "4.0.4",
            "source": {
                "type": "git",
                "url": "https://github.com/sebastianbergmann/diff.git",
                "reference": "3461e3fccc7cfdfc2720be910d3bd73c69be590d"
            },
            "dist": {
                "type": "zip",
                "url": "https://api.github.com/repos/sebastianbergmann/diff/zipball/3461e3fccc7cfdfc2720be910d3bd73c69be590d",
                "reference": "3461e3fccc7cfdfc2720be910d3bd73c69be590d",
                "shasum": ""
            },
            "require": {
                "php": ">=7.3"
            },
            "require-dev": {
                "phpunit/phpunit": "^9.3",
                "symfony/process": "^4.2 || ^5"
            },
            "type": "library",
            "extra": {
                "branch-alias": {
                    "dev-master": "4.0-dev"
                }
            },
            "autoload": {
                "classmap": [
                    "src/"
                ]
            },
            "notification-url": "https://packagist.org/downloads/",
            "license": [
                "BSD-3-Clause"
            ],
            "authors": [
                {
                    "name": "Sebastian Bergmann",
                    "email": "sebastian@phpunit.de"
                },
                {
                    "name": "Kore Nordmann",
                    "email": "mail@kore-nordmann.de"
                }
            ],
            "description": "Diff implementation",
            "homepage": "https://github.com/sebastianbergmann/diff",
            "keywords": [
                "diff",
                "udiff",
                "unidiff",
                "unified diff"
            ],
            "support": {
                "issues": "https://github.com/sebastianbergmann/diff/issues",
                "source": "https://github.com/sebastianbergmann/diff/tree/4.0.4"
            },
            "funding": [
                {
                    "url": "https://github.com/sebastianbergmann",
                    "type": "github"
                }
            ],
            "time": "2020-10-26T13:10:38+00:00"
        },
        {
            "name": "sebastian/environment",
            "version": "5.1.3",
            "source": {
                "type": "git",
                "url": "https://github.com/sebastianbergmann/environment.git",
                "reference": "388b6ced16caa751030f6a69e588299fa09200ac"
            },
            "dist": {
                "type": "zip",
                "url": "https://api.github.com/repos/sebastianbergmann/environment/zipball/388b6ced16caa751030f6a69e588299fa09200ac",
                "reference": "388b6ced16caa751030f6a69e588299fa09200ac",
                "shasum": ""
            },
            "require": {
                "php": ">=7.3"
            },
            "require-dev": {
                "phpunit/phpunit": "^9.3"
            },
            "suggest": {
                "ext-posix": "*"
            },
            "type": "library",
            "extra": {
                "branch-alias": {
                    "dev-master": "5.1-dev"
                }
            },
            "autoload": {
                "classmap": [
                    "src/"
                ]
            },
            "notification-url": "https://packagist.org/downloads/",
            "license": [
                "BSD-3-Clause"
            ],
            "authors": [
                {
                    "name": "Sebastian Bergmann",
                    "email": "sebastian@phpunit.de"
                }
            ],
            "description": "Provides functionality to handle HHVM/PHP environments",
            "homepage": "http://www.github.com/sebastianbergmann/environment",
            "keywords": [
                "Xdebug",
                "environment",
                "hhvm"
            ],
            "support": {
                "issues": "https://github.com/sebastianbergmann/environment/issues",
                "source": "https://github.com/sebastianbergmann/environment/tree/5.1.3"
            },
            "funding": [
                {
                    "url": "https://github.com/sebastianbergmann",
                    "type": "github"
                }
            ],
            "time": "2020-09-28T05:52:38+00:00"
        },
        {
            "name": "sebastian/exporter",
            "version": "4.0.3",
            "source": {
                "type": "git",
                "url": "https://github.com/sebastianbergmann/exporter.git",
                "reference": "d89cc98761b8cb5a1a235a6b703ae50d34080e65"
            },
            "dist": {
                "type": "zip",
                "url": "https://api.github.com/repos/sebastianbergmann/exporter/zipball/d89cc98761b8cb5a1a235a6b703ae50d34080e65",
                "reference": "d89cc98761b8cb5a1a235a6b703ae50d34080e65",
                "shasum": ""
            },
            "require": {
                "php": ">=7.3",
                "sebastian/recursion-context": "^4.0"
            },
            "require-dev": {
                "ext-mbstring": "*",
                "phpunit/phpunit": "^9.3"
            },
            "type": "library",
            "extra": {
                "branch-alias": {
                    "dev-master": "4.0-dev"
                }
            },
            "autoload": {
                "classmap": [
                    "src/"
                ]
            },
            "notification-url": "https://packagist.org/downloads/",
            "license": [
                "BSD-3-Clause"
            ],
            "authors": [
                {
                    "name": "Sebastian Bergmann",
                    "email": "sebastian@phpunit.de"
                },
                {
                    "name": "Jeff Welch",
                    "email": "whatthejeff@gmail.com"
                },
                {
                    "name": "Volker Dusch",
                    "email": "github@wallbash.com"
                },
                {
                    "name": "Adam Harvey",
                    "email": "aharvey@php.net"
                },
                {
                    "name": "Bernhard Schussek",
                    "email": "bschussek@gmail.com"
                }
            ],
            "description": "Provides the functionality to export PHP variables for visualization",
            "homepage": "http://www.github.com/sebastianbergmann/exporter",
            "keywords": [
                "export",
                "exporter"
            ],
            "support": {
                "issues": "https://github.com/sebastianbergmann/exporter/issues",
                "source": "https://github.com/sebastianbergmann/exporter/tree/4.0.3"
            },
            "funding": [
                {
                    "url": "https://github.com/sebastianbergmann",
                    "type": "github"
                }
            ],
            "time": "2020-09-28T05:24:23+00:00"
        },
        {
            "name": "sebastian/global-state",
            "version": "5.0.2",
            "source": {
                "type": "git",
                "url": "https://github.com/sebastianbergmann/global-state.git",
                "reference": "a90ccbddffa067b51f574dea6eb25d5680839455"
            },
            "dist": {
                "type": "zip",
                "url": "https://api.github.com/repos/sebastianbergmann/global-state/zipball/a90ccbddffa067b51f574dea6eb25d5680839455",
                "reference": "a90ccbddffa067b51f574dea6eb25d5680839455",
                "shasum": ""
            },
            "require": {
                "php": ">=7.3",
                "sebastian/object-reflector": "^2.0",
                "sebastian/recursion-context": "^4.0"
            },
            "require-dev": {
                "ext-dom": "*",
                "phpunit/phpunit": "^9.3"
            },
            "suggest": {
                "ext-uopz": "*"
            },
            "type": "library",
            "extra": {
                "branch-alias": {
                    "dev-master": "5.0-dev"
                }
            },
            "autoload": {
                "classmap": [
                    "src/"
                ]
            },
            "notification-url": "https://packagist.org/downloads/",
            "license": [
                "BSD-3-Clause"
            ],
            "authors": [
                {
                    "name": "Sebastian Bergmann",
                    "email": "sebastian@phpunit.de"
                }
            ],
            "description": "Snapshotting of global state",
            "homepage": "http://www.github.com/sebastianbergmann/global-state",
            "keywords": [
                "global state"
            ],
            "support": {
                "issues": "https://github.com/sebastianbergmann/global-state/issues",
                "source": "https://github.com/sebastianbergmann/global-state/tree/5.0.2"
            },
            "funding": [
                {
                    "url": "https://github.com/sebastianbergmann",
                    "type": "github"
                }
            ],
            "time": "2020-10-26T15:55:19+00:00"
        },
        {
            "name": "sebastian/lines-of-code",
            "version": "1.0.3",
            "source": {
                "type": "git",
                "url": "https://github.com/sebastianbergmann/lines-of-code.git",
                "reference": "c1c2e997aa3146983ed888ad08b15470a2e22ecc"
            },
            "dist": {
                "type": "zip",
                "url": "https://api.github.com/repos/sebastianbergmann/lines-of-code/zipball/c1c2e997aa3146983ed888ad08b15470a2e22ecc",
                "reference": "c1c2e997aa3146983ed888ad08b15470a2e22ecc",
                "shasum": ""
            },
            "require": {
                "nikic/php-parser": "^4.6",
                "php": ">=7.3"
            },
            "require-dev": {
                "phpunit/phpunit": "^9.3"
            },
            "type": "library",
            "extra": {
                "branch-alias": {
                    "dev-master": "1.0-dev"
                }
            },
            "autoload": {
                "classmap": [
                    "src/"
                ]
            },
            "notification-url": "https://packagist.org/downloads/",
            "license": [
                "BSD-3-Clause"
            ],
            "authors": [
                {
                    "name": "Sebastian Bergmann",
                    "email": "sebastian@phpunit.de",
                    "role": "lead"
                }
            ],
            "description": "Library for counting the lines of code in PHP source code",
            "homepage": "https://github.com/sebastianbergmann/lines-of-code",
            "support": {
                "issues": "https://github.com/sebastianbergmann/lines-of-code/issues",
                "source": "https://github.com/sebastianbergmann/lines-of-code/tree/1.0.3"
            },
            "funding": [
                {
                    "url": "https://github.com/sebastianbergmann",
                    "type": "github"
                }
            ],
            "time": "2020-11-28T06:42:11+00:00"
        },
        {
            "name": "sebastian/object-enumerator",
            "version": "4.0.4",
            "source": {
                "type": "git",
                "url": "https://github.com/sebastianbergmann/object-enumerator.git",
                "reference": "5c9eeac41b290a3712d88851518825ad78f45c71"
            },
            "dist": {
                "type": "zip",
                "url": "https://api.github.com/repos/sebastianbergmann/object-enumerator/zipball/5c9eeac41b290a3712d88851518825ad78f45c71",
                "reference": "5c9eeac41b290a3712d88851518825ad78f45c71",
                "shasum": ""
            },
            "require": {
                "php": ">=7.3",
                "sebastian/object-reflector": "^2.0",
                "sebastian/recursion-context": "^4.0"
            },
            "require-dev": {
                "phpunit/phpunit": "^9.3"
            },
            "type": "library",
            "extra": {
                "branch-alias": {
                    "dev-master": "4.0-dev"
                }
            },
            "autoload": {
                "classmap": [
                    "src/"
                ]
            },
            "notification-url": "https://packagist.org/downloads/",
            "license": [
                "BSD-3-Clause"
            ],
            "authors": [
                {
                    "name": "Sebastian Bergmann",
                    "email": "sebastian@phpunit.de"
                }
            ],
            "description": "Traverses array structures and object graphs to enumerate all referenced objects",
            "homepage": "https://github.com/sebastianbergmann/object-enumerator/",
            "support": {
                "issues": "https://github.com/sebastianbergmann/object-enumerator/issues",
                "source": "https://github.com/sebastianbergmann/object-enumerator/tree/4.0.4"
            },
            "funding": [
                {
                    "url": "https://github.com/sebastianbergmann",
                    "type": "github"
                }
            ],
            "time": "2020-10-26T13:12:34+00:00"
        },
        {
            "name": "sebastian/object-reflector",
            "version": "2.0.4",
            "source": {
                "type": "git",
                "url": "https://github.com/sebastianbergmann/object-reflector.git",
                "reference": "b4f479ebdbf63ac605d183ece17d8d7fe49c15c7"
            },
            "dist": {
                "type": "zip",
                "url": "https://api.github.com/repos/sebastianbergmann/object-reflector/zipball/b4f479ebdbf63ac605d183ece17d8d7fe49c15c7",
                "reference": "b4f479ebdbf63ac605d183ece17d8d7fe49c15c7",
                "shasum": ""
            },
            "require": {
                "php": ">=7.3"
            },
            "require-dev": {
                "phpunit/phpunit": "^9.3"
            },
            "type": "library",
            "extra": {
                "branch-alias": {
                    "dev-master": "2.0-dev"
                }
            },
            "autoload": {
                "classmap": [
                    "src/"
                ]
            },
            "notification-url": "https://packagist.org/downloads/",
            "license": [
                "BSD-3-Clause"
            ],
            "authors": [
                {
                    "name": "Sebastian Bergmann",
                    "email": "sebastian@phpunit.de"
                }
            ],
            "description": "Allows reflection of object attributes, including inherited and non-public ones",
            "homepage": "https://github.com/sebastianbergmann/object-reflector/",
            "support": {
                "issues": "https://github.com/sebastianbergmann/object-reflector/issues",
                "source": "https://github.com/sebastianbergmann/object-reflector/tree/2.0.4"
            },
            "funding": [
                {
                    "url": "https://github.com/sebastianbergmann",
                    "type": "github"
                }
            ],
            "time": "2020-10-26T13:14:26+00:00"
        },
        {
            "name": "sebastian/recursion-context",
            "version": "4.0.4",
            "source": {
                "type": "git",
                "url": "https://github.com/sebastianbergmann/recursion-context.git",
                "reference": "cd9d8cf3c5804de4341c283ed787f099f5506172"
            },
            "dist": {
                "type": "zip",
                "url": "https://api.github.com/repos/sebastianbergmann/recursion-context/zipball/cd9d8cf3c5804de4341c283ed787f099f5506172",
                "reference": "cd9d8cf3c5804de4341c283ed787f099f5506172",
                "shasum": ""
            },
            "require": {
                "php": ">=7.3"
            },
            "require-dev": {
                "phpunit/phpunit": "^9.3"
            },
            "type": "library",
            "extra": {
                "branch-alias": {
                    "dev-master": "4.0-dev"
                }
            },
            "autoload": {
                "classmap": [
                    "src/"
                ]
            },
            "notification-url": "https://packagist.org/downloads/",
            "license": [
                "BSD-3-Clause"
            ],
            "authors": [
                {
                    "name": "Sebastian Bergmann",
                    "email": "sebastian@phpunit.de"
                },
                {
                    "name": "Jeff Welch",
                    "email": "whatthejeff@gmail.com"
                },
                {
                    "name": "Adam Harvey",
                    "email": "aharvey@php.net"
                }
            ],
            "description": "Provides functionality to recursively process PHP variables",
            "homepage": "http://www.github.com/sebastianbergmann/recursion-context",
            "support": {
                "issues": "https://github.com/sebastianbergmann/recursion-context/issues",
                "source": "https://github.com/sebastianbergmann/recursion-context/tree/4.0.4"
            },
            "funding": [
                {
                    "url": "https://github.com/sebastianbergmann",
                    "type": "github"
                }
            ],
            "time": "2020-10-26T13:17:30+00:00"
        },
        {
            "name": "sebastian/resource-operations",
            "version": "3.0.3",
            "source": {
                "type": "git",
                "url": "https://github.com/sebastianbergmann/resource-operations.git",
                "reference": "0f4443cb3a1d92ce809899753bc0d5d5a8dd19a8"
            },
            "dist": {
                "type": "zip",
                "url": "https://api.github.com/repos/sebastianbergmann/resource-operations/zipball/0f4443cb3a1d92ce809899753bc0d5d5a8dd19a8",
                "reference": "0f4443cb3a1d92ce809899753bc0d5d5a8dd19a8",
                "shasum": ""
            },
            "require": {
                "php": ">=7.3"
            },
            "require-dev": {
                "phpunit/phpunit": "^9.0"
            },
            "type": "library",
            "extra": {
                "branch-alias": {
                    "dev-master": "3.0-dev"
                }
            },
            "autoload": {
                "classmap": [
                    "src/"
                ]
            },
            "notification-url": "https://packagist.org/downloads/",
            "license": [
                "BSD-3-Clause"
            ],
            "authors": [
                {
                    "name": "Sebastian Bergmann",
                    "email": "sebastian@phpunit.de"
                }
            ],
            "description": "Provides a list of PHP built-in functions that operate on resources",
            "homepage": "https://www.github.com/sebastianbergmann/resource-operations",
            "support": {
                "issues": "https://github.com/sebastianbergmann/resource-operations/issues",
                "source": "https://github.com/sebastianbergmann/resource-operations/tree/3.0.3"
            },
            "funding": [
                {
                    "url": "https://github.com/sebastianbergmann",
                    "type": "github"
                }
            ],
            "time": "2020-09-28T06:45:17+00:00"
        },
        {
            "name": "sebastian/type",
            "version": "2.3.1",
            "source": {
                "type": "git",
                "url": "https://github.com/sebastianbergmann/type.git",
                "reference": "81cd61ab7bbf2de744aba0ea61fae32f721df3d2"
            },
            "dist": {
                "type": "zip",
                "url": "https://api.github.com/repos/sebastianbergmann/type/zipball/81cd61ab7bbf2de744aba0ea61fae32f721df3d2",
                "reference": "81cd61ab7bbf2de744aba0ea61fae32f721df3d2",
                "shasum": ""
            },
            "require": {
                "php": ">=7.3"
            },
            "require-dev": {
                "phpunit/phpunit": "^9.3"
            },
            "type": "library",
            "extra": {
                "branch-alias": {
                    "dev-master": "2.3-dev"
                }
            },
            "autoload": {
                "classmap": [
                    "src/"
                ]
            },
            "notification-url": "https://packagist.org/downloads/",
            "license": [
                "BSD-3-Clause"
            ],
            "authors": [
                {
                    "name": "Sebastian Bergmann",
                    "email": "sebastian@phpunit.de",
                    "role": "lead"
                }
            ],
            "description": "Collection of value objects that represent the types of the PHP type system",
            "homepage": "https://github.com/sebastianbergmann/type",
            "support": {
                "issues": "https://github.com/sebastianbergmann/type/issues",
                "source": "https://github.com/sebastianbergmann/type/tree/2.3.1"
            },
            "funding": [
                {
                    "url": "https://github.com/sebastianbergmann",
                    "type": "github"
                }
            ],
            "time": "2020-10-26T13:18:59+00:00"
        },
        {
            "name": "sebastian/version",
            "version": "3.0.2",
            "source": {
                "type": "git",
                "url": "https://github.com/sebastianbergmann/version.git",
                "reference": "c6c1022351a901512170118436c764e473f6de8c"
            },
            "dist": {
                "type": "zip",
                "url": "https://api.github.com/repos/sebastianbergmann/version/zipball/c6c1022351a901512170118436c764e473f6de8c",
                "reference": "c6c1022351a901512170118436c764e473f6de8c",
                "shasum": ""
            },
            "require": {
                "php": ">=7.3"
            },
            "type": "library",
            "extra": {
                "branch-alias": {
                    "dev-master": "3.0-dev"
                }
            },
            "autoload": {
                "classmap": [
                    "src/"
                ]
            },
            "notification-url": "https://packagist.org/downloads/",
            "license": [
                "BSD-3-Clause"
            ],
            "authors": [
                {
                    "name": "Sebastian Bergmann",
                    "email": "sebastian@phpunit.de",
                    "role": "lead"
                }
            ],
            "description": "Library that helps with managing the version number of Git-hosted PHP projects",
            "homepage": "https://github.com/sebastianbergmann/version",
            "support": {
                "issues": "https://github.com/sebastianbergmann/version/issues",
                "source": "https://github.com/sebastianbergmann/version/tree/3.0.2"
            },
            "funding": [
                {
                    "url": "https://github.com/sebastianbergmann",
                    "type": "github"
                }
            ],
            "time": "2020-09-28T06:39:44+00:00"
        },
        {
            "name": "symfony/polyfill-ctype",
            "version": "v1.20.0",
            "source": {
                "type": "git",
                "url": "https://github.com/symfony/polyfill-ctype.git",
                "reference": "f4ba089a5b6366e453971d3aad5fe8e897b37f41"
            },
            "dist": {
                "type": "zip",
                "url": "https://api.github.com/repos/symfony/polyfill-ctype/zipball/f4ba089a5b6366e453971d3aad5fe8e897b37f41",
                "reference": "f4ba089a5b6366e453971d3aad5fe8e897b37f41",
                "shasum": ""
            },
            "require": {
                "php": ">=7.1"
            },
            "suggest": {
                "ext-ctype": "For best performance"
            },
            "type": "library",
            "extra": {
                "branch-alias": {
                    "dev-main": "1.20-dev"
                },
                "thanks": {
                    "name": "symfony/polyfill",
                    "url": "https://github.com/symfony/polyfill"
                }
            },
            "autoload": {
                "psr-4": {
                    "Symfony\\Polyfill\\Ctype\\": ""
                },
                "files": [
                    "bootstrap.php"
                ]
            },
            "notification-url": "https://packagist.org/downloads/",
            "license": [
                "MIT"
            ],
            "authors": [
                {
                    "name": "Gert de Pagter",
                    "email": "BackEndTea@gmail.com"
                },
                {
                    "name": "Symfony Community",
                    "homepage": "https://symfony.com/contributors"
                }
            ],
            "description": "Symfony polyfill for ctype functions",
            "homepage": "https://symfony.com",
            "keywords": [
                "compatibility",
                "ctype",
                "polyfill",
                "portable"
            ],
            "support": {
                "source": "https://github.com/symfony/polyfill-ctype/tree/v1.20.0"
            },
            "funding": [
                {
                    "url": "https://symfony.com/sponsor",
                    "type": "custom"
                },
                {
                    "url": "https://github.com/fabpot",
                    "type": "github"
                },
                {
                    "url": "https://tidelift.com/funding/github/packagist/symfony/symfony",
                    "type": "tidelift"
                }
            ],
            "time": "2020-10-23T14:02:19+00:00"
        },
        {
            "name": "theseer/tokenizer",
            "version": "1.2.0",
            "source": {
                "type": "git",
                "url": "https://github.com/theseer/tokenizer.git",
                "reference": "75a63c33a8577608444246075ea0af0d052e452a"
            },
            "dist": {
                "type": "zip",
                "url": "https://api.github.com/repos/theseer/tokenizer/zipball/75a63c33a8577608444246075ea0af0d052e452a",
                "reference": "75a63c33a8577608444246075ea0af0d052e452a",
                "shasum": ""
            },
            "require": {
                "ext-dom": "*",
                "ext-tokenizer": "*",
                "ext-xmlwriter": "*",
                "php": "^7.2 || ^8.0"
            },
            "type": "library",
            "autoload": {
                "classmap": [
                    "src/"
                ]
            },
            "notification-url": "https://packagist.org/downloads/",
            "license": [
                "BSD-3-Clause"
            ],
            "authors": [
                {
                    "name": "Arne Blankerts",
                    "email": "arne@blankerts.de",
                    "role": "Developer"
                }
            ],
            "description": "A small library for converting tokenized PHP source code into XML and potentially other formats",
            "support": {
                "issues": "https://github.com/theseer/tokenizer/issues",
                "source": "https://github.com/theseer/tokenizer/tree/master"
            },
            "funding": [
                {
                    "url": "https://github.com/theseer",
                    "type": "github"
                }
            ],
            "time": "2020-07-12T23:59:07+00:00"
        },
        {
            "name": "webmozart/assert",
            "version": "1.9.1",
            "source": {
                "type": "git",
                "url": "https://github.com/webmozart/assert.git",
                "reference": "bafc69caeb4d49c39fd0779086c03a3738cbb389"
            },
            "dist": {
                "type": "zip",
                "url": "https://api.github.com/repos/webmozart/assert/zipball/bafc69caeb4d49c39fd0779086c03a3738cbb389",
                "reference": "bafc69caeb4d49c39fd0779086c03a3738cbb389",
                "shasum": ""
            },
            "require": {
                "php": "^5.3.3 || ^7.0 || ^8.0",
                "symfony/polyfill-ctype": "^1.8"
            },
            "conflict": {
                "phpstan/phpstan": "<0.12.20",
                "vimeo/psalm": "<3.9.1"
            },
            "require-dev": {
                "phpunit/phpunit": "^4.8.36 || ^7.5.13"
            },
            "type": "library",
            "autoload": {
                "psr-4": {
                    "Webmozart\\Assert\\": "src/"
                }
            },
            "notification-url": "https://packagist.org/downloads/",
            "license": [
                "MIT"
            ],
            "authors": [
                {
                    "name": "Bernhard Schussek",
                    "email": "bschussek@gmail.com"
                }
            ],
            "description": "Assertions to validate method input/output with nice error messages.",
            "keywords": [
                "assert",
                "check",
                "validate"
            ],
            "support": {
                "issues": "https://github.com/webmozart/assert/issues",
                "source": "https://github.com/webmozart/assert/tree/master"
            },
            "time": "2020-07-08T17:02:28+00:00"
        }
    ],
    "aliases": [],
    "minimum-stability": "stable",
    "stability-flags": {
        "pocketmine/raklib": 20,
        "pocketmine/spl": 20,
        "pocketmine/binaryutils": 20,
        "pocketmine/log": 20,
        "pocketmine/nbt": 20,
        "pocketmine/math": 20,
        "pocketmine/classloader": 20,
        "pocketmine/log-pthreads": 20
    },
    "prefer-stable": false,
    "prefer-lowest": false,
    "platform": {
        "php": ">=7.3.0",
        "php-64bit": "*",
        "ext-bcmath": "*",
        "ext-chunkutils2": "^0.1.0",
        "ext-curl": "*",
        "ext-crypto": "^0.3.1",
        "ext-ctype": "*",
        "ext-date": "*",
        "ext-ds": "^1.2.7",
        "ext-gmp": "*",
        "ext-hash": "*",
        "ext-igbinary": "^3.0.1",
        "ext-json": "*",
        "ext-leveldb": "^0.2.1",
        "ext-mbstring": "*",
        "ext-morton": "^0.1.0",
        "ext-openssl": "*",
        "ext-pcre": "*",
        "ext-phar": "*",
        "ext-pthreads": "~3.2.0",
        "ext-reflection": "*",
        "ext-sockets": "*",
        "ext-spl": "*",
        "ext-yaml": ">=2.0.0",
        "ext-zip": "*",
        "ext-zlib": ">=1.2.11",
        "composer-runtime-api": "^2.0"
    },
    "platform-dev": [],
    "platform-overrides": {
        "php": "7.3.0"
    },
    "plugin-api-version": "2.0.0"
}<|MERGE_RESOLUTION|>--- conflicted
+++ resolved
@@ -4,11 +4,7 @@
         "Read more about it at https://getcomposer.org/doc/01-basic-usage.md#installing-dependencies",
         "This file is @generated automatically"
     ],
-<<<<<<< HEAD
-    "content-hash": "0c3e5c9b592778a5c4421bde7dd12d4a",
-=======
-    "content-hash": "6e254dbfde069aa358d41f88a9ea7f1e",
->>>>>>> b550cf51
+    "content-hash": "265c9d2e9b1ec4d52c934b4bec7a9188",
     "packages": [
         {
             "name": "adhocore/json-comment",
