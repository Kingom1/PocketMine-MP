--- conflicted
+++ resolved
@@ -4,11 +4,7 @@
         "Read more about it at https://getcomposer.org/doc/01-basic-usage.md#installing-dependencies",
         "This file is @generated automatically"
     ],
-<<<<<<< HEAD
-    "content-hash": "8ad1df065a72f177b68d9d3b3355c1a9",
-=======
-    "content-hash": "fca583271e9a38b30ef924da651f7a20",
->>>>>>> 7d1464f0
+    "content-hash": "6cdee46b6600bda56158d10581fa928e",
     "packages": [
         {
             "name": "adhocore/json-comment",
