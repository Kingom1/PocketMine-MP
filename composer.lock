--- conflicted
+++ resolved
@@ -4,11 +4,7 @@
         "Read more about it at https://getcomposer.org/doc/01-basic-usage.md#installing-dependencies",
         "This file is @generated automatically"
     ],
-<<<<<<< HEAD
     "content-hash": "d8462ed9ea3d8bb790a53c5719ae60df",
-=======
-    "content-hash": "80afa24adf37096a23643e051d6128ce",
->>>>>>> c2b59916
     "packages": [
         {
             "name": "adhocore/json-comment",
@@ -202,69 +198,24 @@
             "source": {
                 "type": "git",
                 "url": "https://github.com/NetherGamesMC/BedrockData.git",
-                "reference": "897ec5b31f81ede348066955a0da5900daf7be46"
-            },
-            "dist": {
-                "type": "zip",
-                "url": "https://api.github.com/repos/NetherGamesMC/BedrockData/zipball/897ec5b31f81ede348066955a0da5900daf7be46",
-                "reference": "897ec5b31f81ede348066955a0da5900daf7be46",
+                "reference": "8e331c78826a80128bd9dc0fb3c277bc5b268ce9"
+            },
+            "dist": {
+                "type": "zip",
+                "url": "https://api.github.com/repos/NetherGamesMC/BedrockData/zipball/8e331c78826a80128bd9dc0fb3c277bc5b268ce9",
+                "reference": "8e331c78826a80128bd9dc0fb3c277bc5b268ce9",
                 "shasum": ""
             },
             "default-branch": true,
             "type": "library",
-<<<<<<< HEAD
-=======
-            "autoload": {
-                "psr-0": {
-                    "JsonMapper": "src/"
-                }
-            },
-            "notification-url": "https://packagist.org/downloads/",
-            "license": [
-                "OSL-3.0"
-            ],
-            "authors": [
-                {
-                    "name": "Christian Weiske",
-                    "email": "cweiske@cweiske.de",
-                    "homepage": "http://github.com/cweiske/jsonmapper/",
-                    "role": "Developer"
-                }
-            ],
-            "description": "Map nested JSON structures onto PHP classes",
-            "support": {
-                "email": "cweiske@cweiske.de",
-                "issues": "https://github.com/cweiske/jsonmapper/issues",
-                "source": "https://github.com/cweiske/jsonmapper/tree/v4.0.0"
-            },
-            "time": "2020-12-01T19:48:11+00:00"
-        },
-        {
-            "name": "pocketmine/bedrock-data",
-            "version": "1.10.0+bedrock-1.19.20",
-            "source": {
-                "type": "git",
-                "url": "https://github.com/pmmp/BedrockData.git",
-                "reference": "43610f6749f22d15ede6b60ed5402bdeff47453e"
-            },
-            "dist": {
-                "type": "zip",
-                "url": "https://api.github.com/repos/pmmp/BedrockData/zipball/43610f6749f22d15ede6b60ed5402bdeff47453e",
-                "reference": "43610f6749f22d15ede6b60ed5402bdeff47453e",
-                "shasum": ""
-            },
-            "type": "library",
-            "notification-url": "https://packagist.org/downloads/",
->>>>>>> c2b59916
             "license": [
                 "CC0-1.0"
             ],
             "description": "Blobs of data generated from Minecraft: Bedrock Edition, used by PocketMine-MP",
             "support": {
-<<<<<<< HEAD
                 "source": "https://github.com/NetherGamesMC/BedrockData/tree/master"
             },
-            "time": "2022-07-13T07:29:59+00:00"
+            "time": "2022-08-09T18:01:55+00:00"
         },
         {
             "name": "nethergamesmc/bedrock-protocol",
@@ -272,31 +223,12 @@
             "source": {
                 "type": "git",
                 "url": "https://github.com/NetherGamesMC/BedrockProtocol.git",
-                "reference": "0772a772115f05dc2a720bef1af6d84decd99d6a"
-            },
-            "dist": {
-                "type": "zip",
-                "url": "https://api.github.com/repos/NetherGamesMC/BedrockProtocol/zipball/0772a772115f05dc2a720bef1af6d84decd99d6a",
-                "reference": "0772a772115f05dc2a720bef1af6d84decd99d6a",
-=======
-                "issues": "https://github.com/pmmp/BedrockData/issues",
-                "source": "https://github.com/pmmp/BedrockData/tree/bedrock-1.19.20"
-            },
-            "time": "2022-08-09T17:44:22+00:00"
-        },
-        {
-            "name": "pocketmine/bedrock-protocol",
-            "version": "12.0.0+bedrock-1.19.20",
-            "source": {
-                "type": "git",
-                "url": "https://github.com/pmmp/BedrockProtocol.git",
-                "reference": "c2778039544fa0c7c5bd3af7963149e7552f4215"
-            },
-            "dist": {
-                "type": "zip",
-                "url": "https://api.github.com/repos/pmmp/BedrockProtocol/zipball/c2778039544fa0c7c5bd3af7963149e7552f4215",
-                "reference": "c2778039544fa0c7c5bd3af7963149e7552f4215",
->>>>>>> c2b59916
+                "reference": "b2f4a7ba0ebfb5665fbcd447b6dfdc48392c4078"
+            },
+            "dist": {
+                "type": "zip",
+                "url": "https://api.github.com/repos/NetherGamesMC/BedrockProtocol/zipball/b2f4a7ba0ebfb5665fbcd447b6dfdc48392c4078",
+                "reference": "b2f4a7ba0ebfb5665fbcd447b6dfdc48392c4078",
                 "shasum": ""
             },
             "require": {
@@ -337,10 +269,9 @@
             ],
             "description": "An implementation of the Minecraft: Bedrock Edition protocol in PHP",
             "support": {
-<<<<<<< HEAD
                 "source": "https://github.com/NetherGamesMC/BedrockProtocol/tree/master"
             },
-            "time": "2022-08-08T15:19:14+00:00"
+            "time": "2022-08-09T18:22:27+00:00"
         },
         {
             "name": "netresearch/jsonmapper",
@@ -392,12 +323,6 @@
                 "source": "https://github.com/cweiske/jsonmapper/tree/v4.0.0"
             },
             "time": "2020-12-01T19:48:11+00:00"
-=======
-                "issues": "https://github.com/pmmp/BedrockProtocol/issues",
-                "source": "https://github.com/pmmp/BedrockProtocol/tree/bedrock-1.19.20"
-            },
-            "time": "2022-08-09T17:57:29+00:00"
->>>>>>> c2b59916
         },
         {
             "name": "pocketmine/binaryutils",
