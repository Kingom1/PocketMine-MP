{
    "_readme": [
        "This file locks the dependencies of your project to a known state",
        "Read more about it at https://getcomposer.org/doc/01-basic-usage.md#installing-dependencies",
        "This file is @generated automatically"
    ],
    "content-hash": "8a94ad4a1822c04cb884a6dee81923df",
    "packages": [
        {
            "name": "adhocore/json-comment",
            "version": "0.1.0",
            "source": {
                "type": "git",
                "url": "https://github.com/adhocore/php-json-comment.git",
                "reference": "8448076039389f558f39ad0553aab87db3f81614"
            },
            "dist": {
                "type": "zip",
                "url": "https://api.github.com/repos/adhocore/php-json-comment/zipball/8448076039389f558f39ad0553aab87db3f81614",
                "reference": "8448076039389f558f39ad0553aab87db3f81614",
                "shasum": ""
            },
            "require": {
                "php": ">=5.4"
            },
            "require-dev": {
                "phpunit/phpunit": "^6.5 || ^7.5"
            },
            "type": "library",
            "autoload": {
                "psr-4": {
                    "Ahc\\Json\\": "src/"
                }
            },
            "notification-url": "https://packagist.org/downloads/",
            "license": [
                "MIT"
            ],
            "authors": [
                {
                    "name": "Jitendra Adhikari",
                    "email": "jiten.adhikary@gmail.com"
                }
            ],
            "description": "Lightweight JSON comment stripper library for PHP",
            "keywords": [
                "comment",
                "json",
                "strip-comment"
            ],
            "time": "2020-01-03T13:51:23+00:00"
        },
        {
            "name": "fgrosse/phpasn1",
            "version": "v2.1.1",
            "source": {
                "type": "git",
                "url": "https://github.com/fgrosse/PHPASN1.git",
                "reference": "7ebf2a09084a7bbdb7b879c66fdf7ad80461bbe8"
            },
            "dist": {
                "type": "zip",
                "url": "https://api.github.com/repos/fgrosse/PHPASN1/zipball/7ebf2a09084a7bbdb7b879c66fdf7ad80461bbe8",
                "reference": "7ebf2a09084a7bbdb7b879c66fdf7ad80461bbe8",
                "shasum": ""
            },
            "require": {
                "php": ">=7.0.0"
            },
            "require-dev": {
                "phpunit/phpunit": "~6.3",
                "satooshi/php-coveralls": "~2.0"
            },
            "suggest": {
                "ext-gmp": "GMP is the preferred extension for big integer calculations",
                "php-curl": "For loading OID information from the web if they have not bee defined statically"
            },
            "type": "library",
            "extra": {
                "branch-alias": {
                    "dev-master": "2.0.x-dev"
                }
            },
            "autoload": {
                "psr-4": {
                    "FG\\": "lib/"
                }
            },
            "notification-url": "https://packagist.org/downloads/",
            "license": [
                "MIT"
            ],
            "authors": [
                {
                    "name": "Friedrich Große",
                    "email": "friedrich.grosse@gmail.com",
                    "homepage": "https://github.com/FGrosse",
                    "role": "Author"
                },
                {
                    "name": "All contributors",
                    "homepage": "https://github.com/FGrosse/PHPASN1/contributors"
                }
            ],
            "description": "A PHP Framework that allows you to encode and decode arbitrary ASN.1 structures using the ITU-T X.690 Encoding Rules.",
            "homepage": "https://github.com/FGrosse/PHPASN1",
            "keywords": [
                "DER",
                "asn.1",
                "asn1",
                "ber",
                "binary",
                "decoding",
                "encoding",
                "x.509",
                "x.690",
                "x509",
                "x690"
            ],
            "time": "2018-12-02T01:34:34+00:00"
        },
        {
            "name": "mdanter/ecc",
            "version": "v0.5.2",
            "source": {
                "type": "git",
                "url": "https://github.com/phpecc/phpecc.git",
                "reference": "b95f25cc1bacc83a9f0ccd375900b7cfd343029e"
            },
            "dist": {
                "type": "zip",
                "url": "https://api.github.com/repos/phpecc/phpecc/zipball/b95f25cc1bacc83a9f0ccd375900b7cfd343029e",
                "reference": "b95f25cc1bacc83a9f0ccd375900b7cfd343029e",
                "shasum": ""
            },
            "require": {
                "ext-gmp": "*",
                "fgrosse/phpasn1": "^2.0",
                "php": "^7.0"
            },
            "require-dev": {
                "phpunit/phpunit": "^6.0",
                "squizlabs/php_codesniffer": "^2.0",
                "symfony/yaml": "^2.6|^3.0"
            },
            "type": "library",
            "autoload": {
                "psr-4": {
                    "Mdanter\\Ecc\\": "src/"
                }
            },
            "notification-url": "https://packagist.org/downloads/",
            "license": [
                "MIT"
            ],
            "authors": [
                {
                    "name": "Matyas Danter",
                    "homepage": "http://matejdanter.com/",
                    "role": "Author"
                },
                {
                    "name": "Thibaud Fabre",
                    "email": "thibaud@aztech.io",
                    "homepage": "http://aztech.io",
                    "role": "Maintainer"
                },
                {
                    "name": "Thomas Kerin",
                    "email": "afk11@users.noreply.github.com",
                    "role": "Maintainer"
                }
            ],
            "description": "PHP Elliptic Curve Cryptography library",
            "homepage": "https://github.com/phpecc/phpecc",
            "keywords": [
                "Diffie",
                "ECDSA",
                "Hellman",
                "curve",
                "ecdh",
                "elliptic",
                "nistp192",
                "nistp224",
                "nistp256",
                "nistp384",
                "nistp521",
                "phpecc",
                "secp256k1",
                "secp256r1"
            ],
            "time": "2018-12-03T18:17:01+00:00"
        },
        {
            "name": "netresearch/jsonmapper",
            "version": "v2.0.0",
            "source": {
                "type": "git",
                "url": "https://github.com/cweiske/jsonmapper.git",
                "reference": "e245890383c3ed38b6d202ee373c23ccfebc0f54"
            },
            "dist": {
                "type": "zip",
                "url": "https://api.github.com/repos/cweiske/jsonmapper/zipball/e245890383c3ed38b6d202ee373c23ccfebc0f54",
                "reference": "e245890383c3ed38b6d202ee373c23ccfebc0f54",
                "shasum": ""
            },
            "require": {
                "ext-json": "*",
                "ext-pcre": "*",
                "ext-reflection": "*",
                "ext-spl": "*",
                "php": ">=5.6"
            },
            "require-dev": {
                "phpunit/phpunit": "~4.8.35 || ~5.7 || ~6.4 || ~7.0",
                "squizlabs/php_codesniffer": "~3.5"
            },
            "type": "library",
            "autoload": {
                "psr-0": {
                    "JsonMapper": "src/"
                }
            },
            "notification-url": "https://packagist.org/downloads/",
            "license": [
                "OSL-3.0"
            ],
            "authors": [
                {
                    "name": "Christian Weiske",
                    "email": "cweiske@cweiske.de",
                    "homepage": "http://github.com/cweiske/jsonmapper/",
                    "role": "Developer"
                }
            ],
            "description": "Map nested JSON structures onto PHP classes",
            "time": "2020-03-04T17:23:33+00:00"
        },
        {
            "name": "particle/validator",
            "version": "v2.3.4",
            "source": {
                "type": "git",
                "url": "https://github.com/particle-php/Validator.git",
                "reference": "657c7543e51938dd9d114750e49d695129527a7a"
            },
            "dist": {
                "type": "zip",
                "url": "https://api.github.com/repos/particle-php/Validator/zipball/657c7543e51938dd9d114750e49d695129527a7a",
                "reference": "657c7543e51938dd9d114750e49d695129527a7a",
                "shasum": ""
            },
            "require": {
                "php": ">=5.4"
            },
            "require-dev": {
                "byrokrat/checkdigit": "^1.0",
                "giggsey/libphonenumber-for-php": "^7.2",
                "phpunit/phpunit": "~4.0",
                "squizlabs/php_codesniffer": "2.*"
            },
            "suggest": {
                "byrokrat/checkdigit": "If you want to use CreditCard validation rule, this library must be installed.",
                "giggsey/libphonenumber-for-php": "If you want to use Phone validation rule, this library must be installed."
            },
            "type": "library",
            "extra": {
                "branch-alias": {
                    "dev-master": "2.0-dev"
                }
            },
            "autoload": {
                "psr-4": {
                    "Particle\\Validator\\": "src/"
                }
            },
            "notification-url": "https://packagist.org/downloads/",
            "license": [
                "BSD-3-Clause"
            ],
            "authors": [
                {
                    "name": "Berry Langerak",
                    "email": "berry@berryllium.nl",
                    "role": "Developer"
                },
                {
                    "name": "Rick van der Staaij",
                    "homepage": "http://rickvanderstaaij.nl",
                    "role": "Developer"
                }
            ],
            "description": "Flexible and highly usable validation library with no dependencies.",
            "homepage": "http://github.com/particle-php/validator",
            "keywords": [
                "validation",
                "validator"
            ],
            "time": "2019-01-07T13:39:13+00:00"
        },
        {
            "name": "pocketmine/binaryutils",
            "version": "dev-master",
            "source": {
                "type": "git",
                "url": "https://github.com/pmmp/BinaryUtils.git",
                "reference": "a36705550b42e7e93e2a9748a8b9fa88985780bf"
            },
            "dist": {
                "type": "zip",
                "url": "https://api.github.com/repos/pmmp/BinaryUtils/zipball/a36705550b42e7e93e2a9748a8b9fa88985780bf",
                "reference": "a36705550b42e7e93e2a9748a8b9fa88985780bf",
                "shasum": ""
            },
            "require": {
                "php": ">=7.2",
                "php-64bit": "*"
            },
            "require-dev": {
                "phpstan/phpstan": "^0.12.8"
            },
            "type": "library",
            "autoload": {
                "psr-4": {
                    "pocketmine\\utils\\": "src/"
                }
            },
            "notification-url": "https://packagist.org/downloads/",
            "license": [
                "LGPL-3.0"
            ],
            "description": "Classes and methods for conveniently handling binary data",
            "time": "2020-01-28T12:17:38+00:00"
        },
        {
            "name": "pocketmine/callback-validator",
            "version": "1.0.1",
            "source": {
                "type": "git",
                "url": "https://github.com/pmmp/CallbackValidator.git",
                "reference": "4aef6bb25f97d0b830ba0b4f66834b1a9c86fc9a"
            },
            "dist": {
                "type": "zip",
                "url": "https://api.github.com/repos/pmmp/CallbackValidator/zipball/4aef6bb25f97d0b830ba0b4f66834b1a9c86fc9a",
                "reference": "4aef6bb25f97d0b830ba0b4f66834b1a9c86fc9a",
                "shasum": ""
            },
            "require": {
                "ext-reflection": "*",
                "php": ">=7.1"
            },
            "replace": {
                "daverandom/callback-validator": "*"
            },
            "require-dev": {
                "phpunit/phpunit": "^7.5 || ^8.5 || ^9.0"
            },
            "type": "library",
            "autoload": {
                "psr-4": {
                    "DaveRandom\\CallbackValidator\\": "src/"
                }
            },
            "notification-url": "https://packagist.org/downloads/",
            "license": [
                "MIT"
            ],
            "authors": [
                {
                    "name": "Chris Wright",
                    "email": "cw@daverandom.com"
                }
            ],
            "description": "Fork of daverandom/callback-validator - Tools for validating callback signatures",
            "time": "2020-03-17T12:04:22+00:00"
        },
        {
            "name": "pocketmine/classloader",
            "version": "dev-master",
            "source": {
                "type": "git",
                "url": "https://github.com/pmmp/ClassLoader.git",
                "reference": "70ab2a59217c4ebd33a58388ce87c86d770edfc3"
            },
            "dist": {
                "type": "zip",
                "url": "https://api.github.com/repos/pmmp/ClassLoader/zipball/70ab2a59217c4ebd33a58388ce87c86d770edfc3",
                "reference": "70ab2a59217c4ebd33a58388ce87c86d770edfc3",
                "shasum": ""
            },
            "require": {
                "ext-pthreads": "~3.2.0",
                "ext-reflection": "*",
                "php": ">=7.2.0"
            },
            "conflict": {
                "pocketmine/spl": "<0.4"
            },
            "require-dev": {
                "phpstan/phpstan": "^0.12.8"
            },
            "type": "library",
            "autoload": {
                "classmap": [
                    "./src"
                ]
            },
            "notification-url": "https://packagist.org/downloads/",
            "license": [
                "LGPL-3.0"
            ],
            "description": "Ad-hoc autoloading components used by PocketMine-MP",
            "time": "2020-01-31T14:26:22+00:00"
        },
        {
            "name": "pocketmine/log",
            "version": "dev-master",
            "source": {
                "type": "git",
                "url": "https://github.com/pmmp/Log.git",
                "reference": "aabbbdf660b6a82bb1c187743bd3f3d136b64814"
            },
            "dist": {
                "type": "zip",
                "url": "https://api.github.com/repos/pmmp/Log/zipball/aabbbdf660b6a82bb1c187743bd3f3d136b64814",
                "reference": "aabbbdf660b6a82bb1c187743bd3f3d136b64814",
                "shasum": ""
            },
            "require": {
                "ext-pthreads": "~3.2.0",
                "php": ">=7.2"
            },
            "conflict": {
                "pocketmine/spl": "<0.4"
            },
            "require-dev": {
                "phpstan/phpstan": "^0.12.8"
            },
            "type": "library",
            "autoload": {
                "classmap": [
                    "./src"
                ]
            },
            "notification-url": "https://packagist.org/downloads/",
            "license": [
                "LGPL-3.0"
            ],
            "description": "Logging components used by PocketMine-MP and related projects",
            "time": "2020-01-31T14:32:08+00:00"
        },
        {
            "name": "pocketmine/math",
            "version": "dev-master",
            "source": {
                "type": "git",
                "url": "https://github.com/pmmp/Math.git",
                "reference": "9aa4018635e7d634c535d4c7d9e032c7d905c29d"
            },
            "dist": {
                "type": "zip",
                "url": "https://api.github.com/repos/pmmp/Math/zipball/9aa4018635e7d634c535d4c7d9e032c7d905c29d",
                "reference": "9aa4018635e7d634c535d4c7d9e032c7d905c29d",
                "shasum": ""
            },
            "require": {
                "php": ">=7.2.0",
                "php-64bit": "*"
            },
            "require-dev": {
                "irstea/phpunit-shim": "^7.5",
                "phpstan/phpstan": "^0.12.8"
            },
            "type": "library",
            "autoload": {
                "psr-4": {
                    "pocketmine\\math\\": "src/"
                }
            },
            "notification-url": "https://packagist.org/downloads/",
            "license": [
                "LGPL-3.0"
            ],
            "description": "PHP library containing math related code used in PocketMine-MP",
            "time": "2020-01-28T14:13:55+00:00"
        },
        {
            "name": "pocketmine/nbt",
            "version": "dev-master",
            "source": {
                "type": "git",
                "url": "https://github.com/pmmp/NBT.git",
                "reference": "f2517ec187a8306a3d3f594bf06a7c828645b9d7"
            },
            "dist": {
                "type": "zip",
                "url": "https://api.github.com/repos/pmmp/NBT/zipball/f2517ec187a8306a3d3f594bf06a7c828645b9d7",
                "reference": "f2517ec187a8306a3d3f594bf06a7c828645b9d7",
                "shasum": ""
            },
            "require": {
                "ext-zlib": "*",
                "php": ">=7.2.0",
                "php-64bit": "*",
                "pocketmine/binaryutils": "dev-master"
            },
            "require-dev": {
                "irstea/phpunit-shim": "^7.5",
                "phpstan/phpstan": "^0.12.11"
            },
            "type": "library",
            "autoload": {
                "psr-4": {
                    "pocketmine\\nbt\\": "src/"
                }
            },
            "notification-url": "https://packagist.org/downloads/",
            "license": [
                "LGPL-3.0"
            ],
            "description": "PHP library for working with Named Binary Tags",
            "time": "2020-03-04T18:52:35+00:00"
        },
        {
            "name": "pocketmine/raklib",
            "version": "dev-master",
            "source": {
                "type": "git",
                "url": "https://github.com/pmmp/RakLib.git",
                "reference": "8d7e27ca17dda204fbefa084efbbba9e9681cadd"
            },
            "dist": {
                "type": "zip",
                "url": "https://api.github.com/repos/pmmp/RakLib/zipball/8d7e27ca17dda204fbefa084efbbba9e9681cadd",
                "reference": "8d7e27ca17dda204fbefa084efbbba9e9681cadd",
                "shasum": ""
            },
            "require": {
                "ext-bcmath": "*",
                "ext-pthreads": "~3.2.0",
                "ext-sockets": "*",
                "php": ">=7.2.0",
                "php-64bit": "*",
                "php-ipv6": "*",
                "pocketmine/binaryutils": "dev-master",
                "pocketmine/log": "dev-master",
                "pocketmine/snooze": "^0.1.0",
                "pocketmine/spl": "dev-master"
            },
            "require-dev": {
                "phpstan/phpstan": "^0.12.8"
            },
            "type": "library",
            "autoload": {
                "psr-4": {
                    "raklib\\": "src/"
                }
            },
            "notification-url": "https://packagist.org/downloads/",
            "license": [
                "GPL-3.0"
            ],
            "description": "A RakNet server implementation written in PHP",
            "time": "2020-01-31T15:36:55+00:00"
        },
        {
            "name": "pocketmine/snooze",
            "version": "0.1.2",
            "source": {
                "type": "git",
                "url": "https://github.com/pmmp/Snooze.git",
                "reference": "88420da3d9335dbcb3ee2decfd5e5453d057dcdf"
            },
            "dist": {
                "type": "zip",
                "url": "https://api.github.com/repos/pmmp/Snooze/zipball/88420da3d9335dbcb3ee2decfd5e5453d057dcdf",
                "reference": "88420da3d9335dbcb3ee2decfd5e5453d057dcdf",
                "shasum": ""
            },
            "require": {
                "ext-pthreads": ">=3.1.7dev",
                "php-64bit": ">=7.2.0"
            },
            "require-dev": {
                "phpstan/phpstan": "^0.12.8"
            },
            "type": "library",
            "autoload": {
                "psr-4": {
                    "pocketmine\\snooze\\": "src/"
                }
            },
            "notification-url": "https://packagist.org/downloads/",
            "license": [
                "LGPL-3.0"
            ],
            "description": "Thread notification management library for code using the pthreads extension",
            "time": "2020-01-28T19:08:10+00:00"
        },
        {
            "name": "pocketmine/spl",
            "version": "dev-master",
            "source": {
                "type": "git",
                "url": "https://github.com/pmmp/SPL.git",
                "reference": "9856cb78ebeeea40375a432a4f87aa47307b9351"
            },
            "dist": {
                "type": "zip",
                "url": "https://api.github.com/repos/pmmp/SPL/zipball/9856cb78ebeeea40375a432a4f87aa47307b9351",
                "reference": "9856cb78ebeeea40375a432a4f87aa47307b9351",
                "shasum": ""
            },
            "require": {
                "php": ">=7.2"
            },
            "require-dev": {
                "phpstan/phpstan": "^0.12.8"
            },
            "type": "library",
            "autoload": {
                "classmap": [
                    "./src"
                ]
            },
            "notification-url": "https://packagist.org/downloads/",
            "license": [
                "LGPL-3.0"
            ],
            "description": "Standard library files required by PocketMine-MP and related projects",
            "time": "2020-01-31T16:18:46+00:00"
        }
    ],
    "packages-dev": [
        {
            "name": "irstea/phpunit-shim",
            "version": "8.5.2",
            "source": {
                "type": "git",
                "url": "https://gitlab.irstea.fr/pole-is/tools/phpunit-shim.git",
                "reference": "8ec63f895972681271191821a36f9081c236b993"
            },
            "require": {
                "ext-dom": "*",
                "ext-json": "*",
                "ext-libxml": "*",
                "ext-mbstring": "*",
                "ext-xml": "*",
                "ext-xmlwriter": "*",
                "php": "^7.2"
            },
            "replace": {
                "phpunit/phpunit": "self.version"
            },
            "suggest": {
                "ext-soap": "*",
                "ext-xdebug": "*"
            },
            "bin": [
                "phpunit"
            ],
            "type": "library",
            "autoload": {
                "exclude-from-classmap": [
                    "phpunit"
                ]
            },
            "notification-url": "https://packagist.org/downloads/",
            "license": [
                "BSD-3-Clause"
            ],
            "authors": [
                {
                    "name": "Sebastian Bergmann",
                    "email": "sebastian@phpunit.de",
                    "role": "lead"
                }
            ],
            "description": "Shim repository for phpunit/phpunit",
            "homepage": "https://phpunit.de/",
            "keywords": [
                "phpunit",
                "shim",
                "testing",
                "xunit"
            ],
            "time": "2020-01-23T13:39:47+00:00"
        },
        {
            "name": "phpstan/phpstan",
            "version": "0.12.18",
            "source": {
                "type": "git",
                "url": "https://github.com/phpstan/phpstan.git",
                "reference": "1ce27fe29c8660a27926127d350d53d80c4d4286"
            },
            "dist": {
                "type": "zip",
                "url": "https://api.github.com/repos/phpstan/phpstan/zipball/1ce27fe29c8660a27926127d350d53d80c4d4286",
                "reference": "1ce27fe29c8660a27926127d350d53d80c4d4286",
                "shasum": ""
            },
            "require": {
                "php": "^7.1"
            },
            "bin": [
                "phpstan",
                "phpstan.phar"
            ],
            "type": "library",
            "extra": {
                "branch-alias": {
                    "dev-master": "0.12-dev"
                }
            },
            "autoload": {
                "files": [
                    "bootstrap.php"
                ]
            },
            "notification-url": "https://packagist.org/downloads/",
            "license": [
                "MIT"
            ],
            "description": "PHPStan - PHP Static Analysis Tool",
<<<<<<< HEAD
            "funding": [
                {
                    "url": "https://github.com/ondrejmirtes",
                    "type": "github"
                },
                {
                    "url": "https://www.patreon.com/phpstan",
                    "type": "patreon"
                },
                {
                    "url": "https://tidelift.com/funding/github/packagist/phpstan/phpstan",
                    "type": "tidelift"
                }
            ],
            "time": "2020-03-17T15:39:11+00:00"
=======
            "time": "2020-03-22T16:51:47+00:00"
>>>>>>> dfe68c97
        },
        {
            "name": "phpstan/phpstan-phpunit",
            "version": "0.12.6",
            "source": {
                "type": "git",
                "url": "https://github.com/phpstan/phpstan-phpunit.git",
                "reference": "26394996368b6d033d012547d3197f4e07e23021"
            },
            "dist": {
                "type": "zip",
                "url": "https://api.github.com/repos/phpstan/phpstan-phpunit/zipball/26394996368b6d033d012547d3197f4e07e23021",
                "reference": "26394996368b6d033d012547d3197f4e07e23021",
                "shasum": ""
            },
            "require": {
                "php": "~7.1",
                "phpstan/phpstan": "^0.12.4"
            },
            "conflict": {
                "phpunit/phpunit": "<7.0"
            },
            "require-dev": {
                "consistence/coding-standard": "^3.5",
                "dealerdirect/phpcodesniffer-composer-installer": "^0.4.4",
                "ergebnis/composer-normalize": "^2.0.2",
                "jakub-onderka/php-parallel-lint": "^1.0",
                "phing/phing": "^2.16.0",
                "phpstan/phpstan-strict-rules": "^0.12",
                "phpunit/phpunit": "^7.0",
                "satooshi/php-coveralls": "^1.0",
                "slevomat/coding-standard": "^4.7.2"
            },
            "type": "phpstan-extension",
            "extra": {
                "branch-alias": {
                    "dev-master": "0.12-dev"
                },
                "phpstan": {
                    "includes": [
                        "extension.neon",
                        "rules.neon"
                    ]
                }
            },
            "autoload": {
                "psr-4": {
                    "PHPStan\\": "src/"
                }
            },
            "notification-url": "https://packagist.org/downloads/",
            "license": [
                "MIT"
            ],
            "description": "PHPUnit extensions and rules for PHPStan",
            "time": "2020-01-10T12:07:21+00:00"
        },
        {
            "name": "phpstan/phpstan-strict-rules",
            "version": "0.12.2",
            "source": {
                "type": "git",
                "url": "https://github.com/phpstan/phpstan-strict-rules.git",
                "reference": "a670a59aff7cf96f75d21b974860ada10e25b2ee"
            },
            "dist": {
                "type": "zip",
                "url": "https://api.github.com/repos/phpstan/phpstan-strict-rules/zipball/a670a59aff7cf96f75d21b974860ada10e25b2ee",
                "reference": "a670a59aff7cf96f75d21b974860ada10e25b2ee",
                "shasum": ""
            },
            "require": {
                "php": "~7.1",
                "phpstan/phpstan": "^0.12.6"
            },
            "require-dev": {
                "consistence/coding-standard": "^3.0.1",
                "dealerdirect/phpcodesniffer-composer-installer": "^0.4.4",
                "ergebnis/composer-normalize": "^2.0.2",
                "jakub-onderka/php-parallel-lint": "^1.0",
                "phing/phing": "^2.16.0",
                "phpstan/phpstan-phpunit": "^0.12",
                "phpunit/phpunit": "^7.0",
                "slevomat/coding-standard": "^4.5.2"
            },
            "type": "phpstan-extension",
            "extra": {
                "branch-alias": {
                    "dev-master": "0.12-dev"
                },
                "phpstan": {
                    "includes": [
                        "rules.neon"
                    ]
                }
            },
            "autoload": {
                "psr-4": {
                    "PHPStan\\": "src/"
                }
            },
            "notification-url": "https://packagist.org/downloads/",
            "license": [
                "MIT"
            ],
            "description": "Extra strict and opinionated rules for PHPStan",
            "time": "2020-01-20T13:08:52+00:00"
        }
    ],
    "aliases": [],
    "minimum-stability": "stable",
    "stability-flags": {
        "pocketmine/raklib": 20,
        "pocketmine/spl": 20,
        "pocketmine/binaryutils": 20,
        "pocketmine/log": 20,
        "pocketmine/nbt": 20,
        "pocketmine/math": 20,
        "pocketmine/classloader": 20
    },
    "prefer-stable": false,
    "prefer-lowest": false,
    "platform": {
        "php": ">=7.2.0",
        "php-64bit": "*",
        "ext-bcmath": "*",
        "ext-chunkutils2": "^0.1.0",
        "ext-curl": "*",
        "ext-crypto": "^0.3.1",
        "ext-ctype": "*",
        "ext-date": "*",
        "ext-ds": "^1.2.7",
        "ext-gmp": "*",
        "ext-hash": "*",
        "ext-igbinary": "^3.0.1",
        "ext-json": "*",
        "ext-leveldb": "^0.2.1",
        "ext-mbstring": "*",
        "ext-openssl": "*",
        "ext-pcre": "*",
        "ext-phar": "*",
        "ext-pthreads": "~3.2.0",
        "ext-reflection": "*",
        "ext-sockets": "*",
        "ext-spl": "*",
        "ext-yaml": ">=2.0.0",
        "ext-zip": "*",
        "ext-zlib": ">=1.2.11"
    },
    "platform-dev": [],
    "plugin-api-version": "1.1.0"
}<|MERGE_RESOLUTION|>--- conflicted
+++ resolved
@@ -725,7 +725,6 @@
                 "MIT"
             ],
             "description": "PHPStan - PHP Static Analysis Tool",
-<<<<<<< HEAD
             "funding": [
                 {
                     "url": "https://github.com/ondrejmirtes",
@@ -740,10 +739,7 @@
                     "type": "tidelift"
                 }
             ],
-            "time": "2020-03-17T15:39:11+00:00"
-=======
             "time": "2020-03-22T16:51:47+00:00"
->>>>>>> dfe68c97
         },
         {
             "name": "phpstan/phpstan-phpunit",
