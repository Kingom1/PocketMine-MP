{
    "_readme": [
        "This file locks the dependencies of your project to a known state",
        "Read more about it at https://getcomposer.org/doc/01-basic-usage.md#installing-dependencies",
        "This file is @generated automatically"
    ],
<<<<<<< HEAD
    "content-hash": "d8462ed9ea3d8bb790a53c5719ae60df",
=======
    "content-hash": "4f57f22ed042b67eb1c1413aab2ab3bd",
>>>>>>> c063198b
    "packages": [
        {
            "name": "adhocore/json-comment",
            "version": "1.1.2",
            "source": {
                "type": "git",
                "url": "https://github.com/adhocore/php-json-comment.git",
                "reference": "fc2f76979f0a44a5f5bc2a2b600d0762fe0e78e7"
            },
            "dist": {
                "type": "zip",
                "url": "https://api.github.com/repos/adhocore/php-json-comment/zipball/fc2f76979f0a44a5f5bc2a2b600d0762fe0e78e7",
                "reference": "fc2f76979f0a44a5f5bc2a2b600d0762fe0e78e7",
                "shasum": ""
            },
            "require": {
                "ext-ctype": "*",
                "php": ">=7.0"
            },
            "require-dev": {
                "phpunit/phpunit": "^6.5 || ^7.5 || ^8.5"
            },
            "type": "library",
            "autoload": {
                "psr-4": {
                    "Ahc\\Json\\": "src/"
                }
            },
            "notification-url": "https://packagist.org/downloads/",
            "license": [
                "MIT"
            ],
            "authors": [
                {
                    "name": "Jitendra Adhikari",
                    "email": "jiten.adhikary@gmail.com"
                }
            ],
            "description": "Lightweight JSON comment stripper library for PHP",
            "keywords": [
                "comment",
                "json",
                "strip-comment"
            ],
            "support": {
                "issues": "https://github.com/adhocore/php-json-comment/issues",
                "source": "https://github.com/adhocore/php-json-comment/tree/1.1.2"
            },
            "funding": [
                {
                    "url": "https://paypal.me/ji10",
                    "type": "custom"
                }
            ],
            "time": "2021-04-09T03:06:06+00:00"
        },
        {
            "name": "brick/math",
            "version": "0.10.2",
            "source": {
                "type": "git",
                "url": "https://github.com/brick/math.git",
                "reference": "459f2781e1a08d52ee56b0b1444086e038561e3f"
            },
            "dist": {
                "type": "zip",
                "url": "https://api.github.com/repos/brick/math/zipball/459f2781e1a08d52ee56b0b1444086e038561e3f",
                "reference": "459f2781e1a08d52ee56b0b1444086e038561e3f",
                "shasum": ""
            },
            "require": {
                "ext-json": "*",
                "php": "^7.4 || ^8.0"
            },
            "require-dev": {
                "php-coveralls/php-coveralls": "^2.2",
                "phpunit/phpunit": "^9.0",
                "vimeo/psalm": "4.25.0"
            },
            "type": "library",
            "autoload": {
                "psr-4": {
                    "Brick\\Math\\": "src/"
                }
            },
            "notification-url": "https://packagist.org/downloads/",
            "license": [
                "MIT"
            ],
            "description": "Arbitrary-precision arithmetic library",
            "keywords": [
                "Arbitrary-precision",
                "BigInteger",
                "BigRational",
                "arithmetic",
                "bigdecimal",
                "bignum",
                "brick",
                "math"
            ],
            "support": {
                "issues": "https://github.com/brick/math/issues",
                "source": "https://github.com/brick/math/tree/0.10.2"
            },
            "funding": [
                {
                    "url": "https://github.com/BenMorel",
                    "type": "github"
                }
            ],
            "time": "2022-08-10T22:54:19+00:00"
        },
        {
            "name": "fgrosse/phpasn1",
            "version": "v2.4.0",
            "source": {
                "type": "git",
                "url": "https://github.com/fgrosse/PHPASN1.git",
                "reference": "eef488991d53e58e60c9554b09b1201ca5ba9296"
            },
            "dist": {
                "type": "zip",
                "url": "https://api.github.com/repos/fgrosse/PHPASN1/zipball/eef488991d53e58e60c9554b09b1201ca5ba9296",
                "reference": "eef488991d53e58e60c9554b09b1201ca5ba9296",
                "shasum": ""
            },
            "require": {
                "php": "~7.1.0 || ~7.2.0 || ~7.3.0 || ~7.4.0 || ~8.0.0 || ~8.1.0"
            },
            "require-dev": {
                "php-coveralls/php-coveralls": "~2.0",
                "phpunit/phpunit": "^6.3 || ^7.0 || ^8.0"
            },
            "suggest": {
                "ext-bcmath": "BCmath is the fallback extension for big integer calculations",
                "ext-curl": "For loading OID information from the web if they have not bee defined statically",
                "ext-gmp": "GMP is the preferred extension for big integer calculations",
                "phpseclib/bcmath_compat": "BCmath polyfill for servers where neither GMP nor BCmath is available"
            },
            "type": "library",
            "extra": {
                "branch-alias": {
                    "dev-master": "2.0.x-dev"
                }
            },
            "autoload": {
                "psr-4": {
                    "FG\\": "lib/"
                }
            },
            "notification-url": "https://packagist.org/downloads/",
            "license": [
                "MIT"
            ],
            "authors": [
                {
                    "name": "Friedrich Große",
                    "email": "friedrich.grosse@gmail.com",
                    "homepage": "https://github.com/FGrosse",
                    "role": "Author"
                },
                {
                    "name": "All contributors",
                    "homepage": "https://github.com/FGrosse/PHPASN1/contributors"
                }
            ],
            "description": "A PHP Framework that allows you to encode and decode arbitrary ASN.1 structures using the ITU-T X.690 Encoding Rules.",
            "homepage": "https://github.com/FGrosse/PHPASN1",
            "keywords": [
                "DER",
                "asn.1",
                "asn1",
                "ber",
                "binary",
                "decoding",
                "encoding",
                "x.509",
                "x.690",
                "x509",
                "x690"
            ],
            "support": {
                "issues": "https://github.com/fgrosse/PHPASN1/issues",
                "source": "https://github.com/fgrosse/PHPASN1/tree/v2.4.0"
            },
            "time": "2021-12-11T12:41:06+00:00"
        },
        {
            "name": "nethergamesmc/bedrock-data",
            "version": "dev-master",
            "source": {
                "type": "git",
                "url": "https://github.com/NetherGamesMC/BedrockData.git",
                "reference": "8e331c78826a80128bd9dc0fb3c277bc5b268ce9"
            },
            "dist": {
                "type": "zip",
                "url": "https://api.github.com/repos/NetherGamesMC/BedrockData/zipball/8e331c78826a80128bd9dc0fb3c277bc5b268ce9",
                "reference": "8e331c78826a80128bd9dc0fb3c277bc5b268ce9",
                "shasum": ""
            },
            "default-branch": true,
            "type": "library",
            "license": [
                "CC0-1.0"
            ],
            "description": "Blobs of data generated from Minecraft: Bedrock Edition, used by PocketMine-MP",
            "support": {
                "source": "https://github.com/NetherGamesMC/BedrockData/tree/master"
            },
            "time": "2022-08-09T18:01:55+00:00"
        },
        {
            "name": "nethergamesmc/bedrock-protocol",
            "version": "dev-master",
            "source": {
                "type": "git",
                "url": "https://github.com/NetherGamesMC/BedrockProtocol.git",
                "reference": "9d111c8e3cc8048d7d311c457f318e7b344d6996"
            },
            "dist": {
                "type": "zip",
                "url": "https://api.github.com/repos/NetherGamesMC/BedrockProtocol/zipball/9d111c8e3cc8048d7d311c457f318e7b344d6996",
                "reference": "9d111c8e3cc8048d7d311c457f318e7b344d6996",
                "shasum": ""
            },
            "require": {
                "ext-json": "*",
                "netresearch/jsonmapper": "^4.0",
                "php": "^8.0",
                "pocketmine/binaryutils": "^0.2.0",
                "pocketmine/color": "^0.2.0",
                "pocketmine/math": "^0.3.0 || ^0.4.0",
                "pocketmine/nbt": "^0.3.0",
                "ramsey/uuid": "^4.1"
            },
            "require-dev": {
                "phpstan/phpstan": "1.8.0",
                "phpstan/phpstan-phpunit": "^1.0.0",
                "phpstan/phpstan-strict-rules": "^1.0.0",
                "phpunit/phpunit": "^9.5"
            },
            "default-branch": true,
            "type": "library",
            "autoload": {
                "psr-4": {
                    "pocketmine\\network\\mcpe\\protocol\\": "src/"
                }
            },
            "autoload-dev": {
                "psr-4": {
                    "pocketmine\\network\\mcpe\\protocol\\": "tests/phpunit/"
                }
            },
            "scripts": {
                "update-create-methods": [
                    "@php tools/generate-create-static-methods.php"
                ]
            },
            "license": [
                "LGPL-3.0"
            ],
            "description": "An implementation of the Minecraft: Bedrock Edition protocol in PHP",
            "support": {
                "source": "https://github.com/NetherGamesMC/BedrockProtocol/tree/master"
            },
            "time": "2022-08-24T19:50:18+00:00"
        },
        {
            "name": "netresearch/jsonmapper",
            "version": "v4.0.0",
            "source": {
                "type": "git",
                "url": "https://github.com/cweiske/jsonmapper.git",
                "reference": "8bbc021a8edb2e4a7ea2f8ad4fa9ec9dce2fcb8d"
            },
            "dist": {
                "type": "zip",
                "url": "https://api.github.com/repos/cweiske/jsonmapper/zipball/8bbc021a8edb2e4a7ea2f8ad4fa9ec9dce2fcb8d",
                "reference": "8bbc021a8edb2e4a7ea2f8ad4fa9ec9dce2fcb8d",
                "shasum": ""
            },
            "require": {
                "ext-json": "*",
                "ext-pcre": "*",
                "ext-reflection": "*",
                "ext-spl": "*",
                "php": ">=7.1"
            },
            "require-dev": {
                "phpunit/phpunit": "~7.5 || ~8.0 || ~9.0",
                "squizlabs/php_codesniffer": "~3.5"
            },
            "type": "library",
            "autoload": {
                "psr-0": {
                    "JsonMapper": "src/"
                }
            },
            "notification-url": "https://packagist.org/downloads/",
            "license": [
                "OSL-3.0"
            ],
            "authors": [
                {
                    "name": "Christian Weiske",
                    "email": "cweiske@cweiske.de",
                    "homepage": "http://github.com/cweiske/jsonmapper/",
                    "role": "Developer"
                }
            ],
            "description": "Map nested JSON structures onto PHP classes",
            "support": {
                "email": "cweiske@cweiske.de",
                "issues": "https://github.com/cweiske/jsonmapper/issues",
                "source": "https://github.com/cweiske/jsonmapper/tree/v4.0.0"
            },
            "time": "2020-12-01T19:48:11+00:00"
        },
        {
            "name": "pocketmine/binaryutils",
            "version": "0.2.4",
            "source": {
                "type": "git",
                "url": "https://github.com/pmmp/BinaryUtils.git",
                "reference": "5ac7eea91afbad8dc498f5ce34ce6297d5e6ea9a"
            },
            "dist": {
                "type": "zip",
                "url": "https://api.github.com/repos/pmmp/BinaryUtils/zipball/5ac7eea91afbad8dc498f5ce34ce6297d5e6ea9a",
                "reference": "5ac7eea91afbad8dc498f5ce34ce6297d5e6ea9a",
                "shasum": ""
            },
            "require": {
                "php": "^7.4 || ^8.0",
                "php-64bit": "*"
            },
            "require-dev": {
                "phpstan/extension-installer": "^1.0",
                "phpstan/phpstan": "1.3.0",
                "phpstan/phpstan-phpunit": "^1.0",
                "phpstan/phpstan-strict-rules": "^1.0.0",
                "phpunit/phpunit": "^9.5"
            },
            "type": "library",
            "autoload": {
                "psr-4": {
                    "pocketmine\\utils\\": "src/"
                }
            },
            "notification-url": "https://packagist.org/downloads/",
            "license": [
                "LGPL-3.0"
            ],
            "description": "Classes and methods for conveniently handling binary data",
            "support": {
                "issues": "https://github.com/pmmp/BinaryUtils/issues",
                "source": "https://github.com/pmmp/BinaryUtils/tree/0.2.4"
            },
            "time": "2022-01-12T18:06:33+00:00"
        },
        {
            "name": "pocketmine/callback-validator",
            "version": "1.0.3",
            "source": {
                "type": "git",
                "url": "https://github.com/pmmp/CallbackValidator.git",
                "reference": "64787469766bcaa7e5885242e85c23c25e8c55a2"
            },
            "dist": {
                "type": "zip",
                "url": "https://api.github.com/repos/pmmp/CallbackValidator/zipball/64787469766bcaa7e5885242e85c23c25e8c55a2",
                "reference": "64787469766bcaa7e5885242e85c23c25e8c55a2",
                "shasum": ""
            },
            "require": {
                "ext-reflection": "*",
                "php": "^7.1 || ^8.0"
            },
            "replace": {
                "daverandom/callback-validator": "*"
            },
            "require-dev": {
                "phpstan/extension-installer": "^1.0",
                "phpstan/phpstan": "0.12.59",
                "phpstan/phpstan-strict-rules": "^0.12.4",
                "phpunit/phpunit": "^7.5 || ^8.5 || ^9.0"
            },
            "type": "library",
            "autoload": {
                "psr-4": {
                    "DaveRandom\\CallbackValidator\\": "src/"
                }
            },
            "notification-url": "https://packagist.org/downloads/",
            "license": [
                "MIT"
            ],
            "authors": [
                {
                    "name": "Chris Wright",
                    "email": "cw@daverandom.com"
                }
            ],
            "description": "Fork of daverandom/callback-validator - Tools for validating callback signatures",
            "support": {
                "issues": "https://github.com/pmmp/CallbackValidator/issues",
                "source": "https://github.com/pmmp/CallbackValidator/tree/1.0.3"
            },
            "time": "2020-12-11T01:45:37+00:00"
        },
        {
            "name": "pocketmine/classloader",
            "version": "0.2.0",
            "source": {
                "type": "git",
                "url": "https://github.com/pmmp/ClassLoader.git",
                "reference": "49ea303993efdfb39cd302e2156d50aa78209e78"
            },
            "dist": {
                "type": "zip",
                "url": "https://api.github.com/repos/pmmp/ClassLoader/zipball/49ea303993efdfb39cd302e2156d50aa78209e78",
                "reference": "49ea303993efdfb39cd302e2156d50aa78209e78",
                "shasum": ""
            },
            "require": {
                "ext-pthreads": "~3.2.0 || ^4.0",
                "ext-reflection": "*",
                "php": "^8.0"
            },
            "conflict": {
                "pocketmine/spl": "<0.4"
            },
            "require-dev": {
                "phpstan/extension-installer": "^1.0",
                "phpstan/phpstan": "0.12.99",
                "phpstan/phpstan-strict-rules": "^0.12.4",
                "phpunit/phpunit": "^9.5"
            },
            "type": "library",
            "autoload": {
                "classmap": [
                    "./src"
                ]
            },
            "notification-url": "https://packagist.org/downloads/",
            "license": [
                "LGPL-3.0"
            ],
            "description": "Ad-hoc autoloading components used by PocketMine-MP",
            "support": {
                "issues": "https://github.com/pmmp/ClassLoader/issues",
                "source": "https://github.com/pmmp/ClassLoader/tree/0.2.0"
            },
            "time": "2021-11-01T20:17:27+00:00"
        },
        {
            "name": "pocketmine/color",
            "version": "0.2.0",
            "source": {
                "type": "git",
                "url": "https://github.com/pmmp/Color.git",
                "reference": "09be6ea6d76f2e33d6813c39d29c22c46c17e1d2"
            },
            "dist": {
                "type": "zip",
                "url": "https://api.github.com/repos/pmmp/Color/zipball/09be6ea6d76f2e33d6813c39d29c22c46c17e1d2",
                "reference": "09be6ea6d76f2e33d6813c39d29c22c46c17e1d2",
                "shasum": ""
            },
            "require": {
                "php": "^7.2 || ^8.0"
            },
            "require-dev": {
                "phpstan/phpstan": "0.12.59",
                "phpstan/phpstan-strict-rules": "^0.12.2"
            },
            "type": "library",
            "autoload": {
                "psr-4": {
                    "pocketmine\\color\\": "src/"
                }
            },
            "notification-url": "https://packagist.org/downloads/",
            "license": [
                "LGPL-3.0"
            ],
            "description": "Color handling library used by PocketMine-MP and related projects",
            "support": {
                "issues": "https://github.com/pmmp/Color/issues",
                "source": "https://github.com/pmmp/Color/tree/0.2.0"
            },
            "time": "2020-12-11T01:24:32+00:00"
        },
        {
            "name": "pocketmine/errorhandler",
            "version": "0.6.0",
            "source": {
                "type": "git",
                "url": "https://github.com/pmmp/ErrorHandler.git",
                "reference": "dae214a04348b911e8219ebf125ff1c5589cc878"
            },
            "dist": {
                "type": "zip",
                "url": "https://api.github.com/repos/pmmp/ErrorHandler/zipball/dae214a04348b911e8219ebf125ff1c5589cc878",
                "reference": "dae214a04348b911e8219ebf125ff1c5589cc878",
                "shasum": ""
            },
            "require": {
                "php": "^8.0"
            },
            "require-dev": {
                "phpstan/phpstan": "0.12.99",
                "phpstan/phpstan-strict-rules": "^0.12.2",
                "phpunit/phpunit": "^9.5"
            },
            "type": "library",
            "autoload": {
                "psr-4": {
                    "pocketmine\\errorhandler\\": "src/"
                }
            },
            "notification-url": "https://packagist.org/downloads/",
            "license": [
                "LGPL-3.0"
            ],
            "description": "Utilities to handle nasty PHP E_* errors in a usable way",
            "support": {
                "issues": "https://github.com/pmmp/ErrorHandler/issues",
                "source": "https://github.com/pmmp/ErrorHandler/tree/0.6.0"
            },
            "time": "2022-01-08T21:05:46+00:00"
        },
        {
            "name": "pocketmine/locale-data",
            "version": "2.8.7",
            "source": {
                "type": "git",
                "url": "https://github.com/pmmp/Language.git",
                "reference": "e115d3d64a508065f1cedad1be55528906308456"
            },
            "dist": {
                "type": "zip",
                "url": "https://api.github.com/repos/pmmp/Language/zipball/e115d3d64a508065f1cedad1be55528906308456",
                "reference": "e115d3d64a508065f1cedad1be55528906308456",
                "shasum": ""
            },
            "type": "library",
            "notification-url": "https://packagist.org/downloads/",
            "description": "Language resources used by PocketMine-MP",
            "support": {
                "issues": "https://github.com/pmmp/Language/issues",
                "source": "https://github.com/pmmp/Language/tree/2.8.7"
            },
            "time": "2022-08-21T20:37:16+00:00"
        },
        {
            "name": "pocketmine/log",
            "version": "0.4.0",
            "source": {
                "type": "git",
                "url": "https://github.com/pmmp/Log.git",
                "reference": "e6c912c0f9055c81d23108ec2d179b96f404c043"
            },
            "dist": {
                "type": "zip",
                "url": "https://api.github.com/repos/pmmp/Log/zipball/e6c912c0f9055c81d23108ec2d179b96f404c043",
                "reference": "e6c912c0f9055c81d23108ec2d179b96f404c043",
                "shasum": ""
            },
            "require": {
                "php": "^7.4 || ^8.0"
            },
            "conflict": {
                "pocketmine/spl": "<0.4"
            },
            "require-dev": {
                "phpstan/phpstan": "0.12.88",
                "phpstan/phpstan-strict-rules": "^0.12.2"
            },
            "type": "library",
            "autoload": {
                "classmap": [
                    "./src"
                ]
            },
            "notification-url": "https://packagist.org/downloads/",
            "license": [
                "LGPL-3.0"
            ],
            "description": "Logging components used by PocketMine-MP and related projects",
            "support": {
                "issues": "https://github.com/pmmp/Log/issues",
                "source": "https://github.com/pmmp/Log/tree/0.4.0"
            },
            "time": "2021-06-18T19:08:09+00:00"
        },
        {
            "name": "pocketmine/log-pthreads",
            "version": "0.4.0",
            "source": {
                "type": "git",
                "url": "https://github.com/pmmp/LogPthreads.git",
                "reference": "61f709e8cf36bcc24e4efe02acded680a1ce23cd"
            },
            "dist": {
                "type": "zip",
                "url": "https://api.github.com/repos/pmmp/LogPthreads/zipball/61f709e8cf36bcc24e4efe02acded680a1ce23cd",
                "reference": "61f709e8cf36bcc24e4efe02acded680a1ce23cd",
                "shasum": ""
            },
            "require": {
                "ext-pthreads": "~3.2.0 || ^4.0",
                "php": "^7.4 || ^8.0",
                "pocketmine/log": "^0.4.0"
            },
            "conflict": {
                "pocketmine/spl": "<0.4"
            },
            "require-dev": {
                "phpstan/extension-installer": "^1.0",
                "phpstan/phpstan": "0.12.88",
                "phpstan/phpstan-strict-rules": "^0.12.4"
            },
            "type": "library",
            "autoload": {
                "classmap": [
                    "./src"
                ]
            },
            "notification-url": "https://packagist.org/downloads/",
            "license": [
                "LGPL-3.0"
            ],
            "description": "Logging components specialized for pthreads used by PocketMine-MP and related projects",
            "support": {
                "issues": "https://github.com/pmmp/LogPthreads/issues",
                "source": "https://github.com/pmmp/LogPthreads/tree/0.4.0"
            },
            "time": "2021-11-01T21:42:09+00:00"
        },
        {
            "name": "pocketmine/math",
            "version": "0.4.3",
            "source": {
                "type": "git",
                "url": "https://github.com/pmmp/Math.git",
                "reference": "47a243d320b01c8099d65309967934c188111549"
            },
            "dist": {
                "type": "zip",
                "url": "https://api.github.com/repos/pmmp/Math/zipball/47a243d320b01c8099d65309967934c188111549",
                "reference": "47a243d320b01c8099d65309967934c188111549",
                "shasum": ""
            },
            "require": {
                "php": "^8.0",
                "php-64bit": "*"
            },
            "require-dev": {
                "phpstan/extension-installer": "^1.0",
                "phpstan/phpstan": "1.8.2",
                "phpstan/phpstan-strict-rules": "^1.0",
                "phpunit/phpunit": "^8.5 || ^9.5"
            },
            "type": "library",
            "autoload": {
                "psr-4": {
                    "pocketmine\\math\\": "src/"
                }
            },
            "notification-url": "https://packagist.org/downloads/",
            "license": [
                "LGPL-3.0"
            ],
            "description": "PHP library containing math related code used in PocketMine-MP",
            "support": {
                "issues": "https://github.com/pmmp/Math/issues",
                "source": "https://github.com/pmmp/Math/tree/0.4.3"
            },
            "time": "2022-08-25T18:43:37+00:00"
        },
        {
            "name": "pocketmine/nbt",
            "version": "0.3.3",
            "source": {
                "type": "git",
                "url": "https://github.com/pmmp/NBT.git",
                "reference": "f4321be50df1a18b9f4e94d428a2e68a6e2ac2b4"
            },
            "dist": {
                "type": "zip",
                "url": "https://api.github.com/repos/pmmp/NBT/zipball/f4321be50df1a18b9f4e94d428a2e68a6e2ac2b4",
                "reference": "f4321be50df1a18b9f4e94d428a2e68a6e2ac2b4",
                "shasum": ""
            },
            "require": {
                "php": "^7.4 || ^8.0",
                "php-64bit": "*",
                "pocketmine/binaryutils": "^0.2.0"
            },
            "require-dev": {
                "phpstan/extension-installer": "^1.0",
                "phpstan/phpstan": "1.7.7",
                "phpstan/phpstan-strict-rules": "^1.0",
                "phpunit/phpunit": "^9.5"
            },
            "type": "library",
            "autoload": {
                "psr-4": {
                    "pocketmine\\nbt\\": "src/"
                }
            },
            "notification-url": "https://packagist.org/downloads/",
            "license": [
                "LGPL-3.0"
            ],
            "description": "PHP library for working with Named Binary Tags",
            "support": {
                "issues": "https://github.com/pmmp/NBT/issues",
                "source": "https://github.com/pmmp/NBT/tree/0.3.3"
            },
            "time": "2022-07-06T14:13:26+00:00"
        },
        {
            "name": "pocketmine/raklib",
            "version": "0.14.5",
            "source": {
                "type": "git",
                "url": "https://github.com/pmmp/RakLib.git",
                "reference": "85b4e5cb7117d37e010eeadb3ff53b21276c6f48"
            },
            "dist": {
                "type": "zip",
                "url": "https://api.github.com/repos/pmmp/RakLib/zipball/85b4e5cb7117d37e010eeadb3ff53b21276c6f48",
                "reference": "85b4e5cb7117d37e010eeadb3ff53b21276c6f48",
                "shasum": ""
            },
            "require": {
                "ext-sockets": "*",
                "php": "^8.0",
                "php-64bit": "*",
                "php-ipv6": "*",
                "pocketmine/binaryutils": "^0.2.0",
                "pocketmine/log": "^0.3.0 || ^0.4.0"
            },
            "require-dev": {
                "phpstan/phpstan": "1.7.7",
                "phpstan/phpstan-strict-rules": "^1.0"
            },
            "type": "library",
            "autoload": {
                "psr-4": {
                    "raklib\\": "src/"
                }
            },
            "notification-url": "https://packagist.org/downloads/",
            "license": [
                "GPL-3.0"
            ],
            "description": "A RakNet server implementation written in PHP",
            "support": {
                "issues": "https://github.com/pmmp/RakLib/issues",
                "source": "https://github.com/pmmp/RakLib/tree/0.14.5"
            },
            "time": "2022-08-25T16:16:44+00:00"
        },
        {
            "name": "pocketmine/raklib-ipc",
            "version": "0.1.1",
            "source": {
                "type": "git",
                "url": "https://github.com/pmmp/RakLibIpc.git",
                "reference": "922a6444b0c6c7daaa5aa5a832107e1ec4738aed"
            },
            "dist": {
                "type": "zip",
                "url": "https://api.github.com/repos/pmmp/RakLibIpc/zipball/922a6444b0c6c7daaa5aa5a832107e1ec4738aed",
                "reference": "922a6444b0c6c7daaa5aa5a832107e1ec4738aed",
                "shasum": ""
            },
            "require": {
                "php": "^7.4 || ^8.0",
                "php-64bit": "*",
                "pocketmine/binaryutils": "^0.2.0",
                "pocketmine/raklib": "^0.13.1 || ^0.14.0"
            },
            "require-dev": {
                "phpstan/phpstan": "0.12.81",
                "phpstan/phpstan-strict-rules": "^0.12.2"
            },
            "type": "library",
            "autoload": {
                "psr-4": {
                    "raklib\\server\\ipc\\": "src/"
                }
            },
            "notification-url": "https://packagist.org/downloads/",
            "license": [
                "GPL-3.0"
            ],
            "description": "Channel-based protocols for inter-thread/inter-process communication with RakLib",
            "support": {
                "issues": "https://github.com/pmmp/RakLibIpc/issues",
                "source": "https://github.com/pmmp/RakLibIpc/tree/0.1.1"
            },
            "time": "2021-09-22T17:01:12+00:00"
        },
        {
            "name": "pocketmine/snooze",
            "version": "0.3.1",
            "source": {
                "type": "git",
                "url": "https://github.com/pmmp/Snooze.git",
                "reference": "0ac8fc2a781c419a1f64ebca4d5835028f59e29b"
            },
            "dist": {
                "type": "zip",
                "url": "https://api.github.com/repos/pmmp/Snooze/zipball/0ac8fc2a781c419a1f64ebca4d5835028f59e29b",
                "reference": "0ac8fc2a781c419a1f64ebca4d5835028f59e29b",
                "shasum": ""
            },
            "require": {
                "ext-pthreads": "~3.2.0 || ^4.0",
                "php-64bit": "^7.3 || ^8.0"
            },
            "require-dev": {
                "phpstan/extension-installer": "^1.0",
                "phpstan/phpstan": "0.12.99",
                "phpstan/phpstan-strict-rules": "^0.12.4"
            },
            "type": "library",
            "autoload": {
                "psr-4": {
                    "pocketmine\\snooze\\": "src/"
                }
            },
            "notification-url": "https://packagist.org/downloads/",
            "license": [
                "LGPL-3.0"
            ],
            "description": "Thread notification management library for code using the pthreads extension",
            "support": {
                "issues": "https://github.com/pmmp/Snooze/issues",
                "source": "https://github.com/pmmp/Snooze/tree/0.3.1"
            },
            "time": "2021-11-01T20:50:08+00:00"
        },
        {
            "name": "ramsey/collection",
            "version": "1.2.2",
            "source": {
                "type": "git",
                "url": "https://github.com/ramsey/collection.git",
                "reference": "cccc74ee5e328031b15640b51056ee8d3bb66c0a"
            },
            "dist": {
                "type": "zip",
                "url": "https://api.github.com/repos/ramsey/collection/zipball/cccc74ee5e328031b15640b51056ee8d3bb66c0a",
                "reference": "cccc74ee5e328031b15640b51056ee8d3bb66c0a",
                "shasum": ""
            },
            "require": {
                "php": "^7.3 || ^8",
                "symfony/polyfill-php81": "^1.23"
            },
            "require-dev": {
                "captainhook/captainhook": "^5.3",
                "dealerdirect/phpcodesniffer-composer-installer": "^0.7.0",
                "ergebnis/composer-normalize": "^2.6",
                "fakerphp/faker": "^1.5",
                "hamcrest/hamcrest-php": "^2",
                "jangregor/phpstan-prophecy": "^0.8",
                "mockery/mockery": "^1.3",
                "phpspec/prophecy-phpunit": "^2.0",
                "phpstan/extension-installer": "^1",
                "phpstan/phpstan": "^0.12.32",
                "phpstan/phpstan-mockery": "^0.12.5",
                "phpstan/phpstan-phpunit": "^0.12.11",
                "phpunit/phpunit": "^8.5 || ^9",
                "psy/psysh": "^0.10.4",
                "slevomat/coding-standard": "^6.3",
                "squizlabs/php_codesniffer": "^3.5",
                "vimeo/psalm": "^4.4"
            },
            "type": "library",
            "autoload": {
                "psr-4": {
                    "Ramsey\\Collection\\": "src/"
                }
            },
            "notification-url": "https://packagist.org/downloads/",
            "license": [
                "MIT"
            ],
            "authors": [
                {
                    "name": "Ben Ramsey",
                    "email": "ben@benramsey.com",
                    "homepage": "https://benramsey.com"
                }
            ],
            "description": "A PHP library for representing and manipulating collections.",
            "keywords": [
                "array",
                "collection",
                "hash",
                "map",
                "queue",
                "set"
            ],
            "support": {
                "issues": "https://github.com/ramsey/collection/issues",
                "source": "https://github.com/ramsey/collection/tree/1.2.2"
            },
            "funding": [
                {
                    "url": "https://github.com/ramsey",
                    "type": "github"
                },
                {
                    "url": "https://tidelift.com/funding/github/packagist/ramsey/collection",
                    "type": "tidelift"
                }
            ],
            "time": "2021-10-10T03:01:02+00:00"
        },
        {
            "name": "ramsey/uuid",
            "version": "4.4.0",
            "source": {
                "type": "git",
                "url": "https://github.com/ramsey/uuid.git",
                "reference": "373f7bacfcf3de038778ff27dcce5672ddbf4c8a"
            },
            "dist": {
                "type": "zip",
                "url": "https://api.github.com/repos/ramsey/uuid/zipball/373f7bacfcf3de038778ff27dcce5672ddbf4c8a",
                "reference": "373f7bacfcf3de038778ff27dcce5672ddbf4c8a",
                "shasum": ""
            },
            "require": {
                "brick/math": "^0.8 || ^0.9 || ^0.10",
                "ext-ctype": "*",
                "ext-json": "*",
                "php": "^8.0",
                "ramsey/collection": "^1.0"
            },
            "replace": {
                "rhumsaa/uuid": "self.version"
            },
            "require-dev": {
                "captainhook/captainhook": "^5.10",
                "captainhook/plugin-composer": "^5.3",
                "dealerdirect/phpcodesniffer-composer-installer": "^0.7.0",
                "doctrine/annotations": "^1.8",
                "ergebnis/composer-normalize": "^2.15",
                "mockery/mockery": "^1.3",
                "paragonie/random-lib": "^2",
                "php-mock/php-mock": "^2.2",
                "php-mock/php-mock-mockery": "^1.3",
                "php-parallel-lint/php-parallel-lint": "^1.1",
                "phpbench/phpbench": "^1.0",
                "phpstan/extension-installer": "^1.0",
                "phpstan/phpstan": "^0.12",
                "phpstan/phpstan-mockery": "^0.12",
                "phpstan/phpstan-phpunit": "^0.12",
                "phpunit/phpunit": "^8.5 || ^9",
                "slevomat/coding-standard": "^7.0",
                "squizlabs/php_codesniffer": "^3.5",
                "vimeo/psalm": "^4.9"
            },
            "suggest": {
                "ext-bcmath": "Enables faster math with arbitrary-precision integers using BCMath.",
                "ext-ctype": "Enables faster processing of character classification using ctype functions.",
                "ext-gmp": "Enables faster math with arbitrary-precision integers using GMP.",
                "ext-uuid": "Enables the use of PeclUuidTimeGenerator and PeclUuidRandomGenerator.",
                "paragonie/random-lib": "Provides RandomLib for use with the RandomLibAdapter",
                "ramsey/uuid-doctrine": "Allows the use of Ramsey\\Uuid\\Uuid as Doctrine field type."
            },
            "type": "library",
            "extra": {
                "captainhook": {
                    "force-install": true
                }
            },
            "autoload": {
                "files": [
                    "src/functions.php"
                ],
                "psr-4": {
                    "Ramsey\\Uuid\\": "src/"
                }
            },
            "notification-url": "https://packagist.org/downloads/",
            "license": [
                "MIT"
            ],
            "description": "A PHP library for generating and working with universally unique identifiers (UUIDs).",
            "keywords": [
                "guid",
                "identifier",
                "uuid"
            ],
            "support": {
                "issues": "https://github.com/ramsey/uuid/issues",
                "source": "https://github.com/ramsey/uuid/tree/4.4.0"
            },
            "funding": [
                {
                    "url": "https://github.com/ramsey",
                    "type": "github"
                },
                {
                    "url": "https://tidelift.com/funding/github/packagist/ramsey/uuid",
                    "type": "tidelift"
                }
            ],
            "time": "2022-08-05T17:58:37+00:00"
        },
        {
            "name": "symfony/polyfill-php81",
            "version": "v1.26.0",
            "source": {
                "type": "git",
                "url": "https://github.com/symfony/polyfill-php81.git",
                "reference": "13f6d1271c663dc5ae9fb843a8f16521db7687a1"
            },
            "dist": {
                "type": "zip",
                "url": "https://api.github.com/repos/symfony/polyfill-php81/zipball/13f6d1271c663dc5ae9fb843a8f16521db7687a1",
                "reference": "13f6d1271c663dc5ae9fb843a8f16521db7687a1",
                "shasum": ""
            },
            "require": {
                "php": ">=7.1"
            },
            "type": "library",
            "extra": {
                "branch-alias": {
                    "dev-main": "1.26-dev"
                },
                "thanks": {
                    "name": "symfony/polyfill",
                    "url": "https://github.com/symfony/polyfill"
                }
            },
            "autoload": {
                "files": [
                    "bootstrap.php"
                ],
                "psr-4": {
                    "Symfony\\Polyfill\\Php81\\": ""
                },
                "classmap": [
                    "Resources/stubs"
                ]
            },
            "notification-url": "https://packagist.org/downloads/",
            "license": [
                "MIT"
            ],
            "authors": [
                {
                    "name": "Nicolas Grekas",
                    "email": "p@tchwork.com"
                },
                {
                    "name": "Symfony Community",
                    "homepage": "https://symfony.com/contributors"
                }
            ],
            "description": "Symfony polyfill backporting some PHP 8.1+ features to lower PHP versions",
            "homepage": "https://symfony.com",
            "keywords": [
                "compatibility",
                "polyfill",
                "portable",
                "shim"
            ],
            "support": {
                "source": "https://github.com/symfony/polyfill-php81/tree/v1.26.0"
            },
            "funding": [
                {
                    "url": "https://symfony.com/sponsor",
                    "type": "custom"
                },
                {
                    "url": "https://github.com/fabpot",
                    "type": "github"
                },
                {
                    "url": "https://tidelift.com/funding/github/packagist/symfony/symfony",
                    "type": "tidelift"
                }
            ],
            "time": "2022-05-24T11:49:31+00:00"
        },
        {
            "name": "webmozart/assert",
            "version": "1.11.0",
            "source": {
                "type": "git",
                "url": "https://github.com/webmozarts/assert.git",
                "reference": "11cb2199493b2f8a3b53e7f19068fc6aac760991"
            },
            "dist": {
                "type": "zip",
                "url": "https://api.github.com/repos/webmozarts/assert/zipball/11cb2199493b2f8a3b53e7f19068fc6aac760991",
                "reference": "11cb2199493b2f8a3b53e7f19068fc6aac760991",
                "shasum": ""
            },
            "require": {
                "ext-ctype": "*",
                "php": "^7.2 || ^8.0"
            },
            "conflict": {
                "phpstan/phpstan": "<0.12.20",
                "vimeo/psalm": "<4.6.1 || 4.6.2"
            },
            "require-dev": {
                "phpunit/phpunit": "^8.5.13"
            },
            "type": "library",
            "extra": {
                "branch-alias": {
                    "dev-master": "1.10-dev"
                }
            },
            "autoload": {
                "psr-4": {
                    "Webmozart\\Assert\\": "src/"
                }
            },
            "notification-url": "https://packagist.org/downloads/",
            "license": [
                "MIT"
            ],
            "authors": [
                {
                    "name": "Bernhard Schussek",
                    "email": "bschussek@gmail.com"
                }
            ],
            "description": "Assertions to validate method input/output with nice error messages.",
            "keywords": [
                "assert",
                "check",
                "validate"
            ],
            "support": {
                "issues": "https://github.com/webmozarts/assert/issues",
                "source": "https://github.com/webmozarts/assert/tree/1.11.0"
            },
            "time": "2022-06-03T18:03:27+00:00"
        },
        {
            "name": "webmozart/path-util",
            "version": "2.3.0",
            "source": {
                "type": "git",
                "url": "https://github.com/webmozart/path-util.git",
                "reference": "d939f7edc24c9a1bb9c0dee5cb05d8e859490725"
            },
            "dist": {
                "type": "zip",
                "url": "https://api.github.com/repos/webmozart/path-util/zipball/d939f7edc24c9a1bb9c0dee5cb05d8e859490725",
                "reference": "d939f7edc24c9a1bb9c0dee5cb05d8e859490725",
                "shasum": ""
            },
            "require": {
                "php": ">=5.3.3",
                "webmozart/assert": "~1.0"
            },
            "require-dev": {
                "phpunit/phpunit": "^4.6",
                "sebastian/version": "^1.0.1"
            },
            "type": "library",
            "extra": {
                "branch-alias": {
                    "dev-master": "2.3-dev"
                }
            },
            "autoload": {
                "psr-4": {
                    "Webmozart\\PathUtil\\": "src/"
                }
            },
            "notification-url": "https://packagist.org/downloads/",
            "license": [
                "MIT"
            ],
            "authors": [
                {
                    "name": "Bernhard Schussek",
                    "email": "bschussek@gmail.com"
                }
            ],
            "description": "A robust cross-platform utility for normalizing, comparing and modifying file paths.",
            "support": {
                "issues": "https://github.com/webmozart/path-util/issues",
                "source": "https://github.com/webmozart/path-util/tree/2.3.0"
            },
            "abandoned": "symfony/filesystem",
            "time": "2015-12-17T08:42:14+00:00"
        }
    ],
    "packages-dev": [
        {
            "name": "doctrine/instantiator",
            "version": "1.4.1",
            "source": {
                "type": "git",
                "url": "https://github.com/doctrine/instantiator.git",
                "reference": "10dcfce151b967d20fde1b34ae6640712c3891bc"
            },
            "dist": {
                "type": "zip",
                "url": "https://api.github.com/repos/doctrine/instantiator/zipball/10dcfce151b967d20fde1b34ae6640712c3891bc",
                "reference": "10dcfce151b967d20fde1b34ae6640712c3891bc",
                "shasum": ""
            },
            "require": {
                "php": "^7.1 || ^8.0"
            },
            "require-dev": {
                "doctrine/coding-standard": "^9",
                "ext-pdo": "*",
                "ext-phar": "*",
                "phpbench/phpbench": "^0.16 || ^1",
                "phpstan/phpstan": "^1.4",
                "phpstan/phpstan-phpunit": "^1",
                "phpunit/phpunit": "^7.5 || ^8.5 || ^9.5",
                "vimeo/psalm": "^4.22"
            },
            "type": "library",
            "autoload": {
                "psr-4": {
                    "Doctrine\\Instantiator\\": "src/Doctrine/Instantiator/"
                }
            },
            "notification-url": "https://packagist.org/downloads/",
            "license": [
                "MIT"
            ],
            "authors": [
                {
                    "name": "Marco Pivetta",
                    "email": "ocramius@gmail.com",
                    "homepage": "https://ocramius.github.io/"
                }
            ],
            "description": "A small, lightweight utility to instantiate objects in PHP without invoking their constructors",
            "homepage": "https://www.doctrine-project.org/projects/instantiator.html",
            "keywords": [
                "constructor",
                "instantiate"
            ],
            "support": {
                "issues": "https://github.com/doctrine/instantiator/issues",
                "source": "https://github.com/doctrine/instantiator/tree/1.4.1"
            },
            "funding": [
                {
                    "url": "https://www.doctrine-project.org/sponsorship.html",
                    "type": "custom"
                },
                {
                    "url": "https://www.patreon.com/phpdoctrine",
                    "type": "patreon"
                },
                {
                    "url": "https://tidelift.com/funding/github/packagist/doctrine%2Finstantiator",
                    "type": "tidelift"
                }
            ],
            "time": "2022-03-03T08:28:38+00:00"
        },
        {
            "name": "myclabs/deep-copy",
            "version": "1.11.0",
            "source": {
                "type": "git",
                "url": "https://github.com/myclabs/DeepCopy.git",
                "reference": "14daed4296fae74d9e3201d2c4925d1acb7aa614"
            },
            "dist": {
                "type": "zip",
                "url": "https://api.github.com/repos/myclabs/DeepCopy/zipball/14daed4296fae74d9e3201d2c4925d1acb7aa614",
                "reference": "14daed4296fae74d9e3201d2c4925d1acb7aa614",
                "shasum": ""
            },
            "require": {
                "php": "^7.1 || ^8.0"
            },
            "conflict": {
                "doctrine/collections": "<1.6.8",
                "doctrine/common": "<2.13.3 || >=3,<3.2.2"
            },
            "require-dev": {
                "doctrine/collections": "^1.6.8",
                "doctrine/common": "^2.13.3 || ^3.2.2",
                "phpunit/phpunit": "^7.5.20 || ^8.5.23 || ^9.5.13"
            },
            "type": "library",
            "autoload": {
                "files": [
                    "src/DeepCopy/deep_copy.php"
                ],
                "psr-4": {
                    "DeepCopy\\": "src/DeepCopy/"
                }
            },
            "notification-url": "https://packagist.org/downloads/",
            "license": [
                "MIT"
            ],
            "description": "Create deep copies (clones) of your objects",
            "keywords": [
                "clone",
                "copy",
                "duplicate",
                "object",
                "object graph"
            ],
            "support": {
                "issues": "https://github.com/myclabs/DeepCopy/issues",
                "source": "https://github.com/myclabs/DeepCopy/tree/1.11.0"
            },
            "funding": [
                {
                    "url": "https://tidelift.com/funding/github/packagist/myclabs/deep-copy",
                    "type": "tidelift"
                }
            ],
            "time": "2022-03-03T13:19:32+00:00"
        },
        {
            "name": "nikic/php-parser",
            "version": "v4.14.0",
            "source": {
                "type": "git",
                "url": "https://github.com/nikic/PHP-Parser.git",
                "reference": "34bea19b6e03d8153165d8f30bba4c3be86184c1"
            },
            "dist": {
                "type": "zip",
                "url": "https://api.github.com/repos/nikic/PHP-Parser/zipball/34bea19b6e03d8153165d8f30bba4c3be86184c1",
                "reference": "34bea19b6e03d8153165d8f30bba4c3be86184c1",
                "shasum": ""
            },
            "require": {
                "ext-tokenizer": "*",
                "php": ">=7.0"
            },
            "require-dev": {
                "ircmaxell/php-yacc": "^0.0.7",
                "phpunit/phpunit": "^6.5 || ^7.0 || ^8.0 || ^9.0"
            },
            "bin": [
                "bin/php-parse"
            ],
            "type": "library",
            "extra": {
                "branch-alias": {
                    "dev-master": "4.9-dev"
                }
            },
            "autoload": {
                "psr-4": {
                    "PhpParser\\": "lib/PhpParser"
                }
            },
            "notification-url": "https://packagist.org/downloads/",
            "license": [
                "BSD-3-Clause"
            ],
            "authors": [
                {
                    "name": "Nikita Popov"
                }
            ],
            "description": "A PHP parser written in PHP",
            "keywords": [
                "parser",
                "php"
            ],
            "support": {
                "issues": "https://github.com/nikic/PHP-Parser/issues",
                "source": "https://github.com/nikic/PHP-Parser/tree/v4.14.0"
            },
            "time": "2022-05-31T20:59:12+00:00"
        },
        {
            "name": "phar-io/manifest",
            "version": "2.0.3",
            "source": {
                "type": "git",
                "url": "https://github.com/phar-io/manifest.git",
                "reference": "97803eca37d319dfa7826cc2437fc020857acb53"
            },
            "dist": {
                "type": "zip",
                "url": "https://api.github.com/repos/phar-io/manifest/zipball/97803eca37d319dfa7826cc2437fc020857acb53",
                "reference": "97803eca37d319dfa7826cc2437fc020857acb53",
                "shasum": ""
            },
            "require": {
                "ext-dom": "*",
                "ext-phar": "*",
                "ext-xmlwriter": "*",
                "phar-io/version": "^3.0.1",
                "php": "^7.2 || ^8.0"
            },
            "type": "library",
            "extra": {
                "branch-alias": {
                    "dev-master": "2.0.x-dev"
                }
            },
            "autoload": {
                "classmap": [
                    "src/"
                ]
            },
            "notification-url": "https://packagist.org/downloads/",
            "license": [
                "BSD-3-Clause"
            ],
            "authors": [
                {
                    "name": "Arne Blankerts",
                    "email": "arne@blankerts.de",
                    "role": "Developer"
                },
                {
                    "name": "Sebastian Heuer",
                    "email": "sebastian@phpeople.de",
                    "role": "Developer"
                },
                {
                    "name": "Sebastian Bergmann",
                    "email": "sebastian@phpunit.de",
                    "role": "Developer"
                }
            ],
            "description": "Component for reading phar.io manifest information from a PHP Archive (PHAR)",
            "support": {
                "issues": "https://github.com/phar-io/manifest/issues",
                "source": "https://github.com/phar-io/manifest/tree/2.0.3"
            },
            "time": "2021-07-20T11:28:43+00:00"
        },
        {
            "name": "phar-io/version",
            "version": "3.2.1",
            "source": {
                "type": "git",
                "url": "https://github.com/phar-io/version.git",
                "reference": "4f7fd7836c6f332bb2933569e566a0d6c4cbed74"
            },
            "dist": {
                "type": "zip",
                "url": "https://api.github.com/repos/phar-io/version/zipball/4f7fd7836c6f332bb2933569e566a0d6c4cbed74",
                "reference": "4f7fd7836c6f332bb2933569e566a0d6c4cbed74",
                "shasum": ""
            },
            "require": {
                "php": "^7.2 || ^8.0"
            },
            "type": "library",
            "autoload": {
                "classmap": [
                    "src/"
                ]
            },
            "notification-url": "https://packagist.org/downloads/",
            "license": [
                "BSD-3-Clause"
            ],
            "authors": [
                {
                    "name": "Arne Blankerts",
                    "email": "arne@blankerts.de",
                    "role": "Developer"
                },
                {
                    "name": "Sebastian Heuer",
                    "email": "sebastian@phpeople.de",
                    "role": "Developer"
                },
                {
                    "name": "Sebastian Bergmann",
                    "email": "sebastian@phpunit.de",
                    "role": "Developer"
                }
            ],
            "description": "Library for handling version information and constraints",
            "support": {
                "issues": "https://github.com/phar-io/version/issues",
                "source": "https://github.com/phar-io/version/tree/3.2.1"
            },
            "time": "2022-02-21T01:04:05+00:00"
        },
        {
            "name": "phpstan/phpstan",
            "version": "1.8.3",
            "source": {
                "type": "git",
                "url": "https://github.com/phpstan/phpstan.git",
                "reference": "5583623b61caafebd62bc78a99533aa9d769d097"
            },
            "dist": {
                "type": "zip",
                "url": "https://api.github.com/repos/phpstan/phpstan/zipball/5583623b61caafebd62bc78a99533aa9d769d097",
                "reference": "5583623b61caafebd62bc78a99533aa9d769d097",
                "shasum": ""
            },
            "require": {
                "php": "^7.2|^8.0"
            },
            "conflict": {
                "phpstan/phpstan-shim": "*"
            },
            "bin": [
                "phpstan",
                "phpstan.phar"
            ],
            "type": "library",
            "autoload": {
                "files": [
                    "bootstrap.php"
                ]
            },
            "notification-url": "https://packagist.org/downloads/",
            "license": [
                "MIT"
            ],
            "description": "PHPStan - PHP Static Analysis Tool",
            "keywords": [
                "dev",
                "static analysis"
            ],
            "support": {
                "issues": "https://github.com/phpstan/phpstan/issues",
                "source": "https://github.com/phpstan/phpstan/tree/1.8.3"
            },
            "funding": [
                {
                    "url": "https://github.com/ondrejmirtes",
                    "type": "github"
                },
                {
                    "url": "https://github.com/phpstan",
                    "type": "github"
                },
                {
                    "url": "https://tidelift.com/funding/github/packagist/phpstan/phpstan",
                    "type": "tidelift"
                }
            ],
            "time": "2022-09-01T15:27:34+00:00"
        },
        {
            "name": "phpstan/phpstan-phpunit",
            "version": "1.1.1",
            "source": {
                "type": "git",
                "url": "https://github.com/phpstan/phpstan-phpunit.git",
                "reference": "4a3c437c09075736285d1cabb5c75bf27ed0bc84"
            },
            "dist": {
                "type": "zip",
                "url": "https://api.github.com/repos/phpstan/phpstan-phpunit/zipball/4a3c437c09075736285d1cabb5c75bf27ed0bc84",
                "reference": "4a3c437c09075736285d1cabb5c75bf27ed0bc84",
                "shasum": ""
            },
            "require": {
                "php": "^7.2 || ^8.0",
                "phpstan/phpstan": "^1.5.0"
            },
            "conflict": {
                "phpunit/phpunit": "<7.0"
            },
            "require-dev": {
                "nikic/php-parser": "^4.13.0",
                "php-parallel-lint/php-parallel-lint": "^1.2",
                "phpstan/phpstan-strict-rules": "^1.0",
                "phpunit/phpunit": "^9.5"
            },
            "type": "phpstan-extension",
            "extra": {
                "phpstan": {
                    "includes": [
                        "extension.neon",
                        "rules.neon"
                    ]
                }
            },
            "autoload": {
                "psr-4": {
                    "PHPStan\\": "src/"
                }
            },
            "notification-url": "https://packagist.org/downloads/",
            "license": [
                "MIT"
            ],
            "description": "PHPUnit extensions and rules for PHPStan",
            "support": {
                "issues": "https://github.com/phpstan/phpstan-phpunit/issues",
                "source": "https://github.com/phpstan/phpstan-phpunit/tree/1.1.1"
            },
            "time": "2022-04-20T15:24:25+00:00"
        },
        {
            "name": "phpstan/phpstan-strict-rules",
            "version": "1.4.3",
            "source": {
                "type": "git",
                "url": "https://github.com/phpstan/phpstan-strict-rules.git",
                "reference": "431b3d6e8040075de196680cd5bc95735987b4ae"
            },
            "dist": {
                "type": "zip",
                "url": "https://api.github.com/repos/phpstan/phpstan-strict-rules/zipball/431b3d6e8040075de196680cd5bc95735987b4ae",
                "reference": "431b3d6e8040075de196680cd5bc95735987b4ae",
                "shasum": ""
            },
            "require": {
                "php": "^7.2 || ^8.0",
                "phpstan/phpstan": "^1.8.3"
            },
            "require-dev": {
                "nikic/php-parser": "^4.13.0",
                "php-parallel-lint/php-parallel-lint": "^1.2",
                "phpstan/phpstan-phpunit": "^1.0",
                "phpunit/phpunit": "^9.5"
            },
            "type": "phpstan-extension",
            "extra": {
                "phpstan": {
                    "includes": [
                        "rules.neon"
                    ]
                }
            },
            "autoload": {
                "psr-4": {
                    "PHPStan\\": "src/"
                }
            },
            "notification-url": "https://packagist.org/downloads/",
            "license": [
                "MIT"
            ],
            "description": "Extra strict and opinionated rules for PHPStan",
            "support": {
                "issues": "https://github.com/phpstan/phpstan-strict-rules/issues",
                "source": "https://github.com/phpstan/phpstan-strict-rules/tree/1.4.3"
            },
            "time": "2022-08-26T15:05:46+00:00"
        },
        {
            "name": "phpunit/php-code-coverage",
            "version": "9.2.17",
            "source": {
                "type": "git",
                "url": "https://github.com/sebastianbergmann/php-code-coverage.git",
                "reference": "aa94dc41e8661fe90c7316849907cba3007b10d8"
            },
            "dist": {
                "type": "zip",
                "url": "https://api.github.com/repos/sebastianbergmann/php-code-coverage/zipball/aa94dc41e8661fe90c7316849907cba3007b10d8",
                "reference": "aa94dc41e8661fe90c7316849907cba3007b10d8",
                "shasum": ""
            },
            "require": {
                "ext-dom": "*",
                "ext-libxml": "*",
                "ext-xmlwriter": "*",
                "nikic/php-parser": "^4.14",
                "php": ">=7.3",
                "phpunit/php-file-iterator": "^3.0.3",
                "phpunit/php-text-template": "^2.0.2",
                "sebastian/code-unit-reverse-lookup": "^2.0.2",
                "sebastian/complexity": "^2.0",
                "sebastian/environment": "^5.1.2",
                "sebastian/lines-of-code": "^1.0.3",
                "sebastian/version": "^3.0.1",
                "theseer/tokenizer": "^1.2.0"
            },
            "require-dev": {
                "phpunit/phpunit": "^9.3"
            },
            "suggest": {
                "ext-pcov": "*",
                "ext-xdebug": "*"
            },
            "type": "library",
            "extra": {
                "branch-alias": {
                    "dev-master": "9.2-dev"
                }
            },
            "autoload": {
                "classmap": [
                    "src/"
                ]
            },
            "notification-url": "https://packagist.org/downloads/",
            "license": [
                "BSD-3-Clause"
            ],
            "authors": [
                {
                    "name": "Sebastian Bergmann",
                    "email": "sebastian@phpunit.de",
                    "role": "lead"
                }
            ],
            "description": "Library that provides collection, processing, and rendering functionality for PHP code coverage information.",
            "homepage": "https://github.com/sebastianbergmann/php-code-coverage",
            "keywords": [
                "coverage",
                "testing",
                "xunit"
            ],
            "support": {
                "issues": "https://github.com/sebastianbergmann/php-code-coverage/issues",
                "source": "https://github.com/sebastianbergmann/php-code-coverage/tree/9.2.17"
            },
            "funding": [
                {
                    "url": "https://github.com/sebastianbergmann",
                    "type": "github"
                }
            ],
            "time": "2022-08-30T12:24:04+00:00"
        },
        {
            "name": "phpunit/php-file-iterator",
            "version": "3.0.6",
            "source": {
                "type": "git",
                "url": "https://github.com/sebastianbergmann/php-file-iterator.git",
                "reference": "cf1c2e7c203ac650e352f4cc675a7021e7d1b3cf"
            },
            "dist": {
                "type": "zip",
                "url": "https://api.github.com/repos/sebastianbergmann/php-file-iterator/zipball/cf1c2e7c203ac650e352f4cc675a7021e7d1b3cf",
                "reference": "cf1c2e7c203ac650e352f4cc675a7021e7d1b3cf",
                "shasum": ""
            },
            "require": {
                "php": ">=7.3"
            },
            "require-dev": {
                "phpunit/phpunit": "^9.3"
            },
            "type": "library",
            "extra": {
                "branch-alias": {
                    "dev-master": "3.0-dev"
                }
            },
            "autoload": {
                "classmap": [
                    "src/"
                ]
            },
            "notification-url": "https://packagist.org/downloads/",
            "license": [
                "BSD-3-Clause"
            ],
            "authors": [
                {
                    "name": "Sebastian Bergmann",
                    "email": "sebastian@phpunit.de",
                    "role": "lead"
                }
            ],
            "description": "FilterIterator implementation that filters files based on a list of suffixes.",
            "homepage": "https://github.com/sebastianbergmann/php-file-iterator/",
            "keywords": [
                "filesystem",
                "iterator"
            ],
            "support": {
                "issues": "https://github.com/sebastianbergmann/php-file-iterator/issues",
                "source": "https://github.com/sebastianbergmann/php-file-iterator/tree/3.0.6"
            },
            "funding": [
                {
                    "url": "https://github.com/sebastianbergmann",
                    "type": "github"
                }
            ],
            "time": "2021-12-02T12:48:52+00:00"
        },
        {
            "name": "phpunit/php-invoker",
            "version": "3.1.1",
            "source": {
                "type": "git",
                "url": "https://github.com/sebastianbergmann/php-invoker.git",
                "reference": "5a10147d0aaf65b58940a0b72f71c9ac0423cc67"
            },
            "dist": {
                "type": "zip",
                "url": "https://api.github.com/repos/sebastianbergmann/php-invoker/zipball/5a10147d0aaf65b58940a0b72f71c9ac0423cc67",
                "reference": "5a10147d0aaf65b58940a0b72f71c9ac0423cc67",
                "shasum": ""
            },
            "require": {
                "php": ">=7.3"
            },
            "require-dev": {
                "ext-pcntl": "*",
                "phpunit/phpunit": "^9.3"
            },
            "suggest": {
                "ext-pcntl": "*"
            },
            "type": "library",
            "extra": {
                "branch-alias": {
                    "dev-master": "3.1-dev"
                }
            },
            "autoload": {
                "classmap": [
                    "src/"
                ]
            },
            "notification-url": "https://packagist.org/downloads/",
            "license": [
                "BSD-3-Clause"
            ],
            "authors": [
                {
                    "name": "Sebastian Bergmann",
                    "email": "sebastian@phpunit.de",
                    "role": "lead"
                }
            ],
            "description": "Invoke callables with a timeout",
            "homepage": "https://github.com/sebastianbergmann/php-invoker/",
            "keywords": [
                "process"
            ],
            "support": {
                "issues": "https://github.com/sebastianbergmann/php-invoker/issues",
                "source": "https://github.com/sebastianbergmann/php-invoker/tree/3.1.1"
            },
            "funding": [
                {
                    "url": "https://github.com/sebastianbergmann",
                    "type": "github"
                }
            ],
            "time": "2020-09-28T05:58:55+00:00"
        },
        {
            "name": "phpunit/php-text-template",
            "version": "2.0.4",
            "source": {
                "type": "git",
                "url": "https://github.com/sebastianbergmann/php-text-template.git",
                "reference": "5da5f67fc95621df9ff4c4e5a84d6a8a2acf7c28"
            },
            "dist": {
                "type": "zip",
                "url": "https://api.github.com/repos/sebastianbergmann/php-text-template/zipball/5da5f67fc95621df9ff4c4e5a84d6a8a2acf7c28",
                "reference": "5da5f67fc95621df9ff4c4e5a84d6a8a2acf7c28",
                "shasum": ""
            },
            "require": {
                "php": ">=7.3"
            },
            "require-dev": {
                "phpunit/phpunit": "^9.3"
            },
            "type": "library",
            "extra": {
                "branch-alias": {
                    "dev-master": "2.0-dev"
                }
            },
            "autoload": {
                "classmap": [
                    "src/"
                ]
            },
            "notification-url": "https://packagist.org/downloads/",
            "license": [
                "BSD-3-Clause"
            ],
            "authors": [
                {
                    "name": "Sebastian Bergmann",
                    "email": "sebastian@phpunit.de",
                    "role": "lead"
                }
            ],
            "description": "Simple template engine.",
            "homepage": "https://github.com/sebastianbergmann/php-text-template/",
            "keywords": [
                "template"
            ],
            "support": {
                "issues": "https://github.com/sebastianbergmann/php-text-template/issues",
                "source": "https://github.com/sebastianbergmann/php-text-template/tree/2.0.4"
            },
            "funding": [
                {
                    "url": "https://github.com/sebastianbergmann",
                    "type": "github"
                }
            ],
            "time": "2020-10-26T05:33:50+00:00"
        },
        {
            "name": "phpunit/php-timer",
            "version": "5.0.3",
            "source": {
                "type": "git",
                "url": "https://github.com/sebastianbergmann/php-timer.git",
                "reference": "5a63ce20ed1b5bf577850e2c4e87f4aa902afbd2"
            },
            "dist": {
                "type": "zip",
                "url": "https://api.github.com/repos/sebastianbergmann/php-timer/zipball/5a63ce20ed1b5bf577850e2c4e87f4aa902afbd2",
                "reference": "5a63ce20ed1b5bf577850e2c4e87f4aa902afbd2",
                "shasum": ""
            },
            "require": {
                "php": ">=7.3"
            },
            "require-dev": {
                "phpunit/phpunit": "^9.3"
            },
            "type": "library",
            "extra": {
                "branch-alias": {
                    "dev-master": "5.0-dev"
                }
            },
            "autoload": {
                "classmap": [
                    "src/"
                ]
            },
            "notification-url": "https://packagist.org/downloads/",
            "license": [
                "BSD-3-Clause"
            ],
            "authors": [
                {
                    "name": "Sebastian Bergmann",
                    "email": "sebastian@phpunit.de",
                    "role": "lead"
                }
            ],
            "description": "Utility class for timing",
            "homepage": "https://github.com/sebastianbergmann/php-timer/",
            "keywords": [
                "timer"
            ],
            "support": {
                "issues": "https://github.com/sebastianbergmann/php-timer/issues",
                "source": "https://github.com/sebastianbergmann/php-timer/tree/5.0.3"
            },
            "funding": [
                {
                    "url": "https://github.com/sebastianbergmann",
                    "type": "github"
                }
            ],
            "time": "2020-10-26T13:16:10+00:00"
        },
        {
            "name": "phpunit/phpunit",
            "version": "9.5.24",
            "source": {
                "type": "git",
                "url": "https://github.com/sebastianbergmann/phpunit.git",
                "reference": "d0aa6097bef9fd42458a9b3c49da32c6ce6129c5"
            },
            "dist": {
                "type": "zip",
                "url": "https://api.github.com/repos/sebastianbergmann/phpunit/zipball/d0aa6097bef9fd42458a9b3c49da32c6ce6129c5",
                "reference": "d0aa6097bef9fd42458a9b3c49da32c6ce6129c5",
                "shasum": ""
            },
            "require": {
                "doctrine/instantiator": "^1.3.1",
                "ext-dom": "*",
                "ext-json": "*",
                "ext-libxml": "*",
                "ext-mbstring": "*",
                "ext-xml": "*",
                "ext-xmlwriter": "*",
                "myclabs/deep-copy": "^1.10.1",
                "phar-io/manifest": "^2.0.3",
                "phar-io/version": "^3.0.2",
                "php": ">=7.3",
                "phpunit/php-code-coverage": "^9.2.13",
                "phpunit/php-file-iterator": "^3.0.5",
                "phpunit/php-invoker": "^3.1.1",
                "phpunit/php-text-template": "^2.0.3",
                "phpunit/php-timer": "^5.0.2",
                "sebastian/cli-parser": "^1.0.1",
                "sebastian/code-unit": "^1.0.6",
                "sebastian/comparator": "^4.0.5",
                "sebastian/diff": "^4.0.3",
                "sebastian/environment": "^5.1.3",
                "sebastian/exporter": "^4.0.3",
                "sebastian/global-state": "^5.0.1",
                "sebastian/object-enumerator": "^4.0.3",
                "sebastian/resource-operations": "^3.0.3",
                "sebastian/type": "^3.1",
                "sebastian/version": "^3.0.2"
            },
            "suggest": {
                "ext-soap": "*",
                "ext-xdebug": "*"
            },
            "bin": [
                "phpunit"
            ],
            "type": "library",
            "extra": {
                "branch-alias": {
                    "dev-master": "9.5-dev"
                }
            },
            "autoload": {
                "files": [
                    "src/Framework/Assert/Functions.php"
                ],
                "classmap": [
                    "src/"
                ]
            },
            "notification-url": "https://packagist.org/downloads/",
            "license": [
                "BSD-3-Clause"
            ],
            "authors": [
                {
                    "name": "Sebastian Bergmann",
                    "email": "sebastian@phpunit.de",
                    "role": "lead"
                }
            ],
            "description": "The PHP Unit Testing framework.",
            "homepage": "https://phpunit.de/",
            "keywords": [
                "phpunit",
                "testing",
                "xunit"
            ],
            "support": {
                "issues": "https://github.com/sebastianbergmann/phpunit/issues",
                "source": "https://github.com/sebastianbergmann/phpunit/tree/9.5.24"
            },
            "funding": [
                {
                    "url": "https://phpunit.de/sponsors.html",
                    "type": "custom"
                },
                {
                    "url": "https://github.com/sebastianbergmann",
                    "type": "github"
                }
            ],
            "time": "2022-08-30T07:42:16+00:00"
        },
        {
            "name": "sebastian/cli-parser",
            "version": "1.0.1",
            "source": {
                "type": "git",
                "url": "https://github.com/sebastianbergmann/cli-parser.git",
                "reference": "442e7c7e687e42adc03470c7b668bc4b2402c0b2"
            },
            "dist": {
                "type": "zip",
                "url": "https://api.github.com/repos/sebastianbergmann/cli-parser/zipball/442e7c7e687e42adc03470c7b668bc4b2402c0b2",
                "reference": "442e7c7e687e42adc03470c7b668bc4b2402c0b2",
                "shasum": ""
            },
            "require": {
                "php": ">=7.3"
            },
            "require-dev": {
                "phpunit/phpunit": "^9.3"
            },
            "type": "library",
            "extra": {
                "branch-alias": {
                    "dev-master": "1.0-dev"
                }
            },
            "autoload": {
                "classmap": [
                    "src/"
                ]
            },
            "notification-url": "https://packagist.org/downloads/",
            "license": [
                "BSD-3-Clause"
            ],
            "authors": [
                {
                    "name": "Sebastian Bergmann",
                    "email": "sebastian@phpunit.de",
                    "role": "lead"
                }
            ],
            "description": "Library for parsing CLI options",
            "homepage": "https://github.com/sebastianbergmann/cli-parser",
            "support": {
                "issues": "https://github.com/sebastianbergmann/cli-parser/issues",
                "source": "https://github.com/sebastianbergmann/cli-parser/tree/1.0.1"
            },
            "funding": [
                {
                    "url": "https://github.com/sebastianbergmann",
                    "type": "github"
                }
            ],
            "time": "2020-09-28T06:08:49+00:00"
        },
        {
            "name": "sebastian/code-unit",
            "version": "1.0.8",
            "source": {
                "type": "git",
                "url": "https://github.com/sebastianbergmann/code-unit.git",
                "reference": "1fc9f64c0927627ef78ba436c9b17d967e68e120"
            },
            "dist": {
                "type": "zip",
                "url": "https://api.github.com/repos/sebastianbergmann/code-unit/zipball/1fc9f64c0927627ef78ba436c9b17d967e68e120",
                "reference": "1fc9f64c0927627ef78ba436c9b17d967e68e120",
                "shasum": ""
            },
            "require": {
                "php": ">=7.3"
            },
            "require-dev": {
                "phpunit/phpunit": "^9.3"
            },
            "type": "library",
            "extra": {
                "branch-alias": {
                    "dev-master": "1.0-dev"
                }
            },
            "autoload": {
                "classmap": [
                    "src/"
                ]
            },
            "notification-url": "https://packagist.org/downloads/",
            "license": [
                "BSD-3-Clause"
            ],
            "authors": [
                {
                    "name": "Sebastian Bergmann",
                    "email": "sebastian@phpunit.de",
                    "role": "lead"
                }
            ],
            "description": "Collection of value objects that represent the PHP code units",
            "homepage": "https://github.com/sebastianbergmann/code-unit",
            "support": {
                "issues": "https://github.com/sebastianbergmann/code-unit/issues",
                "source": "https://github.com/sebastianbergmann/code-unit/tree/1.0.8"
            },
            "funding": [
                {
                    "url": "https://github.com/sebastianbergmann",
                    "type": "github"
                }
            ],
            "time": "2020-10-26T13:08:54+00:00"
        },
        {
            "name": "sebastian/code-unit-reverse-lookup",
            "version": "2.0.3",
            "source": {
                "type": "git",
                "url": "https://github.com/sebastianbergmann/code-unit-reverse-lookup.git",
                "reference": "ac91f01ccec49fb77bdc6fd1e548bc70f7faa3e5"
            },
            "dist": {
                "type": "zip",
                "url": "https://api.github.com/repos/sebastianbergmann/code-unit-reverse-lookup/zipball/ac91f01ccec49fb77bdc6fd1e548bc70f7faa3e5",
                "reference": "ac91f01ccec49fb77bdc6fd1e548bc70f7faa3e5",
                "shasum": ""
            },
            "require": {
                "php": ">=7.3"
            },
            "require-dev": {
                "phpunit/phpunit": "^9.3"
            },
            "type": "library",
            "extra": {
                "branch-alias": {
                    "dev-master": "2.0-dev"
                }
            },
            "autoload": {
                "classmap": [
                    "src/"
                ]
            },
            "notification-url": "https://packagist.org/downloads/",
            "license": [
                "BSD-3-Clause"
            ],
            "authors": [
                {
                    "name": "Sebastian Bergmann",
                    "email": "sebastian@phpunit.de"
                }
            ],
            "description": "Looks up which function or method a line of code belongs to",
            "homepage": "https://github.com/sebastianbergmann/code-unit-reverse-lookup/",
            "support": {
                "issues": "https://github.com/sebastianbergmann/code-unit-reverse-lookup/issues",
                "source": "https://github.com/sebastianbergmann/code-unit-reverse-lookup/tree/2.0.3"
            },
            "funding": [
                {
                    "url": "https://github.com/sebastianbergmann",
                    "type": "github"
                }
            ],
            "time": "2020-09-28T05:30:19+00:00"
        },
        {
            "name": "sebastian/comparator",
            "version": "4.0.6",
            "source": {
                "type": "git",
                "url": "https://github.com/sebastianbergmann/comparator.git",
                "reference": "55f4261989e546dc112258c7a75935a81a7ce382"
            },
            "dist": {
                "type": "zip",
                "url": "https://api.github.com/repos/sebastianbergmann/comparator/zipball/55f4261989e546dc112258c7a75935a81a7ce382",
                "reference": "55f4261989e546dc112258c7a75935a81a7ce382",
                "shasum": ""
            },
            "require": {
                "php": ">=7.3",
                "sebastian/diff": "^4.0",
                "sebastian/exporter": "^4.0"
            },
            "require-dev": {
                "phpunit/phpunit": "^9.3"
            },
            "type": "library",
            "extra": {
                "branch-alias": {
                    "dev-master": "4.0-dev"
                }
            },
            "autoload": {
                "classmap": [
                    "src/"
                ]
            },
            "notification-url": "https://packagist.org/downloads/",
            "license": [
                "BSD-3-Clause"
            ],
            "authors": [
                {
                    "name": "Sebastian Bergmann",
                    "email": "sebastian@phpunit.de"
                },
                {
                    "name": "Jeff Welch",
                    "email": "whatthejeff@gmail.com"
                },
                {
                    "name": "Volker Dusch",
                    "email": "github@wallbash.com"
                },
                {
                    "name": "Bernhard Schussek",
                    "email": "bschussek@2bepublished.at"
                }
            ],
            "description": "Provides the functionality to compare PHP values for equality",
            "homepage": "https://github.com/sebastianbergmann/comparator",
            "keywords": [
                "comparator",
                "compare",
                "equality"
            ],
            "support": {
                "issues": "https://github.com/sebastianbergmann/comparator/issues",
                "source": "https://github.com/sebastianbergmann/comparator/tree/4.0.6"
            },
            "funding": [
                {
                    "url": "https://github.com/sebastianbergmann",
                    "type": "github"
                }
            ],
            "time": "2020-10-26T15:49:45+00:00"
        },
        {
            "name": "sebastian/complexity",
            "version": "2.0.2",
            "source": {
                "type": "git",
                "url": "https://github.com/sebastianbergmann/complexity.git",
                "reference": "739b35e53379900cc9ac327b2147867b8b6efd88"
            },
            "dist": {
                "type": "zip",
                "url": "https://api.github.com/repos/sebastianbergmann/complexity/zipball/739b35e53379900cc9ac327b2147867b8b6efd88",
                "reference": "739b35e53379900cc9ac327b2147867b8b6efd88",
                "shasum": ""
            },
            "require": {
                "nikic/php-parser": "^4.7",
                "php": ">=7.3"
            },
            "require-dev": {
                "phpunit/phpunit": "^9.3"
            },
            "type": "library",
            "extra": {
                "branch-alias": {
                    "dev-master": "2.0-dev"
                }
            },
            "autoload": {
                "classmap": [
                    "src/"
                ]
            },
            "notification-url": "https://packagist.org/downloads/",
            "license": [
                "BSD-3-Clause"
            ],
            "authors": [
                {
                    "name": "Sebastian Bergmann",
                    "email": "sebastian@phpunit.de",
                    "role": "lead"
                }
            ],
            "description": "Library for calculating the complexity of PHP code units",
            "homepage": "https://github.com/sebastianbergmann/complexity",
            "support": {
                "issues": "https://github.com/sebastianbergmann/complexity/issues",
                "source": "https://github.com/sebastianbergmann/complexity/tree/2.0.2"
            },
            "funding": [
                {
                    "url": "https://github.com/sebastianbergmann",
                    "type": "github"
                }
            ],
            "time": "2020-10-26T15:52:27+00:00"
        },
        {
            "name": "sebastian/diff",
            "version": "4.0.4",
            "source": {
                "type": "git",
                "url": "https://github.com/sebastianbergmann/diff.git",
                "reference": "3461e3fccc7cfdfc2720be910d3bd73c69be590d"
            },
            "dist": {
                "type": "zip",
                "url": "https://api.github.com/repos/sebastianbergmann/diff/zipball/3461e3fccc7cfdfc2720be910d3bd73c69be590d",
                "reference": "3461e3fccc7cfdfc2720be910d3bd73c69be590d",
                "shasum": ""
            },
            "require": {
                "php": ">=7.3"
            },
            "require-dev": {
                "phpunit/phpunit": "^9.3",
                "symfony/process": "^4.2 || ^5"
            },
            "type": "library",
            "extra": {
                "branch-alias": {
                    "dev-master": "4.0-dev"
                }
            },
            "autoload": {
                "classmap": [
                    "src/"
                ]
            },
            "notification-url": "https://packagist.org/downloads/",
            "license": [
                "BSD-3-Clause"
            ],
            "authors": [
                {
                    "name": "Sebastian Bergmann",
                    "email": "sebastian@phpunit.de"
                },
                {
                    "name": "Kore Nordmann",
                    "email": "mail@kore-nordmann.de"
                }
            ],
            "description": "Diff implementation",
            "homepage": "https://github.com/sebastianbergmann/diff",
            "keywords": [
                "diff",
                "udiff",
                "unidiff",
                "unified diff"
            ],
            "support": {
                "issues": "https://github.com/sebastianbergmann/diff/issues",
                "source": "https://github.com/sebastianbergmann/diff/tree/4.0.4"
            },
            "funding": [
                {
                    "url": "https://github.com/sebastianbergmann",
                    "type": "github"
                }
            ],
            "time": "2020-10-26T13:10:38+00:00"
        },
        {
            "name": "sebastian/environment",
            "version": "5.1.4",
            "source": {
                "type": "git",
                "url": "https://github.com/sebastianbergmann/environment.git",
                "reference": "1b5dff7bb151a4db11d49d90e5408e4e938270f7"
            },
            "dist": {
                "type": "zip",
                "url": "https://api.github.com/repos/sebastianbergmann/environment/zipball/1b5dff7bb151a4db11d49d90e5408e4e938270f7",
                "reference": "1b5dff7bb151a4db11d49d90e5408e4e938270f7",
                "shasum": ""
            },
            "require": {
                "php": ">=7.3"
            },
            "require-dev": {
                "phpunit/phpunit": "^9.3"
            },
            "suggest": {
                "ext-posix": "*"
            },
            "type": "library",
            "extra": {
                "branch-alias": {
                    "dev-master": "5.1-dev"
                }
            },
            "autoload": {
                "classmap": [
                    "src/"
                ]
            },
            "notification-url": "https://packagist.org/downloads/",
            "license": [
                "BSD-3-Clause"
            ],
            "authors": [
                {
                    "name": "Sebastian Bergmann",
                    "email": "sebastian@phpunit.de"
                }
            ],
            "description": "Provides functionality to handle HHVM/PHP environments",
            "homepage": "http://www.github.com/sebastianbergmann/environment",
            "keywords": [
                "Xdebug",
                "environment",
                "hhvm"
            ],
            "support": {
                "issues": "https://github.com/sebastianbergmann/environment/issues",
                "source": "https://github.com/sebastianbergmann/environment/tree/5.1.4"
            },
            "funding": [
                {
                    "url": "https://github.com/sebastianbergmann",
                    "type": "github"
                }
            ],
            "time": "2022-04-03T09:37:03+00:00"
        },
        {
            "name": "sebastian/exporter",
            "version": "4.0.4",
            "source": {
                "type": "git",
                "url": "https://github.com/sebastianbergmann/exporter.git",
                "reference": "65e8b7db476c5dd267e65eea9cab77584d3cfff9"
            },
            "dist": {
                "type": "zip",
                "url": "https://api.github.com/repos/sebastianbergmann/exporter/zipball/65e8b7db476c5dd267e65eea9cab77584d3cfff9",
                "reference": "65e8b7db476c5dd267e65eea9cab77584d3cfff9",
                "shasum": ""
            },
            "require": {
                "php": ">=7.3",
                "sebastian/recursion-context": "^4.0"
            },
            "require-dev": {
                "ext-mbstring": "*",
                "phpunit/phpunit": "^9.3"
            },
            "type": "library",
            "extra": {
                "branch-alias": {
                    "dev-master": "4.0-dev"
                }
            },
            "autoload": {
                "classmap": [
                    "src/"
                ]
            },
            "notification-url": "https://packagist.org/downloads/",
            "license": [
                "BSD-3-Clause"
            ],
            "authors": [
                {
                    "name": "Sebastian Bergmann",
                    "email": "sebastian@phpunit.de"
                },
                {
                    "name": "Jeff Welch",
                    "email": "whatthejeff@gmail.com"
                },
                {
                    "name": "Volker Dusch",
                    "email": "github@wallbash.com"
                },
                {
                    "name": "Adam Harvey",
                    "email": "aharvey@php.net"
                },
                {
                    "name": "Bernhard Schussek",
                    "email": "bschussek@gmail.com"
                }
            ],
            "description": "Provides the functionality to export PHP variables for visualization",
            "homepage": "https://www.github.com/sebastianbergmann/exporter",
            "keywords": [
                "export",
                "exporter"
            ],
            "support": {
                "issues": "https://github.com/sebastianbergmann/exporter/issues",
                "source": "https://github.com/sebastianbergmann/exporter/tree/4.0.4"
            },
            "funding": [
                {
                    "url": "https://github.com/sebastianbergmann",
                    "type": "github"
                }
            ],
            "time": "2021-11-11T14:18:36+00:00"
        },
        {
            "name": "sebastian/global-state",
            "version": "5.0.5",
            "source": {
                "type": "git",
                "url": "https://github.com/sebastianbergmann/global-state.git",
                "reference": "0ca8db5a5fc9c8646244e629625ac486fa286bf2"
            },
            "dist": {
                "type": "zip",
                "url": "https://api.github.com/repos/sebastianbergmann/global-state/zipball/0ca8db5a5fc9c8646244e629625ac486fa286bf2",
                "reference": "0ca8db5a5fc9c8646244e629625ac486fa286bf2",
                "shasum": ""
            },
            "require": {
                "php": ">=7.3",
                "sebastian/object-reflector": "^2.0",
                "sebastian/recursion-context": "^4.0"
            },
            "require-dev": {
                "ext-dom": "*",
                "phpunit/phpunit": "^9.3"
            },
            "suggest": {
                "ext-uopz": "*"
            },
            "type": "library",
            "extra": {
                "branch-alias": {
                    "dev-master": "5.0-dev"
                }
            },
            "autoload": {
                "classmap": [
                    "src/"
                ]
            },
            "notification-url": "https://packagist.org/downloads/",
            "license": [
                "BSD-3-Clause"
            ],
            "authors": [
                {
                    "name": "Sebastian Bergmann",
                    "email": "sebastian@phpunit.de"
                }
            ],
            "description": "Snapshotting of global state",
            "homepage": "http://www.github.com/sebastianbergmann/global-state",
            "keywords": [
                "global state"
            ],
            "support": {
                "issues": "https://github.com/sebastianbergmann/global-state/issues",
                "source": "https://github.com/sebastianbergmann/global-state/tree/5.0.5"
            },
            "funding": [
                {
                    "url": "https://github.com/sebastianbergmann",
                    "type": "github"
                }
            ],
            "time": "2022-02-14T08:28:10+00:00"
        },
        {
            "name": "sebastian/lines-of-code",
            "version": "1.0.3",
            "source": {
                "type": "git",
                "url": "https://github.com/sebastianbergmann/lines-of-code.git",
                "reference": "c1c2e997aa3146983ed888ad08b15470a2e22ecc"
            },
            "dist": {
                "type": "zip",
                "url": "https://api.github.com/repos/sebastianbergmann/lines-of-code/zipball/c1c2e997aa3146983ed888ad08b15470a2e22ecc",
                "reference": "c1c2e997aa3146983ed888ad08b15470a2e22ecc",
                "shasum": ""
            },
            "require": {
                "nikic/php-parser": "^4.6",
                "php": ">=7.3"
            },
            "require-dev": {
                "phpunit/phpunit": "^9.3"
            },
            "type": "library",
            "extra": {
                "branch-alias": {
                    "dev-master": "1.0-dev"
                }
            },
            "autoload": {
                "classmap": [
                    "src/"
                ]
            },
            "notification-url": "https://packagist.org/downloads/",
            "license": [
                "BSD-3-Clause"
            ],
            "authors": [
                {
                    "name": "Sebastian Bergmann",
                    "email": "sebastian@phpunit.de",
                    "role": "lead"
                }
            ],
            "description": "Library for counting the lines of code in PHP source code",
            "homepage": "https://github.com/sebastianbergmann/lines-of-code",
            "support": {
                "issues": "https://github.com/sebastianbergmann/lines-of-code/issues",
                "source": "https://github.com/sebastianbergmann/lines-of-code/tree/1.0.3"
            },
            "funding": [
                {
                    "url": "https://github.com/sebastianbergmann",
                    "type": "github"
                }
            ],
            "time": "2020-11-28T06:42:11+00:00"
        },
        {
            "name": "sebastian/object-enumerator",
            "version": "4.0.4",
            "source": {
                "type": "git",
                "url": "https://github.com/sebastianbergmann/object-enumerator.git",
                "reference": "5c9eeac41b290a3712d88851518825ad78f45c71"
            },
            "dist": {
                "type": "zip",
                "url": "https://api.github.com/repos/sebastianbergmann/object-enumerator/zipball/5c9eeac41b290a3712d88851518825ad78f45c71",
                "reference": "5c9eeac41b290a3712d88851518825ad78f45c71",
                "shasum": ""
            },
            "require": {
                "php": ">=7.3",
                "sebastian/object-reflector": "^2.0",
                "sebastian/recursion-context": "^4.0"
            },
            "require-dev": {
                "phpunit/phpunit": "^9.3"
            },
            "type": "library",
            "extra": {
                "branch-alias": {
                    "dev-master": "4.0-dev"
                }
            },
            "autoload": {
                "classmap": [
                    "src/"
                ]
            },
            "notification-url": "https://packagist.org/downloads/",
            "license": [
                "BSD-3-Clause"
            ],
            "authors": [
                {
                    "name": "Sebastian Bergmann",
                    "email": "sebastian@phpunit.de"
                }
            ],
            "description": "Traverses array structures and object graphs to enumerate all referenced objects",
            "homepage": "https://github.com/sebastianbergmann/object-enumerator/",
            "support": {
                "issues": "https://github.com/sebastianbergmann/object-enumerator/issues",
                "source": "https://github.com/sebastianbergmann/object-enumerator/tree/4.0.4"
            },
            "funding": [
                {
                    "url": "https://github.com/sebastianbergmann",
                    "type": "github"
                }
            ],
            "time": "2020-10-26T13:12:34+00:00"
        },
        {
            "name": "sebastian/object-reflector",
            "version": "2.0.4",
            "source": {
                "type": "git",
                "url": "https://github.com/sebastianbergmann/object-reflector.git",
                "reference": "b4f479ebdbf63ac605d183ece17d8d7fe49c15c7"
            },
            "dist": {
                "type": "zip",
                "url": "https://api.github.com/repos/sebastianbergmann/object-reflector/zipball/b4f479ebdbf63ac605d183ece17d8d7fe49c15c7",
                "reference": "b4f479ebdbf63ac605d183ece17d8d7fe49c15c7",
                "shasum": ""
            },
            "require": {
                "php": ">=7.3"
            },
            "require-dev": {
                "phpunit/phpunit": "^9.3"
            },
            "type": "library",
            "extra": {
                "branch-alias": {
                    "dev-master": "2.0-dev"
                }
            },
            "autoload": {
                "classmap": [
                    "src/"
                ]
            },
            "notification-url": "https://packagist.org/downloads/",
            "license": [
                "BSD-3-Clause"
            ],
            "authors": [
                {
                    "name": "Sebastian Bergmann",
                    "email": "sebastian@phpunit.de"
                }
            ],
            "description": "Allows reflection of object attributes, including inherited and non-public ones",
            "homepage": "https://github.com/sebastianbergmann/object-reflector/",
            "support": {
                "issues": "https://github.com/sebastianbergmann/object-reflector/issues",
                "source": "https://github.com/sebastianbergmann/object-reflector/tree/2.0.4"
            },
            "funding": [
                {
                    "url": "https://github.com/sebastianbergmann",
                    "type": "github"
                }
            ],
            "time": "2020-10-26T13:14:26+00:00"
        },
        {
            "name": "sebastian/recursion-context",
            "version": "4.0.4",
            "source": {
                "type": "git",
                "url": "https://github.com/sebastianbergmann/recursion-context.git",
                "reference": "cd9d8cf3c5804de4341c283ed787f099f5506172"
            },
            "dist": {
                "type": "zip",
                "url": "https://api.github.com/repos/sebastianbergmann/recursion-context/zipball/cd9d8cf3c5804de4341c283ed787f099f5506172",
                "reference": "cd9d8cf3c5804de4341c283ed787f099f5506172",
                "shasum": ""
            },
            "require": {
                "php": ">=7.3"
            },
            "require-dev": {
                "phpunit/phpunit": "^9.3"
            },
            "type": "library",
            "extra": {
                "branch-alias": {
                    "dev-master": "4.0-dev"
                }
            },
            "autoload": {
                "classmap": [
                    "src/"
                ]
            },
            "notification-url": "https://packagist.org/downloads/",
            "license": [
                "BSD-3-Clause"
            ],
            "authors": [
                {
                    "name": "Sebastian Bergmann",
                    "email": "sebastian@phpunit.de"
                },
                {
                    "name": "Jeff Welch",
                    "email": "whatthejeff@gmail.com"
                },
                {
                    "name": "Adam Harvey",
                    "email": "aharvey@php.net"
                }
            ],
            "description": "Provides functionality to recursively process PHP variables",
            "homepage": "http://www.github.com/sebastianbergmann/recursion-context",
            "support": {
                "issues": "https://github.com/sebastianbergmann/recursion-context/issues",
                "source": "https://github.com/sebastianbergmann/recursion-context/tree/4.0.4"
            },
            "funding": [
                {
                    "url": "https://github.com/sebastianbergmann",
                    "type": "github"
                }
            ],
            "time": "2020-10-26T13:17:30+00:00"
        },
        {
            "name": "sebastian/resource-operations",
            "version": "3.0.3",
            "source": {
                "type": "git",
                "url": "https://github.com/sebastianbergmann/resource-operations.git",
                "reference": "0f4443cb3a1d92ce809899753bc0d5d5a8dd19a8"
            },
            "dist": {
                "type": "zip",
                "url": "https://api.github.com/repos/sebastianbergmann/resource-operations/zipball/0f4443cb3a1d92ce809899753bc0d5d5a8dd19a8",
                "reference": "0f4443cb3a1d92ce809899753bc0d5d5a8dd19a8",
                "shasum": ""
            },
            "require": {
                "php": ">=7.3"
            },
            "require-dev": {
                "phpunit/phpunit": "^9.0"
            },
            "type": "library",
            "extra": {
                "branch-alias": {
                    "dev-master": "3.0-dev"
                }
            },
            "autoload": {
                "classmap": [
                    "src/"
                ]
            },
            "notification-url": "https://packagist.org/downloads/",
            "license": [
                "BSD-3-Clause"
            ],
            "authors": [
                {
                    "name": "Sebastian Bergmann",
                    "email": "sebastian@phpunit.de"
                }
            ],
            "description": "Provides a list of PHP built-in functions that operate on resources",
            "homepage": "https://www.github.com/sebastianbergmann/resource-operations",
            "support": {
                "issues": "https://github.com/sebastianbergmann/resource-operations/issues",
                "source": "https://github.com/sebastianbergmann/resource-operations/tree/3.0.3"
            },
            "funding": [
                {
                    "url": "https://github.com/sebastianbergmann",
                    "type": "github"
                }
            ],
            "time": "2020-09-28T06:45:17+00:00"
        },
        {
            "name": "sebastian/type",
            "version": "3.1.0",
            "source": {
                "type": "git",
                "url": "https://github.com/sebastianbergmann/type.git",
                "reference": "fb44e1cc6e557418387ad815780360057e40753e"
            },
            "dist": {
                "type": "zip",
                "url": "https://api.github.com/repos/sebastianbergmann/type/zipball/fb44e1cc6e557418387ad815780360057e40753e",
                "reference": "fb44e1cc6e557418387ad815780360057e40753e",
                "shasum": ""
            },
            "require": {
                "php": ">=7.3"
            },
            "require-dev": {
                "phpunit/phpunit": "^9.5"
            },
            "type": "library",
            "extra": {
                "branch-alias": {
                    "dev-master": "3.1-dev"
                }
            },
            "autoload": {
                "classmap": [
                    "src/"
                ]
            },
            "notification-url": "https://packagist.org/downloads/",
            "license": [
                "BSD-3-Clause"
            ],
            "authors": [
                {
                    "name": "Sebastian Bergmann",
                    "email": "sebastian@phpunit.de",
                    "role": "lead"
                }
            ],
            "description": "Collection of value objects that represent the types of the PHP type system",
            "homepage": "https://github.com/sebastianbergmann/type",
            "support": {
                "issues": "https://github.com/sebastianbergmann/type/issues",
                "source": "https://github.com/sebastianbergmann/type/tree/3.1.0"
            },
            "funding": [
                {
                    "url": "https://github.com/sebastianbergmann",
                    "type": "github"
                }
            ],
            "time": "2022-08-29T06:55:37+00:00"
        },
        {
            "name": "sebastian/version",
            "version": "3.0.2",
            "source": {
                "type": "git",
                "url": "https://github.com/sebastianbergmann/version.git",
                "reference": "c6c1022351a901512170118436c764e473f6de8c"
            },
            "dist": {
                "type": "zip",
                "url": "https://api.github.com/repos/sebastianbergmann/version/zipball/c6c1022351a901512170118436c764e473f6de8c",
                "reference": "c6c1022351a901512170118436c764e473f6de8c",
                "shasum": ""
            },
            "require": {
                "php": ">=7.3"
            },
            "type": "library",
            "extra": {
                "branch-alias": {
                    "dev-master": "3.0-dev"
                }
            },
            "autoload": {
                "classmap": [
                    "src/"
                ]
            },
            "notification-url": "https://packagist.org/downloads/",
            "license": [
                "BSD-3-Clause"
            ],
            "authors": [
                {
                    "name": "Sebastian Bergmann",
                    "email": "sebastian@phpunit.de",
                    "role": "lead"
                }
            ],
            "description": "Library that helps with managing the version number of Git-hosted PHP projects",
            "homepage": "https://github.com/sebastianbergmann/version",
            "support": {
                "issues": "https://github.com/sebastianbergmann/version/issues",
                "source": "https://github.com/sebastianbergmann/version/tree/3.0.2"
            },
            "funding": [
                {
                    "url": "https://github.com/sebastianbergmann",
                    "type": "github"
                }
            ],
            "time": "2020-09-28T06:39:44+00:00"
        },
        {
            "name": "theseer/tokenizer",
            "version": "1.2.1",
            "source": {
                "type": "git",
                "url": "https://github.com/theseer/tokenizer.git",
                "reference": "34a41e998c2183e22995f158c581e7b5e755ab9e"
            },
            "dist": {
                "type": "zip",
                "url": "https://api.github.com/repos/theseer/tokenizer/zipball/34a41e998c2183e22995f158c581e7b5e755ab9e",
                "reference": "34a41e998c2183e22995f158c581e7b5e755ab9e",
                "shasum": ""
            },
            "require": {
                "ext-dom": "*",
                "ext-tokenizer": "*",
                "ext-xmlwriter": "*",
                "php": "^7.2 || ^8.0"
            },
            "type": "library",
            "autoload": {
                "classmap": [
                    "src/"
                ]
            },
            "notification-url": "https://packagist.org/downloads/",
            "license": [
                "BSD-3-Clause"
            ],
            "authors": [
                {
                    "name": "Arne Blankerts",
                    "email": "arne@blankerts.de",
                    "role": "Developer"
                }
            ],
            "description": "A small library for converting tokenized PHP source code into XML and potentially other formats",
            "support": {
                "issues": "https://github.com/theseer/tokenizer/issues",
                "source": "https://github.com/theseer/tokenizer/tree/1.2.1"
            },
            "funding": [
                {
                    "url": "https://github.com/theseer",
                    "type": "github"
                }
            ],
            "time": "2021-07-28T10:34:58+00:00"
        }
    ],
    "aliases": [],
    "minimum-stability": "stable",
    "stability-flags": {
        "nethergamesmc/bedrock-data": 20,
        "nethergamesmc/bedrock-protocol": 20
    },
    "prefer-stable": false,
    "prefer-lowest": false,
    "platform": {
        "php": "^8.0",
        "php-64bit": "*",
        "ext-chunkutils2": "^0.3.1",
        "ext-crypto": "^0.3.1",
        "ext-ctype": "*",
        "ext-curl": "*",
        "ext-date": "*",
        "ext-gmp": "*",
        "ext-hash": "*",
        "ext-igbinary": "^3.0.1",
        "ext-json": "*",
        "ext-leveldb": "^0.2.1 || ^0.3.0",
        "ext-mbstring": "*",
        "ext-morton": "^0.1.0",
        "ext-openssl": "*",
        "ext-pcre": "*",
        "ext-phar": "*",
        "ext-pthreads": "^4.0",
        "ext-reflection": "*",
        "ext-simplexml": "*",
        "ext-sockets": "*",
        "ext-spl": "*",
        "ext-yaml": ">=2.0.0",
        "ext-zip": "*",
        "ext-zlib": ">=1.2.11",
        "composer-runtime-api": "^2.0"
    },
    "platform-dev": [],
    "platform-overrides": {
        "php": "8.0.0"
    },
    "plugin-api-version": "2.3.0"
}<|MERGE_RESOLUTION|>--- conflicted
+++ resolved
@@ -4,11 +4,7 @@
         "Read more about it at https://getcomposer.org/doc/01-basic-usage.md#installing-dependencies",
         "This file is @generated automatically"
     ],
-<<<<<<< HEAD
-    "content-hash": "d8462ed9ea3d8bb790a53c5719ae60df",
-=======
-    "content-hash": "4f57f22ed042b67eb1c1413aab2ab3bd",
->>>>>>> c063198b
+    "content-hash": "29c6cae17b09de64d844787cf07e968e",
     "packages": [
         {
             "name": "adhocore/json-comment",
