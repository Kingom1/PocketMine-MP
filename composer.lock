--- conflicted
+++ resolved
@@ -4,11 +4,7 @@
         "Read more about it at https://getcomposer.org/doc/01-basic-usage.md#installing-dependencies",
         "This file is @generated automatically"
     ],
-<<<<<<< HEAD
-    "content-hash": "a2f5ed2e705fee03e6cfa414fe228995",
-=======
-    "content-hash": "51da75bceb2b0b627149ca8ced4da8db",
->>>>>>> f624e36f
+    "content-hash": "77f8107fac0660c32e4d30124c8cce3f",
     "packages": [
         {
             "name": "adhocore/json-comment",
@@ -324,14 +320,11 @@
                     "pocketmine\\utils\\": "src/"
                 }
             },
+            "notification-url": "https://packagist.org/downloads/",
             "license": [
                 "LGPL-3.0"
             ],
             "description": "Classes and methods for conveniently handling binary data",
-            "support": {
-                "source": "https://github.com/pmmp/BinaryUtils/tree/master",
-                "issues": "https://github.com/pmmp/BinaryUtils/issues"
-            },
             "time": "2020-01-28T12:17:38+00:00"
         },
         {
@@ -340,12 +333,12 @@
             "source": {
                 "type": "git",
                 "url": "https://github.com/pmmp/ClassLoader.git",
-                "reference": "8aaeddd7366d95c938f88247fc409a5bedc4473a"
-            },
-            "dist": {
-                "type": "zip",
-                "url": "https://api.github.com/repos/pmmp/ClassLoader/zipball/8aaeddd7366d95c938f88247fc409a5bedc4473a",
-                "reference": "8aaeddd7366d95c938f88247fc409a5bedc4473a",
+                "reference": "70ab2a59217c4ebd33a58388ce87c86d770edfc3"
+            },
+            "dist": {
+                "type": "zip",
+                "url": "https://api.github.com/repos/pmmp/ClassLoader/zipball/70ab2a59217c4ebd33a58388ce87c86d770edfc3",
+                "reference": "70ab2a59217c4ebd33a58388ce87c86d770edfc3",
                 "shasum": ""
             },
             "require": {
@@ -353,21 +346,24 @@
                 "ext-reflection": "*",
                 "php": ">=7.2.0"
             },
+            "conflict": {
+                "pocketmine/spl": "<0.4"
+            },
+            "require-dev": {
+                "phpstan/phpstan": "^0.12.8"
+            },
             "type": "library",
             "autoload": {
                 "classmap": [
                     "./src"
                 ]
             },
+            "notification-url": "https://packagist.org/downloads/",
             "license": [
                 "LGPL-3.0"
             ],
             "description": "Ad-hoc autoloading components used by PocketMine-MP",
-            "support": {
-                "source": "https://github.com/pmmp/ClassLoader/tree/master",
-                "issues": "https://github.com/pmmp/ClassLoader/issues"
-            },
-            "time": "2020-01-14T16:30:55+00:00"
+            "time": "2020-01-31T14:26:22+00:00"
         },
         {
             "name": "pocketmine/log",
@@ -375,13 +371,23 @@
             "source": {
                 "type": "git",
                 "url": "https://github.com/pmmp/Log.git",
-                "reference": "6e79bb262acd67344b8e3e394ed1afb4a72ea294"
-            },
-            "dist": {
-                "type": "zip",
-                "url": "https://api.github.com/repos/pmmp/Log/zipball/6e79bb262acd67344b8e3e394ed1afb4a72ea294",
-                "reference": "6e79bb262acd67344b8e3e394ed1afb4a72ea294",
-                "shasum": ""
+                "reference": "aabbbdf660b6a82bb1c187743bd3f3d136b64814"
+            },
+            "dist": {
+                "type": "zip",
+                "url": "https://api.github.com/repos/pmmp/Log/zipball/aabbbdf660b6a82bb1c187743bd3f3d136b64814",
+                "reference": "aabbbdf660b6a82bb1c187743bd3f3d136b64814",
+                "shasum": ""
+            },
+            "require": {
+                "ext-pthreads": "~3.2.0",
+                "php": ">=7.2"
+            },
+            "conflict": {
+                "pocketmine/spl": "<0.4"
+            },
+            "require-dev": {
+                "phpstan/phpstan": "^0.12.8"
             },
             "type": "library",
             "autoload": {
@@ -389,15 +395,12 @@
                     "./src"
                 ]
             },
+            "notification-url": "https://packagist.org/downloads/",
             "license": [
                 "LGPL-3.0"
             ],
             "description": "Logging components used by PocketMine-MP and related projects",
-            "support": {
-                "source": "https://github.com/pmmp/Log/tree/master",
-                "issues": "https://github.com/pmmp/Log/issues"
-            },
-            "time": "2020-01-15T19:59:42+00:00"
+            "time": "2020-01-31T14:32:08+00:00"
         },
         {
             "name": "pocketmine/math",
@@ -427,19 +430,11 @@
                     "pocketmine\\math\\": "src/"
                 }
             },
-            "autoload-dev": {
-                "psr-4": {
-                    "pocketmine\\math\\": "tests/phpunit/"
-                }
-            },
+            "notification-url": "https://packagist.org/downloads/",
             "license": [
                 "LGPL-3.0"
             ],
             "description": "PHP library containing math related code used in PocketMine-MP",
-            "support": {
-                "source": "https://github.com/pmmp/Math/tree/master",
-                "issues": "https://github.com/pmmp/Math/issues"
-            },
             "time": "2020-01-28T14:13:55+00:00"
         },
         {
@@ -448,12 +443,12 @@
             "source": {
                 "type": "git",
                 "url": "https://github.com/pmmp/NBT.git",
-                "reference": "a30398cdb3d3c431f29862f5a84578d3ed2a6c6c"
-            },
-            "dist": {
-                "type": "zip",
-                "url": "https://api.github.com/repos/pmmp/NBT/zipball/a30398cdb3d3c431f29862f5a84578d3ed2a6c6c",
-                "reference": "a30398cdb3d3c431f29862f5a84578d3ed2a6c6c",
+                "reference": "c81711e2110545880f5d9a76028b7987d2ac5e32"
+            },
+            "dist": {
+                "type": "zip",
+                "url": "https://api.github.com/repos/pmmp/NBT/zipball/c81711e2110545880f5d9a76028b7987d2ac5e32",
+                "reference": "c81711e2110545880f5d9a76028b7987d2ac5e32",
                 "shasum": ""
             },
             "require": {
@@ -463,6 +458,7 @@
                 "pocketmine/binaryutils": "dev-master"
             },
             "require-dev": {
+                "irstea/phpunit-shim": "^7.5",
                 "phpstan/phpstan": "^0.12.8"
             },
             "type": "library",
@@ -471,20 +467,12 @@
                     "pocketmine\\nbt\\": "src/"
                 }
             },
-            "autoload-dev": {
-                "psr-4": {
-                    "pocketmine\\nbt\\": "tests/phpunit/"
-                }
-            },
+            "notification-url": "https://packagist.org/downloads/",
             "license": [
                 "LGPL-3.0"
             ],
             "description": "PHP library for working with Named Binary Tags",
-            "support": {
-                "source": "https://github.com/pmmp/NBT/tree/master",
-                "issues": "https://github.com/pmmp/NBT/issues"
-            },
-            "time": "2020-01-27T15:15:07+00:00"
+            "time": "2020-01-28T17:04:17+00:00"
         },
         {
             "name": "pocketmine/raklib",
@@ -492,12 +480,12 @@
             "source": {
                 "type": "git",
                 "url": "https://github.com/pmmp/RakLib.git",
-                "reference": "d14954442c6fce65d55b97b4bef5b793852333f1"
-            },
-            "dist": {
-                "type": "zip",
-                "url": "https://api.github.com/repos/pmmp/RakLib/zipball/d14954442c6fce65d55b97b4bef5b793852333f1",
-                "reference": "d14954442c6fce65d55b97b4bef5b793852333f1",
+                "reference": "8d7e27ca17dda204fbefa084efbbba9e9681cadd"
+            },
+            "dist": {
+                "type": "zip",
+                "url": "https://api.github.com/repos/pmmp/RakLib/zipball/8d7e27ca17dda204fbefa084efbbba9e9681cadd",
+                "reference": "8d7e27ca17dda204fbefa084efbbba9e9681cadd",
                 "shasum": ""
             },
             "require": {
@@ -512,6 +500,9 @@
                 "pocketmine/snooze": "^0.1.0",
                 "pocketmine/spl": "dev-master"
             },
+            "require-dev": {
+                "phpstan/phpstan": "^0.12.8"
+            },
             "type": "library",
             "autoload": {
                 "psr-4": {
@@ -523,15 +514,7 @@
                 "GPL-3.0"
             ],
             "description": "A RakNet server implementation written in PHP",
-<<<<<<< HEAD
-            "support": {
-                "source": "https://github.com/pmmp/RakLib/tree/master",
-                "issues": "https://github.com/pmmp/RakLib/issues"
-            },
-            "time": "2019-12-07T13:52:52+00:00"
-=======
-            "time": "2019-12-07T13:43:34+00:00"
->>>>>>> f624e36f
+            "time": "2020-01-31T15:36:55+00:00"
         },
         {
             "name": "pocketmine/snooze",
@@ -557,14 +540,11 @@
                     "pocketmine\\snooze\\": "src/"
                 }
             },
+            "notification-url": "https://packagist.org/downloads/",
             "license": [
                 "LGPL-3.0"
             ],
             "description": "Thread notification management library for code using the pthreads extension",
-            "support": {
-                "source": "https://github.com/pmmp/Snooze/tree/0.1.1",
-                "issues": "https://github.com/pmmp/Snooze/issues"
-            },
             "time": "2019-01-04T15:54:45+00:00"
         },
         {
@@ -573,18 +553,24 @@
             "source": {
                 "type": "git",
                 "url": "https://github.com/pmmp/SPL.git",
-                "reference": "091acb66c7927f2abe8960081d222142b1e6d17b"
-            },
-            "dist": {
-                "type": "zip",
-                "url": "https://api.github.com/repos/pmmp/SPL/zipball/091acb66c7927f2abe8960081d222142b1e6d17b",
-                "reference": "091acb66c7927f2abe8960081d222142b1e6d17b",
-                "shasum": ""
+                "reference": "9856cb78ebeeea40375a432a4f87aa47307b9351"
+            },
+            "dist": {
+                "type": "zip",
+                "url": "https://api.github.com/repos/pmmp/SPL/zipball/9856cb78ebeeea40375a432a4f87aa47307b9351",
+                "reference": "9856cb78ebeeea40375a432a4f87aa47307b9351",
+                "shasum": ""
+            },
+            "require": {
+                "php": ">=7.2"
+            },
+            "require-dev": {
+                "phpstan/phpstan": "^0.12.8"
             },
             "type": "library",
             "autoload": {
                 "classmap": [
-                    "./"
+                    "./src"
                 ]
             },
             "notification-url": "https://packagist.org/downloads/",
@@ -592,15 +578,7 @@
                 "LGPL-3.0"
             ],
             "description": "Standard library files required by PocketMine-MP and related projects",
-<<<<<<< HEAD
-            "support": {
-                "source": "https://github.com/pmmp/SPL/tree/master",
-                "issues": "https://github.com/pmmp/SPL/issues"
-            },
-            "time": "2019-10-29T11:57:45+00:00"
-=======
-            "time": "2020-01-29T20:03:42+00:00"
->>>>>>> f624e36f
+            "time": "2020-01-31T16:18:46+00:00"
         }
     ],
     "packages-dev": [
