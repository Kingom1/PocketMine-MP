--- conflicted
+++ resolved
@@ -4,11 +4,7 @@
         "Read more about it at https://getcomposer.org/doc/01-basic-usage.md#installing-dependencies",
         "This file is @generated automatically"
     ],
-<<<<<<< HEAD
-    "content-hash": "4c258478d7e0be37a3c1267c9382f37f",
-=======
-    "content-hash": "d3e3f1bbaf2a7dd3b214287ba2acdff8",
->>>>>>> 717b8666
+    "content-hash": "da1e60f0dfc0109a44d3a47b311ae8e5",
     "packages": [
         {
             "name": "adhocore/json-comment",
@@ -585,12 +581,12 @@
             "source": {
                 "type": "git",
                 "url": "https://github.com/pmmp/NBT.git",
-                "reference": "6b2234572b5d06a0532e3851e72bdc108e0c4387"
-            },
-            "dist": {
-                "type": "zip",
-                "url": "https://api.github.com/repos/pmmp/NBT/zipball/6b2234572b5d06a0532e3851e72bdc108e0c4387",
-                "reference": "6b2234572b5d06a0532e3851e72bdc108e0c4387",
+                "reference": "8e42604a7a91d52578af0c9a8024635ed5985b97"
+            },
+            "dist": {
+                "type": "zip",
+                "url": "https://api.github.com/repos/pmmp/NBT/zipball/8e42604a7a91d52578af0c9a8024635ed5985b97",
+                "reference": "8e42604a7a91d52578af0c9a8024635ed5985b97",
                 "shasum": ""
             },
             "require": {
@@ -614,7 +610,7 @@
                 "LGPL-3.0"
             ],
             "description": "PHP library for working with Named Binary Tags",
-            "time": "2020-04-15T11:29:45+00:00"
+            "time": "2020-04-19T12:18:01+00:00"
         },
         {
             "name": "pocketmine/raklib",
