{
    "_readme": [
        "This file locks the dependencies of your project to a known state",
        "Read more about it at https://getcomposer.org/doc/01-basic-usage.md#installing-dependencies",
        "This file is @generated automatically"
    ],
<<<<<<< HEAD
    "content-hash": "730b9ef97624239c1bd013478b5f64e8",
=======
    "content-hash": "38e3ec606dda17c95dd5456b24af547b",
>>>>>>> e2871fad
    "packages": [
        {
            "name": "adhocore/json-comment",
            "version": "v0.0.7",
            "source": {
                "type": "git",
                "url": "https://github.com/adhocore/php-json-comment.git",
                "reference": "135356c7e7336ef59924f1d921c770045f937a76"
            },
            "dist": {
                "type": "zip",
                "url": "https://api.github.com/repos/adhocore/php-json-comment/zipball/135356c7e7336ef59924f1d921c770045f937a76",
                "reference": "135356c7e7336ef59924f1d921c770045f937a76",
                "shasum": ""
            },
            "require": {
                "php": ">=5.4"
            },
            "require-dev": {
                "phpunit/phpunit": "^4.8 || ^5.7 || ^6.5"
            },
            "type": "library",
            "autoload": {
                "psr-4": {
                    "Ahc\\Json\\": "src/"
                }
            },
            "notification-url": "https://packagist.org/downloads/",
            "license": [
                "MIT"
            ],
            "authors": [
                {
                    "name": "Jitendra Adhikari",
                    "email": "jiten.adhikary@gmail.com"
                }
            ],
            "description": "Lightweight JSON comment stripper library for PHP",
            "keywords": [
                "comment",
                "json",
                "strip-comment"
            ],
            "time": "2018-08-01T12:27:26+00:00"
        },
        {
            "name": "daverandom/callback-validator",
            "version": "dev-master",
            "source": {
                "type": "git",
                "url": "https://github.com/DaveRandom/CallbackValidator.git",
                "reference": "d87a08cddbc6099816ed01e50ce25cdfc43b542f"
            },
            "dist": {
                "type": "zip",
                "url": "https://api.github.com/repos/DaveRandom/CallbackValidator/zipball/d87a08cddbc6099816ed01e50ce25cdfc43b542f",
                "reference": "d87a08cddbc6099816ed01e50ce25cdfc43b542f",
                "shasum": ""
            },
            "require": {
                "ext-reflection": "*",
                "php": ">=7.0"
            },
            "require-dev": {
                "phpunit/phpunit": "^6.0"
            },
            "type": "library",
            "autoload": {
                "psr-4": {
                    "DaveRandom\\CallbackValidator\\": "src/"
                }
            },
            "notification-url": "https://packagist.org/downloads/",
            "license": [
                "MIT"
            ],
            "authors": [
                {
                    "name": "Chris Wright",
                    "email": "cw@daverandom.com"
                }
            ],
            "description": "Tools for validating callback signatures",
            "time": "2017-04-03T15:22:41+00:00"
        },
        {
            "name": "fgrosse/phpasn1",
            "version": "v2.1.1",
            "source": {
                "type": "git",
                "url": "https://github.com/fgrosse/PHPASN1.git",
                "reference": "7ebf2a09084a7bbdb7b879c66fdf7ad80461bbe8"
            },
            "dist": {
                "type": "zip",
                "url": "https://api.github.com/repos/fgrosse/PHPASN1/zipball/7ebf2a09084a7bbdb7b879c66fdf7ad80461bbe8",
                "reference": "7ebf2a09084a7bbdb7b879c66fdf7ad80461bbe8",
                "shasum": ""
            },
            "require": {
                "php": ">=7.0.0"
            },
            "require-dev": {
                "phpunit/phpunit": "~6.3",
                "satooshi/php-coveralls": "~2.0"
            },
            "suggest": {
                "ext-gmp": "GMP is the preferred extension for big integer calculations",
                "php-curl": "For loading OID information from the web if they have not bee defined statically"
            },
            "type": "library",
            "extra": {
                "branch-alias": {
                    "dev-master": "2.0.x-dev"
                }
            },
            "autoload": {
                "psr-4": {
                    "FG\\": "lib/"
                }
            },
            "notification-url": "https://packagist.org/downloads/",
            "license": [
                "MIT"
            ],
            "authors": [
                {
                    "name": "Friedrich Große",
                    "email": "friedrich.grosse@gmail.com",
                    "homepage": "https://github.com/FGrosse",
                    "role": "Author"
                },
                {
                    "name": "All contributors",
                    "homepage": "https://github.com/FGrosse/PHPASN1/contributors"
                }
            ],
            "description": "A PHP Framework that allows you to encode and decode arbitrary ASN.1 structures using the ITU-T X.690 Encoding Rules.",
            "homepage": "https://github.com/FGrosse/PHPASN1",
            "keywords": [
                "DER",
                "asn.1",
                "asn1",
                "ber",
                "binary",
                "decoding",
                "encoding",
                "x.509",
                "x.690",
                "x509",
                "x690"
            ],
            "time": "2018-12-02T01:34:34+00:00"
        },
        {
            "name": "mdanter/ecc",
            "version": "v0.5.2",
            "source": {
                "type": "git",
                "url": "https://github.com/phpecc/phpecc.git",
                "reference": "b95f25cc1bacc83a9f0ccd375900b7cfd343029e"
            },
            "dist": {
                "type": "zip",
                "url": "https://api.github.com/repos/phpecc/phpecc/zipball/b95f25cc1bacc83a9f0ccd375900b7cfd343029e",
                "reference": "b95f25cc1bacc83a9f0ccd375900b7cfd343029e",
                "shasum": ""
            },
            "require": {
                "ext-gmp": "*",
                "fgrosse/phpasn1": "^2.0",
                "php": "^7.0"
            },
            "require-dev": {
                "phpunit/phpunit": "^6.0",
                "squizlabs/php_codesniffer": "^2.0",
                "symfony/yaml": "^2.6|^3.0"
            },
            "type": "library",
            "autoload": {
                "psr-4": {
                    "Mdanter\\Ecc\\": "src/"
                }
            },
            "notification-url": "https://packagist.org/downloads/",
            "license": [
                "MIT"
            ],
            "authors": [
                {
                    "name": "Matyas Danter",
                    "homepage": "http://matejdanter.com/",
                    "role": "Author"
                },
                {
                    "name": "Thibaud Fabre",
                    "email": "thibaud@aztech.io",
                    "homepage": "http://aztech.io",
                    "role": "Maintainer"
                },
                {
                    "name": "Thomas Kerin",
                    "email": "afk11@users.noreply.github.com",
                    "role": "Maintainer"
                }
            ],
            "description": "PHP Elliptic Curve Cryptography library",
            "homepage": "https://github.com/phpecc/phpecc",
            "keywords": [
                "Diffie",
                "ECDSA",
                "Hellman",
                "curve",
                "ecdh",
                "elliptic",
                "nistp192",
                "nistp224",
                "nistp256",
                "nistp384",
                "nistp521",
                "phpecc",
                "secp256k1",
                "secp256r1"
            ],
            "time": "2018-12-03T18:17:01+00:00"
        },
        {
            "name": "particle/validator",
            "version": "v2.3.4",
            "source": {
                "type": "git",
                "url": "https://github.com/particle-php/Validator.git",
                "reference": "657c7543e51938dd9d114750e49d695129527a7a"
            },
            "dist": {
                "type": "zip",
                "url": "https://api.github.com/repos/particle-php/Validator/zipball/657c7543e51938dd9d114750e49d695129527a7a",
                "reference": "657c7543e51938dd9d114750e49d695129527a7a",
                "shasum": ""
            },
            "require": {
                "php": ">=5.4"
            },
            "require-dev": {
                "byrokrat/checkdigit": "^1.0",
                "giggsey/libphonenumber-for-php": "^7.2",
                "phpunit/phpunit": "~4.0",
                "squizlabs/php_codesniffer": "2.*"
            },
            "suggest": {
                "byrokrat/checkdigit": "If you want to use CreditCard validation rule, this library must be installed.",
                "giggsey/libphonenumber-for-php": "If you want to use Phone validation rule, this library must be installed."
            },
            "type": "library",
            "extra": {
                "branch-alias": {
                    "dev-master": "2.0-dev"
                }
            },
            "autoload": {
                "psr-4": {
                    "Particle\\Validator\\": "src/"
                }
            },
            "notification-url": "https://packagist.org/downloads/",
            "license": [
                "BSD-3-Clause"
            ],
            "authors": [
                {
                    "name": "Berry Langerak",
                    "email": "berry@berryllium.nl",
                    "role": "Developer"
                },
                {
                    "name": "Rick van der Staaij",
                    "homepage": "http://rickvanderstaaij.nl",
                    "role": "Developer"
                }
            ],
            "description": "Flexible and highly usable validation library with no dependencies.",
            "homepage": "http://github.com/particle-php/validator",
            "keywords": [
                "validation",
                "validator"
            ],
            "time": "2019-01-07T13:39:13+00:00"
        },
        {
            "name": "pocketmine/binaryutils",
            "version": "dev-master",
            "source": {
                "type": "git",
                "url": "https://github.com/pmmp/BinaryUtils.git",
                "reference": "a36705550b42e7e93e2a9748a8b9fa88985780bf"
            },
            "dist": {
                "type": "zip",
                "url": "https://api.github.com/repos/pmmp/BinaryUtils/zipball/a36705550b42e7e93e2a9748a8b9fa88985780bf",
                "reference": "a36705550b42e7e93e2a9748a8b9fa88985780bf",
                "shasum": ""
            },
            "require": {
                "php": ">=7.2",
                "php-64bit": "*"
            },
            "require-dev": {
                "phpstan/phpstan": "^0.12.8"
            },
            "type": "library",
            "autoload": {
                "psr-4": {
                    "pocketmine\\utils\\": "src/"
                }
            },
            "license": [
                "LGPL-3.0"
            ],
            "description": "Classes and methods for conveniently handling binary data",
            "support": {
                "source": "https://github.com/pmmp/BinaryUtils/tree/master",
                "issues": "https://github.com/pmmp/BinaryUtils/issues"
            },
            "time": "2020-01-28T12:17:38+00:00"
        },
        {
            "name": "pocketmine/classloader",
            "version": "dev-master",
            "source": {
                "type": "git",
                "url": "https://github.com/pmmp/ClassLoader.git",
                "reference": "8aaeddd7366d95c938f88247fc409a5bedc4473a"
            },
            "dist": {
                "type": "zip",
                "url": "https://api.github.com/repos/pmmp/ClassLoader/zipball/8aaeddd7366d95c938f88247fc409a5bedc4473a",
                "reference": "8aaeddd7366d95c938f88247fc409a5bedc4473a",
                "shasum": ""
            },
            "require": {
                "ext-pthreads": "~3.2.0",
                "ext-reflection": "*",
                "php": ">=7.2.0"
            },
            "type": "library",
            "autoload": {
                "classmap": [
                    "./src"
                ]
            },
            "license": [
                "LGPL-3.0"
            ],
            "description": "Ad-hoc autoloading components used by PocketMine-MP",
            "support": {
                "source": "https://github.com/pmmp/ClassLoader/tree/master",
                "issues": "https://github.com/pmmp/ClassLoader/issues"
            },
            "time": "2020-01-14T16:30:55+00:00"
        },
        {
            "name": "pocketmine/log",
            "version": "dev-master",
            "source": {
                "type": "git",
                "url": "https://github.com/pmmp/Log.git",
                "reference": "6e79bb262acd67344b8e3e394ed1afb4a72ea294"
            },
            "dist": {
                "type": "zip",
                "url": "https://api.github.com/repos/pmmp/Log/zipball/6e79bb262acd67344b8e3e394ed1afb4a72ea294",
                "reference": "6e79bb262acd67344b8e3e394ed1afb4a72ea294",
                "shasum": ""
            },
            "type": "library",
            "autoload": {
                "classmap": [
                    "./src"
                ]
            },
            "license": [
                "LGPL-3.0"
            ],
            "description": "Logging components used by PocketMine-MP and related projects",
            "support": {
                "source": "https://github.com/pmmp/Log/tree/master",
                "issues": "https://github.com/pmmp/Log/issues"
            },
            "time": "2020-01-15T19:59:42+00:00"
        },
        {
            "name": "pocketmine/math",
            "version": "dev-master",
            "source": {
                "type": "git",
                "url": "https://github.com/pmmp/Math.git",
                "reference": "9aa4018635e7d634c535d4c7d9e032c7d905c29d"
            },
            "dist": {
                "type": "zip",
                "url": "https://api.github.com/repos/pmmp/Math/zipball/9aa4018635e7d634c535d4c7d9e032c7d905c29d",
                "reference": "9aa4018635e7d634c535d4c7d9e032c7d905c29d",
                "shasum": ""
            },
            "require": {
                "php": ">=7.2.0",
                "php-64bit": "*"
            },
            "require-dev": {
                "irstea/phpunit-shim": "^7.5",
                "phpstan/phpstan": "^0.12.8"
            },
            "type": "library",
            "autoload": {
                "psr-4": {
                    "pocketmine\\math\\": "src/"
                }
            },
            "autoload-dev": {
                "psr-4": {
                    "pocketmine\\math\\": "tests/phpunit/"
                }
            },
            "license": [
                "LGPL-3.0"
            ],
            "description": "PHP library containing math related code used in PocketMine-MP",
            "support": {
                "source": "https://github.com/pmmp/Math/tree/master",
                "issues": "https://github.com/pmmp/Math/issues"
            },
            "time": "2020-01-28T14:13:55+00:00"
        },
        {
            "name": "pocketmine/nbt",
            "version": "dev-master",
            "source": {
                "type": "git",
                "url": "https://github.com/pmmp/NBT.git",
                "reference": "a30398cdb3d3c431f29862f5a84578d3ed2a6c6c"
            },
            "dist": {
                "type": "zip",
                "url": "https://api.github.com/repos/pmmp/NBT/zipball/a30398cdb3d3c431f29862f5a84578d3ed2a6c6c",
                "reference": "a30398cdb3d3c431f29862f5a84578d3ed2a6c6c",
                "shasum": ""
            },
            "require": {
                "ext-zlib": "*",
                "php": ">=7.2.0",
                "php-64bit": "*",
                "pocketmine/binaryutils": "dev-master"
            },
            "require-dev": {
                "phpstan/phpstan": "^0.12.8"
            },
            "type": "library",
            "autoload": {
                "psr-4": {
                    "pocketmine\\nbt\\": "src/"
                }
            },
            "autoload-dev": {
                "psr-4": {
                    "pocketmine\\nbt\\": "tests/phpunit/"
                }
            },
            "license": [
                "LGPL-3.0"
            ],
            "description": "PHP library for working with Named Binary Tags",
            "support": {
                "source": "https://github.com/pmmp/NBT/tree/master",
                "issues": "https://github.com/pmmp/NBT/issues"
            },
            "time": "2020-01-27T15:15:07+00:00"
        },
        {
            "name": "pocketmine/raklib",
            "version": "dev-master",
            "source": {
                "type": "git",
                "url": "https://github.com/pmmp/RakLib.git",
                "reference": "d14954442c6fce65d55b97b4bef5b793852333f1"
            },
            "dist": {
                "type": "zip",
                "url": "https://api.github.com/repos/pmmp/RakLib/zipball/d14954442c6fce65d55b97b4bef5b793852333f1",
                "reference": "d14954442c6fce65d55b97b4bef5b793852333f1",
                "shasum": ""
            },
            "require": {
                "ext-bcmath": "*",
                "ext-pthreads": "~3.2.0",
                "ext-sockets": "*",
                "php": ">=7.2.0",
                "php-64bit": "*",
                "php-ipv6": "*",
                "pocketmine/binaryutils": "dev-master",
                "pocketmine/log": "dev-master",
                "pocketmine/snooze": "^0.1.0",
                "pocketmine/spl": "dev-master"
            },
            "type": "library",
            "autoload": {
                "psr-4": {
                    "raklib\\": "src/"
                }
            },
            "license": [
                "GPL-3.0"
            ],
            "description": "A RakNet server implementation written in PHP",
            "support": {
                "source": "https://github.com/pmmp/RakLib/tree/master",
                "issues": "https://github.com/pmmp/RakLib/issues"
            },
            "time": "2019-12-07T13:52:52+00:00"
        },
        {
            "name": "pocketmine/snooze",
            "version": "0.1.1",
            "source": {
                "type": "git",
                "url": "https://github.com/pmmp/Snooze.git",
                "reference": "b7bd231bdb75e69300cac89ccd515fc731c38c40"
            },
            "dist": {
                "type": "zip",
                "url": "https://api.github.com/repos/pmmp/Snooze/zipball/b7bd231bdb75e69300cac89ccd515fc731c38c40",
                "reference": "b7bd231bdb75e69300cac89ccd515fc731c38c40",
                "shasum": ""
            },
            "require": {
                "ext-pthreads": ">=3.1.7dev",
                "php-64bit": ">=7.2.0"
            },
            "type": "library",
            "autoload": {
                "psr-4": {
                    "pocketmine\\snooze\\": "src/"
                }
            },
            "license": [
                "LGPL-3.0"
            ],
            "description": "Thread notification management library for code using the pthreads extension",
            "support": {
                "source": "https://github.com/pmmp/Snooze/tree/0.1.1",
                "issues": "https://github.com/pmmp/Snooze/issues"
            },
            "time": "2019-01-04T15:54:45+00:00"
        },
        {
            "name": "pocketmine/spl",
            "version": "dev-master",
            "source": {
                "type": "git",
                "url": "https://github.com/pmmp/SPL.git",
                "reference": "091acb66c7927f2abe8960081d222142b1e6d17b"
            },
            "dist": {
                "type": "zip",
                "url": "https://api.github.com/repos/pmmp/SPL/zipball/091acb66c7927f2abe8960081d222142b1e6d17b",
                "reference": "091acb66c7927f2abe8960081d222142b1e6d17b",
                "shasum": ""
            },
            "type": "library",
            "autoload": {
                "classmap": [
                    "./"
                ]
            },
            "license": [
                "LGPL-3.0"
            ],
            "description": "Standard library files required by PocketMine-MP and related projects",
            "support": {
                "source": "https://github.com/pmmp/SPL/tree/master",
                "issues": "https://github.com/pmmp/SPL/issues"
            },
            "time": "2019-10-29T11:57:45+00:00"
        }
    ],
    "packages-dev": [
        {
            "name": "irstea/phpunit-shim",
            "version": "7.5.20",
            "source": {
                "type": "git",
                "url": "https://gitlab.irstea.fr/pole-is/tools/phpunit-shim.git",
                "reference": "81cd2d11e12165fddd2731033187dce4fbe8e013"
            },
            "require": {
                "ext-dom": "*",
                "ext-json": "*",
                "ext-libxml": "*",
                "ext-mbstring": "*",
                "ext-xml": "*",
                "php": "^7.1"
            },
            "replace": {
                "phpunit/phpunit": "self.version"
            },
            "suggest": {
                "ext-soap": "*",
                "ext-xdebug": "*"
            },
            "bin": [
                "phpunit"
            ],
            "type": "library",
            "notification-url": "https://packagist.org/downloads/",
            "license": [
                "BSD-3-Clause"
            ],
            "authors": [
                {
                    "name": "Sebastian Bergmann",
                    "email": "sebastian@phpunit.de",
                    "role": "lead"
                }
            ],
            "description": "Shim repository for phpunit/phpunit",
            "homepage": "https://phpunit.de/",
            "keywords": [
                "phpunit",
                "shim",
                "testing",
                "xunit"
            ],
            "time": "2020-01-09T03:20:19+00:00"
        },
        {
            "name": "phpstan/phpstan",
            "version": "0.12.8",
            "source": {
                "type": "git",
                "url": "https://github.com/phpstan/phpstan.git",
                "reference": "62a552602b7586d82826231f2fd4cbfe39fe0b1d"
            },
            "dist": {
                "type": "zip",
                "url": "https://api.github.com/repos/phpstan/phpstan/zipball/62a552602b7586d82826231f2fd4cbfe39fe0b1d",
                "reference": "62a552602b7586d82826231f2fd4cbfe39fe0b1d",
                "shasum": ""
            },
            "require": {
                "php": "^7.1"
            },
            "bin": [
                "phpstan",
                "phpstan.phar"
            ],
            "type": "library",
            "extra": {
                "branch-alias": {
                    "dev-master": "0.12-dev"
                }
            },
            "autoload": {
                "files": [
                    "bootstrap.php"
                ]
            },
            "notification-url": "https://packagist.org/downloads/",
            "license": [
                "MIT"
            ],
            "description": "PHPStan - PHP Static Analysis Tool",
            "time": "2020-01-26T23:36:48+00:00"
        }
    ],
    "aliases": [],
    "minimum-stability": "stable",
    "stability-flags": {
        "pocketmine/raklib": 20,
        "pocketmine/spl": 20,
        "pocketmine/binaryutils": 20,
        "pocketmine/log": 20,
        "pocketmine/nbt": 20,
        "pocketmine/math": 20,
        "pocketmine/classloader": 20,
        "daverandom/callback-validator": 20
    },
    "prefer-stable": false,
    "prefer-lowest": false,
    "platform": {
        "php": ">=7.2.0",
        "php-64bit": "*",
        "ext-bcmath": "*",
        "ext-chunkutils2": "^0.1.0",
        "ext-curl": "*",
        "ext-crypto": "^0.3.1",
        "ext-ctype": "*",
        "ext-date": "*",
        "ext-ds": "^1.2.7",
        "ext-gmp": "*",
        "ext-hash": "*",
        "ext-igbinary": "^3.0.1",
        "ext-json": "*",
        "ext-leveldb": "^0.2.1",
        "ext-mbstring": "*",
        "ext-openssl": "*",
        "ext-pcre": "*",
        "ext-phar": "*",
        "ext-pthreads": "~3.2.0",
        "ext-reflection": "*",
        "ext-sockets": "*",
        "ext-spl": "*",
        "ext-yaml": ">=2.0.0",
        "ext-zip": "*",
        "ext-zlib": ">=1.2.11"
    },
    "platform-dev": []
}<|MERGE_RESOLUTION|>--- conflicted
+++ resolved
@@ -4,11 +4,7 @@
         "Read more about it at https://getcomposer.org/doc/01-basic-usage.md#installing-dependencies",
         "This file is @generated automatically"
     ],
-<<<<<<< HEAD
-    "content-hash": "730b9ef97624239c1bd013478b5f64e8",
-=======
-    "content-hash": "38e3ec606dda17c95dd5456b24af547b",
->>>>>>> e2871fad
+    "content-hash": "a2f5ed2e705fee03e6cfa414fe228995",
     "packages": [
         {
             "name": "adhocore/json-comment",
