--- conflicted
+++ resolved
@@ -4,11 +4,7 @@
         "Read more about it at https://getcomposer.org/doc/01-basic-usage.md#installing-dependencies",
         "This file is @generated automatically"
     ],
-<<<<<<< HEAD
-    "content-hash": "312b0119034654b3c161ef945b29488e",
-=======
-    "content-hash": "bc9cfcfe04209226c67d903f77cb1620",
->>>>>>> cd021f49
+    "content-hash": "c44633bdafdfb38f4c1490ed01136b60",
     "packages": [
         {
             "name": "adhocore/json-comment",
