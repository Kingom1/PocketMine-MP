--- conflicted
+++ resolved
@@ -4,11 +4,7 @@
         "Read more about it at https://getcomposer.org/doc/01-basic-usage.md#installing-dependencies",
         "This file is @generated automatically"
     ],
-<<<<<<< HEAD
-    "content-hash": "772322f77afd2061a55f5c9963555b89",
-=======
-    "content-hash": "bd5d7fc81a75739bfd2ef04b38220b84",
->>>>>>> 8e2d06a8
+    "content-hash": "d835f1a754e2407a17192bd7a5aac7d6",
     "packages": [
         {
             "name": "adhocore/json-comment",
