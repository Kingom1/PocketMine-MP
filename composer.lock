{
    "_readme": [
        "This file locks the dependencies of your project to a known state",
        "Read more about it at https://getcomposer.org/doc/01-basic-usage.md#installing-dependencies",
        "This file is @generated automatically"
    ],
<<<<<<< HEAD
    "content-hash": "9ffd33446ed14804ca22c92c04a39796",
=======
    "content-hash": "f0cec87ced440a2ea2b189283e9f696c",
>>>>>>> 873e8740
    "packages": [
        {
            "name": "adhocore/json-comment",
            "version": "0.1.0",
            "source": {
                "type": "git",
                "url": "https://github.com/adhocore/php-json-comment.git",
                "reference": "8448076039389f558f39ad0553aab87db3f81614"
            },
            "dist": {
                "type": "zip",
                "url": "https://api.github.com/repos/adhocore/php-json-comment/zipball/8448076039389f558f39ad0553aab87db3f81614",
                "reference": "8448076039389f558f39ad0553aab87db3f81614",
                "shasum": ""
            },
            "require": {
                "php": ">=5.4"
            },
            "require-dev": {
                "phpunit/phpunit": "^6.5 || ^7.5"
            },
            "type": "library",
            "autoload": {
                "psr-4": {
                    "Ahc\\Json\\": "src/"
                }
            },
            "notification-url": "https://packagist.org/downloads/",
            "license": [
                "MIT"
            ],
            "authors": [
                {
                    "name": "Jitendra Adhikari",
                    "email": "jiten.adhikary@gmail.com"
                }
            ],
            "description": "Lightweight JSON comment stripper library for PHP",
            "keywords": [
                "comment",
                "json",
                "strip-comment"
            ],
            "support": {
                "issues": "https://github.com/adhocore/php-json-comment/issues",
                "source": "https://github.com/adhocore/php-json-comment/tree/0.1.0"
            },
            "time": "2020-01-03T13:51:23+00:00"
        },
        {
            "name": "fgrosse/phpasn1",
            "version": "v2.2.0",
            "source": {
                "type": "git",
                "url": "https://github.com/fgrosse/PHPASN1.git",
                "reference": "d1978f7abd580f3fc33561e7f71d4c12c7531fad"
            },
            "dist": {
                "type": "zip",
                "url": "https://api.github.com/repos/fgrosse/PHPASN1/zipball/d1978f7abd580f3fc33561e7f71d4c12c7531fad",
                "reference": "d1978f7abd580f3fc33561e7f71d4c12c7531fad",
                "shasum": ""
            },
            "require": {
                "php": ">=7.0.0"
            },
            "require-dev": {
                "phpunit/phpunit": "~6.3",
                "satooshi/php-coveralls": "~2.0"
            },
            "suggest": {
                "ext-bcmath": "BCmath is the fallback extension for big integer calculations",
                "ext-curl": "For loading OID information from the web if they have not bee defined statically",
                "ext-gmp": "GMP is the preferred extension for big integer calculations",
                "phpseclib/bcmath_compat": "BCmath polyfill for servers where neither GMP nor BCmath is available"
            },
            "type": "library",
            "extra": {
                "branch-alias": {
                    "dev-master": "2.0.x-dev"
                }
            },
            "autoload": {
                "psr-4": {
                    "FG\\": "lib/"
                }
            },
            "notification-url": "https://packagist.org/downloads/",
            "license": [
                "MIT"
            ],
            "authors": [
                {
                    "name": "Friedrich Große",
                    "email": "friedrich.grosse@gmail.com",
                    "homepage": "https://github.com/FGrosse",
                    "role": "Author"
                },
                {
                    "name": "All contributors",
                    "homepage": "https://github.com/FGrosse/PHPASN1/contributors"
                }
            ],
            "description": "A PHP Framework that allows you to encode and decode arbitrary ASN.1 structures using the ITU-T X.690 Encoding Rules.",
            "homepage": "https://github.com/FGrosse/PHPASN1",
            "keywords": [
                "DER",
                "asn.1",
                "asn1",
                "ber",
                "binary",
                "decoding",
                "encoding",
                "x.509",
                "x.690",
                "x509",
                "x690"
            ],
            "support": {
                "issues": "https://github.com/fgrosse/PHPASN1/issues",
                "source": "https://github.com/fgrosse/PHPASN1/tree/v2.2.0"
            },
            "time": "2020-10-11T16:28:18+00:00"
        },
        {
            "name": "mdanter/ecc",
            "version": "v0.5.2",
            "source": {
                "type": "git",
                "url": "https://github.com/phpecc/phpecc.git",
                "reference": "b95f25cc1bacc83a9f0ccd375900b7cfd343029e"
            },
            "dist": {
                "type": "zip",
                "url": "https://api.github.com/repos/phpecc/phpecc/zipball/b95f25cc1bacc83a9f0ccd375900b7cfd343029e",
                "reference": "b95f25cc1bacc83a9f0ccd375900b7cfd343029e",
                "shasum": ""
            },
            "require": {
                "ext-gmp": "*",
                "fgrosse/phpasn1": "^2.0",
                "php": "^7.0"
            },
            "require-dev": {
                "phpunit/phpunit": "^6.0",
                "squizlabs/php_codesniffer": "^2.0",
                "symfony/yaml": "^2.6|^3.0"
            },
            "type": "library",
            "autoload": {
                "psr-4": {
                    "Mdanter\\Ecc\\": "src/"
                }
            },
            "notification-url": "https://packagist.org/downloads/",
            "license": [
                "MIT"
            ],
            "authors": [
                {
                    "name": "Matyas Danter",
                    "homepage": "http://matejdanter.com/",
                    "role": "Author"
                },
                {
                    "name": "Thibaud Fabre",
                    "email": "thibaud@aztech.io",
                    "homepage": "http://aztech.io",
                    "role": "Maintainer"
                },
                {
                    "name": "Thomas Kerin",
                    "email": "afk11@users.noreply.github.com",
                    "role": "Maintainer"
                }
            ],
            "description": "PHP Elliptic Curve Cryptography library",
            "homepage": "https://github.com/phpecc/phpecc",
            "keywords": [
                "Diffie",
                "ECDSA",
                "Hellman",
                "curve",
                "ecdh",
                "elliptic",
                "nistp192",
                "nistp224",
                "nistp256",
                "nistp384",
                "nistp521",
                "phpecc",
                "secp256k1",
                "secp256r1"
            ],
            "support": {
                "issues": "https://github.com/phpecc/phpecc/issues",
                "source": "https://github.com/phpecc/phpecc/tree/master"
            },
            "time": "2018-12-03T18:17:01+00:00"
        },
        {
            "name": "netresearch/jsonmapper",
            "version": "v3.1.1",
            "source": {
                "type": "git",
                "url": "https://github.com/cweiske/jsonmapper.git",
                "reference": "ba09f0e456d4f00cef84e012da5715625594407c"
            },
            "dist": {
                "type": "zip",
                "url": "https://api.github.com/repos/cweiske/jsonmapper/zipball/ba09f0e456d4f00cef84e012da5715625594407c",
                "reference": "ba09f0e456d4f00cef84e012da5715625594407c",
                "shasum": ""
            },
            "require": {
                "ext-json": "*",
                "ext-pcre": "*",
                "ext-reflection": "*",
                "ext-spl": "*",
                "php": ">=5.6"
            },
            "require-dev": {
                "phpunit/phpunit": "~4.8.35 || ~5.7 || ~6.4 || ~7.0",
                "squizlabs/php_codesniffer": "~3.5"
            },
            "type": "library",
            "autoload": {
                "psr-0": {
                    "JsonMapper": "src/"
                }
            },
            "notification-url": "https://packagist.org/downloads/",
            "license": [
                "OSL-3.0"
            ],
            "authors": [
                {
                    "name": "Christian Weiske",
                    "email": "cweiske@cweiske.de",
                    "homepage": "http://github.com/cweiske/jsonmapper/",
                    "role": "Developer"
                }
            ],
            "description": "Map nested JSON structures onto PHP classes",
            "support": {
                "email": "cweiske@cweiske.de",
                "issues": "https://github.com/cweiske/jsonmapper/issues",
                "source": "https://github.com/cweiske/jsonmapper/tree/v3.1.1"
            },
            "time": "2020-11-02T19:19:54+00:00"
        },
        {
            "name": "pocketmine/binaryutils",
            "version": "dev-master",
            "source": {
                "type": "git",
                "url": "https://github.com/pmmp/BinaryUtils.git",
                "reference": "7fbdf706e29dced2611eb4d01cd4ca60b4138f5a"
            },
            "dist": {
                "type": "zip",
                "url": "https://api.github.com/repos/pmmp/BinaryUtils/zipball/7fbdf706e29dced2611eb4d01cd4ca60b4138f5a",
                "reference": "7fbdf706e29dced2611eb4d01cd4ca60b4138f5a",
                "shasum": ""
            },
            "require": {
                "php": ">=7.2",
                "php-64bit": "*"
            },
            "require-dev": {
                "phpstan/extension-installer": "^1.0",
                "phpstan/phpstan": "0.12.63",
                "phpstan/phpstan-strict-rules": "^0.12.4"
            },
            "type": "library",
            "autoload": {
                "psr-4": {
                    "pocketmine\\utils\\": "src/"
                }
            },
            "notification-url": "https://packagist.org/downloads/",
            "license": [
                "LGPL-3.0"
            ],
            "description": "Classes and methods for conveniently handling binary data",
            "support": {
                "issues": "https://github.com/pmmp/BinaryUtils/issues",
                "source": "https://github.com/pmmp/BinaryUtils/tree/master"
            },
            "time": "2020-12-17T17:42:11+00:00"
        },
        {
            "name": "pocketmine/callback-validator",
            "version": "1.0.3",
            "source": {
                "type": "git",
                "url": "https://github.com/pmmp/CallbackValidator.git",
                "reference": "64787469766bcaa7e5885242e85c23c25e8c55a2"
            },
            "dist": {
                "type": "zip",
                "url": "https://api.github.com/repos/pmmp/CallbackValidator/zipball/64787469766bcaa7e5885242e85c23c25e8c55a2",
                "reference": "64787469766bcaa7e5885242e85c23c25e8c55a2",
                "shasum": ""
            },
            "require": {
                "ext-reflection": "*",
                "php": "^7.1 || ^8.0"
            },
            "replace": {
                "daverandom/callback-validator": "*"
            },
            "require-dev": {
                "phpstan/extension-installer": "^1.0",
                "phpstan/phpstan": "0.12.59",
                "phpstan/phpstan-strict-rules": "^0.12.4",
                "phpunit/phpunit": "^7.5 || ^8.5 || ^9.0"
            },
            "type": "library",
            "autoload": {
                "psr-4": {
                    "DaveRandom\\CallbackValidator\\": "src/"
                }
            },
            "notification-url": "https://packagist.org/downloads/",
            "license": [
                "MIT"
            ],
            "authors": [
                {
                    "name": "Chris Wright",
                    "email": "cw@daverandom.com"
                }
            ],
            "description": "Fork of daverandom/callback-validator - Tools for validating callback signatures",
            "support": {
                "issues": "https://github.com/pmmp/CallbackValidator/issues",
                "source": "https://github.com/pmmp/CallbackValidator/tree/1.0.3"
            },
            "time": "2020-12-11T01:45:37+00:00"
        },
        {
            "name": "pocketmine/classloader",
            "version": "dev-master",
            "source": {
                "type": "git",
                "url": "https://github.com/pmmp/ClassLoader.git",
                "reference": "67ad4a426f00bca9f1361d8e4bc99188fbfbf9d9"
            },
            "dist": {
                "type": "zip",
                "url": "https://api.github.com/repos/pmmp/ClassLoader/zipball/67ad4a426f00bca9f1361d8e4bc99188fbfbf9d9",
                "reference": "67ad4a426f00bca9f1361d8e4bc99188fbfbf9d9",
                "shasum": ""
            },
            "require": {
                "ext-pthreads": "~3.2.0",
                "ext-reflection": "*",
                "php": ">=7.2.0"
            },
            "conflict": {
                "pocketmine/spl": "<0.4"
            },
            "require-dev": {
                "phpstan/extension-installer": "^1.0",
                "phpstan/phpstan": "0.12.63",
                "phpstan/phpstan-strict-rules": "^0.12.4"
            },
            "type": "library",
            "autoload": {
                "classmap": [
                    "./src"
                ]
            },
            "notification-url": "https://packagist.org/downloads/",
            "license": [
                "LGPL-3.0"
            ],
            "description": "Ad-hoc autoloading components used by PocketMine-MP",
            "support": {
                "issues": "https://github.com/pmmp/ClassLoader/issues",
                "source": "https://github.com/pmmp/ClassLoader/tree/master"
            },
            "time": "2020-12-17T17:02:45+00:00"
        },
        {
            "name": "pocketmine/color",
            "version": "0.1.0",
            "source": {
                "type": "git",
                "url": "https://github.com/pmmp/Color.git",
                "reference": "10f3453d0eb3eccbccad5cf58a00e42cdaef1772"
            },
            "dist": {
                "type": "zip",
                "url": "https://api.github.com/repos/pmmp/Color/zipball/10f3453d0eb3eccbccad5cf58a00e42cdaef1772",
                "reference": "10f3453d0eb3eccbccad5cf58a00e42cdaef1772",
                "shasum": ""
            },
            "require": {
                "php": "^7.2"
            },
            "require-dev": {
                "phpstan/phpstan": "^0.12.25",
                "phpstan/phpstan-strict-rules": "^0.12.2"
            },
            "type": "library",
            "autoload": {
                "psr-4": {
                    "pocketmine\\color\\": "src/"
                }
            },
            "notification-url": "https://packagist.org/downloads/",
            "license": [
                "LGPL-3.0"
            ],
            "description": "Color handling library used by PocketMine-MP and related projects",
            "support": {
                "issues": "https://github.com/pmmp/Color/issues",
                "source": "https://github.com/pmmp/Color/tree/0.1.0"
            },
            "time": "2020-05-14T19:15:33+00:00"
        },
        {
            "name": "pocketmine/errorhandler",
            "version": "0.1.0",
            "source": {
                "type": "git",
                "url": "https://github.com/pmmp/ErrorHandler.git",
                "reference": "0503a1929a3934e754114814509ff9152f4908eb"
            },
            "dist": {
                "type": "zip",
                "url": "https://api.github.com/repos/pmmp/ErrorHandler/zipball/0503a1929a3934e754114814509ff9152f4908eb",
                "reference": "0503a1929a3934e754114814509ff9152f4908eb",
                "shasum": ""
            },
            "require": {
                "php": "^7.2"
            },
            "require-dev": {
                "phpstan/phpstan": "^0.12.23",
                "phpstan/phpstan-strict-rules": "^0.12.2"
            },
            "type": "library",
            "autoload": {
                "psr-4": {
                    "pocketmine\\errorhandler\\": "src/"
                }
            },
            "notification-url": "https://packagist.org/downloads/",
            "license": [
                "LGPL-3.0"
            ],
            "description": "Utilities to handle nasty PHP E_* errors in a usable way",
            "support": {
                "issues": "https://github.com/pmmp/ErrorHandler/issues",
                "source": "https://github.com/pmmp/ErrorHandler/tree/0.1.0"
            },
            "time": "2020-05-10T11:45:02+00:00"
        },
        {
            "name": "pocketmine/log",
            "version": "dev-master",
            "source": {
                "type": "git",
                "url": "https://github.com/pmmp/Log.git",
                "reference": "b8509a5f30c6317db42a8511785b781b41c5cdd5"
            },
            "dist": {
                "type": "zip",
                "url": "https://api.github.com/repos/pmmp/Log/zipball/b8509a5f30c6317db42a8511785b781b41c5cdd5",
                "reference": "b8509a5f30c6317db42a8511785b781b41c5cdd5",
                "shasum": ""
            },
            "require": {
                "php": ">=7.2"
            },
            "conflict": {
                "pocketmine/spl": "<0.4"
            },
            "require-dev": {
                "phpstan/phpstan": "0.12.59",
                "phpstan/phpstan-strict-rules": "^0.12.2"
            },
            "type": "library",
            "autoload": {
                "classmap": [
                    "./src"
                ]
            },
            "notification-url": "https://packagist.org/downloads/",
            "license": [
                "LGPL-3.0"
            ],
            "description": "Logging components used by PocketMine-MP and related projects",
            "support": {
                "issues": "https://github.com/pmmp/Log/issues",
                "source": "https://github.com/pmmp/Log/tree/master"
            },
            "time": "2020-12-11T00:10:43+00:00"
        },
        {
            "name": "pocketmine/log-pthreads",
            "version": "dev-master",
            "source": {
                "type": "git",
                "url": "https://github.com/pmmp/LogPthreads.git",
                "reference": "a01bd5dd4ea09c0c921c1f2cd74a75e26e69eb75"
            },
            "dist": {
                "type": "zip",
                "url": "https://api.github.com/repos/pmmp/LogPthreads/zipball/a01bd5dd4ea09c0c921c1f2cd74a75e26e69eb75",
                "reference": "a01bd5dd4ea09c0c921c1f2cd74a75e26e69eb75",
                "shasum": ""
            },
            "require": {
                "ext-pthreads": "~3.2.0",
                "php": ">=7.2",
                "pocketmine/log": "^0.2.0 || dev-master"
            },
            "conflict": {
                "pocketmine/spl": "<0.4"
            },
            "require-dev": {
                "phpstan/extension-installer": "^1.0",
                "phpstan/phpstan": "0.12.63",
                "phpstan/phpstan-strict-rules": "^0.12.4"
            },
            "type": "library",
            "autoload": {
                "classmap": [
                    "./src"
                ]
            },
            "notification-url": "https://packagist.org/downloads/",
            "license": [
                "LGPL-3.0"
            ],
            "description": "Logging components specialized for pthreads used by PocketMine-MP and related projects",
            "support": {
                "issues": "https://github.com/pmmp/LogPthreads/issues",
                "source": "https://github.com/pmmp/LogPthreads/tree/master"
            },
            "time": "2020-12-17T16:35:10+00:00"
        },
        {
            "name": "pocketmine/math",
            "version": "dev-master",
            "source": {
                "type": "git",
                "url": "https://github.com/pmmp/Math.git",
                "reference": "58ffaef47bc269b65c4cf6f0c85f563510c2a91d"
            },
            "dist": {
                "type": "zip",
                "url": "https://api.github.com/repos/pmmp/Math/zipball/58ffaef47bc269b65c4cf6f0c85f563510c2a91d",
                "reference": "58ffaef47bc269b65c4cf6f0c85f563510c2a91d",
                "shasum": ""
            },
            "require": {
                "php": ">=7.2.0",
                "php-64bit": "*"
            },
            "require-dev": {
                "irstea/phpunit-shim": "^8.5 || ^9.5",
                "phpstan/extension-installer": "^1.0",
                "phpstan/phpstan": "0.12.59",
                "phpstan/phpstan-strict-rules": "^0.12.4"
            },
            "type": "library",
            "autoload": {
                "psr-4": {
                    "pocketmine\\math\\": "src/"
                }
            },
            "notification-url": "https://packagist.org/downloads/",
            "license": [
                "LGPL-3.0"
            ],
            "description": "PHP library containing math related code used in PocketMine-MP",
            "support": {
                "issues": "https://github.com/pmmp/Math/issues",
                "source": "https://github.com/pmmp/Math/tree/master"
            },
            "time": "2020-12-11T00:18:45+00:00"
        },
        {
            "name": "pocketmine/nbt",
            "version": "dev-master",
            "source": {
                "type": "git",
                "url": "https://github.com/pmmp/NBT.git",
                "reference": "460b7f21e80323387197e030b1727c2aef12ec1c"
            },
            "dist": {
                "type": "zip",
                "url": "https://api.github.com/repos/pmmp/NBT/zipball/460b7f21e80323387197e030b1727c2aef12ec1c",
                "reference": "460b7f21e80323387197e030b1727c2aef12ec1c",
                "shasum": ""
            },
            "require": {
                "php": ">=7.2.0",
                "php-64bit": "*",
                "pocketmine/binaryutils": "dev-master"
            },
            "require-dev": {
                "irstea/phpunit-shim": "^7.5 || ^8.0",
                "phpstan/extension-installer": "^1.0",
                "phpstan/phpstan": "0.12.63",
                "phpstan/phpstan-strict-rules": "^0.12.4"
            },
            "type": "library",
            "autoload": {
                "psr-4": {
                    "pocketmine\\nbt\\": "src/"
                }
            },
            "notification-url": "https://packagist.org/downloads/",
            "license": [
                "LGPL-3.0"
            ],
            "description": "PHP library for working with Named Binary Tags",
            "support": {
                "issues": "https://github.com/pmmp/NBT/issues",
                "source": "https://github.com/pmmp/NBT/tree/master"
            },
            "time": "2020-12-17T17:17:37+00:00"
        },
        {
            "name": "pocketmine/raklib",
            "version": "dev-master",
            "source": {
                "type": "git",
                "url": "https://github.com/pmmp/RakLib.git",
                "reference": "bd21d30af4f3b0d9a83e697922cd57dbefeb146f"
            },
            "dist": {
                "type": "zip",
                "url": "https://api.github.com/repos/pmmp/RakLib/zipball/bd21d30af4f3b0d9a83e697922cd57dbefeb146f",
                "reference": "bd21d30af4f3b0d9a83e697922cd57dbefeb146f",
                "shasum": ""
            },
            "require": {
                "ext-sockets": "*",
                "php": ">=7.2.0",
                "php-64bit": "*",
                "php-ipv6": "*",
                "pocketmine/binaryutils": "dev-master",
                "pocketmine/log": "dev-master"
            },
            "require-dev": {
                "phpstan/phpstan": "0.12.63",
                "phpstan/phpstan-strict-rules": "^0.12.2"
            },
            "type": "library",
            "autoload": {
                "psr-4": {
                    "raklib\\": "src/"
                }
            },
            "notification-url": "https://packagist.org/downloads/",
            "license": [
                "GPL-3.0"
            ],
            "description": "A RakNet server implementation written in PHP",
            "support": {
                "issues": "https://github.com/pmmp/RakLib/issues",
                "source": "https://github.com/pmmp/RakLib/tree/master"
            },
            "time": "2020-12-17T17:49:46+00:00"
        },
        {
            "name": "pocketmine/snooze",
            "version": "0.1.3",
            "source": {
                "type": "git",
                "url": "https://github.com/pmmp/Snooze.git",
                "reference": "849510fa62e57512b8467e3694e9b3add97038fd"
            },
            "dist": {
                "type": "zip",
                "url": "https://api.github.com/repos/pmmp/Snooze/zipball/849510fa62e57512b8467e3694e9b3add97038fd",
                "reference": "849510fa62e57512b8467e3694e9b3add97038fd",
                "shasum": ""
            },
            "require": {
                "ext-pthreads": ">=3.1.7dev",
                "php-64bit": ">=7.2.0"
            },
            "require-dev": {
                "phpstan/extension-installer": "^1.0",
                "phpstan/phpstan": "0.12.40",
                "phpstan/phpstan-strict-rules": "^0.12.4"
            },
            "type": "library",
            "autoload": {
                "psr-4": {
                    "pocketmine\\snooze\\": "src/"
                }
            },
            "notification-url": "https://packagist.org/downloads/",
            "license": [
                "LGPL-3.0"
            ],
            "description": "Thread notification management library for code using the pthreads extension",
            "support": {
                "issues": "https://github.com/pmmp/Snooze/issues",
                "source": "https://github.com/pmmp/Snooze/tree/0.1.3"
            },
            "time": "2020-08-28T22:19:21+00:00"
        },
        {
            "name": "pocketmine/spl",
            "version": "dev-master",
            "source": {
                "type": "git",
                "url": "https://github.com/pmmp/SPL.git",
                "reference": "98589af98ff5662f4f69a76bdbf3129c9e2e3614"
            },
            "dist": {
                "type": "zip",
                "url": "https://api.github.com/repos/pmmp/SPL/zipball/98589af98ff5662f4f69a76bdbf3129c9e2e3614",
                "reference": "98589af98ff5662f4f69a76bdbf3129c9e2e3614",
                "shasum": ""
            },
            "require": {
                "php": ">=7.2"
            },
            "require-dev": {
                "phpstan/phpstan": "^0.12.8"
            },
            "default-branch": true,
            "type": "library",
            "autoload": {
                "classmap": [
                    "./src"
                ]
            },
            "notification-url": "https://packagist.org/downloads/",
            "license": [
                "LGPL-3.0"
            ],
            "description": "Standard library files required by PocketMine-MP and related projects",
            "support": {
                "issues": "https://github.com/pmmp/SPL/issues",
                "source": "https://github.com/pmmp/SPL/tree/master"
            },
            "time": "2020-05-10T12:05:24+00:00"
        },
        {
            "name": "pocketmine/uuid",
            "version": "0.1.0",
            "source": {
                "type": "git",
                "url": "https://github.com/pmmp/UUID.git",
                "reference": "c45c995cb87eafee01a14a06a4b7b517cada03a5"
            },
            "dist": {
                "type": "zip",
                "url": "https://api.github.com/repos/pmmp/UUID/zipball/c45c995cb87eafee01a14a06a4b7b517cada03a5",
                "reference": "c45c995cb87eafee01a14a06a4b7b517cada03a5",
                "shasum": ""
            },
            "require": {
                "php": "^7.3",
                "pocketmine/binaryutils": "^0.1 || dev-master"
            },
            "require-dev": {
                "phpstan/phpstan": "^0.12.23",
                "phpstan/phpstan-strict-rules": "^0.12.2"
            },
            "type": "library",
            "autoload": {
                "psr-4": {
                    "pocketmine\\uuid\\": "src/"
                }
            },
            "notification-url": "https://packagist.org/downloads/",
            "license": [
                "LGPL-3.0"
            ],
            "description": "Basic UUID implementation used by PocketMine-MP and related projects",
            "support": {
                "issues": "https://github.com/pmmp/UUID/issues",
                "source": "https://github.com/pmmp/UUID/tree/master"
            },
            "time": "2020-05-10T12:38:41+00:00"
        },
        {
            "name": "respect/stringifier",
            "version": "0.2.0",
            "source": {
                "type": "git",
                "url": "https://github.com/Respect/Stringifier.git",
                "reference": "e55af3c8aeaeaa2abb5fa47a58a8e9688cc23b59"
            },
            "dist": {
                "type": "zip",
                "url": "https://api.github.com/repos/Respect/Stringifier/zipball/e55af3c8aeaeaa2abb5fa47a58a8e9688cc23b59",
                "reference": "e55af3c8aeaeaa2abb5fa47a58a8e9688cc23b59",
                "shasum": ""
            },
            "require": {
                "php": ">=7.1"
            },
            "require-dev": {
                "friendsofphp/php-cs-fixer": "^2.8",
                "malukenho/docheader": "^0.1.7",
                "phpunit/phpunit": "^6.4"
            },
            "type": "library",
            "autoload": {
                "psr-4": {
                    "Respect\\Stringifier\\": "src/"
                },
                "files": [
                    "src/stringify.php"
                ]
            },
            "notification-url": "https://packagist.org/downloads/",
            "license": [
                "MIT"
            ],
            "authors": [
                {
                    "name": "Respect/Stringifier Contributors",
                    "homepage": "https://github.com/Respect/Stringifier/graphs/contributors"
                }
            ],
            "description": "Converts any value to a string",
            "homepage": "http://respect.github.io/Stringifier/",
            "keywords": [
                "respect",
                "stringifier",
                "stringify"
            ],
            "support": {
                "issues": "https://github.com/Respect/Stringifier/issues",
                "source": "https://github.com/Respect/Stringifier/tree/0.2.0"
            },
            "time": "2017-12-29T19:39:25+00:00"
        },
        {
            "name": "respect/validation",
            "version": "2.1.0",
            "source": {
                "type": "git",
                "url": "https://github.com/Respect/Validation.git",
                "reference": "6c3aed92137836788c8ce654b9c35763c5e98b54"
            },
            "dist": {
                "type": "zip",
                "url": "https://api.github.com/repos/Respect/Validation/zipball/6c3aed92137836788c8ce654b9c35763c5e98b54",
                "reference": "6c3aed92137836788c8ce654b9c35763c5e98b54",
                "shasum": ""
            },
            "require": {
                "php": "^7.3 || ^8.0",
                "respect/stringifier": "^0.2.0",
                "symfony/polyfill-mbstring": "^1.2"
            },
            "require-dev": {
                "egulias/email-validator": "^2.1",
                "malukenho/docheader": "^0.1",
                "mikey179/vfsstream": "^1.6",
                "phpstan/phpstan": "^0.12",
                "phpstan/phpstan-deprecation-rules": "^0.12",
                "phpstan/phpstan-phpunit": "^0.12",
                "phpunit/phpunit": "^9.3",
                "psr/http-message": "^1.0",
                "respect/coding-standard": "^3.0",
                "squizlabs/php_codesniffer": "^3.5",
                "symfony/validator": "^3.0||^4.0",
                "zendframework/zend-validator": "^2.1"
            },
            "suggest": {
                "egulias/email-validator": "Strict (RFC compliant) email validation",
                "ext-bcmath": "Arbitrary Precision Mathematics",
                "ext-fileinfo": "File Information",
                "ext-mbstring": "Multibyte String Functions",
                "symfony/validator": "Use Symfony validator through Respect\\Validation",
                "zendframework/zend-validator": "Use Zend Framework validator through Respect\\Validation"
            },
            "type": "library",
            "autoload": {
                "psr-4": {
                    "Respect\\Validation\\": "library/"
                }
            },
            "notification-url": "https://packagist.org/downloads/",
            "license": [
                "MIT"
            ],
            "authors": [
                {
                    "name": "Respect/Validation Contributors",
                    "homepage": "https://github.com/Respect/Validation/graphs/contributors"
                }
            ],
            "description": "The most awesome validation engine ever created for PHP",
            "homepage": "http://respect.github.io/Validation/",
            "keywords": [
                "respect",
                "validation",
                "validator"
            ],
            "support": {
                "issues": "https://github.com/Respect/Validation/issues",
                "source": "https://github.com/Respect/Validation/tree/2.1.0"
            },
            "time": "2020-10-04T12:09:34+00:00"
        },
        {
            "name": "symfony/polyfill-mbstring",
            "version": "v1.20.0",
            "source": {
                "type": "git",
                "url": "https://github.com/symfony/polyfill-mbstring.git",
                "reference": "39d483bdf39be819deabf04ec872eb0b2410b531"
            },
            "dist": {
                "type": "zip",
                "url": "https://api.github.com/repos/symfony/polyfill-mbstring/zipball/39d483bdf39be819deabf04ec872eb0b2410b531",
                "reference": "39d483bdf39be819deabf04ec872eb0b2410b531",
                "shasum": ""
            },
            "require": {
                "php": ">=7.1"
            },
            "suggest": {
                "ext-mbstring": "For best performance"
            },
            "type": "library",
            "extra": {
                "branch-alias": {
                    "dev-main": "1.20-dev"
                },
                "thanks": {
                    "name": "symfony/polyfill",
                    "url": "https://github.com/symfony/polyfill"
                }
            },
            "autoload": {
                "psr-4": {
                    "Symfony\\Polyfill\\Mbstring\\": ""
                },
                "files": [
                    "bootstrap.php"
                ]
            },
            "notification-url": "https://packagist.org/downloads/",
            "license": [
                "MIT"
            ],
            "authors": [
                {
                    "name": "Nicolas Grekas",
                    "email": "p@tchwork.com"
                },
                {
                    "name": "Symfony Community",
                    "homepage": "https://symfony.com/contributors"
                }
            ],
            "description": "Symfony polyfill for the Mbstring extension",
            "homepage": "https://symfony.com",
            "keywords": [
                "compatibility",
                "mbstring",
                "polyfill",
                "portable",
                "shim"
            ],
            "support": {
                "source": "https://github.com/symfony/polyfill-mbstring/tree/v1.20.0"
            },
            "funding": [
                {
                    "url": "https://symfony.com/sponsor",
                    "type": "custom"
                },
                {
                    "url": "https://github.com/fabpot",
                    "type": "github"
                },
                {
                    "url": "https://tidelift.com/funding/github/packagist/symfony/symfony",
                    "type": "tidelift"
                }
            ],
            "time": "2020-10-23T14:02:19+00:00"
        }
    ],
    "packages-dev": [
        {
            "name": "doctrine/instantiator",
            "version": "1.4.0",
            "source": {
                "type": "git",
                "url": "https://github.com/doctrine/instantiator.git",
                "reference": "d56bf6102915de5702778fe20f2de3b2fe570b5b"
            },
            "dist": {
                "type": "zip",
                "url": "https://api.github.com/repos/doctrine/instantiator/zipball/d56bf6102915de5702778fe20f2de3b2fe570b5b",
                "reference": "d56bf6102915de5702778fe20f2de3b2fe570b5b",
                "shasum": ""
            },
            "require": {
                "php": "^7.1 || ^8.0"
            },
            "require-dev": {
                "doctrine/coding-standard": "^8.0",
                "ext-pdo": "*",
                "ext-phar": "*",
                "phpbench/phpbench": "^0.13 || 1.0.0-alpha2",
                "phpstan/phpstan": "^0.12",
                "phpstan/phpstan-phpunit": "^0.12",
                "phpunit/phpunit": "^7.0 || ^8.0 || ^9.0"
            },
            "type": "library",
            "autoload": {
                "psr-4": {
                    "Doctrine\\Instantiator\\": "src/Doctrine/Instantiator/"
                }
            },
            "notification-url": "https://packagist.org/downloads/",
            "license": [
                "MIT"
            ],
            "authors": [
                {
                    "name": "Marco Pivetta",
                    "email": "ocramius@gmail.com",
                    "homepage": "https://ocramius.github.io/"
                }
            ],
            "description": "A small, lightweight utility to instantiate objects in PHP without invoking their constructors",
            "homepage": "https://www.doctrine-project.org/projects/instantiator.html",
            "keywords": [
                "constructor",
                "instantiate"
            ],
            "support": {
                "issues": "https://github.com/doctrine/instantiator/issues",
                "source": "https://github.com/doctrine/instantiator/tree/1.4.0"
            },
            "funding": [
                {
                    "url": "https://www.doctrine-project.org/sponsorship.html",
                    "type": "custom"
                },
                {
                    "url": "https://www.patreon.com/phpdoctrine",
                    "type": "patreon"
                },
                {
                    "url": "https://tidelift.com/funding/github/packagist/doctrine%2Finstantiator",
                    "type": "tidelift"
                }
            ],
            "time": "2020-11-10T18:47:58+00:00"
        },
        {
            "name": "myclabs/deep-copy",
            "version": "1.10.2",
            "source": {
                "type": "git",
                "url": "https://github.com/myclabs/DeepCopy.git",
                "reference": "776f831124e9c62e1a2c601ecc52e776d8bb7220"
            },
            "dist": {
                "type": "zip",
                "url": "https://api.github.com/repos/myclabs/DeepCopy/zipball/776f831124e9c62e1a2c601ecc52e776d8bb7220",
                "reference": "776f831124e9c62e1a2c601ecc52e776d8bb7220",
                "shasum": ""
            },
            "require": {
                "php": "^7.1 || ^8.0"
            },
            "replace": {
                "myclabs/deep-copy": "self.version"
            },
            "require-dev": {
                "doctrine/collections": "^1.0",
                "doctrine/common": "^2.6",
                "phpunit/phpunit": "^7.1"
            },
            "type": "library",
            "autoload": {
                "psr-4": {
                    "DeepCopy\\": "src/DeepCopy/"
                },
                "files": [
                    "src/DeepCopy/deep_copy.php"
                ]
            },
            "notification-url": "https://packagist.org/downloads/",
            "license": [
                "MIT"
            ],
            "description": "Create deep copies (clones) of your objects",
            "keywords": [
                "clone",
                "copy",
                "duplicate",
                "object",
                "object graph"
            ],
            "support": {
                "issues": "https://github.com/myclabs/DeepCopy/issues",
                "source": "https://github.com/myclabs/DeepCopy/tree/1.10.2"
            },
            "funding": [
                {
                    "url": "https://tidelift.com/funding/github/packagist/myclabs/deep-copy",
                    "type": "tidelift"
                }
            ],
            "time": "2020-11-13T09:40:50+00:00"
        },
        {
            "name": "nikic/php-parser",
            "version": "v4.10.4",
            "source": {
                "type": "git",
                "url": "https://github.com/nikic/PHP-Parser.git",
                "reference": "c6d052fc58cb876152f89f532b95a8d7907e7f0e"
            },
            "dist": {
                "type": "zip",
                "url": "https://api.github.com/repos/nikic/PHP-Parser/zipball/c6d052fc58cb876152f89f532b95a8d7907e7f0e",
                "reference": "c6d052fc58cb876152f89f532b95a8d7907e7f0e",
                "shasum": ""
            },
            "require": {
                "ext-tokenizer": "*",
                "php": ">=7.0"
            },
            "require-dev": {
                "ircmaxell/php-yacc": "^0.0.7",
                "phpunit/phpunit": "^6.5 || ^7.0 || ^8.0 || ^9.0"
            },
            "bin": [
                "bin/php-parse"
            ],
            "type": "library",
            "extra": {
                "branch-alias": {
                    "dev-master": "4.9-dev"
                }
            },
            "autoload": {
                "psr-4": {
                    "PhpParser\\": "lib/PhpParser"
                }
            },
            "notification-url": "https://packagist.org/downloads/",
            "license": [
                "BSD-3-Clause"
            ],
            "authors": [
                {
                    "name": "Nikita Popov"
                }
            ],
            "description": "A PHP parser written in PHP",
            "keywords": [
                "parser",
                "php"
            ],
            "support": {
                "issues": "https://github.com/nikic/PHP-Parser/issues",
                "source": "https://github.com/nikic/PHP-Parser/tree/v4.10.4"
            },
            "time": "2020-12-20T10:01:03+00:00"
        },
        {
            "name": "phar-io/manifest",
            "version": "2.0.1",
            "source": {
                "type": "git",
                "url": "https://github.com/phar-io/manifest.git",
                "reference": "85265efd3af7ba3ca4b2a2c34dbfc5788dd29133"
            },
            "dist": {
                "type": "zip",
                "url": "https://api.github.com/repos/phar-io/manifest/zipball/85265efd3af7ba3ca4b2a2c34dbfc5788dd29133",
                "reference": "85265efd3af7ba3ca4b2a2c34dbfc5788dd29133",
                "shasum": ""
            },
            "require": {
                "ext-dom": "*",
                "ext-phar": "*",
                "ext-xmlwriter": "*",
                "phar-io/version": "^3.0.1",
                "php": "^7.2 || ^8.0"
            },
            "type": "library",
            "extra": {
                "branch-alias": {
                    "dev-master": "2.0.x-dev"
                }
            },
            "autoload": {
                "classmap": [
                    "src/"
                ]
            },
            "notification-url": "https://packagist.org/downloads/",
            "license": [
                "BSD-3-Clause"
            ],
            "authors": [
                {
                    "name": "Arne Blankerts",
                    "email": "arne@blankerts.de",
                    "role": "Developer"
                },
                {
                    "name": "Sebastian Heuer",
                    "email": "sebastian@phpeople.de",
                    "role": "Developer"
                },
                {
                    "name": "Sebastian Bergmann",
                    "email": "sebastian@phpunit.de",
                    "role": "Developer"
                }
            ],
            "description": "Component for reading phar.io manifest information from a PHP Archive (PHAR)",
            "support": {
                "issues": "https://github.com/phar-io/manifest/issues",
                "source": "https://github.com/phar-io/manifest/tree/master"
            },
            "time": "2020-06-27T14:33:11+00:00"
        },
        {
            "name": "phar-io/version",
            "version": "3.0.4",
            "source": {
                "type": "git",
                "url": "https://github.com/phar-io/version.git",
                "reference": "e4782611070e50613683d2b9a57730e9a3ba5451"
            },
            "dist": {
                "type": "zip",
                "url": "https://api.github.com/repos/phar-io/version/zipball/e4782611070e50613683d2b9a57730e9a3ba5451",
                "reference": "e4782611070e50613683d2b9a57730e9a3ba5451",
                "shasum": ""
            },
            "require": {
                "php": "^7.2 || ^8.0"
            },
            "type": "library",
            "autoload": {
                "classmap": [
                    "src/"
                ]
            },
            "notification-url": "https://packagist.org/downloads/",
            "license": [
                "BSD-3-Clause"
            ],
            "authors": [
                {
                    "name": "Arne Blankerts",
                    "email": "arne@blankerts.de",
                    "role": "Developer"
                },
                {
                    "name": "Sebastian Heuer",
                    "email": "sebastian@phpeople.de",
                    "role": "Developer"
                },
                {
                    "name": "Sebastian Bergmann",
                    "email": "sebastian@phpunit.de",
                    "role": "Developer"
                }
            ],
            "description": "Library for handling version information and constraints",
            "support": {
                "issues": "https://github.com/phar-io/version/issues",
                "source": "https://github.com/phar-io/version/tree/3.0.4"
            },
            "time": "2020-12-13T23:18:30+00:00"
        },
        {
            "name": "phpdocumentor/reflection-common",
            "version": "2.2.0",
            "source": {
                "type": "git",
                "url": "https://github.com/phpDocumentor/ReflectionCommon.git",
                "reference": "1d01c49d4ed62f25aa84a747ad35d5a16924662b"
            },
            "dist": {
                "type": "zip",
                "url": "https://api.github.com/repos/phpDocumentor/ReflectionCommon/zipball/1d01c49d4ed62f25aa84a747ad35d5a16924662b",
                "reference": "1d01c49d4ed62f25aa84a747ad35d5a16924662b",
                "shasum": ""
            },
            "require": {
                "php": "^7.2 || ^8.0"
            },
            "type": "library",
            "extra": {
                "branch-alias": {
                    "dev-2.x": "2.x-dev"
                }
            },
            "autoload": {
                "psr-4": {
                    "phpDocumentor\\Reflection\\": "src/"
                }
            },
            "notification-url": "https://packagist.org/downloads/",
            "license": [
                "MIT"
            ],
            "authors": [
                {
                    "name": "Jaap van Otterdijk",
                    "email": "opensource@ijaap.nl"
                }
            ],
            "description": "Common reflection classes used by phpdocumentor to reflect the code structure",
            "homepage": "http://www.phpdoc.org",
            "keywords": [
                "FQSEN",
                "phpDocumentor",
                "phpdoc",
                "reflection",
                "static analysis"
            ],
            "support": {
                "issues": "https://github.com/phpDocumentor/ReflectionCommon/issues",
                "source": "https://github.com/phpDocumentor/ReflectionCommon/tree/2.x"
            },
            "time": "2020-06-27T09:03:43+00:00"
        },
        {
            "name": "phpdocumentor/reflection-docblock",
            "version": "5.2.2",
            "source": {
                "type": "git",
                "url": "https://github.com/phpDocumentor/ReflectionDocBlock.git",
                "reference": "069a785b2141f5bcf49f3e353548dc1cce6df556"
            },
            "dist": {
                "type": "zip",
                "url": "https://api.github.com/repos/phpDocumentor/ReflectionDocBlock/zipball/069a785b2141f5bcf49f3e353548dc1cce6df556",
                "reference": "069a785b2141f5bcf49f3e353548dc1cce6df556",
                "shasum": ""
            },
            "require": {
                "ext-filter": "*",
                "php": "^7.2 || ^8.0",
                "phpdocumentor/reflection-common": "^2.2",
                "phpdocumentor/type-resolver": "^1.3",
                "webmozart/assert": "^1.9.1"
            },
            "require-dev": {
                "mockery/mockery": "~1.3.2"
            },
            "type": "library",
            "extra": {
                "branch-alias": {
                    "dev-master": "5.x-dev"
                }
            },
            "autoload": {
                "psr-4": {
                    "phpDocumentor\\Reflection\\": "src"
                }
            },
            "notification-url": "https://packagist.org/downloads/",
            "license": [
                "MIT"
            ],
            "authors": [
                {
                    "name": "Mike van Riel",
                    "email": "me@mikevanriel.com"
                },
                {
                    "name": "Jaap van Otterdijk",
                    "email": "account@ijaap.nl"
                }
            ],
            "description": "With this component, a library can provide support for annotations via DocBlocks or otherwise retrieve information that is embedded in a DocBlock.",
            "support": {
                "issues": "https://github.com/phpDocumentor/ReflectionDocBlock/issues",
                "source": "https://github.com/phpDocumentor/ReflectionDocBlock/tree/master"
            },
            "time": "2020-09-03T19:13:55+00:00"
        },
        {
            "name": "phpdocumentor/type-resolver",
            "version": "1.4.0",
            "source": {
                "type": "git",
                "url": "https://github.com/phpDocumentor/TypeResolver.git",
                "reference": "6a467b8989322d92aa1c8bf2bebcc6e5c2ba55c0"
            },
            "dist": {
                "type": "zip",
                "url": "https://api.github.com/repos/phpDocumentor/TypeResolver/zipball/6a467b8989322d92aa1c8bf2bebcc6e5c2ba55c0",
                "reference": "6a467b8989322d92aa1c8bf2bebcc6e5c2ba55c0",
                "shasum": ""
            },
            "require": {
                "php": "^7.2 || ^8.0",
                "phpdocumentor/reflection-common": "^2.0"
            },
            "require-dev": {
                "ext-tokenizer": "*"
            },
            "type": "library",
            "extra": {
                "branch-alias": {
                    "dev-1.x": "1.x-dev"
                }
            },
            "autoload": {
                "psr-4": {
                    "phpDocumentor\\Reflection\\": "src"
                }
            },
            "notification-url": "https://packagist.org/downloads/",
            "license": [
                "MIT"
            ],
            "authors": [
                {
                    "name": "Mike van Riel",
                    "email": "me@mikevanriel.com"
                }
            ],
            "description": "A PSR-5 based resolver of Class names, Types and Structural Element Names",
            "support": {
                "issues": "https://github.com/phpDocumentor/TypeResolver/issues",
                "source": "https://github.com/phpDocumentor/TypeResolver/tree/1.4.0"
            },
            "time": "2020-09-17T18:55:26+00:00"
        },
        {
            "name": "phpspec/prophecy",
            "version": "1.12.2",
            "source": {
                "type": "git",
                "url": "https://github.com/phpspec/prophecy.git",
                "reference": "245710e971a030f42e08f4912863805570f23d39"
            },
            "dist": {
                "type": "zip",
                "url": "https://api.github.com/repos/phpspec/prophecy/zipball/245710e971a030f42e08f4912863805570f23d39",
                "reference": "245710e971a030f42e08f4912863805570f23d39",
                "shasum": ""
            },
            "require": {
                "doctrine/instantiator": "^1.2",
                "php": "^7.2 || ~8.0, <8.1",
                "phpdocumentor/reflection-docblock": "^5.2",
                "sebastian/comparator": "^3.0 || ^4.0",
                "sebastian/recursion-context": "^3.0 || ^4.0"
            },
            "require-dev": {
                "phpspec/phpspec": "^6.0",
                "phpunit/phpunit": "^8.0 || ^9.0"
            },
            "type": "library",
            "extra": {
                "branch-alias": {
                    "dev-master": "1.11.x-dev"
                }
            },
            "autoload": {
                "psr-4": {
                    "Prophecy\\": "src/Prophecy"
                }
            },
            "notification-url": "https://packagist.org/downloads/",
            "license": [
                "MIT"
            ],
            "authors": [
                {
                    "name": "Konstantin Kudryashov",
                    "email": "ever.zet@gmail.com",
                    "homepage": "http://everzet.com"
                },
                {
                    "name": "Marcello Duarte",
                    "email": "marcello.duarte@gmail.com"
                }
            ],
            "description": "Highly opinionated mocking framework for PHP 5.3+",
            "homepage": "https://github.com/phpspec/prophecy",
            "keywords": [
                "Double",
                "Dummy",
                "fake",
                "mock",
                "spy",
                "stub"
            ],
            "support": {
                "issues": "https://github.com/phpspec/prophecy/issues",
                "source": "https://github.com/phpspec/prophecy/tree/1.12.2"
            },
            "time": "2020-12-19T10:15:11+00:00"
        },
        {
            "name": "phpstan/phpstan",
            "version": "0.12.64",
            "source": {
                "type": "git",
                "url": "https://github.com/phpstan/phpstan.git",
                "reference": "23eb1cb7ae125f45f1d0e48051bcf67a9a9b08aa"
            },
            "dist": {
                "type": "zip",
                "url": "https://api.github.com/repos/phpstan/phpstan/zipball/23eb1cb7ae125f45f1d0e48051bcf67a9a9b08aa",
                "reference": "23eb1cb7ae125f45f1d0e48051bcf67a9a9b08aa",
                "shasum": ""
            },
            "require": {
                "php": "^7.1|^8.0"
            },
            "conflict": {
                "phpstan/phpstan-shim": "*"
            },
            "bin": [
                "phpstan",
                "phpstan.phar"
            ],
            "type": "library",
            "extra": {
                "branch-alias": {
                    "dev-master": "0.12-dev"
                }
            },
            "autoload": {
                "files": [
                    "bootstrap.php"
                ]
            },
            "notification-url": "https://packagist.org/downloads/",
            "license": [
                "MIT"
            ],
            "description": "PHPStan - PHP Static Analysis Tool",
            "support": {
                "issues": "https://github.com/phpstan/phpstan/issues",
                "source": "https://github.com/phpstan/phpstan/tree/0.12.64"
            },
            "funding": [
                {
                    "url": "https://github.com/ondrejmirtes",
                    "type": "github"
                },
                {
                    "url": "https://www.patreon.com/phpstan",
                    "type": "patreon"
                },
                {
                    "url": "https://tidelift.com/funding/github/packagist/phpstan/phpstan",
                    "type": "tidelift"
                }
            ],
            "time": "2020-12-21T11:59:02+00:00"
        },
        {
            "name": "phpstan/phpstan-phpunit",
            "version": "0.12.17",
            "source": {
                "type": "git",
                "url": "https://github.com/phpstan/phpstan-phpunit.git",
                "reference": "432575b41cf2d4f44e460234acaf56119ed97d36"
            },
            "dist": {
                "type": "zip",
                "url": "https://api.github.com/repos/phpstan/phpstan-phpunit/zipball/432575b41cf2d4f44e460234acaf56119ed97d36",
                "reference": "432575b41cf2d4f44e460234acaf56119ed97d36",
                "shasum": ""
            },
            "require": {
                "php": "^7.1 || ^8.0",
                "phpstan/phpstan": "^0.12.60"
            },
            "conflict": {
                "phpunit/phpunit": "<7.0"
            },
            "require-dev": {
                "phing/phing": "^2.16.3",
                "php-parallel-lint/php-parallel-lint": "^1.2",
                "phpstan/phpstan-strict-rules": "^0.12.6",
                "phpunit/phpunit": "^7.5.20"
            },
            "type": "phpstan-extension",
            "extra": {
                "branch-alias": {
                    "dev-master": "0.12-dev"
                },
                "phpstan": {
                    "includes": [
                        "extension.neon",
                        "rules.neon"
                    ]
                }
            },
            "autoload": {
                "psr-4": {
                    "PHPStan\\": "src/"
                }
            },
            "notification-url": "https://packagist.org/downloads/",
            "license": [
                "MIT"
            ],
            "description": "PHPUnit extensions and rules for PHPStan",
            "support": {
                "issues": "https://github.com/phpstan/phpstan-phpunit/issues",
                "source": "https://github.com/phpstan/phpstan-phpunit/tree/0.12.17"
            },
            "time": "2020-12-13T12:12:51+00:00"
        },
        {
            "name": "phpstan/phpstan-strict-rules",
            "version": "0.12.7",
            "source": {
                "type": "git",
                "url": "https://github.com/phpstan/phpstan-strict-rules.git",
                "reference": "03807e3410747ec18cd5f05a6342384adcc423bf"
            },
            "dist": {
                "type": "zip",
                "url": "https://api.github.com/repos/phpstan/phpstan-strict-rules/zipball/03807e3410747ec18cd5f05a6342384adcc423bf",
                "reference": "03807e3410747ec18cd5f05a6342384adcc423bf",
                "shasum": ""
            },
            "require": {
                "php": "^7.1 || ^8.0",
                "phpstan/phpstan": "^0.12.60"
            },
            "require-dev": {
                "phing/phing": "^2.16.3",
                "php-parallel-lint/php-parallel-lint": "^1.2",
                "phpstan/phpstan-phpunit": "^0.12.16",
                "phpunit/phpunit": "^7.5.20"
            },
            "type": "phpstan-extension",
            "extra": {
                "branch-alias": {
                    "dev-master": "0.12-dev"
                },
                "phpstan": {
                    "includes": [
                        "rules.neon"
                    ]
                }
            },
            "autoload": {
                "psr-4": {
                    "PHPStan\\": "src/"
                }
            },
            "notification-url": "https://packagist.org/downloads/",
            "license": [
                "MIT"
            ],
            "description": "Extra strict and opinionated rules for PHPStan",
            "support": {
                "issues": "https://github.com/phpstan/phpstan-strict-rules/issues",
                "source": "https://github.com/phpstan/phpstan-strict-rules/tree/0.12.7"
            },
            "time": "2020-12-13T13:27:14+00:00"
        },
        {
            "name": "phpunit/php-code-coverage",
            "version": "9.2.5",
            "source": {
                "type": "git",
                "url": "https://github.com/sebastianbergmann/php-code-coverage.git",
                "reference": "f3e026641cc91909d421802dd3ac7827ebfd97e1"
            },
            "dist": {
                "type": "zip",
                "url": "https://api.github.com/repos/sebastianbergmann/php-code-coverage/zipball/f3e026641cc91909d421802dd3ac7827ebfd97e1",
                "reference": "f3e026641cc91909d421802dd3ac7827ebfd97e1",
                "shasum": ""
            },
            "require": {
                "ext-dom": "*",
                "ext-libxml": "*",
                "ext-xmlwriter": "*",
                "nikic/php-parser": "^4.10.2",
                "php": ">=7.3",
                "phpunit/php-file-iterator": "^3.0.3",
                "phpunit/php-text-template": "^2.0.2",
                "sebastian/code-unit-reverse-lookup": "^2.0.2",
                "sebastian/complexity": "^2.0",
                "sebastian/environment": "^5.1.2",
                "sebastian/lines-of-code": "^1.0.3",
                "sebastian/version": "^3.0.1",
                "theseer/tokenizer": "^1.2.0"
            },
            "require-dev": {
                "phpunit/phpunit": "^9.3"
            },
            "suggest": {
                "ext-pcov": "*",
                "ext-xdebug": "*"
            },
            "type": "library",
            "extra": {
                "branch-alias": {
                    "dev-master": "9.2-dev"
                }
            },
            "autoload": {
                "classmap": [
                    "src/"
                ]
            },
            "notification-url": "https://packagist.org/downloads/",
            "license": [
                "BSD-3-Clause"
            ],
            "authors": [
                {
                    "name": "Sebastian Bergmann",
                    "email": "sebastian@phpunit.de",
                    "role": "lead"
                }
            ],
            "description": "Library that provides collection, processing, and rendering functionality for PHP code coverage information.",
            "homepage": "https://github.com/sebastianbergmann/php-code-coverage",
            "keywords": [
                "coverage",
                "testing",
                "xunit"
            ],
            "support": {
                "issues": "https://github.com/sebastianbergmann/php-code-coverage/issues",
                "source": "https://github.com/sebastianbergmann/php-code-coverage/tree/9.2.5"
            },
            "funding": [
                {
                    "url": "https://github.com/sebastianbergmann",
                    "type": "github"
                }
            ],
            "time": "2020-11-28T06:44:49+00:00"
        },
        {
            "name": "phpunit/php-file-iterator",
            "version": "3.0.5",
            "source": {
                "type": "git",
                "url": "https://github.com/sebastianbergmann/php-file-iterator.git",
                "reference": "aa4be8575f26070b100fccb67faabb28f21f66f8"
            },
            "dist": {
                "type": "zip",
                "url": "https://api.github.com/repos/sebastianbergmann/php-file-iterator/zipball/aa4be8575f26070b100fccb67faabb28f21f66f8",
                "reference": "aa4be8575f26070b100fccb67faabb28f21f66f8",
                "shasum": ""
            },
            "require": {
                "php": ">=7.3"
            },
            "require-dev": {
                "phpunit/phpunit": "^9.3"
            },
            "type": "library",
            "extra": {
                "branch-alias": {
                    "dev-master": "3.0-dev"
                }
            },
            "autoload": {
                "classmap": [
                    "src/"
                ]
            },
            "notification-url": "https://packagist.org/downloads/",
            "license": [
                "BSD-3-Clause"
            ],
            "authors": [
                {
                    "name": "Sebastian Bergmann",
                    "email": "sebastian@phpunit.de",
                    "role": "lead"
                }
            ],
            "description": "FilterIterator implementation that filters files based on a list of suffixes.",
            "homepage": "https://github.com/sebastianbergmann/php-file-iterator/",
            "keywords": [
                "filesystem",
                "iterator"
            ],
            "support": {
                "issues": "https://github.com/sebastianbergmann/php-file-iterator/issues",
                "source": "https://github.com/sebastianbergmann/php-file-iterator/tree/3.0.5"
            },
            "funding": [
                {
                    "url": "https://github.com/sebastianbergmann",
                    "type": "github"
                }
            ],
            "time": "2020-09-28T05:57:25+00:00"
        },
        {
            "name": "phpunit/php-invoker",
            "version": "3.1.1",
            "source": {
                "type": "git",
                "url": "https://github.com/sebastianbergmann/php-invoker.git",
                "reference": "5a10147d0aaf65b58940a0b72f71c9ac0423cc67"
            },
            "dist": {
                "type": "zip",
                "url": "https://api.github.com/repos/sebastianbergmann/php-invoker/zipball/5a10147d0aaf65b58940a0b72f71c9ac0423cc67",
                "reference": "5a10147d0aaf65b58940a0b72f71c9ac0423cc67",
                "shasum": ""
            },
            "require": {
                "php": ">=7.3"
            },
            "require-dev": {
                "ext-pcntl": "*",
                "phpunit/phpunit": "^9.3"
            },
            "suggest": {
                "ext-pcntl": "*"
            },
            "type": "library",
            "extra": {
                "branch-alias": {
                    "dev-master": "3.1-dev"
                }
            },
            "autoload": {
                "classmap": [
                    "src/"
                ]
            },
            "notification-url": "https://packagist.org/downloads/",
            "license": [
                "BSD-3-Clause"
            ],
            "authors": [
                {
                    "name": "Sebastian Bergmann",
                    "email": "sebastian@phpunit.de",
                    "role": "lead"
                }
            ],
            "description": "Invoke callables with a timeout",
            "homepage": "https://github.com/sebastianbergmann/php-invoker/",
            "keywords": [
                "process"
            ],
            "support": {
                "issues": "https://github.com/sebastianbergmann/php-invoker/issues",
                "source": "https://github.com/sebastianbergmann/php-invoker/tree/3.1.1"
            },
            "funding": [
                {
                    "url": "https://github.com/sebastianbergmann",
                    "type": "github"
                }
            ],
            "time": "2020-09-28T05:58:55+00:00"
        },
        {
            "name": "phpunit/php-text-template",
            "version": "2.0.4",
            "source": {
                "type": "git",
                "url": "https://github.com/sebastianbergmann/php-text-template.git",
                "reference": "5da5f67fc95621df9ff4c4e5a84d6a8a2acf7c28"
            },
            "dist": {
                "type": "zip",
                "url": "https://api.github.com/repos/sebastianbergmann/php-text-template/zipball/5da5f67fc95621df9ff4c4e5a84d6a8a2acf7c28",
                "reference": "5da5f67fc95621df9ff4c4e5a84d6a8a2acf7c28",
                "shasum": ""
            },
            "require": {
                "php": ">=7.3"
            },
            "require-dev": {
                "phpunit/phpunit": "^9.3"
            },
            "type": "library",
            "extra": {
                "branch-alias": {
                    "dev-master": "2.0-dev"
                }
            },
            "autoload": {
                "classmap": [
                    "src/"
                ]
            },
            "notification-url": "https://packagist.org/downloads/",
            "license": [
                "BSD-3-Clause"
            ],
            "authors": [
                {
                    "name": "Sebastian Bergmann",
                    "email": "sebastian@phpunit.de",
                    "role": "lead"
                }
            ],
            "description": "Simple template engine.",
            "homepage": "https://github.com/sebastianbergmann/php-text-template/",
            "keywords": [
                "template"
            ],
            "support": {
                "issues": "https://github.com/sebastianbergmann/php-text-template/issues",
                "source": "https://github.com/sebastianbergmann/php-text-template/tree/2.0.4"
            },
            "funding": [
                {
                    "url": "https://github.com/sebastianbergmann",
                    "type": "github"
                }
            ],
            "time": "2020-10-26T05:33:50+00:00"
        },
        {
            "name": "phpunit/php-timer",
            "version": "5.0.3",
            "source": {
                "type": "git",
                "url": "https://github.com/sebastianbergmann/php-timer.git",
                "reference": "5a63ce20ed1b5bf577850e2c4e87f4aa902afbd2"
            },
            "dist": {
                "type": "zip",
                "url": "https://api.github.com/repos/sebastianbergmann/php-timer/zipball/5a63ce20ed1b5bf577850e2c4e87f4aa902afbd2",
                "reference": "5a63ce20ed1b5bf577850e2c4e87f4aa902afbd2",
                "shasum": ""
            },
            "require": {
                "php": ">=7.3"
            },
            "require-dev": {
                "phpunit/phpunit": "^9.3"
            },
            "type": "library",
            "extra": {
                "branch-alias": {
                    "dev-master": "5.0-dev"
                }
            },
            "autoload": {
                "classmap": [
                    "src/"
                ]
            },
            "notification-url": "https://packagist.org/downloads/",
            "license": [
                "BSD-3-Clause"
            ],
            "authors": [
                {
                    "name": "Sebastian Bergmann",
                    "email": "sebastian@phpunit.de",
                    "role": "lead"
                }
            ],
            "description": "Utility class for timing",
            "homepage": "https://github.com/sebastianbergmann/php-timer/",
            "keywords": [
                "timer"
            ],
            "support": {
                "issues": "https://github.com/sebastianbergmann/php-timer/issues",
                "source": "https://github.com/sebastianbergmann/php-timer/tree/5.0.3"
            },
            "funding": [
                {
                    "url": "https://github.com/sebastianbergmann",
                    "type": "github"
                }
            ],
            "time": "2020-10-26T13:16:10+00:00"
        },
        {
            "name": "phpunit/phpunit",
            "version": "9.5.0",
            "source": {
                "type": "git",
                "url": "https://github.com/sebastianbergmann/phpunit.git",
                "reference": "8e16c225d57c3d6808014df6b1dd7598d0a5bbbe"
            },
            "dist": {
                "type": "zip",
                "url": "https://api.github.com/repos/sebastianbergmann/phpunit/zipball/8e16c225d57c3d6808014df6b1dd7598d0a5bbbe",
                "reference": "8e16c225d57c3d6808014df6b1dd7598d0a5bbbe",
                "shasum": ""
            },
            "require": {
                "doctrine/instantiator": "^1.3.1",
                "ext-dom": "*",
                "ext-json": "*",
                "ext-libxml": "*",
                "ext-mbstring": "*",
                "ext-xml": "*",
                "ext-xmlwriter": "*",
                "myclabs/deep-copy": "^1.10.1",
                "phar-io/manifest": "^2.0.1",
                "phar-io/version": "^3.0.2",
                "php": ">=7.3",
                "phpspec/prophecy": "^1.12.1",
                "phpunit/php-code-coverage": "^9.2.3",
                "phpunit/php-file-iterator": "^3.0.5",
                "phpunit/php-invoker": "^3.1.1",
                "phpunit/php-text-template": "^2.0.3",
                "phpunit/php-timer": "^5.0.2",
                "sebastian/cli-parser": "^1.0.1",
                "sebastian/code-unit": "^1.0.6",
                "sebastian/comparator": "^4.0.5",
                "sebastian/diff": "^4.0.3",
                "sebastian/environment": "^5.1.3",
                "sebastian/exporter": "^4.0.3",
                "sebastian/global-state": "^5.0.1",
                "sebastian/object-enumerator": "^4.0.3",
                "sebastian/resource-operations": "^3.0.3",
                "sebastian/type": "^2.3",
                "sebastian/version": "^3.0.2"
            },
            "require-dev": {
                "ext-pdo": "*",
                "phpspec/prophecy-phpunit": "^2.0.1"
            },
            "suggest": {
                "ext-soap": "*",
                "ext-xdebug": "*"
            },
            "bin": [
                "phpunit"
            ],
            "type": "library",
            "extra": {
                "branch-alias": {
                    "dev-master": "9.5-dev"
                }
            },
            "autoload": {
                "classmap": [
                    "src/"
                ],
                "files": [
                    "src/Framework/Assert/Functions.php"
                ]
            },
            "notification-url": "https://packagist.org/downloads/",
            "license": [
                "BSD-3-Clause"
            ],
            "authors": [
                {
                    "name": "Sebastian Bergmann",
                    "email": "sebastian@phpunit.de",
                    "role": "lead"
                }
            ],
            "description": "The PHP Unit Testing framework.",
            "homepage": "https://phpunit.de/",
            "keywords": [
                "phpunit",
                "testing",
                "xunit"
            ],
            "support": {
                "issues": "https://github.com/sebastianbergmann/phpunit/issues",
                "source": "https://github.com/sebastianbergmann/phpunit/tree/9.5.0"
            },
            "funding": [
                {
                    "url": "https://phpunit.de/donate.html",
                    "type": "custom"
                },
                {
                    "url": "https://github.com/sebastianbergmann",
                    "type": "github"
                }
            ],
            "time": "2020-12-04T05:05:53+00:00"
        },
        {
            "name": "sebastian/cli-parser",
            "version": "1.0.1",
            "source": {
                "type": "git",
                "url": "https://github.com/sebastianbergmann/cli-parser.git",
                "reference": "442e7c7e687e42adc03470c7b668bc4b2402c0b2"
            },
            "dist": {
                "type": "zip",
                "url": "https://api.github.com/repos/sebastianbergmann/cli-parser/zipball/442e7c7e687e42adc03470c7b668bc4b2402c0b2",
                "reference": "442e7c7e687e42adc03470c7b668bc4b2402c0b2",
                "shasum": ""
            },
            "require": {
                "php": ">=7.3"
            },
            "require-dev": {
                "phpunit/phpunit": "^9.3"
            },
            "type": "library",
            "extra": {
                "branch-alias": {
                    "dev-master": "1.0-dev"
                }
            },
            "autoload": {
                "classmap": [
                    "src/"
                ]
            },
            "notification-url": "https://packagist.org/downloads/",
            "license": [
                "BSD-3-Clause"
            ],
            "authors": [
                {
                    "name": "Sebastian Bergmann",
                    "email": "sebastian@phpunit.de",
                    "role": "lead"
                }
            ],
            "description": "Library for parsing CLI options",
            "homepage": "https://github.com/sebastianbergmann/cli-parser",
            "support": {
                "issues": "https://github.com/sebastianbergmann/cli-parser/issues",
                "source": "https://github.com/sebastianbergmann/cli-parser/tree/1.0.1"
            },
            "funding": [
                {
                    "url": "https://github.com/sebastianbergmann",
                    "type": "github"
                }
            ],
            "time": "2020-09-28T06:08:49+00:00"
        },
        {
            "name": "sebastian/code-unit",
            "version": "1.0.8",
            "source": {
                "type": "git",
                "url": "https://github.com/sebastianbergmann/code-unit.git",
                "reference": "1fc9f64c0927627ef78ba436c9b17d967e68e120"
            },
            "dist": {
                "type": "zip",
                "url": "https://api.github.com/repos/sebastianbergmann/code-unit/zipball/1fc9f64c0927627ef78ba436c9b17d967e68e120",
                "reference": "1fc9f64c0927627ef78ba436c9b17d967e68e120",
                "shasum": ""
            },
            "require": {
                "php": ">=7.3"
            },
            "require-dev": {
                "phpunit/phpunit": "^9.3"
            },
            "type": "library",
            "extra": {
                "branch-alias": {
                    "dev-master": "1.0-dev"
                }
            },
            "autoload": {
                "classmap": [
                    "src/"
                ]
            },
            "notification-url": "https://packagist.org/downloads/",
            "license": [
                "BSD-3-Clause"
            ],
            "authors": [
                {
                    "name": "Sebastian Bergmann",
                    "email": "sebastian@phpunit.de",
                    "role": "lead"
                }
            ],
            "description": "Collection of value objects that represent the PHP code units",
            "homepage": "https://github.com/sebastianbergmann/code-unit",
            "support": {
                "issues": "https://github.com/sebastianbergmann/code-unit/issues",
                "source": "https://github.com/sebastianbergmann/code-unit/tree/1.0.8"
            },
            "funding": [
                {
                    "url": "https://github.com/sebastianbergmann",
                    "type": "github"
                }
            ],
            "time": "2020-10-26T13:08:54+00:00"
        },
        {
            "name": "sebastian/code-unit-reverse-lookup",
            "version": "2.0.3",
            "source": {
                "type": "git",
                "url": "https://github.com/sebastianbergmann/code-unit-reverse-lookup.git",
                "reference": "ac91f01ccec49fb77bdc6fd1e548bc70f7faa3e5"
            },
            "dist": {
                "type": "zip",
                "url": "https://api.github.com/repos/sebastianbergmann/code-unit-reverse-lookup/zipball/ac91f01ccec49fb77bdc6fd1e548bc70f7faa3e5",
                "reference": "ac91f01ccec49fb77bdc6fd1e548bc70f7faa3e5",
                "shasum": ""
            },
            "require": {
                "php": ">=7.3"
            },
            "require-dev": {
                "phpunit/phpunit": "^9.3"
            },
            "type": "library",
            "extra": {
                "branch-alias": {
                    "dev-master": "2.0-dev"
                }
            },
            "autoload": {
                "classmap": [
                    "src/"
                ]
            },
            "notification-url": "https://packagist.org/downloads/",
            "license": [
                "BSD-3-Clause"
            ],
            "authors": [
                {
                    "name": "Sebastian Bergmann",
                    "email": "sebastian@phpunit.de"
                }
            ],
            "description": "Looks up which function or method a line of code belongs to",
            "homepage": "https://github.com/sebastianbergmann/code-unit-reverse-lookup/",
            "support": {
                "issues": "https://github.com/sebastianbergmann/code-unit-reverse-lookup/issues",
                "source": "https://github.com/sebastianbergmann/code-unit-reverse-lookup/tree/2.0.3"
            },
            "funding": [
                {
                    "url": "https://github.com/sebastianbergmann",
                    "type": "github"
                }
            ],
            "time": "2020-09-28T05:30:19+00:00"
        },
        {
            "name": "sebastian/comparator",
            "version": "4.0.6",
            "source": {
                "type": "git",
                "url": "https://github.com/sebastianbergmann/comparator.git",
                "reference": "55f4261989e546dc112258c7a75935a81a7ce382"
            },
            "dist": {
                "type": "zip",
                "url": "https://api.github.com/repos/sebastianbergmann/comparator/zipball/55f4261989e546dc112258c7a75935a81a7ce382",
                "reference": "55f4261989e546dc112258c7a75935a81a7ce382",
                "shasum": ""
            },
            "require": {
                "php": ">=7.3",
                "sebastian/diff": "^4.0",
                "sebastian/exporter": "^4.0"
            },
            "require-dev": {
                "phpunit/phpunit": "^9.3"
            },
            "type": "library",
            "extra": {
                "branch-alias": {
                    "dev-master": "4.0-dev"
                }
            },
            "autoload": {
                "classmap": [
                    "src/"
                ]
            },
            "notification-url": "https://packagist.org/downloads/",
            "license": [
                "BSD-3-Clause"
            ],
            "authors": [
                {
                    "name": "Sebastian Bergmann",
                    "email": "sebastian@phpunit.de"
                },
                {
                    "name": "Jeff Welch",
                    "email": "whatthejeff@gmail.com"
                },
                {
                    "name": "Volker Dusch",
                    "email": "github@wallbash.com"
                },
                {
                    "name": "Bernhard Schussek",
                    "email": "bschussek@2bepublished.at"
                }
            ],
            "description": "Provides the functionality to compare PHP values for equality",
            "homepage": "https://github.com/sebastianbergmann/comparator",
            "keywords": [
                "comparator",
                "compare",
                "equality"
            ],
            "support": {
                "issues": "https://github.com/sebastianbergmann/comparator/issues",
                "source": "https://github.com/sebastianbergmann/comparator/tree/4.0.6"
            },
            "funding": [
                {
                    "url": "https://github.com/sebastianbergmann",
                    "type": "github"
                }
            ],
            "time": "2020-10-26T15:49:45+00:00"
        },
        {
            "name": "sebastian/complexity",
            "version": "2.0.2",
            "source": {
                "type": "git",
                "url": "https://github.com/sebastianbergmann/complexity.git",
                "reference": "739b35e53379900cc9ac327b2147867b8b6efd88"
            },
            "dist": {
                "type": "zip",
                "url": "https://api.github.com/repos/sebastianbergmann/complexity/zipball/739b35e53379900cc9ac327b2147867b8b6efd88",
                "reference": "739b35e53379900cc9ac327b2147867b8b6efd88",
                "shasum": ""
            },
            "require": {
                "nikic/php-parser": "^4.7",
                "php": ">=7.3"
            },
            "require-dev": {
                "phpunit/phpunit": "^9.3"
            },
            "type": "library",
            "extra": {
                "branch-alias": {
                    "dev-master": "2.0-dev"
                }
            },
            "autoload": {
                "classmap": [
                    "src/"
                ]
            },
            "notification-url": "https://packagist.org/downloads/",
            "license": [
                "BSD-3-Clause"
            ],
            "authors": [
                {
                    "name": "Sebastian Bergmann",
                    "email": "sebastian@phpunit.de",
                    "role": "lead"
                }
            ],
            "description": "Library for calculating the complexity of PHP code units",
            "homepage": "https://github.com/sebastianbergmann/complexity",
            "support": {
                "issues": "https://github.com/sebastianbergmann/complexity/issues",
                "source": "https://github.com/sebastianbergmann/complexity/tree/2.0.2"
            },
            "funding": [
                {
                    "url": "https://github.com/sebastianbergmann",
                    "type": "github"
                }
            ],
            "time": "2020-10-26T15:52:27+00:00"
        },
        {
            "name": "sebastian/diff",
            "version": "4.0.4",
            "source": {
                "type": "git",
                "url": "https://github.com/sebastianbergmann/diff.git",
                "reference": "3461e3fccc7cfdfc2720be910d3bd73c69be590d"
            },
            "dist": {
                "type": "zip",
                "url": "https://api.github.com/repos/sebastianbergmann/diff/zipball/3461e3fccc7cfdfc2720be910d3bd73c69be590d",
                "reference": "3461e3fccc7cfdfc2720be910d3bd73c69be590d",
                "shasum": ""
            },
            "require": {
                "php": ">=7.3"
            },
            "require-dev": {
                "phpunit/phpunit": "^9.3",
                "symfony/process": "^4.2 || ^5"
            },
            "type": "library",
            "extra": {
                "branch-alias": {
                    "dev-master": "4.0-dev"
                }
            },
            "autoload": {
                "classmap": [
                    "src/"
                ]
            },
            "notification-url": "https://packagist.org/downloads/",
            "license": [
                "BSD-3-Clause"
            ],
            "authors": [
                {
                    "name": "Sebastian Bergmann",
                    "email": "sebastian@phpunit.de"
                },
                {
                    "name": "Kore Nordmann",
                    "email": "mail@kore-nordmann.de"
                }
            ],
            "description": "Diff implementation",
            "homepage": "https://github.com/sebastianbergmann/diff",
            "keywords": [
                "diff",
                "udiff",
                "unidiff",
                "unified diff"
            ],
            "support": {
                "issues": "https://github.com/sebastianbergmann/diff/issues",
                "source": "https://github.com/sebastianbergmann/diff/tree/4.0.4"
            },
            "funding": [
                {
                    "url": "https://github.com/sebastianbergmann",
                    "type": "github"
                }
            ],
            "time": "2020-10-26T13:10:38+00:00"
        },
        {
            "name": "sebastian/environment",
            "version": "5.1.3",
            "source": {
                "type": "git",
                "url": "https://github.com/sebastianbergmann/environment.git",
                "reference": "388b6ced16caa751030f6a69e588299fa09200ac"
            },
            "dist": {
                "type": "zip",
                "url": "https://api.github.com/repos/sebastianbergmann/environment/zipball/388b6ced16caa751030f6a69e588299fa09200ac",
                "reference": "388b6ced16caa751030f6a69e588299fa09200ac",
                "shasum": ""
            },
            "require": {
                "php": ">=7.3"
            },
            "require-dev": {
                "phpunit/phpunit": "^9.3"
            },
            "suggest": {
                "ext-posix": "*"
            },
            "type": "library",
            "extra": {
                "branch-alias": {
                    "dev-master": "5.1-dev"
                }
            },
            "autoload": {
                "classmap": [
                    "src/"
                ]
            },
            "notification-url": "https://packagist.org/downloads/",
            "license": [
                "BSD-3-Clause"
            ],
            "authors": [
                {
                    "name": "Sebastian Bergmann",
                    "email": "sebastian@phpunit.de"
                }
            ],
            "description": "Provides functionality to handle HHVM/PHP environments",
            "homepage": "http://www.github.com/sebastianbergmann/environment",
            "keywords": [
                "Xdebug",
                "environment",
                "hhvm"
            ],
            "support": {
                "issues": "https://github.com/sebastianbergmann/environment/issues",
                "source": "https://github.com/sebastianbergmann/environment/tree/5.1.3"
            },
            "funding": [
                {
                    "url": "https://github.com/sebastianbergmann",
                    "type": "github"
                }
            ],
            "time": "2020-09-28T05:52:38+00:00"
        },
        {
            "name": "sebastian/exporter",
            "version": "4.0.3",
            "source": {
                "type": "git",
                "url": "https://github.com/sebastianbergmann/exporter.git",
                "reference": "d89cc98761b8cb5a1a235a6b703ae50d34080e65"
            },
            "dist": {
                "type": "zip",
                "url": "https://api.github.com/repos/sebastianbergmann/exporter/zipball/d89cc98761b8cb5a1a235a6b703ae50d34080e65",
                "reference": "d89cc98761b8cb5a1a235a6b703ae50d34080e65",
                "shasum": ""
            },
            "require": {
                "php": ">=7.3",
                "sebastian/recursion-context": "^4.0"
            },
            "require-dev": {
                "ext-mbstring": "*",
                "phpunit/phpunit": "^9.3"
            },
            "type": "library",
            "extra": {
                "branch-alias": {
                    "dev-master": "4.0-dev"
                }
            },
            "autoload": {
                "classmap": [
                    "src/"
                ]
            },
            "notification-url": "https://packagist.org/downloads/",
            "license": [
                "BSD-3-Clause"
            ],
            "authors": [
                {
                    "name": "Sebastian Bergmann",
                    "email": "sebastian@phpunit.de"
                },
                {
                    "name": "Jeff Welch",
                    "email": "whatthejeff@gmail.com"
                },
                {
                    "name": "Volker Dusch",
                    "email": "github@wallbash.com"
                },
                {
                    "name": "Adam Harvey",
                    "email": "aharvey@php.net"
                },
                {
                    "name": "Bernhard Schussek",
                    "email": "bschussek@gmail.com"
                }
            ],
            "description": "Provides the functionality to export PHP variables for visualization",
            "homepage": "http://www.github.com/sebastianbergmann/exporter",
            "keywords": [
                "export",
                "exporter"
            ],
            "support": {
                "issues": "https://github.com/sebastianbergmann/exporter/issues",
                "source": "https://github.com/sebastianbergmann/exporter/tree/4.0.3"
            },
            "funding": [
                {
                    "url": "https://github.com/sebastianbergmann",
                    "type": "github"
                }
            ],
            "time": "2020-09-28T05:24:23+00:00"
        },
        {
            "name": "sebastian/global-state",
            "version": "5.0.2",
            "source": {
                "type": "git",
                "url": "https://github.com/sebastianbergmann/global-state.git",
                "reference": "a90ccbddffa067b51f574dea6eb25d5680839455"
            },
            "dist": {
                "type": "zip",
                "url": "https://api.github.com/repos/sebastianbergmann/global-state/zipball/a90ccbddffa067b51f574dea6eb25d5680839455",
                "reference": "a90ccbddffa067b51f574dea6eb25d5680839455",
                "shasum": ""
            },
            "require": {
                "php": ">=7.3",
                "sebastian/object-reflector": "^2.0",
                "sebastian/recursion-context": "^4.0"
            },
            "require-dev": {
                "ext-dom": "*",
                "phpunit/phpunit": "^9.3"
            },
            "suggest": {
                "ext-uopz": "*"
            },
            "type": "library",
            "extra": {
                "branch-alias": {
                    "dev-master": "5.0-dev"
                }
            },
            "autoload": {
                "classmap": [
                    "src/"
                ]
            },
            "notification-url": "https://packagist.org/downloads/",
            "license": [
                "BSD-3-Clause"
            ],
            "authors": [
                {
                    "name": "Sebastian Bergmann",
                    "email": "sebastian@phpunit.de"
                }
            ],
            "description": "Snapshotting of global state",
            "homepage": "http://www.github.com/sebastianbergmann/global-state",
            "keywords": [
                "global state"
            ],
            "support": {
                "issues": "https://github.com/sebastianbergmann/global-state/issues",
                "source": "https://github.com/sebastianbergmann/global-state/tree/5.0.2"
            },
            "funding": [
                {
                    "url": "https://github.com/sebastianbergmann",
                    "type": "github"
                }
            ],
            "time": "2020-10-26T15:55:19+00:00"
        },
        {
            "name": "sebastian/lines-of-code",
            "version": "1.0.3",
            "source": {
                "type": "git",
                "url": "https://github.com/sebastianbergmann/lines-of-code.git",
                "reference": "c1c2e997aa3146983ed888ad08b15470a2e22ecc"
            },
            "dist": {
                "type": "zip",
                "url": "https://api.github.com/repos/sebastianbergmann/lines-of-code/zipball/c1c2e997aa3146983ed888ad08b15470a2e22ecc",
                "reference": "c1c2e997aa3146983ed888ad08b15470a2e22ecc",
                "shasum": ""
            },
            "require": {
                "nikic/php-parser": "^4.6",
                "php": ">=7.3"
            },
            "require-dev": {
                "phpunit/phpunit": "^9.3"
            },
            "type": "library",
            "extra": {
                "branch-alias": {
                    "dev-master": "1.0-dev"
                }
            },
            "autoload": {
                "classmap": [
                    "src/"
                ]
            },
            "notification-url": "https://packagist.org/downloads/",
            "license": [
                "BSD-3-Clause"
            ],
            "authors": [
                {
                    "name": "Sebastian Bergmann",
                    "email": "sebastian@phpunit.de",
                    "role": "lead"
                }
            ],
            "description": "Library for counting the lines of code in PHP source code",
            "homepage": "https://github.com/sebastianbergmann/lines-of-code",
            "support": {
                "issues": "https://github.com/sebastianbergmann/lines-of-code/issues",
                "source": "https://github.com/sebastianbergmann/lines-of-code/tree/1.0.3"
            },
            "funding": [
                {
                    "url": "https://github.com/sebastianbergmann",
                    "type": "github"
                }
            ],
            "time": "2020-11-28T06:42:11+00:00"
        },
        {
            "name": "sebastian/object-enumerator",
            "version": "4.0.4",
            "source": {
                "type": "git",
                "url": "https://github.com/sebastianbergmann/object-enumerator.git",
                "reference": "5c9eeac41b290a3712d88851518825ad78f45c71"
            },
            "dist": {
                "type": "zip",
                "url": "https://api.github.com/repos/sebastianbergmann/object-enumerator/zipball/5c9eeac41b290a3712d88851518825ad78f45c71",
                "reference": "5c9eeac41b290a3712d88851518825ad78f45c71",
                "shasum": ""
            },
            "require": {
                "php": ">=7.3",
                "sebastian/object-reflector": "^2.0",
                "sebastian/recursion-context": "^4.0"
            },
            "require-dev": {
                "phpunit/phpunit": "^9.3"
            },
            "type": "library",
            "extra": {
                "branch-alias": {
                    "dev-master": "4.0-dev"
                }
            },
            "autoload": {
                "classmap": [
                    "src/"
                ]
            },
            "notification-url": "https://packagist.org/downloads/",
            "license": [
                "BSD-3-Clause"
            ],
            "authors": [
                {
                    "name": "Sebastian Bergmann",
                    "email": "sebastian@phpunit.de"
                }
            ],
            "description": "Traverses array structures and object graphs to enumerate all referenced objects",
            "homepage": "https://github.com/sebastianbergmann/object-enumerator/",
            "support": {
                "issues": "https://github.com/sebastianbergmann/object-enumerator/issues",
                "source": "https://github.com/sebastianbergmann/object-enumerator/tree/4.0.4"
            },
            "funding": [
                {
                    "url": "https://github.com/sebastianbergmann",
                    "type": "github"
                }
            ],
            "time": "2020-10-26T13:12:34+00:00"
        },
        {
            "name": "sebastian/object-reflector",
            "version": "2.0.4",
            "source": {
                "type": "git",
                "url": "https://github.com/sebastianbergmann/object-reflector.git",
                "reference": "b4f479ebdbf63ac605d183ece17d8d7fe49c15c7"
            },
            "dist": {
                "type": "zip",
                "url": "https://api.github.com/repos/sebastianbergmann/object-reflector/zipball/b4f479ebdbf63ac605d183ece17d8d7fe49c15c7",
                "reference": "b4f479ebdbf63ac605d183ece17d8d7fe49c15c7",
                "shasum": ""
            },
            "require": {
                "php": ">=7.3"
            },
            "require-dev": {
                "phpunit/phpunit": "^9.3"
            },
            "type": "library",
            "extra": {
                "branch-alias": {
                    "dev-master": "2.0-dev"
                }
            },
            "autoload": {
                "classmap": [
                    "src/"
                ]
            },
            "notification-url": "https://packagist.org/downloads/",
            "license": [
                "BSD-3-Clause"
            ],
            "authors": [
                {
                    "name": "Sebastian Bergmann",
                    "email": "sebastian@phpunit.de"
                }
            ],
            "description": "Allows reflection of object attributes, including inherited and non-public ones",
            "homepage": "https://github.com/sebastianbergmann/object-reflector/",
            "support": {
                "issues": "https://github.com/sebastianbergmann/object-reflector/issues",
                "source": "https://github.com/sebastianbergmann/object-reflector/tree/2.0.4"
            },
            "funding": [
                {
                    "url": "https://github.com/sebastianbergmann",
                    "type": "github"
                }
            ],
            "time": "2020-10-26T13:14:26+00:00"
        },
        {
            "name": "sebastian/recursion-context",
            "version": "4.0.4",
            "source": {
                "type": "git",
                "url": "https://github.com/sebastianbergmann/recursion-context.git",
                "reference": "cd9d8cf3c5804de4341c283ed787f099f5506172"
            },
            "dist": {
                "type": "zip",
                "url": "https://api.github.com/repos/sebastianbergmann/recursion-context/zipball/cd9d8cf3c5804de4341c283ed787f099f5506172",
                "reference": "cd9d8cf3c5804de4341c283ed787f099f5506172",
                "shasum": ""
            },
            "require": {
                "php": ">=7.3"
            },
            "require-dev": {
                "phpunit/phpunit": "^9.3"
            },
            "type": "library",
            "extra": {
                "branch-alias": {
                    "dev-master": "4.0-dev"
                }
            },
            "autoload": {
                "classmap": [
                    "src/"
                ]
            },
            "notification-url": "https://packagist.org/downloads/",
            "license": [
                "BSD-3-Clause"
            ],
            "authors": [
                {
                    "name": "Sebastian Bergmann",
                    "email": "sebastian@phpunit.de"
                },
                {
                    "name": "Jeff Welch",
                    "email": "whatthejeff@gmail.com"
                },
                {
                    "name": "Adam Harvey",
                    "email": "aharvey@php.net"
                }
            ],
            "description": "Provides functionality to recursively process PHP variables",
            "homepage": "http://www.github.com/sebastianbergmann/recursion-context",
            "support": {
                "issues": "https://github.com/sebastianbergmann/recursion-context/issues",
                "source": "https://github.com/sebastianbergmann/recursion-context/tree/4.0.4"
            },
            "funding": [
                {
                    "url": "https://github.com/sebastianbergmann",
                    "type": "github"
                }
            ],
            "time": "2020-10-26T13:17:30+00:00"
        },
        {
            "name": "sebastian/resource-operations",
            "version": "3.0.3",
            "source": {
                "type": "git",
                "url": "https://github.com/sebastianbergmann/resource-operations.git",
                "reference": "0f4443cb3a1d92ce809899753bc0d5d5a8dd19a8"
            },
            "dist": {
                "type": "zip",
                "url": "https://api.github.com/repos/sebastianbergmann/resource-operations/zipball/0f4443cb3a1d92ce809899753bc0d5d5a8dd19a8",
                "reference": "0f4443cb3a1d92ce809899753bc0d5d5a8dd19a8",
                "shasum": ""
            },
            "require": {
                "php": ">=7.3"
            },
            "require-dev": {
                "phpunit/phpunit": "^9.0"
            },
            "type": "library",
            "extra": {
                "branch-alias": {
                    "dev-master": "3.0-dev"
                }
            },
            "autoload": {
                "classmap": [
                    "src/"
                ]
            },
            "notification-url": "https://packagist.org/downloads/",
            "license": [
                "BSD-3-Clause"
            ],
            "authors": [
                {
                    "name": "Sebastian Bergmann",
                    "email": "sebastian@phpunit.de"
                }
            ],
            "description": "Provides a list of PHP built-in functions that operate on resources",
            "homepage": "https://www.github.com/sebastianbergmann/resource-operations",
            "support": {
                "issues": "https://github.com/sebastianbergmann/resource-operations/issues",
                "source": "https://github.com/sebastianbergmann/resource-operations/tree/3.0.3"
            },
            "funding": [
                {
                    "url": "https://github.com/sebastianbergmann",
                    "type": "github"
                }
            ],
            "time": "2020-09-28T06:45:17+00:00"
        },
        {
            "name": "sebastian/type",
            "version": "2.3.1",
            "source": {
                "type": "git",
                "url": "https://github.com/sebastianbergmann/type.git",
                "reference": "81cd61ab7bbf2de744aba0ea61fae32f721df3d2"
            },
            "dist": {
                "type": "zip",
                "url": "https://api.github.com/repos/sebastianbergmann/type/zipball/81cd61ab7bbf2de744aba0ea61fae32f721df3d2",
                "reference": "81cd61ab7bbf2de744aba0ea61fae32f721df3d2",
                "shasum": ""
            },
            "require": {
                "php": ">=7.3"
            },
            "require-dev": {
                "phpunit/phpunit": "^9.3"
            },
            "type": "library",
            "extra": {
                "branch-alias": {
                    "dev-master": "2.3-dev"
                }
            },
            "autoload": {
                "classmap": [
                    "src/"
                ]
            },
            "notification-url": "https://packagist.org/downloads/",
            "license": [
                "BSD-3-Clause"
            ],
            "authors": [
                {
                    "name": "Sebastian Bergmann",
                    "email": "sebastian@phpunit.de",
                    "role": "lead"
                }
            ],
            "description": "Collection of value objects that represent the types of the PHP type system",
            "homepage": "https://github.com/sebastianbergmann/type",
            "support": {
                "issues": "https://github.com/sebastianbergmann/type/issues",
                "source": "https://github.com/sebastianbergmann/type/tree/2.3.1"
            },
            "funding": [
                {
                    "url": "https://github.com/sebastianbergmann",
                    "type": "github"
                }
            ],
            "time": "2020-10-26T13:18:59+00:00"
        },
        {
            "name": "sebastian/version",
            "version": "3.0.2",
            "source": {
                "type": "git",
                "url": "https://github.com/sebastianbergmann/version.git",
                "reference": "c6c1022351a901512170118436c764e473f6de8c"
            },
            "dist": {
                "type": "zip",
                "url": "https://api.github.com/repos/sebastianbergmann/version/zipball/c6c1022351a901512170118436c764e473f6de8c",
                "reference": "c6c1022351a901512170118436c764e473f6de8c",
                "shasum": ""
            },
            "require": {
                "php": ">=7.3"
            },
            "type": "library",
            "extra": {
                "branch-alias": {
                    "dev-master": "3.0-dev"
                }
            },
            "autoload": {
                "classmap": [
                    "src/"
                ]
            },
            "notification-url": "https://packagist.org/downloads/",
            "license": [
                "BSD-3-Clause"
            ],
            "authors": [
                {
                    "name": "Sebastian Bergmann",
                    "email": "sebastian@phpunit.de",
                    "role": "lead"
                }
            ],
            "description": "Library that helps with managing the version number of Git-hosted PHP projects",
            "homepage": "https://github.com/sebastianbergmann/version",
            "support": {
                "issues": "https://github.com/sebastianbergmann/version/issues",
                "source": "https://github.com/sebastianbergmann/version/tree/3.0.2"
            },
            "funding": [
                {
                    "url": "https://github.com/sebastianbergmann",
                    "type": "github"
                }
            ],
            "time": "2020-09-28T06:39:44+00:00"
        },
        {
            "name": "symfony/polyfill-ctype",
            "version": "v1.20.0",
            "source": {
                "type": "git",
                "url": "https://github.com/symfony/polyfill-ctype.git",
                "reference": "f4ba089a5b6366e453971d3aad5fe8e897b37f41"
            },
            "dist": {
                "type": "zip",
                "url": "https://api.github.com/repos/symfony/polyfill-ctype/zipball/f4ba089a5b6366e453971d3aad5fe8e897b37f41",
                "reference": "f4ba089a5b6366e453971d3aad5fe8e897b37f41",
                "shasum": ""
            },
            "require": {
                "php": ">=7.1"
            },
            "suggest": {
                "ext-ctype": "For best performance"
            },
            "type": "library",
            "extra": {
                "branch-alias": {
                    "dev-main": "1.20-dev"
                },
                "thanks": {
                    "name": "symfony/polyfill",
                    "url": "https://github.com/symfony/polyfill"
                }
            },
            "autoload": {
                "psr-4": {
                    "Symfony\\Polyfill\\Ctype\\": ""
                },
                "files": [
                    "bootstrap.php"
                ]
            },
            "notification-url": "https://packagist.org/downloads/",
            "license": [
                "MIT"
            ],
            "authors": [
                {
                    "name": "Gert de Pagter",
                    "email": "BackEndTea@gmail.com"
                },
                {
                    "name": "Symfony Community",
                    "homepage": "https://symfony.com/contributors"
                }
            ],
            "description": "Symfony polyfill for ctype functions",
            "homepage": "https://symfony.com",
            "keywords": [
                "compatibility",
                "ctype",
                "polyfill",
                "portable"
            ],
            "support": {
                "source": "https://github.com/symfony/polyfill-ctype/tree/v1.20.0"
            },
            "funding": [
                {
                    "url": "https://symfony.com/sponsor",
                    "type": "custom"
                },
                {
                    "url": "https://github.com/fabpot",
                    "type": "github"
                },
                {
                    "url": "https://tidelift.com/funding/github/packagist/symfony/symfony",
                    "type": "tidelift"
                }
            ],
            "time": "2020-10-23T14:02:19+00:00"
        },
        {
            "name": "theseer/tokenizer",
            "version": "1.2.0",
            "source": {
                "type": "git",
                "url": "https://github.com/theseer/tokenizer.git",
                "reference": "75a63c33a8577608444246075ea0af0d052e452a"
            },
            "dist": {
                "type": "zip",
                "url": "https://api.github.com/repos/theseer/tokenizer/zipball/75a63c33a8577608444246075ea0af0d052e452a",
                "reference": "75a63c33a8577608444246075ea0af0d052e452a",
                "shasum": ""
            },
            "require": {
                "ext-dom": "*",
                "ext-tokenizer": "*",
                "ext-xmlwriter": "*",
                "php": "^7.2 || ^8.0"
            },
            "type": "library",
            "autoload": {
                "classmap": [
                    "src/"
                ]
            },
            "notification-url": "https://packagist.org/downloads/",
            "license": [
                "BSD-3-Clause"
            ],
            "authors": [
                {
                    "name": "Arne Blankerts",
                    "email": "arne@blankerts.de",
                    "role": "Developer"
                }
            ],
            "description": "A small library for converting tokenized PHP source code into XML and potentially other formats",
            "support": {
                "issues": "https://github.com/theseer/tokenizer/issues",
                "source": "https://github.com/theseer/tokenizer/tree/master"
            },
            "funding": [
                {
                    "url": "https://github.com/theseer",
                    "type": "github"
                }
            ],
            "time": "2020-07-12T23:59:07+00:00"
        },
        {
            "name": "webmozart/assert",
            "version": "1.9.1",
            "source": {
                "type": "git",
                "url": "https://github.com/webmozart/assert.git",
                "reference": "bafc69caeb4d49c39fd0779086c03a3738cbb389"
            },
            "dist": {
                "type": "zip",
                "url": "https://api.github.com/repos/webmozart/assert/zipball/bafc69caeb4d49c39fd0779086c03a3738cbb389",
                "reference": "bafc69caeb4d49c39fd0779086c03a3738cbb389",
                "shasum": ""
            },
            "require": {
                "php": "^5.3.3 || ^7.0 || ^8.0",
                "symfony/polyfill-ctype": "^1.8"
            },
            "conflict": {
                "phpstan/phpstan": "<0.12.20",
                "vimeo/psalm": "<3.9.1"
            },
            "require-dev": {
                "phpunit/phpunit": "^4.8.36 || ^7.5.13"
            },
            "type": "library",
            "autoload": {
                "psr-4": {
                    "Webmozart\\Assert\\": "src/"
                }
            },
            "notification-url": "https://packagist.org/downloads/",
            "license": [
                "MIT"
            ],
            "authors": [
                {
                    "name": "Bernhard Schussek",
                    "email": "bschussek@gmail.com"
                }
            ],
            "description": "Assertions to validate method input/output with nice error messages.",
            "keywords": [
                "assert",
                "check",
                "validate"
            ],
            "support": {
                "issues": "https://github.com/webmozart/assert/issues",
                "source": "https://github.com/webmozart/assert/tree/master"
            },
            "time": "2020-07-08T17:02:28+00:00"
        }
    ],
    "aliases": [],
    "minimum-stability": "stable",
    "stability-flags": {
        "pocketmine/raklib": 20,
        "pocketmine/spl": 20,
        "pocketmine/binaryutils": 20,
        "pocketmine/log": 20,
        "pocketmine/nbt": 20,
        "pocketmine/math": 20,
        "pocketmine/classloader": 20,
        "pocketmine/log-pthreads": 20
    },
    "prefer-stable": false,
    "prefer-lowest": false,
    "platform": {
        "php": ">=7.3.0",
        "php-64bit": "*",
        "ext-chunkutils2": "^0.1.0",
        "ext-curl": "*",
        "ext-crypto": "^0.3.1",
        "ext-ctype": "*",
        "ext-date": "*",
        "ext-ds": "^1.2.7",
        "ext-gmp": "*",
        "ext-hash": "*",
        "ext-igbinary": "^3.0.1",
        "ext-json": "*",
        "ext-leveldb": "^0.2.1",
        "ext-mbstring": "*",
        "ext-morton": "^0.1.0",
        "ext-openssl": "*",
        "ext-pcre": "*",
        "ext-phar": "*",
        "ext-pthreads": "~3.2.0",
        "ext-reflection": "*",
        "ext-sockets": "*",
        "ext-spl": "*",
        "ext-yaml": ">=2.0.0",
        "ext-zip": "*",
        "ext-zlib": ">=1.2.11",
        "composer-runtime-api": "^2.0"
    },
    "platform-dev": [],
    "platform-overrides": {
        "php": "7.3.0"
    },
    "plugin-api-version": "2.0.0"
}<|MERGE_RESOLUTION|>--- conflicted
+++ resolved
@@ -4,11 +4,7 @@
         "Read more about it at https://getcomposer.org/doc/01-basic-usage.md#installing-dependencies",
         "This file is @generated automatically"
     ],
-<<<<<<< HEAD
-    "content-hash": "9ffd33446ed14804ca22c92c04a39796",
-=======
-    "content-hash": "f0cec87ced440a2ea2b189283e9f696c",
->>>>>>> 873e8740
+    "content-hash": "ac798f92ac7eb3abe7fcead8074bac94",
     "packages": [
         {
             "name": "adhocore/json-comment",
