--- conflicted
+++ resolved
@@ -4,11 +4,7 @@
         "Read more about it at https://getcomposer.org/doc/01-basic-usage.md#installing-dependencies",
         "This file is @generated automatically"
     ],
-<<<<<<< HEAD
-    "content-hash": "f4dff5c2abe600c5aa22b7b357874cb0",
-=======
-    "content-hash": "27194304adc76d57e15b23229e6e4aff",
->>>>>>> b65dbcae
+    "content-hash": "9db356fee03cce604e5eabeb6265ff16",
     "packages": [
         {
             "name": "adhocore/json-comment",
@@ -202,133 +198,27 @@
         },
         {
             "name": "nethergamesmc/bedrock-data",
-            "version": "dev-master",
+            "version": "dev-modern-world-support",
             "source": {
                 "type": "git",
                 "url": "https://github.com/NetherGamesMC/BedrockData.git",
-                "reference": "f74589fe97b3572d156b21bfbd8e30e4b2f0f789"
-            },
-            "dist": {
-                "type": "zip",
-                "url": "https://api.github.com/repos/NetherGamesMC/BedrockData/zipball/f74589fe97b3572d156b21bfbd8e30e4b2f0f789",
-                "reference": "f74589fe97b3572d156b21bfbd8e30e4b2f0f789",
-                "shasum": ""
-            },
-            "default-branch": true,
-            "type": "library",
-<<<<<<< HEAD
-            "autoload": {
-                "psr-0": {
-                    "JsonMapper": "src/"
-                }
-            },
-            "notification-url": "https://packagist.org/downloads/",
-            "license": [
-                "OSL-3.0"
-            ],
-            "authors": [
-                {
-                    "name": "Christian Weiske",
-                    "email": "cweiske@cweiske.de",
-                    "homepage": "http://github.com/cweiske/jsonmapper/",
-                    "role": "Developer"
-                }
-            ],
-            "description": "Map nested JSON structures onto PHP classes",
-            "support": {
-                "email": "cweiske@cweiske.de",
-                "issues": "https://github.com/cweiske/jsonmapper/issues",
-                "source": "https://github.com/cweiske/jsonmapper/tree/v4.0.0"
-            },
-            "time": "2020-12-01T19:48:11+00:00"
-        },
-        {
-            "name": "pocketmine/bedrock-block-upgrade-schema",
-            "version": "dev-master",
-            "source": {
-                "type": "git",
-                "url": "https://github.com/pmmp/BedrockBlockUpgradeSchema.git",
-                "reference": "680ed5e351b92959c365b36bebc2698228b59834"
-            },
-            "dist": {
-                "type": "zip",
-                "url": "https://api.github.com/repos/pmmp/BedrockBlockUpgradeSchema/zipball/680ed5e351b92959c365b36bebc2698228b59834",
-                "reference": "680ed5e351b92959c365b36bebc2698228b59834",
-                "shasum": ""
-            },
-            "default-branch": true,
-            "type": "library",
-            "notification-url": "https://packagist.org/downloads/",
+                "reference": "bdc97a87a9a340693626132f7fca1e1a1dd2694e"
+            },
+            "dist": {
+                "type": "zip",
+                "url": "https://api.github.com/repos/NetherGamesMC/BedrockData/zipball/bdc97a87a9a340693626132f7fca1e1a1dd2694e",
+                "reference": "bdc97a87a9a340693626132f7fca1e1a1dd2694e",
+                "shasum": ""
+            },
+            "type": "library",
             "license": [
                 "CC0-1.0"
             ],
-            "description": "Schemas describing how to upgrade saved block data in older Minecraft: Bedrock Edition world saves",
-            "support": {
-                "issues": "https://github.com/pmmp/BedrockBlockUpgradeSchema/issues",
-                "source": "https://github.com/pmmp/BedrockBlockUpgradeSchema/tree/master"
-            },
-            "time": "2022-07-03T19:17:51+00:00"
-        },
-        {
-            "name": "pocketmine/bedrock-data",
-            "version": "dev-modern-world-support",
-            "source": {
-                "type": "git",
-                "url": "https://github.com/pmmp/BedrockData.git",
-                "reference": "01948a627448395d9946c2e6a5e8332a8456eaa0"
-            },
-            "dist": {
-                "type": "zip",
-                "url": "https://api.github.com/repos/pmmp/BedrockData/zipball/01948a627448395d9946c2e6a5e8332a8456eaa0",
-                "reference": "01948a627448395d9946c2e6a5e8332a8456eaa0",
-                "shasum": ""
-            },
-            "type": "library",
-            "notification-url": "https://packagist.org/downloads/",
-=======
->>>>>>> b65dbcae
-            "license": [
-                "CC0-1.0"
-            ],
             "description": "Blobs of data generated from Minecraft: Bedrock Edition, used by PocketMine-MP",
             "support": {
-<<<<<<< HEAD
-                "issues": "https://github.com/pmmp/BedrockData/issues",
-                "source": "https://github.com/pmmp/BedrockData/tree/modern-world-support"
-            },
-            "time": "2022-07-04T16:59:39+00:00"
-        },
-        {
-            "name": "pocketmine/bedrock-item-upgrade-schema",
-            "version": "dev-master",
-            "source": {
-                "type": "git",
-                "url": "https://github.com/pmmp/BedrockItemUpgradeSchema.git",
-                "reference": "d984d2ee7283bc52e8733e7c7da1d0f6b6dc501f"
-            },
-            "dist": {
-                "type": "zip",
-                "url": "https://api.github.com/repos/pmmp/BedrockItemUpgradeSchema/zipball/d984d2ee7283bc52e8733e7c7da1d0f6b6dc501f",
-                "reference": "d984d2ee7283bc52e8733e7c7da1d0f6b6dc501f",
-                "shasum": ""
-            },
-            "default-branch": true,
-            "type": "library",
-            "notification-url": "https://packagist.org/downloads/",
-            "license": [
-                "CC0-1.0"
-            ],
-            "description": "JSON schemas for upgrading items found in older Minecraft: Bedrock world saves",
-            "support": {
-                "issues": "https://github.com/pmmp/BedrockItemUpgradeSchema/issues",
-                "source": "https://github.com/pmmp/BedrockItemUpgradeSchema/tree/master"
-            },
-            "time": "2022-06-08T13:47:48+00:00"
-=======
-                "source": "https://github.com/NetherGamesMC/BedrockData/tree/master"
-            },
-            "time": "2022-06-07T17:21:57+00:00"
->>>>>>> b65dbcae
+                "source": "https://github.com/NetherGamesMC/BedrockData/tree/modern-world-support"
+            },
+            "time": "2022-07-07T12:21:09+00:00"
         },
         {
             "name": "nethergamesmc/bedrock-protocol",
@@ -436,6 +326,60 @@
                 "source": "https://github.com/cweiske/jsonmapper/tree/v4.0.0"
             },
             "time": "2020-12-01T19:48:11+00:00"
+        },
+        {
+            "name": "pocketmine/bedrock-block-upgrade-schema",
+            "version": "dev-master",
+            "source": {
+                "type": "git",
+                "url": "https://github.com/pmmp/BedrockBlockUpgradeSchema.git",
+                "reference": "680ed5e351b92959c365b36bebc2698228b59834"
+            },
+            "dist": {
+                "type": "zip",
+                "url": "https://api.github.com/repos/pmmp/BedrockBlockUpgradeSchema/zipball/680ed5e351b92959c365b36bebc2698228b59834",
+                "reference": "680ed5e351b92959c365b36bebc2698228b59834",
+                "shasum": ""
+            },
+            "default-branch": true,
+            "type": "library",
+            "notification-url": "https://packagist.org/downloads/",
+            "license": [
+                "CC0-1.0"
+            ],
+            "description": "Schemas describing how to upgrade saved block data in older Minecraft: Bedrock Edition world saves",
+            "support": {
+                "issues": "https://github.com/pmmp/BedrockBlockUpgradeSchema/issues",
+                "source": "https://github.com/pmmp/BedrockBlockUpgradeSchema/tree/master"
+            },
+            "time": "2022-07-03T19:17:51+00:00"
+        },
+        {
+            "name": "pocketmine/bedrock-item-upgrade-schema",
+            "version": "dev-master",
+            "source": {
+                "type": "git",
+                "url": "https://github.com/pmmp/BedrockItemUpgradeSchema.git",
+                "reference": "d984d2ee7283bc52e8733e7c7da1d0f6b6dc501f"
+            },
+            "dist": {
+                "type": "zip",
+                "url": "https://api.github.com/repos/pmmp/BedrockItemUpgradeSchema/zipball/d984d2ee7283bc52e8733e7c7da1d0f6b6dc501f",
+                "reference": "d984d2ee7283bc52e8733e7c7da1d0f6b6dc501f",
+                "shasum": ""
+            },
+            "default-branch": true,
+            "type": "library",
+            "notification-url": "https://packagist.org/downloads/",
+            "license": [
+                "CC0-1.0"
+            ],
+            "description": "JSON schemas for upgrading items found in older Minecraft: Bedrock world saves",
+            "support": {
+                "issues": "https://github.com/pmmp/BedrockItemUpgradeSchema/issues",
+                "source": "https://github.com/pmmp/BedrockItemUpgradeSchema/tree/master"
+            },
+            "time": "2022-06-08T13:47:48+00:00"
         },
         {
             "name": "pocketmine/binaryutils",
@@ -3449,14 +3393,10 @@
     "aliases": [],
     "minimum-stability": "stable",
     "stability-flags": {
-<<<<<<< HEAD
         "pocketmine/bedrock-block-upgrade-schema": 20,
-        "pocketmine/bedrock-data": 20,
-        "pocketmine/bedrock-item-upgrade-schema": 20
-=======
+        "pocketmine/bedrock-item-upgrade-schema": 20,
         "nethergamesmc/bedrock-data": 20,
         "nethergamesmc/bedrock-protocol": 20
->>>>>>> b65dbcae
     },
     "prefer-stable": false,
     "prefer-lowest": false,
