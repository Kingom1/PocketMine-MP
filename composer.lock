{
    "_readme": [
        "This file locks the dependencies of your project to a known state",
        "Read more about it at https://getcomposer.org/doc/01-basic-usage.md#installing-dependencies",
        "This file is @generated automatically"
    ],
<<<<<<< HEAD
    "content-hash": "db707e7155d39811bff61dc825413212",
=======
    "content-hash": "b0ec4c919d9322989980754f328c5e36",
>>>>>>> 43b2e1a0
    "packages": [
        {
            "name": "adhocore/json-comment",
            "version": "1.1.2",
            "source": {
                "type": "git",
                "url": "https://github.com/adhocore/php-json-comment.git",
                "reference": "fc2f76979f0a44a5f5bc2a2b600d0762fe0e78e7"
            },
            "dist": {
                "type": "zip",
                "url": "https://api.github.com/repos/adhocore/php-json-comment/zipball/fc2f76979f0a44a5f5bc2a2b600d0762fe0e78e7",
                "reference": "fc2f76979f0a44a5f5bc2a2b600d0762fe0e78e7",
                "shasum": ""
            },
            "require": {
                "ext-ctype": "*",
                "php": ">=7.0"
            },
            "require-dev": {
                "phpunit/phpunit": "^6.5 || ^7.5 || ^8.5"
            },
            "type": "library",
            "autoload": {
                "psr-4": {
                    "Ahc\\Json\\": "src/"
                }
            },
            "notification-url": "https://packagist.org/downloads/",
            "license": [
                "MIT"
            ],
            "authors": [
                {
                    "name": "Jitendra Adhikari",
                    "email": "jiten.adhikary@gmail.com"
                }
            ],
            "description": "Lightweight JSON comment stripper library for PHP",
            "keywords": [
                "comment",
                "json",
                "strip-comment"
            ],
            "support": {
                "issues": "https://github.com/adhocore/php-json-comment/issues",
                "source": "https://github.com/adhocore/php-json-comment/tree/1.1.2"
            },
            "funding": [
                {
                    "url": "https://paypal.me/ji10",
                    "type": "custom"
                }
            ],
            "time": "2021-04-09T03:06:06+00:00"
        },
        {
            "name": "brick/math",
            "version": "0.9.2",
            "source": {
                "type": "git",
                "url": "https://github.com/brick/math.git",
                "reference": "dff976c2f3487d42c1db75a3b180e2b9f0e72ce0"
            },
            "dist": {
                "type": "zip",
                "url": "https://api.github.com/repos/brick/math/zipball/dff976c2f3487d42c1db75a3b180e2b9f0e72ce0",
                "reference": "dff976c2f3487d42c1db75a3b180e2b9f0e72ce0",
                "shasum": ""
            },
            "require": {
                "ext-json": "*",
                "php": "^7.1 || ^8.0"
            },
            "require-dev": {
                "php-coveralls/php-coveralls": "^2.2",
                "phpunit/phpunit": "^7.5.15 || ^8.5 || ^9.0",
                "vimeo/psalm": "4.3.2"
            },
            "type": "library",
            "autoload": {
                "psr-4": {
                    "Brick\\Math\\": "src/"
                }
            },
            "notification-url": "https://packagist.org/downloads/",
            "license": [
                "MIT"
            ],
            "description": "Arbitrary-precision arithmetic library",
            "keywords": [
                "Arbitrary-precision",
                "BigInteger",
                "BigRational",
                "arithmetic",
                "bigdecimal",
                "bignum",
                "brick",
                "math"
            ],
            "support": {
                "issues": "https://github.com/brick/math/issues",
                "source": "https://github.com/brick/math/tree/0.9.2"
            },
            "funding": [
                {
                    "url": "https://tidelift.com/funding/github/packagist/brick/math",
                    "type": "tidelift"
                }
            ],
            "time": "2021-01-20T22:51:39+00:00"
        },
        {
            "name": "fgrosse/phpasn1",
            "version": "v2.3.0",
            "source": {
                "type": "git",
                "url": "https://github.com/fgrosse/PHPASN1.git",
                "reference": "20299033c35f4300eb656e7e8e88cf52d1d6694e"
            },
            "dist": {
                "type": "zip",
                "url": "https://api.github.com/repos/fgrosse/PHPASN1/zipball/20299033c35f4300eb656e7e8e88cf52d1d6694e",
                "reference": "20299033c35f4300eb656e7e8e88cf52d1d6694e",
                "shasum": ""
            },
            "require": {
                "php": ">=7.0.0"
            },
            "require-dev": {
                "phpunit/phpunit": "~6.3",
                "satooshi/php-coveralls": "~2.0"
            },
            "suggest": {
                "ext-bcmath": "BCmath is the fallback extension for big integer calculations",
                "ext-curl": "For loading OID information from the web if they have not bee defined statically",
                "ext-gmp": "GMP is the preferred extension for big integer calculations",
                "phpseclib/bcmath_compat": "BCmath polyfill for servers where neither GMP nor BCmath is available"
            },
            "type": "library",
            "extra": {
                "branch-alias": {
                    "dev-master": "2.0.x-dev"
                }
            },
            "autoload": {
                "psr-4": {
                    "FG\\": "lib/"
                }
            },
            "notification-url": "https://packagist.org/downloads/",
            "license": [
                "MIT"
            ],
            "authors": [
                {
                    "name": "Friedrich Große",
                    "email": "friedrich.grosse@gmail.com",
                    "homepage": "https://github.com/FGrosse",
                    "role": "Author"
                },
                {
                    "name": "All contributors",
                    "homepage": "https://github.com/FGrosse/PHPASN1/contributors"
                }
            ],
            "description": "A PHP Framework that allows you to encode and decode arbitrary ASN.1 structures using the ITU-T X.690 Encoding Rules.",
            "homepage": "https://github.com/FGrosse/PHPASN1",
            "keywords": [
                "DER",
                "asn.1",
                "asn1",
                "ber",
                "binary",
                "decoding",
                "encoding",
                "x.509",
                "x.690",
                "x509",
                "x690"
            ],
            "support": {
                "issues": "https://github.com/fgrosse/PHPASN1/issues",
                "source": "https://github.com/fgrosse/PHPASN1/tree/v2.3.0"
            },
            "time": "2021-04-24T19:01:55+00:00"
        },
        {
            "name": "nethergames/bedrock-protocol",
            "version": "dev-master",
            "source": {
                "type": "git",
                "url": "https://github.com/NetherGamesMC/BedrockProtocol.git",
                "reference": "3478cebf31a2843e5794222ec4c5e0b03773f8cc"
            },
            "dist": {
                "type": "zip",
                "url": "https://api.github.com/repos/NetherGamesMC/BedrockProtocol/zipball/3478cebf31a2843e5794222ec4c5e0b03773f8cc",
                "reference": "3478cebf31a2843e5794222ec4c5e0b03773f8cc",
                "shasum": ""
            },
            "require": {
                "ext-json": "*",
                "netresearch/jsonmapper": "^4.0",
                "php": "^7.4 || ^8.0",
                "pocketmine/binaryutils": "^0.2.0",
                "pocketmine/color": "^0.2.0",
                "pocketmine/math": "^0.3.0",
                "pocketmine/nbt": "^0.3.0",
                "ramsey/uuid": "^4.1"
            },
            "require-dev": {
                "phpstan/phpstan": "0.12.96",
                "phpstan/phpstan-phpunit": "^0.12.21",
                "phpstan/phpstan-strict-rules": "^0.12.10",
                "phpunit/phpunit": "^9.5"
            },
            "default-branch": true,
            "type": "library",
            "autoload": {
                "psr-4": {
                    "pocketmine\\network\\mcpe\\protocol\\": "src/"
                }
            },
            "autoload-dev": {
                "psr-4": {
                    "pocketmine\\network\\mcpe\\protocol\\": "tests/phpunit/"
                }
            },
            "license": [
                "LGPL-3.0"
            ],
            "description": "An implementation of the Minecraft: Bedrock Edition protocol in PHP",
            "support": {
                "source": "https://github.com/NetherGamesMC/BedrockProtocol/tree/master"
            },
            "time": "2021-08-26T17:57:11+00:00"
        },
        {
            "name": "netresearch/jsonmapper",
            "version": "v4.0.0",
            "source": {
                "type": "git",
                "url": "https://github.com/cweiske/jsonmapper.git",
                "reference": "8bbc021a8edb2e4a7ea2f8ad4fa9ec9dce2fcb8d"
            },
            "dist": {
                "type": "zip",
                "url": "https://api.github.com/repos/cweiske/jsonmapper/zipball/8bbc021a8edb2e4a7ea2f8ad4fa9ec9dce2fcb8d",
                "reference": "8bbc021a8edb2e4a7ea2f8ad4fa9ec9dce2fcb8d",
                "shasum": ""
            },
            "require": {
                "ext-json": "*",
                "ext-pcre": "*",
                "ext-reflection": "*",
                "ext-spl": "*",
                "php": ">=7.1"
            },
            "require-dev": {
                "phpunit/phpunit": "~7.5 || ~8.0 || ~9.0",
                "squizlabs/php_codesniffer": "~3.5"
            },
            "type": "library",
            "autoload": {
                "psr-0": {
                    "JsonMapper": "src/"
                }
            },
            "notification-url": "https://packagist.org/downloads/",
            "license": [
                "OSL-3.0"
            ],
            "authors": [
                {
                    "name": "Christian Weiske",
                    "email": "cweiske@cweiske.de",
                    "homepage": "http://github.com/cweiske/jsonmapper/",
                    "role": "Developer"
                }
            ],
            "description": "Map nested JSON structures onto PHP classes",
            "support": {
                "email": "cweiske@cweiske.de",
                "issues": "https://github.com/cweiske/jsonmapper/issues",
                "source": "https://github.com/cweiske/jsonmapper/tree/v4.0.0"
            },
            "time": "2020-12-01T19:48:11+00:00"
        },
        {
<<<<<<< HEAD
=======
            "name": "pocketmine/bedrock-protocol",
            "version": "1.1.0+bedrock1.17.10",
            "source": {
                "type": "git",
                "url": "https://github.com/pmmp/BedrockProtocol.git",
                "reference": "9250ef96eba59c78c6aec91f154c63aebae118c5"
            },
            "dist": {
                "type": "zip",
                "url": "https://api.github.com/repos/pmmp/BedrockProtocol/zipball/9250ef96eba59c78c6aec91f154c63aebae118c5",
                "reference": "9250ef96eba59c78c6aec91f154c63aebae118c5",
                "shasum": ""
            },
            "require": {
                "ext-json": "*",
                "netresearch/jsonmapper": "^4.0",
                "php": "^7.4 || ^8.0",
                "pocketmine/binaryutils": "^0.2.0",
                "pocketmine/color": "^0.2.0",
                "pocketmine/math": "^0.3.0",
                "pocketmine/nbt": "^0.3.0",
                "ramsey/uuid": "^4.1"
            },
            "require-dev": {
                "phpstan/phpstan": "0.12.96",
                "phpstan/phpstan-phpunit": "^0.12.21",
                "phpstan/phpstan-strict-rules": "^0.12.10",
                "phpunit/phpunit": "^9.5"
            },
            "type": "library",
            "autoload": {
                "psr-4": {
                    "pocketmine\\network\\mcpe\\protocol\\": "src/"
                }
            },
            "notification-url": "https://packagist.org/downloads/",
            "license": [
                "LGPL-3.0"
            ],
            "description": "An implementation of the Minecraft: Bedrock Edition protocol in PHP",
            "support": {
                "issues": "https://github.com/pmmp/BedrockProtocol/issues",
                "source": "https://github.com/pmmp/BedrockProtocol/tree/1.1.0+bedrock1.17.10"
            },
            "time": "2021-09-15T21:19:15+00:00"
        },
        {
>>>>>>> 43b2e1a0
            "name": "pocketmine/binaryutils",
            "version": "0.2.1",
            "source": {
                "type": "git",
                "url": "https://github.com/pmmp/BinaryUtils.git",
                "reference": "8cd078e2426f8100331f2d73bef10f481dad6cde"
            },
            "dist": {
                "type": "zip",
                "url": "https://api.github.com/repos/pmmp/BinaryUtils/zipball/8cd078e2426f8100331f2d73bef10f481dad6cde",
                "reference": "8cd078e2426f8100331f2d73bef10f481dad6cde",
                "shasum": ""
            },
            "require": {
                "php": "^7.4 || ^8.0",
                "php-64bit": "*"
            },
            "require-dev": {
                "phpstan/extension-installer": "^1.0",
                "phpstan/phpstan": "0.12.85",
                "phpstan/phpstan-strict-rules": "^0.12.4"
            },
            "type": "library",
            "autoload": {
                "psr-4": {
                    "pocketmine\\utils\\": "src/"
                }
            },
            "notification-url": "https://packagist.org/downloads/",
            "license": [
                "LGPL-3.0"
            ],
            "description": "Classes and methods for conveniently handling binary data",
            "support": {
                "issues": "https://github.com/pmmp/BinaryUtils/issues",
                "source": "https://github.com/pmmp/BinaryUtils/tree/0.2.1"
            },
            "time": "2021-05-30T19:42:57+00:00"
        },
        {
            "name": "pocketmine/callback-validator",
            "version": "1.0.3",
            "source": {
                "type": "git",
                "url": "https://github.com/pmmp/CallbackValidator.git",
                "reference": "64787469766bcaa7e5885242e85c23c25e8c55a2"
            },
            "dist": {
                "type": "zip",
                "url": "https://api.github.com/repos/pmmp/CallbackValidator/zipball/64787469766bcaa7e5885242e85c23c25e8c55a2",
                "reference": "64787469766bcaa7e5885242e85c23c25e8c55a2",
                "shasum": ""
            },
            "require": {
                "ext-reflection": "*",
                "php": "^7.1 || ^8.0"
            },
            "replace": {
                "daverandom/callback-validator": "*"
            },
            "require-dev": {
                "phpstan/extension-installer": "^1.0",
                "phpstan/phpstan": "0.12.59",
                "phpstan/phpstan-strict-rules": "^0.12.4",
                "phpunit/phpunit": "^7.5 || ^8.5 || ^9.0"
            },
            "type": "library",
            "autoload": {
                "psr-4": {
                    "DaveRandom\\CallbackValidator\\": "src/"
                }
            },
            "notification-url": "https://packagist.org/downloads/",
            "license": [
                "MIT"
            ],
            "authors": [
                {
                    "name": "Chris Wright",
                    "email": "cw@daverandom.com"
                }
            ],
            "description": "Fork of daverandom/callback-validator - Tools for validating callback signatures",
            "support": {
                "issues": "https://github.com/pmmp/CallbackValidator/issues",
                "source": "https://github.com/pmmp/CallbackValidator/tree/1.0.3"
            },
            "time": "2020-12-11T01:45:37+00:00"
        },
        {
            "name": "pocketmine/classloader",
            "version": "dev-master",
            "source": {
                "type": "git",
                "url": "https://github.com/pmmp/ClassLoader.git",
                "reference": "80226e0917be79ac3230606113e25134a31e6a85"
            },
            "dist": {
                "type": "zip",
                "url": "https://api.github.com/repos/pmmp/ClassLoader/zipball/80226e0917be79ac3230606113e25134a31e6a85",
                "reference": "80226e0917be79ac3230606113e25134a31e6a85",
                "shasum": ""
            },
            "require": {
                "ext-pthreads": "~3.2.0",
                "ext-reflection": "*",
                "php": "^7.2 || ^8.0"
            },
            "conflict": {
                "pocketmine/spl": "<0.4"
            },
            "require-dev": {
                "phpstan/extension-installer": "^1.0",
                "phpstan/phpstan": "0.12.80",
                "phpstan/phpstan-strict-rules": "^0.12.4",
                "phpunit/phpunit": "^8.5 || ^9.5"
            },
            "type": "library",
            "autoload": {
                "classmap": [
                    "./src"
                ]
            },
            "notification-url": "https://packagist.org/downloads/",
            "license": [
                "LGPL-3.0"
            ],
            "description": "Ad-hoc autoloading components used by PocketMine-MP",
            "support": {
                "issues": "https://github.com/pmmp/ClassLoader/issues",
                "source": "https://github.com/pmmp/ClassLoader/tree/master"
            },
            "time": "2021-05-29T23:09:32+00:00"
        },
        {
            "name": "pocketmine/color",
            "version": "0.2.0",
            "source": {
                "type": "git",
                "url": "https://github.com/pmmp/Color.git",
                "reference": "09be6ea6d76f2e33d6813c39d29c22c46c17e1d2"
            },
            "dist": {
                "type": "zip",
                "url": "https://api.github.com/repos/pmmp/Color/zipball/09be6ea6d76f2e33d6813c39d29c22c46c17e1d2",
                "reference": "09be6ea6d76f2e33d6813c39d29c22c46c17e1d2",
                "shasum": ""
            },
            "require": {
                "php": "^7.2 || ^8.0"
            },
            "require-dev": {
                "phpstan/phpstan": "0.12.59",
                "phpstan/phpstan-strict-rules": "^0.12.2"
            },
            "type": "library",
            "autoload": {
                "psr-4": {
                    "pocketmine\\color\\": "src/"
                }
            },
            "notification-url": "https://packagist.org/downloads/",
            "license": [
                "LGPL-3.0"
            ],
            "description": "Color handling library used by PocketMine-MP and related projects",
            "support": {
                "issues": "https://github.com/pmmp/Color/issues",
                "source": "https://github.com/pmmp/Color/tree/0.2.0"
            },
            "time": "2020-12-11T01:24:32+00:00"
        },
        {
            "name": "pocketmine/errorhandler",
            "version": "0.3.0",
            "source": {
                "type": "git",
                "url": "https://github.com/pmmp/ErrorHandler.git",
                "reference": "ec742b209e8056bbe855069c4eff94c9734ea19b"
            },
            "dist": {
                "type": "zip",
                "url": "https://api.github.com/repos/pmmp/ErrorHandler/zipball/ec742b209e8056bbe855069c4eff94c9734ea19b",
                "reference": "ec742b209e8056bbe855069c4eff94c9734ea19b",
                "shasum": ""
            },
            "require": {
                "php": "^7.2 || ^8.0"
            },
            "require-dev": {
                "phpstan/phpstan": "0.12.75",
                "phpstan/phpstan-strict-rules": "^0.12.2"
            },
            "type": "library",
            "autoload": {
                "psr-4": {
                    "pocketmine\\errorhandler\\": "src/"
                }
            },
            "notification-url": "https://packagist.org/downloads/",
            "license": [
                "LGPL-3.0"
            ],
            "description": "Utilities to handle nasty PHP E_* errors in a usable way",
            "support": {
                "issues": "https://github.com/pmmp/ErrorHandler/issues",
                "source": "https://github.com/pmmp/ErrorHandler/tree/0.3.0"
            },
            "time": "2021-02-12T18:56:22+00:00"
        },
        {
            "name": "pocketmine/log",
            "version": "0.3.0",
            "source": {
                "type": "git",
                "url": "https://github.com/pmmp/Log.git",
                "reference": "03ab1316da0b1978a7a1c8dd73e1c2a973cb62ec"
            },
            "dist": {
                "type": "zip",
                "url": "https://api.github.com/repos/pmmp/Log/zipball/03ab1316da0b1978a7a1c8dd73e1c2a973cb62ec",
                "reference": "03ab1316da0b1978a7a1c8dd73e1c2a973cb62ec",
                "shasum": ""
            },
            "require": {
                "php": "^7.4 || ^8.0"
            },
            "conflict": {
                "pocketmine/spl": "<0.4"
            },
            "require-dev": {
                "phpstan/phpstan": "0.12.80",
                "phpstan/phpstan-strict-rules": "^0.12.2"
            },
            "type": "library",
            "autoload": {
                "classmap": [
                    "./src"
                ]
            },
            "notification-url": "https://packagist.org/downloads/",
            "license": [
                "LGPL-3.0"
            ],
            "description": "Logging components used by PocketMine-MP and related projects",
            "support": {
                "issues": "https://github.com/pmmp/Log/issues",
                "source": "https://github.com/pmmp/Log/tree/0.3.0"
            },
            "time": "2021-05-18T21:00:49+00:00"
        },
        {
            "name": "pocketmine/log-pthreads",
            "version": "0.2.0",
            "source": {
                "type": "git",
                "url": "https://github.com/pmmp/LogPthreads.git",
                "reference": "6be3445c48c62eba3922f987f000bb20c81d161f"
            },
            "dist": {
                "type": "zip",
                "url": "https://api.github.com/repos/pmmp/LogPthreads/zipball/6be3445c48c62eba3922f987f000bb20c81d161f",
                "reference": "6be3445c48c62eba3922f987f000bb20c81d161f",
                "shasum": ""
            },
            "require": {
                "ext-pthreads": "~3.2.0",
                "php": "^7.4 || ^8.0",
                "pocketmine/log": "^0.2.0 || ^0.3.0"
            },
            "conflict": {
                "pocketmine/spl": "<0.4"
            },
            "require-dev": {
                "phpstan/extension-installer": "^1.0",
                "phpstan/phpstan": "0.12.88",
                "phpstan/phpstan-strict-rules": "^0.12.4"
            },
            "type": "library",
            "autoload": {
                "classmap": [
                    "./src"
                ]
            },
            "notification-url": "https://packagist.org/downloads/",
            "license": [
                "LGPL-3.0"
            ],
            "description": "Logging components specialized for pthreads used by PocketMine-MP and related projects",
            "support": {
                "issues": "https://github.com/pmmp/LogPthreads/issues",
                "source": "https://github.com/pmmp/LogPthreads/tree/0.2.0"
            },
            "time": "2021-05-18T22:15:28+00:00"
        },
        {
            "name": "pocketmine/math",
            "version": "0.3.0",
            "source": {
                "type": "git",
                "url": "https://github.com/pmmp/Math.git",
                "reference": "83ec067b12c066fc61d9fb129daf7e61ef3b1d63"
            },
            "dist": {
                "type": "zip",
                "url": "https://api.github.com/repos/pmmp/Math/zipball/83ec067b12c066fc61d9fb129daf7e61ef3b1d63",
                "reference": "83ec067b12c066fc61d9fb129daf7e61ef3b1d63",
                "shasum": ""
            },
            "require": {
                "php": "^7.4 || ^8.0",
                "php-64bit": "*"
            },
            "require-dev": {
                "irstea/phpunit-shim": "^8.5 || ^9.5",
                "phpstan/extension-installer": "^1.0",
                "phpstan/phpstan": "0.12.90",
                "phpstan/phpstan-strict-rules": "^0.12.4"
            },
            "type": "library",
            "autoload": {
                "psr-4": {
                    "pocketmine\\math\\": "src/"
                }
            },
            "notification-url": "https://packagist.org/downloads/",
            "license": [
                "LGPL-3.0"
            ],
            "description": "PHP library containing math related code used in PocketMine-MP",
            "support": {
                "issues": "https://github.com/pmmp/Math/issues",
                "source": "https://github.com/pmmp/Math/tree/0.3.0"
            },
            "time": "2021-07-14T18:39:31+00:00"
        },
        {
            "name": "pocketmine/nbt",
            "version": "0.3.0",
            "source": {
                "type": "git",
                "url": "https://github.com/pmmp/NBT.git",
                "reference": "98c4a04b55a915e18f83d3b0c9beb24a71abcd31"
            },
            "dist": {
                "type": "zip",
                "url": "https://api.github.com/repos/pmmp/NBT/zipball/98c4a04b55a915e18f83d3b0c9beb24a71abcd31",
                "reference": "98c4a04b55a915e18f83d3b0c9beb24a71abcd31",
                "shasum": ""
            },
            "require": {
                "php": "^7.4 || ^8.0",
                "php-64bit": "*",
                "pocketmine/binaryutils": "^0.2.0"
            },
            "require-dev": {
                "irstea/phpunit-shim": "^9.5",
                "phpstan/extension-installer": "^1.0",
                "phpstan/phpstan": "0.12.85",
                "phpstan/phpstan-strict-rules": "^0.12.4"
            },
            "type": "library",
            "autoload": {
                "psr-4": {
                    "pocketmine\\nbt\\": "src/"
                }
            },
            "notification-url": "https://packagist.org/downloads/",
            "license": [
                "LGPL-3.0"
            ],
            "description": "PHP library for working with Named Binary Tags",
            "support": {
                "issues": "https://github.com/pmmp/NBT/issues",
                "source": "https://github.com/pmmp/NBT/tree/0.3.0"
            },
            "time": "2021-05-18T15:46:33+00:00"
        },
        {
            "name": "pocketmine/raklib",
            "version": "0.13.1",
            "source": {
                "type": "git",
                "url": "https://github.com/pmmp/RakLib.git",
                "reference": "0b2b84f894adebe6a746237f9cc36d80cc4227ab"
            },
            "dist": {
                "type": "zip",
                "url": "https://api.github.com/repos/pmmp/RakLib/zipball/0b2b84f894adebe6a746237f9cc36d80cc4227ab",
                "reference": "0b2b84f894adebe6a746237f9cc36d80cc4227ab",
                "shasum": ""
            },
            "require": {
                "ext-sockets": "*",
                "php": "^7.4 || ^8.0",
                "php-64bit": "*",
                "php-ipv6": "*",
                "pocketmine/binaryutils": "^0.2.0",
                "pocketmine/log": "^0.3.0"
            },
            "require-dev": {
                "phpstan/phpstan": "0.12.88",
                "phpstan/phpstan-strict-rules": "^0.12.2"
            },
            "type": "library",
            "autoload": {
                "psr-4": {
                    "raklib\\": "src/"
                }
            },
            "notification-url": "https://packagist.org/downloads/",
            "license": [
                "GPL-3.0"
            ],
            "description": "A RakNet server implementation written in PHP",
            "support": {
                "issues": "https://github.com/pmmp/RakLib/issues",
                "source": "https://github.com/pmmp/RakLib/tree/0.13.1"
            },
            "time": "2021-05-18T21:14:20+00:00"
        },
        {
            "name": "pocketmine/raklib-ipc",
            "version": "0.1.0",
            "source": {
                "type": "git",
                "url": "https://github.com/pmmp/RakLibIpc.git",
                "reference": "85f1a4834e34abd6d77f622f14731e8ef06dc7cf"
            },
            "dist": {
                "type": "zip",
                "url": "https://api.github.com/repos/pmmp/RakLibIpc/zipball/85f1a4834e34abd6d77f622f14731e8ef06dc7cf",
                "reference": "85f1a4834e34abd6d77f622f14731e8ef06dc7cf",
                "shasum": ""
            },
            "require": {
                "php": "^7.4 || ^8.0",
                "php-64bit": "*",
                "pocketmine/binaryutils": "^0.2.0",
                "pocketmine/raklib": "^0.13.1"
            },
            "require-dev": {
                "phpstan/phpstan": "0.12.81",
                "phpstan/phpstan-strict-rules": "^0.12.2"
            },
            "type": "library",
            "autoload": {
                "psr-4": {
                    "raklib\\server\\ipc\\": "src/"
                }
            },
            "notification-url": "https://packagist.org/downloads/",
            "license": [
                "GPL-3.0"
            ],
            "description": "Channel-based protocols for inter-thread/inter-process communication with RakLib",
            "support": {
                "issues": "https://github.com/pmmp/RakLibIpc/issues",
                "source": "https://github.com/pmmp/RakLibIpc/tree/0.1.0"
            },
            "time": "2021-05-18T21:19:03+00:00"
        },
        {
            "name": "pocketmine/snooze",
            "version": "0.3.0",
            "source": {
                "type": "git",
                "url": "https://github.com/pmmp/Snooze.git",
                "reference": "fe5b1dbf0d6267da882d1f67924772bd93db833d"
            },
            "dist": {
                "type": "zip",
                "url": "https://api.github.com/repos/pmmp/Snooze/zipball/fe5b1dbf0d6267da882d1f67924772bd93db833d",
                "reference": "fe5b1dbf0d6267da882d1f67924772bd93db833d",
                "shasum": ""
            },
            "require": {
                "ext-pthreads": ">=3.1.7dev",
                "php-64bit": "^7.3 || ^8.0"
            },
            "require-dev": {
                "phpstan/extension-installer": "^1.0",
                "phpstan/phpstan": "0.12.88",
                "phpstan/phpstan-strict-rules": "^0.12.4"
            },
            "type": "library",
            "autoload": {
                "psr-4": {
                    "pocketmine\\snooze\\": "src/"
                }
            },
            "notification-url": "https://packagist.org/downloads/",
            "license": [
                "LGPL-3.0"
            ],
            "description": "Thread notification management library for code using the pthreads extension",
            "support": {
                "issues": "https://github.com/pmmp/Snooze/issues",
                "source": "https://github.com/pmmp/Snooze/tree/0.3.0"
            },
            "time": "2021-06-13T13:57:47+00:00"
        },
        {
            "name": "pocketmine/spl",
            "version": "dev-master",
            "source": {
                "type": "git",
                "url": "https://github.com/pmmp/SPL.git",
                "reference": "b7a8904f912c1f6d38ad867ff1120614ccb80171"
            },
            "dist": {
                "type": "zip",
                "url": "https://api.github.com/repos/pmmp/SPL/zipball/b7a8904f912c1f6d38ad867ff1120614ccb80171",
                "reference": "b7a8904f912c1f6d38ad867ff1120614ccb80171",
                "shasum": ""
            },
            "require": {
                "php": "^7.2 || ^8.0"
            },
            "require-dev": {
                "phpstan/phpstan": "^0.12.8"
            },
            "type": "library",
            "autoload": {
                "classmap": [
                    "./src"
                ]
            },
            "notification-url": "https://packagist.org/downloads/",
            "license": [
                "LGPL-3.0"
            ],
            "description": "Standard library files required by PocketMine-MP and related projects",
            "support": {
                "issues": "https://github.com/pmmp/SPL/issues",
                "source": "https://github.com/pmmp/SPL/tree/master"
            },
            "time": "2021-01-15T15:19:34+00:00"
        },
        {
            "name": "ramsey/collection",
            "version": "1.2.1",
            "source": {
                "type": "git",
                "url": "https://github.com/ramsey/collection.git",
                "reference": "eaca1dc1054ddd10cbd83c1461907bee6fb528fa"
            },
            "dist": {
                "type": "zip",
                "url": "https://api.github.com/repos/ramsey/collection/zipball/eaca1dc1054ddd10cbd83c1461907bee6fb528fa",
                "reference": "eaca1dc1054ddd10cbd83c1461907bee6fb528fa",
                "shasum": ""
            },
            "require": {
                "php": "^7.3 || ^8",
                "symfony/polyfill-php81": "^1.23"
            },
            "require-dev": {
                "captainhook/captainhook": "^5.3",
                "dealerdirect/phpcodesniffer-composer-installer": "^0.7.0",
                "ergebnis/composer-normalize": "^2.6",
                "fakerphp/faker": "^1.5",
                "hamcrest/hamcrest-php": "^2",
                "jangregor/phpstan-prophecy": "^0.8",
                "mockery/mockery": "^1.3",
                "phpspec/prophecy-phpunit": "^2.0",
                "phpstan/extension-installer": "^1",
                "phpstan/phpstan": "^0.12.32",
                "phpstan/phpstan-mockery": "^0.12.5",
                "phpstan/phpstan-phpunit": "^0.12.11",
                "phpunit/phpunit": "^8.5 || ^9",
                "psy/psysh": "^0.10.4",
                "slevomat/coding-standard": "^6.3",
                "squizlabs/php_codesniffer": "^3.5",
                "vimeo/psalm": "^4.4"
            },
            "type": "library",
            "autoload": {
                "psr-4": {
                    "Ramsey\\Collection\\": "src/"
                }
            },
            "notification-url": "https://packagist.org/downloads/",
            "license": [
                "MIT"
            ],
            "authors": [
                {
                    "name": "Ben Ramsey",
                    "email": "ben@benramsey.com",
                    "homepage": "https://benramsey.com"
                }
            ],
            "description": "A PHP library for representing and manipulating collections.",
            "keywords": [
                "array",
                "collection",
                "hash",
                "map",
                "queue",
                "set"
            ],
            "support": {
                "issues": "https://github.com/ramsey/collection/issues",
                "source": "https://github.com/ramsey/collection/tree/1.2.1"
            },
            "funding": [
                {
                    "url": "https://github.com/ramsey",
                    "type": "github"
                },
                {
                    "url": "https://tidelift.com/funding/github/packagist/ramsey/collection",
                    "type": "tidelift"
                }
            ],
            "time": "2021-08-06T03:41:06+00:00"
        },
        {
            "name": "ramsey/uuid",
            "version": "4.2.1",
            "source": {
                "type": "git",
                "url": "https://github.com/ramsey/uuid.git",
                "reference": "fe665a03df4f056aa65af552a96e1976df8c8dae"
            },
            "dist": {
                "type": "zip",
                "url": "https://api.github.com/repos/ramsey/uuid/zipball/fe665a03df4f056aa65af552a96e1976df8c8dae",
                "reference": "fe665a03df4f056aa65af552a96e1976df8c8dae",
                "shasum": ""
            },
            "require": {
                "brick/math": "^0.8 || ^0.9",
                "ext-json": "*",
                "php": "^7.2 || ^8",
                "ramsey/collection": "^1.0",
                "symfony/polyfill-ctype": "^1.8"
            },
            "replace": {
                "rhumsaa/uuid": "self.version"
            },
            "require-dev": {
                "captainhook/captainhook": "^5.10",
                "captainhook/plugin-composer": "^5.3",
                "dealerdirect/phpcodesniffer-composer-installer": "^0.7.0",
                "doctrine/annotations": "^1.8",
                "ergebnis/composer-normalize": "^2.15",
                "mockery/mockery": "^1.3",
                "moontoast/math": "^1.1",
                "paragonie/random-lib": "^2",
                "php-mock/php-mock": "^2.2",
                "php-mock/php-mock-mockery": "^1.3",
                "php-parallel-lint/php-parallel-lint": "^1.1",
                "phpbench/phpbench": "^1.0",
                "phpstan/extension-installer": "^1.0",
                "phpstan/phpstan": "^0.12",
                "phpstan/phpstan-mockery": "^0.12",
                "phpstan/phpstan-phpunit": "^0.12",
                "phpunit/phpunit": "^8.5 || ^9",
                "slevomat/coding-standard": "^7.0",
                "squizlabs/php_codesniffer": "^3.5",
                "vimeo/psalm": "^4.9"
            },
            "suggest": {
                "ext-bcmath": "Enables faster math with arbitrary-precision integers using BCMath.",
                "ext-ctype": "Enables faster processing of character classification using ctype functions.",
                "ext-gmp": "Enables faster math with arbitrary-precision integers using GMP.",
                "ext-uuid": "Enables the use of PeclUuidTimeGenerator and PeclUuidRandomGenerator.",
                "paragonie/random-lib": "Provides RandomLib for use with the RandomLibAdapter",
                "ramsey/uuid-doctrine": "Allows the use of Ramsey\\Uuid\\Uuid as Doctrine field type."
            },
            "type": "library",
            "extra": {
                "branch-alias": {
                    "dev-main": "4.x-dev"
                },
                "captainhook": {
                    "force-install": true
                }
            },
            "autoload": {
                "psr-4": {
                    "Ramsey\\Uuid\\": "src/"
                },
                "files": [
                    "src/functions.php"
                ]
            },
            "notification-url": "https://packagist.org/downloads/",
            "license": [
                "MIT"
            ],
            "description": "A PHP library for generating and working with universally unique identifiers (UUIDs).",
            "keywords": [
                "guid",
                "identifier",
                "uuid"
            ],
            "support": {
                "issues": "https://github.com/ramsey/uuid/issues",
                "source": "https://github.com/ramsey/uuid/tree/4.2.1"
            },
            "funding": [
                {
                    "url": "https://github.com/ramsey",
                    "type": "github"
                },
                {
                    "url": "https://tidelift.com/funding/github/packagist/ramsey/uuid",
                    "type": "tidelift"
                }
            ],
            "time": "2021-08-11T01:06:55+00:00"
        },
        {
            "name": "respect/stringifier",
            "version": "0.2.0",
            "source": {
                "type": "git",
                "url": "https://github.com/Respect/Stringifier.git",
                "reference": "e55af3c8aeaeaa2abb5fa47a58a8e9688cc23b59"
            },
            "dist": {
                "type": "zip",
                "url": "https://api.github.com/repos/Respect/Stringifier/zipball/e55af3c8aeaeaa2abb5fa47a58a8e9688cc23b59",
                "reference": "e55af3c8aeaeaa2abb5fa47a58a8e9688cc23b59",
                "shasum": ""
            },
            "require": {
                "php": ">=7.1"
            },
            "require-dev": {
                "friendsofphp/php-cs-fixer": "^2.8",
                "malukenho/docheader": "^0.1.7",
                "phpunit/phpunit": "^6.4"
            },
            "type": "library",
            "autoload": {
                "psr-4": {
                    "Respect\\Stringifier\\": "src/"
                },
                "files": [
                    "src/stringify.php"
                ]
            },
            "notification-url": "https://packagist.org/downloads/",
            "license": [
                "MIT"
            ],
            "authors": [
                {
                    "name": "Respect/Stringifier Contributors",
                    "homepage": "https://github.com/Respect/Stringifier/graphs/contributors"
                }
            ],
            "description": "Converts any value to a string",
            "homepage": "http://respect.github.io/Stringifier/",
            "keywords": [
                "respect",
                "stringifier",
                "stringify"
            ],
            "support": {
                "issues": "https://github.com/Respect/Stringifier/issues",
                "source": "https://github.com/Respect/Stringifier/tree/0.2.0"
            },
            "time": "2017-12-29T19:39:25+00:00"
        },
        {
            "name": "respect/validation",
            "version": "2.2.3",
            "source": {
                "type": "git",
                "url": "https://github.com/Respect/Validation.git",
                "reference": "4c21a7ffc9a4915673cb2c2843963919e664e627"
            },
            "dist": {
                "type": "zip",
                "url": "https://api.github.com/repos/Respect/Validation/zipball/4c21a7ffc9a4915673cb2c2843963919e664e627",
                "reference": "4c21a7ffc9a4915673cb2c2843963919e664e627",
                "shasum": ""
            },
            "require": {
                "php": "^7.3 || ^8.0",
                "respect/stringifier": "^0.2.0",
                "symfony/polyfill-mbstring": "^1.2"
            },
            "require-dev": {
                "egulias/email-validator": "^3.0",
                "malukenho/docheader": "^0.1",
                "mikey179/vfsstream": "^1.6",
                "phpstan/phpstan": "^0.12",
                "phpstan/phpstan-deprecation-rules": "^0.12",
                "phpstan/phpstan-phpunit": "^0.12",
                "phpunit/phpunit": "^9.3",
                "psr/http-message": "^1.0",
                "respect/coding-standard": "^3.0",
                "squizlabs/php_codesniffer": "^3.5",
                "symfony/validator": "^3.0||^4.0",
                "zendframework/zend-validator": "^2.1"
            },
            "suggest": {
                "egulias/email-validator": "Strict (RFC compliant) email validation",
                "ext-bcmath": "Arbitrary Precision Mathematics",
                "ext-fileinfo": "File Information",
                "ext-mbstring": "Multibyte String Functions",
                "symfony/validator": "Use Symfony validator through Respect\\Validation",
                "zendframework/zend-validator": "Use Zend Framework validator through Respect\\Validation"
            },
            "type": "library",
            "autoload": {
                "psr-4": {
                    "Respect\\Validation\\": "library/"
                }
            },
            "notification-url": "https://packagist.org/downloads/",
            "license": [
                "MIT"
            ],
            "authors": [
                {
                    "name": "Respect/Validation Contributors",
                    "homepage": "https://github.com/Respect/Validation/graphs/contributors"
                }
            ],
            "description": "The most awesome validation engine ever created for PHP",
            "homepage": "http://respect.github.io/Validation/",
            "keywords": [
                "respect",
                "validation",
                "validator"
            ],
            "support": {
                "issues": "https://github.com/Respect/Validation/issues",
                "source": "https://github.com/Respect/Validation/tree/2.2.3"
            },
            "time": "2021-03-19T14:12:45+00:00"
        },
        {
            "name": "symfony/polyfill-ctype",
            "version": "v1.23.0",
            "source": {
                "type": "git",
                "url": "https://github.com/symfony/polyfill-ctype.git",
                "reference": "46cd95797e9df938fdd2b03693b5fca5e64b01ce"
            },
            "dist": {
                "type": "zip",
                "url": "https://api.github.com/repos/symfony/polyfill-ctype/zipball/46cd95797e9df938fdd2b03693b5fca5e64b01ce",
                "reference": "46cd95797e9df938fdd2b03693b5fca5e64b01ce",
                "shasum": ""
            },
            "require": {
                "php": ">=7.1"
            },
            "suggest": {
                "ext-ctype": "For best performance"
            },
            "type": "library",
            "extra": {
                "branch-alias": {
                    "dev-main": "1.23-dev"
                },
                "thanks": {
                    "name": "symfony/polyfill",
                    "url": "https://github.com/symfony/polyfill"
                }
            },
            "autoload": {
                "psr-4": {
                    "Symfony\\Polyfill\\Ctype\\": ""
                },
                "files": [
                    "bootstrap.php"
                ]
            },
            "notification-url": "https://packagist.org/downloads/",
            "license": [
                "MIT"
            ],
            "authors": [
                {
                    "name": "Gert de Pagter",
                    "email": "BackEndTea@gmail.com"
                },
                {
                    "name": "Symfony Community",
                    "homepage": "https://symfony.com/contributors"
                }
            ],
            "description": "Symfony polyfill for ctype functions",
            "homepage": "https://symfony.com",
            "keywords": [
                "compatibility",
                "ctype",
                "polyfill",
                "portable"
            ],
            "support": {
                "source": "https://github.com/symfony/polyfill-ctype/tree/v1.23.0"
            },
            "funding": [
                {
                    "url": "https://symfony.com/sponsor",
                    "type": "custom"
                },
                {
                    "url": "https://github.com/fabpot",
                    "type": "github"
                },
                {
                    "url": "https://tidelift.com/funding/github/packagist/symfony/symfony",
                    "type": "tidelift"
                }
            ],
            "time": "2021-02-19T12:13:01+00:00"
        },
        {
            "name": "symfony/polyfill-mbstring",
            "version": "v1.23.1",
            "source": {
                "type": "git",
                "url": "https://github.com/symfony/polyfill-mbstring.git",
                "reference": "9174a3d80210dca8daa7f31fec659150bbeabfc6"
            },
            "dist": {
                "type": "zip",
                "url": "https://api.github.com/repos/symfony/polyfill-mbstring/zipball/9174a3d80210dca8daa7f31fec659150bbeabfc6",
                "reference": "9174a3d80210dca8daa7f31fec659150bbeabfc6",
                "shasum": ""
            },
            "require": {
                "php": ">=7.1"
            },
            "suggest": {
                "ext-mbstring": "For best performance"
            },
            "type": "library",
            "extra": {
                "branch-alias": {
                    "dev-main": "1.23-dev"
                },
                "thanks": {
                    "name": "symfony/polyfill",
                    "url": "https://github.com/symfony/polyfill"
                }
            },
            "autoload": {
                "psr-4": {
                    "Symfony\\Polyfill\\Mbstring\\": ""
                },
                "files": [
                    "bootstrap.php"
                ]
            },
            "notification-url": "https://packagist.org/downloads/",
            "license": [
                "MIT"
            ],
            "authors": [
                {
                    "name": "Nicolas Grekas",
                    "email": "p@tchwork.com"
                },
                {
                    "name": "Symfony Community",
                    "homepage": "https://symfony.com/contributors"
                }
            ],
            "description": "Symfony polyfill for the Mbstring extension",
            "homepage": "https://symfony.com",
            "keywords": [
                "compatibility",
                "mbstring",
                "polyfill",
                "portable",
                "shim"
            ],
            "support": {
                "source": "https://github.com/symfony/polyfill-mbstring/tree/v1.23.1"
            },
            "funding": [
                {
                    "url": "https://symfony.com/sponsor",
                    "type": "custom"
                },
                {
                    "url": "https://github.com/fabpot",
                    "type": "github"
                },
                {
                    "url": "https://tidelift.com/funding/github/packagist/symfony/symfony",
                    "type": "tidelift"
                }
            ],
            "time": "2021-05-27T12:26:48+00:00"
        },
        {
            "name": "symfony/polyfill-php81",
            "version": "v1.23.0",
            "source": {
                "type": "git",
                "url": "https://github.com/symfony/polyfill-php81.git",
                "reference": "e66119f3de95efc359483f810c4c3e6436279436"
            },
            "dist": {
                "type": "zip",
                "url": "https://api.github.com/repos/symfony/polyfill-php81/zipball/e66119f3de95efc359483f810c4c3e6436279436",
                "reference": "e66119f3de95efc359483f810c4c3e6436279436",
                "shasum": ""
            },
            "require": {
                "php": ">=7.1"
            },
            "type": "library",
            "extra": {
                "branch-alias": {
                    "dev-main": "1.23-dev"
                },
                "thanks": {
                    "name": "symfony/polyfill",
                    "url": "https://github.com/symfony/polyfill"
                }
            },
            "autoload": {
                "psr-4": {
                    "Symfony\\Polyfill\\Php81\\": ""
                },
                "files": [
                    "bootstrap.php"
                ],
                "classmap": [
                    "Resources/stubs"
                ]
            },
            "notification-url": "https://packagist.org/downloads/",
            "license": [
                "MIT"
            ],
            "authors": [
                {
                    "name": "Nicolas Grekas",
                    "email": "p@tchwork.com"
                },
                {
                    "name": "Symfony Community",
                    "homepage": "https://symfony.com/contributors"
                }
            ],
            "description": "Symfony polyfill backporting some PHP 8.1+ features to lower PHP versions",
            "homepage": "https://symfony.com",
            "keywords": [
                "compatibility",
                "polyfill",
                "portable",
                "shim"
            ],
            "support": {
                "source": "https://github.com/symfony/polyfill-php81/tree/v1.23.0"
            },
            "funding": [
                {
                    "url": "https://symfony.com/sponsor",
                    "type": "custom"
                },
                {
                    "url": "https://github.com/fabpot",
                    "type": "github"
                },
                {
                    "url": "https://tidelift.com/funding/github/packagist/symfony/symfony",
                    "type": "tidelift"
                }
            ],
            "time": "2021-05-21T13:25:03+00:00"
        },
        {
            "name": "webmozart/assert",
            "version": "1.10.0",
            "source": {
                "type": "git",
                "url": "https://github.com/webmozarts/assert.git",
                "reference": "6964c76c7804814a842473e0c8fd15bab0f18e25"
            },
            "dist": {
                "type": "zip",
                "url": "https://api.github.com/repos/webmozarts/assert/zipball/6964c76c7804814a842473e0c8fd15bab0f18e25",
                "reference": "6964c76c7804814a842473e0c8fd15bab0f18e25",
                "shasum": ""
            },
            "require": {
                "php": "^7.2 || ^8.0",
                "symfony/polyfill-ctype": "^1.8"
            },
            "conflict": {
                "phpstan/phpstan": "<0.12.20",
                "vimeo/psalm": "<4.6.1 || 4.6.2"
            },
            "require-dev": {
                "phpunit/phpunit": "^8.5.13"
            },
            "type": "library",
            "extra": {
                "branch-alias": {
                    "dev-master": "1.10-dev"
                }
            },
            "autoload": {
                "psr-4": {
                    "Webmozart\\Assert\\": "src/"
                }
            },
            "notification-url": "https://packagist.org/downloads/",
            "license": [
                "MIT"
            ],
            "authors": [
                {
                    "name": "Bernhard Schussek",
                    "email": "bschussek@gmail.com"
                }
            ],
            "description": "Assertions to validate method input/output with nice error messages.",
            "keywords": [
                "assert",
                "check",
                "validate"
            ],
            "support": {
                "issues": "https://github.com/webmozarts/assert/issues",
                "source": "https://github.com/webmozarts/assert/tree/1.10.0"
            },
            "time": "2021-03-09T10:59:23+00:00"
        },
        {
            "name": "webmozart/path-util",
            "version": "2.3.0",
            "source": {
                "type": "git",
                "url": "https://github.com/webmozart/path-util.git",
                "reference": "d939f7edc24c9a1bb9c0dee5cb05d8e859490725"
            },
            "dist": {
                "type": "zip",
                "url": "https://api.github.com/repos/webmozart/path-util/zipball/d939f7edc24c9a1bb9c0dee5cb05d8e859490725",
                "reference": "d939f7edc24c9a1bb9c0dee5cb05d8e859490725",
                "shasum": ""
            },
            "require": {
                "php": ">=5.3.3",
                "webmozart/assert": "~1.0"
            },
            "require-dev": {
                "phpunit/phpunit": "^4.6",
                "sebastian/version": "^1.0.1"
            },
            "type": "library",
            "extra": {
                "branch-alias": {
                    "dev-master": "2.3-dev"
                }
            },
            "autoload": {
                "psr-4": {
                    "Webmozart\\PathUtil\\": "src/"
                }
            },
            "notification-url": "https://packagist.org/downloads/",
            "license": [
                "MIT"
            ],
            "authors": [
                {
                    "name": "Bernhard Schussek",
                    "email": "bschussek@gmail.com"
                }
            ],
            "description": "A robust cross-platform utility for normalizing, comparing and modifying file paths.",
            "support": {
                "issues": "https://github.com/webmozart/path-util/issues",
                "source": "https://github.com/webmozart/path-util/tree/2.3.0"
            },
            "time": "2015-12-17T08:42:14+00:00"
        }
    ],
    "packages-dev": [
        {
            "name": "doctrine/instantiator",
            "version": "1.4.0",
            "source": {
                "type": "git",
                "url": "https://github.com/doctrine/instantiator.git",
                "reference": "d56bf6102915de5702778fe20f2de3b2fe570b5b"
            },
            "dist": {
                "type": "zip",
                "url": "https://api.github.com/repos/doctrine/instantiator/zipball/d56bf6102915de5702778fe20f2de3b2fe570b5b",
                "reference": "d56bf6102915de5702778fe20f2de3b2fe570b5b",
                "shasum": ""
            },
            "require": {
                "php": "^7.1 || ^8.0"
            },
            "require-dev": {
                "doctrine/coding-standard": "^8.0",
                "ext-pdo": "*",
                "ext-phar": "*",
                "phpbench/phpbench": "^0.13 || 1.0.0-alpha2",
                "phpstan/phpstan": "^0.12",
                "phpstan/phpstan-phpunit": "^0.12",
                "phpunit/phpunit": "^7.0 || ^8.0 || ^9.0"
            },
            "type": "library",
            "autoload": {
                "psr-4": {
                    "Doctrine\\Instantiator\\": "src/Doctrine/Instantiator/"
                }
            },
            "notification-url": "https://packagist.org/downloads/",
            "license": [
                "MIT"
            ],
            "authors": [
                {
                    "name": "Marco Pivetta",
                    "email": "ocramius@gmail.com",
                    "homepage": "https://ocramius.github.io/"
                }
            ],
            "description": "A small, lightweight utility to instantiate objects in PHP without invoking their constructors",
            "homepage": "https://www.doctrine-project.org/projects/instantiator.html",
            "keywords": [
                "constructor",
                "instantiate"
            ],
            "support": {
                "issues": "https://github.com/doctrine/instantiator/issues",
                "source": "https://github.com/doctrine/instantiator/tree/1.4.0"
            },
            "funding": [
                {
                    "url": "https://www.doctrine-project.org/sponsorship.html",
                    "type": "custom"
                },
                {
                    "url": "https://www.patreon.com/phpdoctrine",
                    "type": "patreon"
                },
                {
                    "url": "https://tidelift.com/funding/github/packagist/doctrine%2Finstantiator",
                    "type": "tidelift"
                }
            ],
            "time": "2020-11-10T18:47:58+00:00"
        },
        {
            "name": "myclabs/deep-copy",
            "version": "1.10.2",
            "source": {
                "type": "git",
                "url": "https://github.com/myclabs/DeepCopy.git",
                "reference": "776f831124e9c62e1a2c601ecc52e776d8bb7220"
            },
            "dist": {
                "type": "zip",
                "url": "https://api.github.com/repos/myclabs/DeepCopy/zipball/776f831124e9c62e1a2c601ecc52e776d8bb7220",
                "reference": "776f831124e9c62e1a2c601ecc52e776d8bb7220",
                "shasum": ""
            },
            "require": {
                "php": "^7.1 || ^8.0"
            },
            "replace": {
                "myclabs/deep-copy": "self.version"
            },
            "require-dev": {
                "doctrine/collections": "^1.0",
                "doctrine/common": "^2.6",
                "phpunit/phpunit": "^7.1"
            },
            "type": "library",
            "autoload": {
                "psr-4": {
                    "DeepCopy\\": "src/DeepCopy/"
                },
                "files": [
                    "src/DeepCopy/deep_copy.php"
                ]
            },
            "notification-url": "https://packagist.org/downloads/",
            "license": [
                "MIT"
            ],
            "description": "Create deep copies (clones) of your objects",
            "keywords": [
                "clone",
                "copy",
                "duplicate",
                "object",
                "object graph"
            ],
            "support": {
                "issues": "https://github.com/myclabs/DeepCopy/issues",
                "source": "https://github.com/myclabs/DeepCopy/tree/1.10.2"
            },
            "funding": [
                {
                    "url": "https://tidelift.com/funding/github/packagist/myclabs/deep-copy",
                    "type": "tidelift"
                }
            ],
            "time": "2020-11-13T09:40:50+00:00"
        },
        {
            "name": "nikic/php-parser",
            "version": "v4.12.0",
            "source": {
                "type": "git",
                "url": "https://github.com/nikic/PHP-Parser.git",
                "reference": "6608f01670c3cc5079e18c1dab1104e002579143"
            },
            "dist": {
                "type": "zip",
                "url": "https://api.github.com/repos/nikic/PHP-Parser/zipball/6608f01670c3cc5079e18c1dab1104e002579143",
                "reference": "6608f01670c3cc5079e18c1dab1104e002579143",
                "shasum": ""
            },
            "require": {
                "ext-tokenizer": "*",
                "php": ">=7.0"
            },
            "require-dev": {
                "ircmaxell/php-yacc": "^0.0.7",
                "phpunit/phpunit": "^6.5 || ^7.0 || ^8.0 || ^9.0"
            },
            "bin": [
                "bin/php-parse"
            ],
            "type": "library",
            "extra": {
                "branch-alias": {
                    "dev-master": "4.9-dev"
                }
            },
            "autoload": {
                "psr-4": {
                    "PhpParser\\": "lib/PhpParser"
                }
            },
            "notification-url": "https://packagist.org/downloads/",
            "license": [
                "BSD-3-Clause"
            ],
            "authors": [
                {
                    "name": "Nikita Popov"
                }
            ],
            "description": "A PHP parser written in PHP",
            "keywords": [
                "parser",
                "php"
            ],
            "support": {
                "issues": "https://github.com/nikic/PHP-Parser/issues",
                "source": "https://github.com/nikic/PHP-Parser/tree/v4.12.0"
            },
            "time": "2021-07-21T10:44:31+00:00"
        },
        {
            "name": "phar-io/manifest",
            "version": "2.0.3",
            "source": {
                "type": "git",
                "url": "https://github.com/phar-io/manifest.git",
                "reference": "97803eca37d319dfa7826cc2437fc020857acb53"
            },
            "dist": {
                "type": "zip",
                "url": "https://api.github.com/repos/phar-io/manifest/zipball/97803eca37d319dfa7826cc2437fc020857acb53",
                "reference": "97803eca37d319dfa7826cc2437fc020857acb53",
                "shasum": ""
            },
            "require": {
                "ext-dom": "*",
                "ext-phar": "*",
                "ext-xmlwriter": "*",
                "phar-io/version": "^3.0.1",
                "php": "^7.2 || ^8.0"
            },
            "type": "library",
            "extra": {
                "branch-alias": {
                    "dev-master": "2.0.x-dev"
                }
            },
            "autoload": {
                "classmap": [
                    "src/"
                ]
            },
            "notification-url": "https://packagist.org/downloads/",
            "license": [
                "BSD-3-Clause"
            ],
            "authors": [
                {
                    "name": "Arne Blankerts",
                    "email": "arne@blankerts.de",
                    "role": "Developer"
                },
                {
                    "name": "Sebastian Heuer",
                    "email": "sebastian@phpeople.de",
                    "role": "Developer"
                },
                {
                    "name": "Sebastian Bergmann",
                    "email": "sebastian@phpunit.de",
                    "role": "Developer"
                }
            ],
            "description": "Component for reading phar.io manifest information from a PHP Archive (PHAR)",
            "support": {
                "issues": "https://github.com/phar-io/manifest/issues",
                "source": "https://github.com/phar-io/manifest/tree/2.0.3"
            },
            "time": "2021-07-20T11:28:43+00:00"
        },
        {
            "name": "phar-io/version",
            "version": "3.1.0",
            "source": {
                "type": "git",
                "url": "https://github.com/phar-io/version.git",
                "reference": "bae7c545bef187884426f042434e561ab1ddb182"
            },
            "dist": {
                "type": "zip",
                "url": "https://api.github.com/repos/phar-io/version/zipball/bae7c545bef187884426f042434e561ab1ddb182",
                "reference": "bae7c545bef187884426f042434e561ab1ddb182",
                "shasum": ""
            },
            "require": {
                "php": "^7.2 || ^8.0"
            },
            "type": "library",
            "autoload": {
                "classmap": [
                    "src/"
                ]
            },
            "notification-url": "https://packagist.org/downloads/",
            "license": [
                "BSD-3-Clause"
            ],
            "authors": [
                {
                    "name": "Arne Blankerts",
                    "email": "arne@blankerts.de",
                    "role": "Developer"
                },
                {
                    "name": "Sebastian Heuer",
                    "email": "sebastian@phpeople.de",
                    "role": "Developer"
                },
                {
                    "name": "Sebastian Bergmann",
                    "email": "sebastian@phpunit.de",
                    "role": "Developer"
                }
            ],
            "description": "Library for handling version information and constraints",
            "support": {
                "issues": "https://github.com/phar-io/version/issues",
                "source": "https://github.com/phar-io/version/tree/3.1.0"
            },
            "time": "2021-02-23T14:00:09+00:00"
        },
        {
            "name": "phpdocumentor/reflection-common",
            "version": "2.2.0",
            "source": {
                "type": "git",
                "url": "https://github.com/phpDocumentor/ReflectionCommon.git",
                "reference": "1d01c49d4ed62f25aa84a747ad35d5a16924662b"
            },
            "dist": {
                "type": "zip",
                "url": "https://api.github.com/repos/phpDocumentor/ReflectionCommon/zipball/1d01c49d4ed62f25aa84a747ad35d5a16924662b",
                "reference": "1d01c49d4ed62f25aa84a747ad35d5a16924662b",
                "shasum": ""
            },
            "require": {
                "php": "^7.2 || ^8.0"
            },
            "type": "library",
            "extra": {
                "branch-alias": {
                    "dev-2.x": "2.x-dev"
                }
            },
            "autoload": {
                "psr-4": {
                    "phpDocumentor\\Reflection\\": "src/"
                }
            },
            "notification-url": "https://packagist.org/downloads/",
            "license": [
                "MIT"
            ],
            "authors": [
                {
                    "name": "Jaap van Otterdijk",
                    "email": "opensource@ijaap.nl"
                }
            ],
            "description": "Common reflection classes used by phpdocumentor to reflect the code structure",
            "homepage": "http://www.phpdoc.org",
            "keywords": [
                "FQSEN",
                "phpDocumentor",
                "phpdoc",
                "reflection",
                "static analysis"
            ],
            "support": {
                "issues": "https://github.com/phpDocumentor/ReflectionCommon/issues",
                "source": "https://github.com/phpDocumentor/ReflectionCommon/tree/2.x"
            },
            "time": "2020-06-27T09:03:43+00:00"
        },
        {
            "name": "phpdocumentor/reflection-docblock",
            "version": "5.2.2",
            "source": {
                "type": "git",
                "url": "https://github.com/phpDocumentor/ReflectionDocBlock.git",
                "reference": "069a785b2141f5bcf49f3e353548dc1cce6df556"
            },
            "dist": {
                "type": "zip",
                "url": "https://api.github.com/repos/phpDocumentor/ReflectionDocBlock/zipball/069a785b2141f5bcf49f3e353548dc1cce6df556",
                "reference": "069a785b2141f5bcf49f3e353548dc1cce6df556",
                "shasum": ""
            },
            "require": {
                "ext-filter": "*",
                "php": "^7.2 || ^8.0",
                "phpdocumentor/reflection-common": "^2.2",
                "phpdocumentor/type-resolver": "^1.3",
                "webmozart/assert": "^1.9.1"
            },
            "require-dev": {
                "mockery/mockery": "~1.3.2"
            },
            "type": "library",
            "extra": {
                "branch-alias": {
                    "dev-master": "5.x-dev"
                }
            },
            "autoload": {
                "psr-4": {
                    "phpDocumentor\\Reflection\\": "src"
                }
            },
            "notification-url": "https://packagist.org/downloads/",
            "license": [
                "MIT"
            ],
            "authors": [
                {
                    "name": "Mike van Riel",
                    "email": "me@mikevanriel.com"
                },
                {
                    "name": "Jaap van Otterdijk",
                    "email": "account@ijaap.nl"
                }
            ],
            "description": "With this component, a library can provide support for annotations via DocBlocks or otherwise retrieve information that is embedded in a DocBlock.",
            "support": {
                "issues": "https://github.com/phpDocumentor/ReflectionDocBlock/issues",
                "source": "https://github.com/phpDocumentor/ReflectionDocBlock/tree/master"
            },
            "time": "2020-09-03T19:13:55+00:00"
        },
        {
            "name": "phpdocumentor/type-resolver",
            "version": "1.4.0",
            "source": {
                "type": "git",
                "url": "https://github.com/phpDocumentor/TypeResolver.git",
                "reference": "6a467b8989322d92aa1c8bf2bebcc6e5c2ba55c0"
            },
            "dist": {
                "type": "zip",
                "url": "https://api.github.com/repos/phpDocumentor/TypeResolver/zipball/6a467b8989322d92aa1c8bf2bebcc6e5c2ba55c0",
                "reference": "6a467b8989322d92aa1c8bf2bebcc6e5c2ba55c0",
                "shasum": ""
            },
            "require": {
                "php": "^7.2 || ^8.0",
                "phpdocumentor/reflection-common": "^2.0"
            },
            "require-dev": {
                "ext-tokenizer": "*"
            },
            "type": "library",
            "extra": {
                "branch-alias": {
                    "dev-1.x": "1.x-dev"
                }
            },
            "autoload": {
                "psr-4": {
                    "phpDocumentor\\Reflection\\": "src"
                }
            },
            "notification-url": "https://packagist.org/downloads/",
            "license": [
                "MIT"
            ],
            "authors": [
                {
                    "name": "Mike van Riel",
                    "email": "me@mikevanriel.com"
                }
            ],
            "description": "A PSR-5 based resolver of Class names, Types and Structural Element Names",
            "support": {
                "issues": "https://github.com/phpDocumentor/TypeResolver/issues",
                "source": "https://github.com/phpDocumentor/TypeResolver/tree/1.4.0"
            },
            "time": "2020-09-17T18:55:26+00:00"
        },
        {
            "name": "phpspec/prophecy",
            "version": "1.13.0",
            "source": {
                "type": "git",
                "url": "https://github.com/phpspec/prophecy.git",
                "reference": "be1996ed8adc35c3fd795488a653f4b518be70ea"
            },
            "dist": {
                "type": "zip",
                "url": "https://api.github.com/repos/phpspec/prophecy/zipball/be1996ed8adc35c3fd795488a653f4b518be70ea",
                "reference": "be1996ed8adc35c3fd795488a653f4b518be70ea",
                "shasum": ""
            },
            "require": {
                "doctrine/instantiator": "^1.2",
                "php": "^7.2 || ~8.0, <8.1",
                "phpdocumentor/reflection-docblock": "^5.2",
                "sebastian/comparator": "^3.0 || ^4.0",
                "sebastian/recursion-context": "^3.0 || ^4.0"
            },
            "require-dev": {
                "phpspec/phpspec": "^6.0",
                "phpunit/phpunit": "^8.0 || ^9.0"
            },
            "type": "library",
            "extra": {
                "branch-alias": {
                    "dev-master": "1.11.x-dev"
                }
            },
            "autoload": {
                "psr-4": {
                    "Prophecy\\": "src/Prophecy"
                }
            },
            "notification-url": "https://packagist.org/downloads/",
            "license": [
                "MIT"
            ],
            "authors": [
                {
                    "name": "Konstantin Kudryashov",
                    "email": "ever.zet@gmail.com",
                    "homepage": "http://everzet.com"
                },
                {
                    "name": "Marcello Duarte",
                    "email": "marcello.duarte@gmail.com"
                }
            ],
            "description": "Highly opinionated mocking framework for PHP 5.3+",
            "homepage": "https://github.com/phpspec/prophecy",
            "keywords": [
                "Double",
                "Dummy",
                "fake",
                "mock",
                "spy",
                "stub"
            ],
            "support": {
                "issues": "https://github.com/phpspec/prophecy/issues",
                "source": "https://github.com/phpspec/prophecy/tree/1.13.0"
            },
            "time": "2021-03-17T13:42:18+00:00"
        },
        {
            "name": "phpstan/phpstan",
            "version": "0.12.98",
            "source": {
                "type": "git",
                "url": "https://github.com/phpstan/phpstan.git",
                "reference": "3bb7cc246c057405dd5e290c3ecc62ab51d57e00"
            },
            "dist": {
                "type": "zip",
                "url": "https://api.github.com/repos/phpstan/phpstan/zipball/3bb7cc246c057405dd5e290c3ecc62ab51d57e00",
                "reference": "3bb7cc246c057405dd5e290c3ecc62ab51d57e00",
                "shasum": ""
            },
            "require": {
                "php": "^7.1|^8.0"
            },
            "conflict": {
                "phpstan/phpstan-shim": "*"
            },
            "bin": [
                "phpstan",
                "phpstan.phar"
            ],
            "type": "library",
            "extra": {
                "branch-alias": {
                    "dev-master": "0.12-dev"
                }
            },
            "autoload": {
                "files": [
                    "bootstrap.php"
                ]
            },
            "notification-url": "https://packagist.org/downloads/",
            "license": [
                "MIT"
            ],
            "description": "PHPStan - PHP Static Analysis Tool",
            "support": {
                "issues": "https://github.com/phpstan/phpstan/issues",
                "source": "https://github.com/phpstan/phpstan/tree/0.12.98"
            },
            "funding": [
                {
                    "url": "https://github.com/ondrejmirtes",
                    "type": "github"
                },
                {
                    "url": "https://github.com/phpstan",
                    "type": "github"
                },
                {
                    "url": "https://www.patreon.com/phpstan",
                    "type": "patreon"
                },
                {
                    "url": "https://tidelift.com/funding/github/packagist/phpstan/phpstan",
                    "type": "tidelift"
                }
            ],
            "time": "2021-09-02T12:33:01+00:00"
        },
        {
            "name": "phpstan/phpstan-phpunit",
            "version": "0.12.22",
            "source": {
                "type": "git",
                "url": "https://github.com/phpstan/phpstan-phpunit.git",
                "reference": "7c01ef93bf128b4ac8bdad38c54b2a4fd6b0b3cc"
            },
            "dist": {
                "type": "zip",
                "url": "https://api.github.com/repos/phpstan/phpstan-phpunit/zipball/7c01ef93bf128b4ac8bdad38c54b2a4fd6b0b3cc",
                "reference": "7c01ef93bf128b4ac8bdad38c54b2a4fd6b0b3cc",
                "shasum": ""
            },
            "require": {
                "php": "^7.1 || ^8.0",
                "phpstan/phpstan": "^0.12.92"
            },
            "conflict": {
                "phpunit/phpunit": "<7.0"
            },
            "require-dev": {
                "php-parallel-lint/php-parallel-lint": "^1.2",
                "phpstan/phpstan-strict-rules": "^0.12.6",
                "phpunit/phpunit": "^9.5"
            },
            "type": "phpstan-extension",
            "extra": {
                "branch-alias": {
                    "dev-master": "0.12-dev"
                },
                "phpstan": {
                    "includes": [
                        "extension.neon",
                        "rules.neon"
                    ]
                }
            },
            "autoload": {
                "psr-4": {
                    "PHPStan\\": "src/"
                }
            },
            "notification-url": "https://packagist.org/downloads/",
            "license": [
                "MIT"
            ],
            "description": "PHPUnit extensions and rules for PHPStan",
            "support": {
                "issues": "https://github.com/phpstan/phpstan-phpunit/issues",
                "source": "https://github.com/phpstan/phpstan-phpunit/tree/0.12.22"
            },
            "time": "2021-08-12T10:53:43+00:00"
        },
        {
            "name": "phpstan/phpstan-strict-rules",
            "version": "0.12.11",
            "source": {
                "type": "git",
                "url": "https://github.com/phpstan/phpstan-strict-rules.git",
                "reference": "2b72e8e17d2034145f239126e876e5fb659675e2"
            },
            "dist": {
                "type": "zip",
                "url": "https://api.github.com/repos/phpstan/phpstan-strict-rules/zipball/2b72e8e17d2034145f239126e876e5fb659675e2",
                "reference": "2b72e8e17d2034145f239126e876e5fb659675e2",
                "shasum": ""
            },
            "require": {
                "php": "^7.1 || ^8.0",
                "phpstan/phpstan": "^0.12.96"
            },
            "require-dev": {
                "php-parallel-lint/php-parallel-lint": "^1.2",
                "phpstan/phpstan-phpunit": "^0.12.16",
                "phpunit/phpunit": "^9.5"
            },
            "type": "phpstan-extension",
            "extra": {
                "branch-alias": {
                    "dev-master": "0.12-dev"
                },
                "phpstan": {
                    "includes": [
                        "rules.neon"
                    ]
                }
            },
            "autoload": {
                "psr-4": {
                    "PHPStan\\": "src/"
                }
            },
            "notification-url": "https://packagist.org/downloads/",
            "license": [
                "MIT"
            ],
            "description": "Extra strict and opinionated rules for PHPStan",
            "support": {
                "issues": "https://github.com/phpstan/phpstan-strict-rules/issues",
                "source": "https://github.com/phpstan/phpstan-strict-rules/tree/0.12.11"
            },
            "time": "2021-08-21T11:36:27+00:00"
        },
        {
            "name": "phpunit/php-code-coverage",
            "version": "9.2.6",
            "source": {
                "type": "git",
                "url": "https://github.com/sebastianbergmann/php-code-coverage.git",
                "reference": "f6293e1b30a2354e8428e004689671b83871edde"
            },
            "dist": {
                "type": "zip",
                "url": "https://api.github.com/repos/sebastianbergmann/php-code-coverage/zipball/f6293e1b30a2354e8428e004689671b83871edde",
                "reference": "f6293e1b30a2354e8428e004689671b83871edde",
                "shasum": ""
            },
            "require": {
                "ext-dom": "*",
                "ext-libxml": "*",
                "ext-xmlwriter": "*",
                "nikic/php-parser": "^4.10.2",
                "php": ">=7.3",
                "phpunit/php-file-iterator": "^3.0.3",
                "phpunit/php-text-template": "^2.0.2",
                "sebastian/code-unit-reverse-lookup": "^2.0.2",
                "sebastian/complexity": "^2.0",
                "sebastian/environment": "^5.1.2",
                "sebastian/lines-of-code": "^1.0.3",
                "sebastian/version": "^3.0.1",
                "theseer/tokenizer": "^1.2.0"
            },
            "require-dev": {
                "phpunit/phpunit": "^9.3"
            },
            "suggest": {
                "ext-pcov": "*",
                "ext-xdebug": "*"
            },
            "type": "library",
            "extra": {
                "branch-alias": {
                    "dev-master": "9.2-dev"
                }
            },
            "autoload": {
                "classmap": [
                    "src/"
                ]
            },
            "notification-url": "https://packagist.org/downloads/",
            "license": [
                "BSD-3-Clause"
            ],
            "authors": [
                {
                    "name": "Sebastian Bergmann",
                    "email": "sebastian@phpunit.de",
                    "role": "lead"
                }
            ],
            "description": "Library that provides collection, processing, and rendering functionality for PHP code coverage information.",
            "homepage": "https://github.com/sebastianbergmann/php-code-coverage",
            "keywords": [
                "coverage",
                "testing",
                "xunit"
            ],
            "support": {
                "issues": "https://github.com/sebastianbergmann/php-code-coverage/issues",
                "source": "https://github.com/sebastianbergmann/php-code-coverage/tree/9.2.6"
            },
            "funding": [
                {
                    "url": "https://github.com/sebastianbergmann",
                    "type": "github"
                }
            ],
            "time": "2021-03-28T07:26:59+00:00"
        },
        {
            "name": "phpunit/php-file-iterator",
            "version": "3.0.5",
            "source": {
                "type": "git",
                "url": "https://github.com/sebastianbergmann/php-file-iterator.git",
                "reference": "aa4be8575f26070b100fccb67faabb28f21f66f8"
            },
            "dist": {
                "type": "zip",
                "url": "https://api.github.com/repos/sebastianbergmann/php-file-iterator/zipball/aa4be8575f26070b100fccb67faabb28f21f66f8",
                "reference": "aa4be8575f26070b100fccb67faabb28f21f66f8",
                "shasum": ""
            },
            "require": {
                "php": ">=7.3"
            },
            "require-dev": {
                "phpunit/phpunit": "^9.3"
            },
            "type": "library",
            "extra": {
                "branch-alias": {
                    "dev-master": "3.0-dev"
                }
            },
            "autoload": {
                "classmap": [
                    "src/"
                ]
            },
            "notification-url": "https://packagist.org/downloads/",
            "license": [
                "BSD-3-Clause"
            ],
            "authors": [
                {
                    "name": "Sebastian Bergmann",
                    "email": "sebastian@phpunit.de",
                    "role": "lead"
                }
            ],
            "description": "FilterIterator implementation that filters files based on a list of suffixes.",
            "homepage": "https://github.com/sebastianbergmann/php-file-iterator/",
            "keywords": [
                "filesystem",
                "iterator"
            ],
            "support": {
                "issues": "https://github.com/sebastianbergmann/php-file-iterator/issues",
                "source": "https://github.com/sebastianbergmann/php-file-iterator/tree/3.0.5"
            },
            "funding": [
                {
                    "url": "https://github.com/sebastianbergmann",
                    "type": "github"
                }
            ],
            "time": "2020-09-28T05:57:25+00:00"
        },
        {
            "name": "phpunit/php-invoker",
            "version": "3.1.1",
            "source": {
                "type": "git",
                "url": "https://github.com/sebastianbergmann/php-invoker.git",
                "reference": "5a10147d0aaf65b58940a0b72f71c9ac0423cc67"
            },
            "dist": {
                "type": "zip",
                "url": "https://api.github.com/repos/sebastianbergmann/php-invoker/zipball/5a10147d0aaf65b58940a0b72f71c9ac0423cc67",
                "reference": "5a10147d0aaf65b58940a0b72f71c9ac0423cc67",
                "shasum": ""
            },
            "require": {
                "php": ">=7.3"
            },
            "require-dev": {
                "ext-pcntl": "*",
                "phpunit/phpunit": "^9.3"
            },
            "suggest": {
                "ext-pcntl": "*"
            },
            "type": "library",
            "extra": {
                "branch-alias": {
                    "dev-master": "3.1-dev"
                }
            },
            "autoload": {
                "classmap": [
                    "src/"
                ]
            },
            "notification-url": "https://packagist.org/downloads/",
            "license": [
                "BSD-3-Clause"
            ],
            "authors": [
                {
                    "name": "Sebastian Bergmann",
                    "email": "sebastian@phpunit.de",
                    "role": "lead"
                }
            ],
            "description": "Invoke callables with a timeout",
            "homepage": "https://github.com/sebastianbergmann/php-invoker/",
            "keywords": [
                "process"
            ],
            "support": {
                "issues": "https://github.com/sebastianbergmann/php-invoker/issues",
                "source": "https://github.com/sebastianbergmann/php-invoker/tree/3.1.1"
            },
            "funding": [
                {
                    "url": "https://github.com/sebastianbergmann",
                    "type": "github"
                }
            ],
            "time": "2020-09-28T05:58:55+00:00"
        },
        {
            "name": "phpunit/php-text-template",
            "version": "2.0.4",
            "source": {
                "type": "git",
                "url": "https://github.com/sebastianbergmann/php-text-template.git",
                "reference": "5da5f67fc95621df9ff4c4e5a84d6a8a2acf7c28"
            },
            "dist": {
                "type": "zip",
                "url": "https://api.github.com/repos/sebastianbergmann/php-text-template/zipball/5da5f67fc95621df9ff4c4e5a84d6a8a2acf7c28",
                "reference": "5da5f67fc95621df9ff4c4e5a84d6a8a2acf7c28",
                "shasum": ""
            },
            "require": {
                "php": ">=7.3"
            },
            "require-dev": {
                "phpunit/phpunit": "^9.3"
            },
            "type": "library",
            "extra": {
                "branch-alias": {
                    "dev-master": "2.0-dev"
                }
            },
            "autoload": {
                "classmap": [
                    "src/"
                ]
            },
            "notification-url": "https://packagist.org/downloads/",
            "license": [
                "BSD-3-Clause"
            ],
            "authors": [
                {
                    "name": "Sebastian Bergmann",
                    "email": "sebastian@phpunit.de",
                    "role": "lead"
                }
            ],
            "description": "Simple template engine.",
            "homepage": "https://github.com/sebastianbergmann/php-text-template/",
            "keywords": [
                "template"
            ],
            "support": {
                "issues": "https://github.com/sebastianbergmann/php-text-template/issues",
                "source": "https://github.com/sebastianbergmann/php-text-template/tree/2.0.4"
            },
            "funding": [
                {
                    "url": "https://github.com/sebastianbergmann",
                    "type": "github"
                }
            ],
            "time": "2020-10-26T05:33:50+00:00"
        },
        {
            "name": "phpunit/php-timer",
            "version": "5.0.3",
            "source": {
                "type": "git",
                "url": "https://github.com/sebastianbergmann/php-timer.git",
                "reference": "5a63ce20ed1b5bf577850e2c4e87f4aa902afbd2"
            },
            "dist": {
                "type": "zip",
                "url": "https://api.github.com/repos/sebastianbergmann/php-timer/zipball/5a63ce20ed1b5bf577850e2c4e87f4aa902afbd2",
                "reference": "5a63ce20ed1b5bf577850e2c4e87f4aa902afbd2",
                "shasum": ""
            },
            "require": {
                "php": ">=7.3"
            },
            "require-dev": {
                "phpunit/phpunit": "^9.3"
            },
            "type": "library",
            "extra": {
                "branch-alias": {
                    "dev-master": "5.0-dev"
                }
            },
            "autoload": {
                "classmap": [
                    "src/"
                ]
            },
            "notification-url": "https://packagist.org/downloads/",
            "license": [
                "BSD-3-Clause"
            ],
            "authors": [
                {
                    "name": "Sebastian Bergmann",
                    "email": "sebastian@phpunit.de",
                    "role": "lead"
                }
            ],
            "description": "Utility class for timing",
            "homepage": "https://github.com/sebastianbergmann/php-timer/",
            "keywords": [
                "timer"
            ],
            "support": {
                "issues": "https://github.com/sebastianbergmann/php-timer/issues",
                "source": "https://github.com/sebastianbergmann/php-timer/tree/5.0.3"
            },
            "funding": [
                {
                    "url": "https://github.com/sebastianbergmann",
                    "type": "github"
                }
            ],
            "time": "2020-10-26T13:16:10+00:00"
        },
        {
            "name": "phpunit/phpunit",
            "version": "9.5.9",
            "source": {
                "type": "git",
                "url": "https://github.com/sebastianbergmann/phpunit.git",
                "reference": "ea8c2dfb1065eb35a79b3681eee6e6fb0a6f273b"
            },
            "dist": {
                "type": "zip",
                "url": "https://api.github.com/repos/sebastianbergmann/phpunit/zipball/ea8c2dfb1065eb35a79b3681eee6e6fb0a6f273b",
                "reference": "ea8c2dfb1065eb35a79b3681eee6e6fb0a6f273b",
                "shasum": ""
            },
            "require": {
                "doctrine/instantiator": "^1.3.1",
                "ext-dom": "*",
                "ext-json": "*",
                "ext-libxml": "*",
                "ext-mbstring": "*",
                "ext-xml": "*",
                "ext-xmlwriter": "*",
                "myclabs/deep-copy": "^1.10.1",
                "phar-io/manifest": "^2.0.3",
                "phar-io/version": "^3.0.2",
                "php": ">=7.3",
                "phpspec/prophecy": "^1.12.1",
                "phpunit/php-code-coverage": "^9.2.3",
                "phpunit/php-file-iterator": "^3.0.5",
                "phpunit/php-invoker": "^3.1.1",
                "phpunit/php-text-template": "^2.0.3",
                "phpunit/php-timer": "^5.0.2",
                "sebastian/cli-parser": "^1.0.1",
                "sebastian/code-unit": "^1.0.6",
                "sebastian/comparator": "^4.0.5",
                "sebastian/diff": "^4.0.3",
                "sebastian/environment": "^5.1.3",
                "sebastian/exporter": "^4.0.3",
                "sebastian/global-state": "^5.0.1",
                "sebastian/object-enumerator": "^4.0.3",
                "sebastian/resource-operations": "^3.0.3",
                "sebastian/type": "^2.3.4",
                "sebastian/version": "^3.0.2"
            },
            "require-dev": {
                "ext-pdo": "*",
                "phpspec/prophecy-phpunit": "^2.0.1"
            },
            "suggest": {
                "ext-soap": "*",
                "ext-xdebug": "*"
            },
            "bin": [
                "phpunit"
            ],
            "type": "library",
            "extra": {
                "branch-alias": {
                    "dev-master": "9.5-dev"
                }
            },
            "autoload": {
                "classmap": [
                    "src/"
                ],
                "files": [
                    "src/Framework/Assert/Functions.php"
                ]
            },
            "notification-url": "https://packagist.org/downloads/",
            "license": [
                "BSD-3-Clause"
            ],
            "authors": [
                {
                    "name": "Sebastian Bergmann",
                    "email": "sebastian@phpunit.de",
                    "role": "lead"
                }
            ],
            "description": "The PHP Unit Testing framework.",
            "homepage": "https://phpunit.de/",
            "keywords": [
                "phpunit",
                "testing",
                "xunit"
            ],
            "support": {
                "issues": "https://github.com/sebastianbergmann/phpunit/issues",
                "source": "https://github.com/sebastianbergmann/phpunit/tree/9.5.9"
            },
            "funding": [
                {
                    "url": "https://phpunit.de/donate.html",
                    "type": "custom"
                },
                {
                    "url": "https://github.com/sebastianbergmann",
                    "type": "github"
                }
            ],
            "time": "2021-08-31T06:47:40+00:00"
        },
        {
            "name": "sebastian/cli-parser",
            "version": "1.0.1",
            "source": {
                "type": "git",
                "url": "https://github.com/sebastianbergmann/cli-parser.git",
                "reference": "442e7c7e687e42adc03470c7b668bc4b2402c0b2"
            },
            "dist": {
                "type": "zip",
                "url": "https://api.github.com/repos/sebastianbergmann/cli-parser/zipball/442e7c7e687e42adc03470c7b668bc4b2402c0b2",
                "reference": "442e7c7e687e42adc03470c7b668bc4b2402c0b2",
                "shasum": ""
            },
            "require": {
                "php": ">=7.3"
            },
            "require-dev": {
                "phpunit/phpunit": "^9.3"
            },
            "type": "library",
            "extra": {
                "branch-alias": {
                    "dev-master": "1.0-dev"
                }
            },
            "autoload": {
                "classmap": [
                    "src/"
                ]
            },
            "notification-url": "https://packagist.org/downloads/",
            "license": [
                "BSD-3-Clause"
            ],
            "authors": [
                {
                    "name": "Sebastian Bergmann",
                    "email": "sebastian@phpunit.de",
                    "role": "lead"
                }
            ],
            "description": "Library for parsing CLI options",
            "homepage": "https://github.com/sebastianbergmann/cli-parser",
            "support": {
                "issues": "https://github.com/sebastianbergmann/cli-parser/issues",
                "source": "https://github.com/sebastianbergmann/cli-parser/tree/1.0.1"
            },
            "funding": [
                {
                    "url": "https://github.com/sebastianbergmann",
                    "type": "github"
                }
            ],
            "time": "2020-09-28T06:08:49+00:00"
        },
        {
            "name": "sebastian/code-unit",
            "version": "1.0.8",
            "source": {
                "type": "git",
                "url": "https://github.com/sebastianbergmann/code-unit.git",
                "reference": "1fc9f64c0927627ef78ba436c9b17d967e68e120"
            },
            "dist": {
                "type": "zip",
                "url": "https://api.github.com/repos/sebastianbergmann/code-unit/zipball/1fc9f64c0927627ef78ba436c9b17d967e68e120",
                "reference": "1fc9f64c0927627ef78ba436c9b17d967e68e120",
                "shasum": ""
            },
            "require": {
                "php": ">=7.3"
            },
            "require-dev": {
                "phpunit/phpunit": "^9.3"
            },
            "type": "library",
            "extra": {
                "branch-alias": {
                    "dev-master": "1.0-dev"
                }
            },
            "autoload": {
                "classmap": [
                    "src/"
                ]
            },
            "notification-url": "https://packagist.org/downloads/",
            "license": [
                "BSD-3-Clause"
            ],
            "authors": [
                {
                    "name": "Sebastian Bergmann",
                    "email": "sebastian@phpunit.de",
                    "role": "lead"
                }
            ],
            "description": "Collection of value objects that represent the PHP code units",
            "homepage": "https://github.com/sebastianbergmann/code-unit",
            "support": {
                "issues": "https://github.com/sebastianbergmann/code-unit/issues",
                "source": "https://github.com/sebastianbergmann/code-unit/tree/1.0.8"
            },
            "funding": [
                {
                    "url": "https://github.com/sebastianbergmann",
                    "type": "github"
                }
            ],
            "time": "2020-10-26T13:08:54+00:00"
        },
        {
            "name": "sebastian/code-unit-reverse-lookup",
            "version": "2.0.3",
            "source": {
                "type": "git",
                "url": "https://github.com/sebastianbergmann/code-unit-reverse-lookup.git",
                "reference": "ac91f01ccec49fb77bdc6fd1e548bc70f7faa3e5"
            },
            "dist": {
                "type": "zip",
                "url": "https://api.github.com/repos/sebastianbergmann/code-unit-reverse-lookup/zipball/ac91f01ccec49fb77bdc6fd1e548bc70f7faa3e5",
                "reference": "ac91f01ccec49fb77bdc6fd1e548bc70f7faa3e5",
                "shasum": ""
            },
            "require": {
                "php": ">=7.3"
            },
            "require-dev": {
                "phpunit/phpunit": "^9.3"
            },
            "type": "library",
            "extra": {
                "branch-alias": {
                    "dev-master": "2.0-dev"
                }
            },
            "autoload": {
                "classmap": [
                    "src/"
                ]
            },
            "notification-url": "https://packagist.org/downloads/",
            "license": [
                "BSD-3-Clause"
            ],
            "authors": [
                {
                    "name": "Sebastian Bergmann",
                    "email": "sebastian@phpunit.de"
                }
            ],
            "description": "Looks up which function or method a line of code belongs to",
            "homepage": "https://github.com/sebastianbergmann/code-unit-reverse-lookup/",
            "support": {
                "issues": "https://github.com/sebastianbergmann/code-unit-reverse-lookup/issues",
                "source": "https://github.com/sebastianbergmann/code-unit-reverse-lookup/tree/2.0.3"
            },
            "funding": [
                {
                    "url": "https://github.com/sebastianbergmann",
                    "type": "github"
                }
            ],
            "time": "2020-09-28T05:30:19+00:00"
        },
        {
            "name": "sebastian/comparator",
            "version": "4.0.6",
            "source": {
                "type": "git",
                "url": "https://github.com/sebastianbergmann/comparator.git",
                "reference": "55f4261989e546dc112258c7a75935a81a7ce382"
            },
            "dist": {
                "type": "zip",
                "url": "https://api.github.com/repos/sebastianbergmann/comparator/zipball/55f4261989e546dc112258c7a75935a81a7ce382",
                "reference": "55f4261989e546dc112258c7a75935a81a7ce382",
                "shasum": ""
            },
            "require": {
                "php": ">=7.3",
                "sebastian/diff": "^4.0",
                "sebastian/exporter": "^4.0"
            },
            "require-dev": {
                "phpunit/phpunit": "^9.3"
            },
            "type": "library",
            "extra": {
                "branch-alias": {
                    "dev-master": "4.0-dev"
                }
            },
            "autoload": {
                "classmap": [
                    "src/"
                ]
            },
            "notification-url": "https://packagist.org/downloads/",
            "license": [
                "BSD-3-Clause"
            ],
            "authors": [
                {
                    "name": "Sebastian Bergmann",
                    "email": "sebastian@phpunit.de"
                },
                {
                    "name": "Jeff Welch",
                    "email": "whatthejeff@gmail.com"
                },
                {
                    "name": "Volker Dusch",
                    "email": "github@wallbash.com"
                },
                {
                    "name": "Bernhard Schussek",
                    "email": "bschussek@2bepublished.at"
                }
            ],
            "description": "Provides the functionality to compare PHP values for equality",
            "homepage": "https://github.com/sebastianbergmann/comparator",
            "keywords": [
                "comparator",
                "compare",
                "equality"
            ],
            "support": {
                "issues": "https://github.com/sebastianbergmann/comparator/issues",
                "source": "https://github.com/sebastianbergmann/comparator/tree/4.0.6"
            },
            "funding": [
                {
                    "url": "https://github.com/sebastianbergmann",
                    "type": "github"
                }
            ],
            "time": "2020-10-26T15:49:45+00:00"
        },
        {
            "name": "sebastian/complexity",
            "version": "2.0.2",
            "source": {
                "type": "git",
                "url": "https://github.com/sebastianbergmann/complexity.git",
                "reference": "739b35e53379900cc9ac327b2147867b8b6efd88"
            },
            "dist": {
                "type": "zip",
                "url": "https://api.github.com/repos/sebastianbergmann/complexity/zipball/739b35e53379900cc9ac327b2147867b8b6efd88",
                "reference": "739b35e53379900cc9ac327b2147867b8b6efd88",
                "shasum": ""
            },
            "require": {
                "nikic/php-parser": "^4.7",
                "php": ">=7.3"
            },
            "require-dev": {
                "phpunit/phpunit": "^9.3"
            },
            "type": "library",
            "extra": {
                "branch-alias": {
                    "dev-master": "2.0-dev"
                }
            },
            "autoload": {
                "classmap": [
                    "src/"
                ]
            },
            "notification-url": "https://packagist.org/downloads/",
            "license": [
                "BSD-3-Clause"
            ],
            "authors": [
                {
                    "name": "Sebastian Bergmann",
                    "email": "sebastian@phpunit.de",
                    "role": "lead"
                }
            ],
            "description": "Library for calculating the complexity of PHP code units",
            "homepage": "https://github.com/sebastianbergmann/complexity",
            "support": {
                "issues": "https://github.com/sebastianbergmann/complexity/issues",
                "source": "https://github.com/sebastianbergmann/complexity/tree/2.0.2"
            },
            "funding": [
                {
                    "url": "https://github.com/sebastianbergmann",
                    "type": "github"
                }
            ],
            "time": "2020-10-26T15:52:27+00:00"
        },
        {
            "name": "sebastian/diff",
            "version": "4.0.4",
            "source": {
                "type": "git",
                "url": "https://github.com/sebastianbergmann/diff.git",
                "reference": "3461e3fccc7cfdfc2720be910d3bd73c69be590d"
            },
            "dist": {
                "type": "zip",
                "url": "https://api.github.com/repos/sebastianbergmann/diff/zipball/3461e3fccc7cfdfc2720be910d3bd73c69be590d",
                "reference": "3461e3fccc7cfdfc2720be910d3bd73c69be590d",
                "shasum": ""
            },
            "require": {
                "php": ">=7.3"
            },
            "require-dev": {
                "phpunit/phpunit": "^9.3",
                "symfony/process": "^4.2 || ^5"
            },
            "type": "library",
            "extra": {
                "branch-alias": {
                    "dev-master": "4.0-dev"
                }
            },
            "autoload": {
                "classmap": [
                    "src/"
                ]
            },
            "notification-url": "https://packagist.org/downloads/",
            "license": [
                "BSD-3-Clause"
            ],
            "authors": [
                {
                    "name": "Sebastian Bergmann",
                    "email": "sebastian@phpunit.de"
                },
                {
                    "name": "Kore Nordmann",
                    "email": "mail@kore-nordmann.de"
                }
            ],
            "description": "Diff implementation",
            "homepage": "https://github.com/sebastianbergmann/diff",
            "keywords": [
                "diff",
                "udiff",
                "unidiff",
                "unified diff"
            ],
            "support": {
                "issues": "https://github.com/sebastianbergmann/diff/issues",
                "source": "https://github.com/sebastianbergmann/diff/tree/4.0.4"
            },
            "funding": [
                {
                    "url": "https://github.com/sebastianbergmann",
                    "type": "github"
                }
            ],
            "time": "2020-10-26T13:10:38+00:00"
        },
        {
            "name": "sebastian/environment",
            "version": "5.1.3",
            "source": {
                "type": "git",
                "url": "https://github.com/sebastianbergmann/environment.git",
                "reference": "388b6ced16caa751030f6a69e588299fa09200ac"
            },
            "dist": {
                "type": "zip",
                "url": "https://api.github.com/repos/sebastianbergmann/environment/zipball/388b6ced16caa751030f6a69e588299fa09200ac",
                "reference": "388b6ced16caa751030f6a69e588299fa09200ac",
                "shasum": ""
            },
            "require": {
                "php": ">=7.3"
            },
            "require-dev": {
                "phpunit/phpunit": "^9.3"
            },
            "suggest": {
                "ext-posix": "*"
            },
            "type": "library",
            "extra": {
                "branch-alias": {
                    "dev-master": "5.1-dev"
                }
            },
            "autoload": {
                "classmap": [
                    "src/"
                ]
            },
            "notification-url": "https://packagist.org/downloads/",
            "license": [
                "BSD-3-Clause"
            ],
            "authors": [
                {
                    "name": "Sebastian Bergmann",
                    "email": "sebastian@phpunit.de"
                }
            ],
            "description": "Provides functionality to handle HHVM/PHP environments",
            "homepage": "http://www.github.com/sebastianbergmann/environment",
            "keywords": [
                "Xdebug",
                "environment",
                "hhvm"
            ],
            "support": {
                "issues": "https://github.com/sebastianbergmann/environment/issues",
                "source": "https://github.com/sebastianbergmann/environment/tree/5.1.3"
            },
            "funding": [
                {
                    "url": "https://github.com/sebastianbergmann",
                    "type": "github"
                }
            ],
            "time": "2020-09-28T05:52:38+00:00"
        },
        {
            "name": "sebastian/exporter",
            "version": "4.0.3",
            "source": {
                "type": "git",
                "url": "https://github.com/sebastianbergmann/exporter.git",
                "reference": "d89cc98761b8cb5a1a235a6b703ae50d34080e65"
            },
            "dist": {
                "type": "zip",
                "url": "https://api.github.com/repos/sebastianbergmann/exporter/zipball/d89cc98761b8cb5a1a235a6b703ae50d34080e65",
                "reference": "d89cc98761b8cb5a1a235a6b703ae50d34080e65",
                "shasum": ""
            },
            "require": {
                "php": ">=7.3",
                "sebastian/recursion-context": "^4.0"
            },
            "require-dev": {
                "ext-mbstring": "*",
                "phpunit/phpunit": "^9.3"
            },
            "type": "library",
            "extra": {
                "branch-alias": {
                    "dev-master": "4.0-dev"
                }
            },
            "autoload": {
                "classmap": [
                    "src/"
                ]
            },
            "notification-url": "https://packagist.org/downloads/",
            "license": [
                "BSD-3-Clause"
            ],
            "authors": [
                {
                    "name": "Sebastian Bergmann",
                    "email": "sebastian@phpunit.de"
                },
                {
                    "name": "Jeff Welch",
                    "email": "whatthejeff@gmail.com"
                },
                {
                    "name": "Volker Dusch",
                    "email": "github@wallbash.com"
                },
                {
                    "name": "Adam Harvey",
                    "email": "aharvey@php.net"
                },
                {
                    "name": "Bernhard Schussek",
                    "email": "bschussek@gmail.com"
                }
            ],
            "description": "Provides the functionality to export PHP variables for visualization",
            "homepage": "http://www.github.com/sebastianbergmann/exporter",
            "keywords": [
                "export",
                "exporter"
            ],
            "support": {
                "issues": "https://github.com/sebastianbergmann/exporter/issues",
                "source": "https://github.com/sebastianbergmann/exporter/tree/4.0.3"
            },
            "funding": [
                {
                    "url": "https://github.com/sebastianbergmann",
                    "type": "github"
                }
            ],
            "time": "2020-09-28T05:24:23+00:00"
        },
        {
            "name": "sebastian/global-state",
            "version": "5.0.3",
            "source": {
                "type": "git",
                "url": "https://github.com/sebastianbergmann/global-state.git",
                "reference": "23bd5951f7ff26f12d4e3242864df3e08dec4e49"
            },
            "dist": {
                "type": "zip",
                "url": "https://api.github.com/repos/sebastianbergmann/global-state/zipball/23bd5951f7ff26f12d4e3242864df3e08dec4e49",
                "reference": "23bd5951f7ff26f12d4e3242864df3e08dec4e49",
                "shasum": ""
            },
            "require": {
                "php": ">=7.3",
                "sebastian/object-reflector": "^2.0",
                "sebastian/recursion-context": "^4.0"
            },
            "require-dev": {
                "ext-dom": "*",
                "phpunit/phpunit": "^9.3"
            },
            "suggest": {
                "ext-uopz": "*"
            },
            "type": "library",
            "extra": {
                "branch-alias": {
                    "dev-master": "5.0-dev"
                }
            },
            "autoload": {
                "classmap": [
                    "src/"
                ]
            },
            "notification-url": "https://packagist.org/downloads/",
            "license": [
                "BSD-3-Clause"
            ],
            "authors": [
                {
                    "name": "Sebastian Bergmann",
                    "email": "sebastian@phpunit.de"
                }
            ],
            "description": "Snapshotting of global state",
            "homepage": "http://www.github.com/sebastianbergmann/global-state",
            "keywords": [
                "global state"
            ],
            "support": {
                "issues": "https://github.com/sebastianbergmann/global-state/issues",
                "source": "https://github.com/sebastianbergmann/global-state/tree/5.0.3"
            },
            "funding": [
                {
                    "url": "https://github.com/sebastianbergmann",
                    "type": "github"
                }
            ],
            "time": "2021-06-11T13:31:12+00:00"
        },
        {
            "name": "sebastian/lines-of-code",
            "version": "1.0.3",
            "source": {
                "type": "git",
                "url": "https://github.com/sebastianbergmann/lines-of-code.git",
                "reference": "c1c2e997aa3146983ed888ad08b15470a2e22ecc"
            },
            "dist": {
                "type": "zip",
                "url": "https://api.github.com/repos/sebastianbergmann/lines-of-code/zipball/c1c2e997aa3146983ed888ad08b15470a2e22ecc",
                "reference": "c1c2e997aa3146983ed888ad08b15470a2e22ecc",
                "shasum": ""
            },
            "require": {
                "nikic/php-parser": "^4.6",
                "php": ">=7.3"
            },
            "require-dev": {
                "phpunit/phpunit": "^9.3"
            },
            "type": "library",
            "extra": {
                "branch-alias": {
                    "dev-master": "1.0-dev"
                }
            },
            "autoload": {
                "classmap": [
                    "src/"
                ]
            },
            "notification-url": "https://packagist.org/downloads/",
            "license": [
                "BSD-3-Clause"
            ],
            "authors": [
                {
                    "name": "Sebastian Bergmann",
                    "email": "sebastian@phpunit.de",
                    "role": "lead"
                }
            ],
            "description": "Library for counting the lines of code in PHP source code",
            "homepage": "https://github.com/sebastianbergmann/lines-of-code",
            "support": {
                "issues": "https://github.com/sebastianbergmann/lines-of-code/issues",
                "source": "https://github.com/sebastianbergmann/lines-of-code/tree/1.0.3"
            },
            "funding": [
                {
                    "url": "https://github.com/sebastianbergmann",
                    "type": "github"
                }
            ],
            "time": "2020-11-28T06:42:11+00:00"
        },
        {
            "name": "sebastian/object-enumerator",
            "version": "4.0.4",
            "source": {
                "type": "git",
                "url": "https://github.com/sebastianbergmann/object-enumerator.git",
                "reference": "5c9eeac41b290a3712d88851518825ad78f45c71"
            },
            "dist": {
                "type": "zip",
                "url": "https://api.github.com/repos/sebastianbergmann/object-enumerator/zipball/5c9eeac41b290a3712d88851518825ad78f45c71",
                "reference": "5c9eeac41b290a3712d88851518825ad78f45c71",
                "shasum": ""
            },
            "require": {
                "php": ">=7.3",
                "sebastian/object-reflector": "^2.0",
                "sebastian/recursion-context": "^4.0"
            },
            "require-dev": {
                "phpunit/phpunit": "^9.3"
            },
            "type": "library",
            "extra": {
                "branch-alias": {
                    "dev-master": "4.0-dev"
                }
            },
            "autoload": {
                "classmap": [
                    "src/"
                ]
            },
            "notification-url": "https://packagist.org/downloads/",
            "license": [
                "BSD-3-Clause"
            ],
            "authors": [
                {
                    "name": "Sebastian Bergmann",
                    "email": "sebastian@phpunit.de"
                }
            ],
            "description": "Traverses array structures and object graphs to enumerate all referenced objects",
            "homepage": "https://github.com/sebastianbergmann/object-enumerator/",
            "support": {
                "issues": "https://github.com/sebastianbergmann/object-enumerator/issues",
                "source": "https://github.com/sebastianbergmann/object-enumerator/tree/4.0.4"
            },
            "funding": [
                {
                    "url": "https://github.com/sebastianbergmann",
                    "type": "github"
                }
            ],
            "time": "2020-10-26T13:12:34+00:00"
        },
        {
            "name": "sebastian/object-reflector",
            "version": "2.0.4",
            "source": {
                "type": "git",
                "url": "https://github.com/sebastianbergmann/object-reflector.git",
                "reference": "b4f479ebdbf63ac605d183ece17d8d7fe49c15c7"
            },
            "dist": {
                "type": "zip",
                "url": "https://api.github.com/repos/sebastianbergmann/object-reflector/zipball/b4f479ebdbf63ac605d183ece17d8d7fe49c15c7",
                "reference": "b4f479ebdbf63ac605d183ece17d8d7fe49c15c7",
                "shasum": ""
            },
            "require": {
                "php": ">=7.3"
            },
            "require-dev": {
                "phpunit/phpunit": "^9.3"
            },
            "type": "library",
            "extra": {
                "branch-alias": {
                    "dev-master": "2.0-dev"
                }
            },
            "autoload": {
                "classmap": [
                    "src/"
                ]
            },
            "notification-url": "https://packagist.org/downloads/",
            "license": [
                "BSD-3-Clause"
            ],
            "authors": [
                {
                    "name": "Sebastian Bergmann",
                    "email": "sebastian@phpunit.de"
                }
            ],
            "description": "Allows reflection of object attributes, including inherited and non-public ones",
            "homepage": "https://github.com/sebastianbergmann/object-reflector/",
            "support": {
                "issues": "https://github.com/sebastianbergmann/object-reflector/issues",
                "source": "https://github.com/sebastianbergmann/object-reflector/tree/2.0.4"
            },
            "funding": [
                {
                    "url": "https://github.com/sebastianbergmann",
                    "type": "github"
                }
            ],
            "time": "2020-10-26T13:14:26+00:00"
        },
        {
            "name": "sebastian/recursion-context",
            "version": "4.0.4",
            "source": {
                "type": "git",
                "url": "https://github.com/sebastianbergmann/recursion-context.git",
                "reference": "cd9d8cf3c5804de4341c283ed787f099f5506172"
            },
            "dist": {
                "type": "zip",
                "url": "https://api.github.com/repos/sebastianbergmann/recursion-context/zipball/cd9d8cf3c5804de4341c283ed787f099f5506172",
                "reference": "cd9d8cf3c5804de4341c283ed787f099f5506172",
                "shasum": ""
            },
            "require": {
                "php": ">=7.3"
            },
            "require-dev": {
                "phpunit/phpunit": "^9.3"
            },
            "type": "library",
            "extra": {
                "branch-alias": {
                    "dev-master": "4.0-dev"
                }
            },
            "autoload": {
                "classmap": [
                    "src/"
                ]
            },
            "notification-url": "https://packagist.org/downloads/",
            "license": [
                "BSD-3-Clause"
            ],
            "authors": [
                {
                    "name": "Sebastian Bergmann",
                    "email": "sebastian@phpunit.de"
                },
                {
                    "name": "Jeff Welch",
                    "email": "whatthejeff@gmail.com"
                },
                {
                    "name": "Adam Harvey",
                    "email": "aharvey@php.net"
                }
            ],
            "description": "Provides functionality to recursively process PHP variables",
            "homepage": "http://www.github.com/sebastianbergmann/recursion-context",
            "support": {
                "issues": "https://github.com/sebastianbergmann/recursion-context/issues",
                "source": "https://github.com/sebastianbergmann/recursion-context/tree/4.0.4"
            },
            "funding": [
                {
                    "url": "https://github.com/sebastianbergmann",
                    "type": "github"
                }
            ],
            "time": "2020-10-26T13:17:30+00:00"
        },
        {
            "name": "sebastian/resource-operations",
            "version": "3.0.3",
            "source": {
                "type": "git",
                "url": "https://github.com/sebastianbergmann/resource-operations.git",
                "reference": "0f4443cb3a1d92ce809899753bc0d5d5a8dd19a8"
            },
            "dist": {
                "type": "zip",
                "url": "https://api.github.com/repos/sebastianbergmann/resource-operations/zipball/0f4443cb3a1d92ce809899753bc0d5d5a8dd19a8",
                "reference": "0f4443cb3a1d92ce809899753bc0d5d5a8dd19a8",
                "shasum": ""
            },
            "require": {
                "php": ">=7.3"
            },
            "require-dev": {
                "phpunit/phpunit": "^9.0"
            },
            "type": "library",
            "extra": {
                "branch-alias": {
                    "dev-master": "3.0-dev"
                }
            },
            "autoload": {
                "classmap": [
                    "src/"
                ]
            },
            "notification-url": "https://packagist.org/downloads/",
            "license": [
                "BSD-3-Clause"
            ],
            "authors": [
                {
                    "name": "Sebastian Bergmann",
                    "email": "sebastian@phpunit.de"
                }
            ],
            "description": "Provides a list of PHP built-in functions that operate on resources",
            "homepage": "https://www.github.com/sebastianbergmann/resource-operations",
            "support": {
                "issues": "https://github.com/sebastianbergmann/resource-operations/issues",
                "source": "https://github.com/sebastianbergmann/resource-operations/tree/3.0.3"
            },
            "funding": [
                {
                    "url": "https://github.com/sebastianbergmann",
                    "type": "github"
                }
            ],
            "abandoned": true,
            "time": "2020-09-28T06:45:17+00:00"
        },
        {
            "name": "sebastian/type",
            "version": "2.3.4",
            "source": {
                "type": "git",
                "url": "https://github.com/sebastianbergmann/type.git",
                "reference": "b8cd8a1c753c90bc1a0f5372170e3e489136f914"
            },
            "dist": {
                "type": "zip",
                "url": "https://api.github.com/repos/sebastianbergmann/type/zipball/b8cd8a1c753c90bc1a0f5372170e3e489136f914",
                "reference": "b8cd8a1c753c90bc1a0f5372170e3e489136f914",
                "shasum": ""
            },
            "require": {
                "php": ">=7.3"
            },
            "require-dev": {
                "phpunit/phpunit": "^9.3"
            },
            "type": "library",
            "extra": {
                "branch-alias": {
                    "dev-master": "2.3-dev"
                }
            },
            "autoload": {
                "classmap": [
                    "src/"
                ]
            },
            "notification-url": "https://packagist.org/downloads/",
            "license": [
                "BSD-3-Clause"
            ],
            "authors": [
                {
                    "name": "Sebastian Bergmann",
                    "email": "sebastian@phpunit.de",
                    "role": "lead"
                }
            ],
            "description": "Collection of value objects that represent the types of the PHP type system",
            "homepage": "https://github.com/sebastianbergmann/type",
            "support": {
                "issues": "https://github.com/sebastianbergmann/type/issues",
                "source": "https://github.com/sebastianbergmann/type/tree/2.3.4"
            },
            "funding": [
                {
                    "url": "https://github.com/sebastianbergmann",
                    "type": "github"
                }
            ],
            "time": "2021-06-15T12:49:02+00:00"
        },
        {
            "name": "sebastian/version",
            "version": "3.0.2",
            "source": {
                "type": "git",
                "url": "https://github.com/sebastianbergmann/version.git",
                "reference": "c6c1022351a901512170118436c764e473f6de8c"
            },
            "dist": {
                "type": "zip",
                "url": "https://api.github.com/repos/sebastianbergmann/version/zipball/c6c1022351a901512170118436c764e473f6de8c",
                "reference": "c6c1022351a901512170118436c764e473f6de8c",
                "shasum": ""
            },
            "require": {
                "php": ">=7.3"
            },
            "type": "library",
            "extra": {
                "branch-alias": {
                    "dev-master": "3.0-dev"
                }
            },
            "autoload": {
                "classmap": [
                    "src/"
                ]
            },
            "notification-url": "https://packagist.org/downloads/",
            "license": [
                "BSD-3-Clause"
            ],
            "authors": [
                {
                    "name": "Sebastian Bergmann",
                    "email": "sebastian@phpunit.de",
                    "role": "lead"
                }
            ],
            "description": "Library that helps with managing the version number of Git-hosted PHP projects",
            "homepage": "https://github.com/sebastianbergmann/version",
            "support": {
                "issues": "https://github.com/sebastianbergmann/version/issues",
                "source": "https://github.com/sebastianbergmann/version/tree/3.0.2"
            },
            "funding": [
                {
                    "url": "https://github.com/sebastianbergmann",
                    "type": "github"
                }
            ],
            "time": "2020-09-28T06:39:44+00:00"
        },
        {
            "name": "theseer/tokenizer",
            "version": "1.2.1",
            "source": {
                "type": "git",
                "url": "https://github.com/theseer/tokenizer.git",
                "reference": "34a41e998c2183e22995f158c581e7b5e755ab9e"
            },
            "dist": {
                "type": "zip",
                "url": "https://api.github.com/repos/theseer/tokenizer/zipball/34a41e998c2183e22995f158c581e7b5e755ab9e",
                "reference": "34a41e998c2183e22995f158c581e7b5e755ab9e",
                "shasum": ""
            },
            "require": {
                "ext-dom": "*",
                "ext-tokenizer": "*",
                "ext-xmlwriter": "*",
                "php": "^7.2 || ^8.0"
            },
            "type": "library",
            "autoload": {
                "classmap": [
                    "src/"
                ]
            },
            "notification-url": "https://packagist.org/downloads/",
            "license": [
                "BSD-3-Clause"
            ],
            "authors": [
                {
                    "name": "Arne Blankerts",
                    "email": "arne@blankerts.de",
                    "role": "Developer"
                }
            ],
            "description": "A small library for converting tokenized PHP source code into XML and potentially other formats",
            "support": {
                "issues": "https://github.com/theseer/tokenizer/issues",
                "source": "https://github.com/theseer/tokenizer/tree/1.2.1"
            },
            "funding": [
                {
                    "url": "https://github.com/theseer",
                    "type": "github"
                }
            ],
            "time": "2021-07-28T10:34:58+00:00"
        }
    ],
    "aliases": [],
    "minimum-stability": "stable",
    "stability-flags": {
        "nethergames/bedrock-protocol": 20,
        "pocketmine/classloader": 20,
        "pocketmine/spl": 20
    },
    "prefer-stable": false,
    "prefer-lowest": false,
    "platform": {
        "php": "^8.0",
        "php-64bit": "*",
        "ext-chunkutils2": "^0.3.0",
        "ext-crypto": "^0.3.1",
        "ext-ctype": "*",
        "ext-curl": "*",
        "ext-date": "*",
        "ext-gmp": "*",
        "ext-hash": "*",
        "ext-igbinary": "^3.0.1",
        "ext-json": "*",
        "ext-leveldb": "^0.2.1 || ^0.3.0",
        "ext-mbstring": "*",
        "ext-morton": "^0.1.0",
        "ext-openssl": "*",
        "ext-pcre": "*",
        "ext-phar": "*",
        "ext-pthreads": "~3.2.0",
        "ext-reflection": "*",
        "ext-simplexml": "*",
        "ext-sockets": "*",
        "ext-spl": "*",
        "ext-yaml": ">=2.0.0",
        "ext-zip": "*",
        "ext-zlib": ">=1.2.11",
        "composer-runtime-api": "^2.0"
    },
    "platform-dev": [],
    "platform-overrides": {
        "php": "8.0.0"
    },
    "plugin-api-version": "2.1.0"
}<|MERGE_RESOLUTION|>--- conflicted
+++ resolved
@@ -4,11 +4,7 @@
         "Read more about it at https://getcomposer.org/doc/01-basic-usage.md#installing-dependencies",
         "This file is @generated automatically"
     ],
-<<<<<<< HEAD
-    "content-hash": "db707e7155d39811bff61dc825413212",
-=======
-    "content-hash": "b0ec4c919d9322989980754f328c5e36",
->>>>>>> 43b2e1a0
+    "content-hash": "772322f77afd2061a55f5c9963555b89",
     "packages": [
         {
             "name": "adhocore/json-comment",
@@ -202,12 +198,12 @@
             "source": {
                 "type": "git",
                 "url": "https://github.com/NetherGamesMC/BedrockProtocol.git",
-                "reference": "3478cebf31a2843e5794222ec4c5e0b03773f8cc"
-            },
-            "dist": {
-                "type": "zip",
-                "url": "https://api.github.com/repos/NetherGamesMC/BedrockProtocol/zipball/3478cebf31a2843e5794222ec4c5e0b03773f8cc",
-                "reference": "3478cebf31a2843e5794222ec4c5e0b03773f8cc",
+                "reference": "d50a093b53329a807d2915b2db55ffcda1206eb1"
+            },
+            "dist": {
+                "type": "zip",
+                "url": "https://api.github.com/repos/NetherGamesMC/BedrockProtocol/zipball/d50a093b53329a807d2915b2db55ffcda1206eb1",
+                "reference": "d50a093b53329a807d2915b2db55ffcda1206eb1",
                 "shasum": ""
             },
             "require": {
@@ -245,7 +241,7 @@
             "support": {
                 "source": "https://github.com/NetherGamesMC/BedrockProtocol/tree/master"
             },
-            "time": "2021-08-26T17:57:11+00:00"
+            "time": "2021-09-16T19:24:13+00:00"
         },
         {
             "name": "netresearch/jsonmapper",
@@ -299,56 +295,6 @@
             "time": "2020-12-01T19:48:11+00:00"
         },
         {
-<<<<<<< HEAD
-=======
-            "name": "pocketmine/bedrock-protocol",
-            "version": "1.1.0+bedrock1.17.10",
-            "source": {
-                "type": "git",
-                "url": "https://github.com/pmmp/BedrockProtocol.git",
-                "reference": "9250ef96eba59c78c6aec91f154c63aebae118c5"
-            },
-            "dist": {
-                "type": "zip",
-                "url": "https://api.github.com/repos/pmmp/BedrockProtocol/zipball/9250ef96eba59c78c6aec91f154c63aebae118c5",
-                "reference": "9250ef96eba59c78c6aec91f154c63aebae118c5",
-                "shasum": ""
-            },
-            "require": {
-                "ext-json": "*",
-                "netresearch/jsonmapper": "^4.0",
-                "php": "^7.4 || ^8.0",
-                "pocketmine/binaryutils": "^0.2.0",
-                "pocketmine/color": "^0.2.0",
-                "pocketmine/math": "^0.3.0",
-                "pocketmine/nbt": "^0.3.0",
-                "ramsey/uuid": "^4.1"
-            },
-            "require-dev": {
-                "phpstan/phpstan": "0.12.96",
-                "phpstan/phpstan-phpunit": "^0.12.21",
-                "phpstan/phpstan-strict-rules": "^0.12.10",
-                "phpunit/phpunit": "^9.5"
-            },
-            "type": "library",
-            "autoload": {
-                "psr-4": {
-                    "pocketmine\\network\\mcpe\\protocol\\": "src/"
-                }
-            },
-            "notification-url": "https://packagist.org/downloads/",
-            "license": [
-                "LGPL-3.0"
-            ],
-            "description": "An implementation of the Minecraft: Bedrock Edition protocol in PHP",
-            "support": {
-                "issues": "https://github.com/pmmp/BedrockProtocol/issues",
-                "source": "https://github.com/pmmp/BedrockProtocol/tree/1.1.0+bedrock1.17.10"
-            },
-            "time": "2021-09-15T21:19:15+00:00"
-        },
-        {
->>>>>>> 43b2e1a0
             "name": "pocketmine/binaryutils",
             "version": "0.2.1",
             "source": {
