{
    "_readme": [
        "This file locks the dependencies of your project to a known state",
        "Read more about it at https://getcomposer.org/doc/01-basic-usage.md#installing-dependencies",
        "This file is @generated automatically"
    ],
<<<<<<< HEAD
    "content-hash": "b8160d3c44bfbc1212084957a8ed3731",
=======
    "content-hash": "ad95d8209e2a57c785c095705ff89f8c",
>>>>>>> 0f6dc908
    "packages": [
        {
            "name": "adhocore/json-comment",
            "version": "0.1.0",
            "source": {
                "type": "git",
                "url": "https://github.com/adhocore/php-json-comment.git",
                "reference": "8448076039389f558f39ad0553aab87db3f81614"
            },
            "dist": {
                "type": "zip",
                "url": "https://api.github.com/repos/adhocore/php-json-comment/zipball/8448076039389f558f39ad0553aab87db3f81614",
                "reference": "8448076039389f558f39ad0553aab87db3f81614",
                "shasum": ""
            },
            "require": {
                "php": ">=5.4"
            },
            "require-dev": {
                "phpunit/phpunit": "^6.5 || ^7.5"
            },
            "type": "library",
            "autoload": {
                "psr-4": {
                    "Ahc\\Json\\": "src/"
                }
            },
            "notification-url": "https://packagist.org/downloads/",
            "license": [
                "MIT"
            ],
            "authors": [
                {
                    "name": "Jitendra Adhikari",
                    "email": "jiten.adhikary@gmail.com"
                }
            ],
            "description": "Lightweight JSON comment stripper library for PHP",
            "keywords": [
                "comment",
                "json",
                "strip-comment"
            ],
            "time": "2020-01-03T13:51:23+00:00"
        },
        {
            "name": "fgrosse/phpasn1",
            "version": "v2.1.1",
            "source": {
                "type": "git",
                "url": "https://github.com/fgrosse/PHPASN1.git",
                "reference": "7ebf2a09084a7bbdb7b879c66fdf7ad80461bbe8"
            },
            "dist": {
                "type": "zip",
                "url": "https://api.github.com/repos/fgrosse/PHPASN1/zipball/7ebf2a09084a7bbdb7b879c66fdf7ad80461bbe8",
                "reference": "7ebf2a09084a7bbdb7b879c66fdf7ad80461bbe8",
                "shasum": ""
            },
            "require": {
                "php": ">=7.0.0"
            },
            "require-dev": {
                "phpunit/phpunit": "~6.3",
                "satooshi/php-coveralls": "~2.0"
            },
            "suggest": {
                "ext-gmp": "GMP is the preferred extension for big integer calculations",
                "php-curl": "For loading OID information from the web if they have not bee defined statically"
            },
            "type": "library",
            "extra": {
                "branch-alias": {
                    "dev-master": "2.0.x-dev"
                }
            },
            "autoload": {
                "psr-4": {
                    "FG\\": "lib/"
                }
            },
            "notification-url": "https://packagist.org/downloads/",
            "license": [
                "MIT"
            ],
            "authors": [
                {
                    "name": "Friedrich Große",
                    "email": "friedrich.grosse@gmail.com",
                    "homepage": "https://github.com/FGrosse",
                    "role": "Author"
                },
                {
                    "name": "All contributors",
                    "homepage": "https://github.com/FGrosse/PHPASN1/contributors"
                }
            ],
            "description": "A PHP Framework that allows you to encode and decode arbitrary ASN.1 structures using the ITU-T X.690 Encoding Rules.",
            "homepage": "https://github.com/FGrosse/PHPASN1",
            "keywords": [
                "DER",
                "asn.1",
                "asn1",
                "ber",
                "binary",
                "decoding",
                "encoding",
                "x.509",
                "x.690",
                "x509",
                "x690"
            ],
            "time": "2018-12-02T01:34:34+00:00"
        },
        {
            "name": "mdanter/ecc",
            "version": "v0.5.2",
            "source": {
                "type": "git",
                "url": "https://github.com/phpecc/phpecc.git",
                "reference": "b95f25cc1bacc83a9f0ccd375900b7cfd343029e"
            },
            "dist": {
                "type": "zip",
                "url": "https://api.github.com/repos/phpecc/phpecc/zipball/b95f25cc1bacc83a9f0ccd375900b7cfd343029e",
                "reference": "b95f25cc1bacc83a9f0ccd375900b7cfd343029e",
                "shasum": ""
            },
            "require": {
                "ext-gmp": "*",
                "fgrosse/phpasn1": "^2.0",
                "php": "^7.0"
            },
            "require-dev": {
                "phpunit/phpunit": "^6.0",
                "squizlabs/php_codesniffer": "^2.0",
                "symfony/yaml": "^2.6|^3.0"
            },
            "type": "library",
            "autoload": {
                "psr-4": {
                    "Mdanter\\Ecc\\": "src/"
                }
            },
            "notification-url": "https://packagist.org/downloads/",
            "license": [
                "MIT"
            ],
            "authors": [
                {
                    "name": "Matyas Danter",
                    "homepage": "http://matejdanter.com/",
                    "role": "Author"
                },
                {
                    "name": "Thibaud Fabre",
                    "email": "thibaud@aztech.io",
                    "homepage": "http://aztech.io",
                    "role": "Maintainer"
                },
                {
                    "name": "Thomas Kerin",
                    "email": "afk11@users.noreply.github.com",
                    "role": "Maintainer"
                }
            ],
            "description": "PHP Elliptic Curve Cryptography library",
            "homepage": "https://github.com/phpecc/phpecc",
            "keywords": [
                "Diffie",
                "ECDSA",
                "Hellman",
                "curve",
                "ecdh",
                "elliptic",
                "nistp192",
                "nistp224",
                "nistp256",
                "nistp384",
                "nistp521",
                "phpecc",
                "secp256k1",
                "secp256r1"
            ],
            "time": "2018-12-03T18:17:01+00:00"
        },
        {
            "name": "netresearch/jsonmapper",
            "version": "v2.1.0",
            "source": {
                "type": "git",
                "url": "https://github.com/cweiske/jsonmapper.git",
                "reference": "e0f1e33a71587aca81be5cffbb9746510e1fe04e"
            },
            "dist": {
                "type": "zip",
                "url": "https://api.github.com/repos/cweiske/jsonmapper/zipball/e0f1e33a71587aca81be5cffbb9746510e1fe04e",
                "reference": "e0f1e33a71587aca81be5cffbb9746510e1fe04e",
                "shasum": ""
            },
            "require": {
                "ext-json": "*",
                "ext-pcre": "*",
                "ext-reflection": "*",
                "ext-spl": "*",
                "php": ">=5.6"
            },
            "require-dev": {
                "phpunit/phpunit": "~4.8.35 || ~5.7 || ~6.4 || ~7.0",
                "squizlabs/php_codesniffer": "~3.5"
            },
            "type": "library",
            "autoload": {
                "psr-0": {
                    "JsonMapper": "src/"
                }
            },
            "notification-url": "https://packagist.org/downloads/",
            "license": [
                "OSL-3.0"
            ],
            "authors": [
                {
                    "name": "Christian Weiske",
                    "email": "cweiske@cweiske.de",
                    "homepage": "http://github.com/cweiske/jsonmapper/",
                    "role": "Developer"
                }
            ],
            "description": "Map nested JSON structures onto PHP classes",
            "time": "2020-04-16T18:48:43+00:00"
        },
        {
            "name": "ocramius/package-versions",
            "version": "1.5.1",
            "source": {
                "type": "git",
                "url": "https://github.com/Ocramius/PackageVersions.git",
                "reference": "1d32342b8c1eb27353c8887c366147b4c2da673c"
            },
            "dist": {
                "type": "zip",
                "url": "https://api.github.com/repos/Ocramius/PackageVersions/zipball/1d32342b8c1eb27353c8887c366147b4c2da673c",
                "reference": "1d32342b8c1eb27353c8887c366147b4c2da673c",
                "shasum": ""
            },
            "require": {
                "composer-plugin-api": "^1.0.0",
                "php": "^7.3.0"
            },
            "require-dev": {
                "composer/composer": "^1.8.6",
                "doctrine/coding-standard": "^6.0.0",
                "ext-zip": "*",
                "infection/infection": "^0.13.4",
                "phpunit/phpunit": "^8.2.5",
                "vimeo/psalm": "^3.4.9"
            },
            "type": "composer-plugin",
            "extra": {
                "class": "PackageVersions\\Installer",
                "branch-alias": {
                    "dev-master": "1.6.x-dev"
                }
            },
            "autoload": {
                "psr-4": {
                    "PackageVersions\\": "src/PackageVersions"
                }
            },
            "notification-url": "https://packagist.org/downloads/",
            "license": [
                "MIT"
            ],
            "authors": [
                {
                    "name": "Marco Pivetta",
                    "email": "ocramius@gmail.com"
                }
            ],
            "description": "Composer plugin that provides efficient querying for installed package versions (no runtime IO)",
            "time": "2019-07-17T15:49:50+00:00"
        },
        {
            "name": "pocketmine/binaryutils",
            "version": "dev-master",
            "source": {
                "type": "git",
                "url": "https://github.com/pmmp/BinaryUtils.git",
                "reference": "f126c8babe63220ca7141ff696761751c19ca756"
            },
            "dist": {
                "type": "zip",
                "url": "https://api.github.com/repos/pmmp/BinaryUtils/zipball/f126c8babe63220ca7141ff696761751c19ca756",
                "reference": "f126c8babe63220ca7141ff696761751c19ca756",
                "shasum": ""
            },
            "require": {
                "php": ">=7.2",
                "php-64bit": "*"
            },
            "require-dev": {
                "phpstan/phpstan": "^0.12.8"
            },
            "type": "library",
            "autoload": {
                "psr-4": {
                    "pocketmine\\utils\\": "src/"
                }
            },
            "notification-url": "https://packagist.org/downloads/",
            "license": [
                "LGPL-3.0"
            ],
            "description": "Classes and methods for conveniently handling binary data",
            "time": "2020-06-17T12:14:53+00:00"
        },
        {
            "name": "pocketmine/callback-validator",
            "version": "1.0.1",
            "source": {
                "type": "git",
                "url": "https://github.com/pmmp/CallbackValidator.git",
                "reference": "4aef6bb25f97d0b830ba0b4f66834b1a9c86fc9a"
            },
            "dist": {
                "type": "zip",
                "url": "https://api.github.com/repos/pmmp/CallbackValidator/zipball/4aef6bb25f97d0b830ba0b4f66834b1a9c86fc9a",
                "reference": "4aef6bb25f97d0b830ba0b4f66834b1a9c86fc9a",
                "shasum": ""
            },
            "require": {
                "ext-reflection": "*",
                "php": ">=7.1"
            },
            "replace": {
                "daverandom/callback-validator": "*"
            },
            "require-dev": {
                "phpunit/phpunit": "^7.5 || ^8.5 || ^9.0"
            },
            "type": "library",
            "autoload": {
                "psr-4": {
                    "DaveRandom\\CallbackValidator\\": "src/"
                }
            },
            "notification-url": "https://packagist.org/downloads/",
            "license": [
                "MIT"
            ],
            "authors": [
                {
                    "name": "Chris Wright",
                    "email": "cw@daverandom.com"
                }
            ],
            "description": "Fork of daverandom/callback-validator - Tools for validating callback signatures",
            "time": "2020-03-17T12:04:22+00:00"
        },
        {
            "name": "pocketmine/classloader",
            "version": "dev-master",
            "source": {
                "type": "git",
                "url": "https://github.com/pmmp/ClassLoader.git",
                "reference": "70ab2a59217c4ebd33a58388ce87c86d770edfc3"
            },
            "dist": {
                "type": "zip",
                "url": "https://api.github.com/repos/pmmp/ClassLoader/zipball/70ab2a59217c4ebd33a58388ce87c86d770edfc3",
                "reference": "70ab2a59217c4ebd33a58388ce87c86d770edfc3",
                "shasum": ""
            },
            "require": {
                "ext-pthreads": "~3.2.0",
                "ext-reflection": "*",
                "php": ">=7.2.0"
            },
            "conflict": {
                "pocketmine/spl": "<0.4"
            },
            "require-dev": {
                "phpstan/phpstan": "^0.12.8"
            },
            "type": "library",
            "autoload": {
                "classmap": [
                    "./src"
                ]
            },
            "notification-url": "https://packagist.org/downloads/",
            "license": [
                "LGPL-3.0"
            ],
            "description": "Ad-hoc autoloading components used by PocketMine-MP",
            "time": "2020-01-31T14:26:22+00:00"
        },
        {
            "name": "pocketmine/color",
            "version": "0.1.0",
            "source": {
                "type": "git",
                "url": "https://github.com/pmmp/Color.git",
                "reference": "10f3453d0eb3eccbccad5cf58a00e42cdaef1772"
            },
            "dist": {
                "type": "zip",
                "url": "https://api.github.com/repos/pmmp/Color/zipball/10f3453d0eb3eccbccad5cf58a00e42cdaef1772",
                "reference": "10f3453d0eb3eccbccad5cf58a00e42cdaef1772",
                "shasum": ""
            },
            "require": {
                "php": "^7.2"
            },
            "require-dev": {
                "phpstan/phpstan": "^0.12.25",
                "phpstan/phpstan-strict-rules": "^0.12.2"
            },
            "type": "library",
            "autoload": {
                "psr-4": {
                    "pocketmine\\color\\": "src/"
                }
            },
            "notification-url": "https://packagist.org/downloads/",
            "license": [
                "LGPL-3.0"
            ],
            "description": "Color handling library used by PocketMine-MP and related projects",
            "time": "2020-05-14T19:15:33+00:00"
        },
        {
            "name": "pocketmine/errorhandler",
            "version": "0.1.0",
            "source": {
                "type": "git",
                "url": "https://github.com/pmmp/ErrorHandler.git",
                "reference": "0503a1929a3934e754114814509ff9152f4908eb"
            },
            "dist": {
                "type": "zip",
                "url": "https://api.github.com/repos/pmmp/ErrorHandler/zipball/0503a1929a3934e754114814509ff9152f4908eb",
                "reference": "0503a1929a3934e754114814509ff9152f4908eb",
                "shasum": ""
            },
            "require": {
                "php": "^7.2"
            },
            "require-dev": {
                "phpstan/phpstan": "^0.12.23",
                "phpstan/phpstan-strict-rules": "^0.12.2"
            },
            "type": "library",
            "autoload": {
                "psr-4": {
                    "pocketmine\\errorhandler\\": "src/"
                }
            },
            "notification-url": "https://packagist.org/downloads/",
            "license": [
                "LGPL-3.0"
            ],
            "description": "Utilities to handle nasty PHP E_* errors in a usable way",
            "time": "2020-05-10T11:45:02+00:00"
        },
        {
            "name": "pocketmine/log",
            "version": "dev-master",
            "source": {
                "type": "git",
                "url": "https://github.com/pmmp/Log.git",
                "reference": "23895dce020076e0217b2fbee50b39f523080b4f"
            },
            "dist": {
                "type": "zip",
                "url": "https://api.github.com/repos/pmmp/Log/zipball/23895dce020076e0217b2fbee50b39f523080b4f",
                "reference": "23895dce020076e0217b2fbee50b39f523080b4f",
                "shasum": ""
            },
            "require": {
                "php": ">=7.2"
            },
            "conflict": {
                "pocketmine/spl": "<0.4"
            },
            "require-dev": {
                "phpstan/phpstan": "^0.12.8",
                "phpstan/phpstan-strict-rules": "^0.12.2"
            },
            "type": "library",
            "autoload": {
                "classmap": [
                    "./src"
                ]
            },
            "notification-url": "https://packagist.org/downloads/",
            "license": [
                "LGPL-3.0"
            ],
            "description": "Logging components used by PocketMine-MP and related projects",
            "time": "2020-03-31T17:06:15+00:00"
        },
        {
            "name": "pocketmine/log-pthreads",
            "version": "dev-master",
            "source": {
                "type": "git",
                "url": "https://github.com/pmmp/LogPthreads.git",
                "reference": "88ea500715908dfc5c99a0bbde8e823bae0534df"
            },
            "dist": {
                "type": "zip",
                "url": "https://api.github.com/repos/pmmp/LogPthreads/zipball/88ea500715908dfc5c99a0bbde8e823bae0534df",
                "reference": "88ea500715908dfc5c99a0bbde8e823bae0534df",
                "shasum": ""
            },
            "require": {
                "ext-pthreads": "~3.2.0",
                "php": ">=7.2",
                "pocketmine/log": "^0.2.0 || dev-master"
            },
            "conflict": {
                "pocketmine/spl": "<0.4"
            },
            "require-dev": {
                "phpstan/phpstan": "^0.12.18"
            },
            "type": "library",
            "autoload": {
                "classmap": [
                    "./src"
                ]
            },
            "notification-url": "https://packagist.org/downloads/",
            "license": [
                "LGPL-3.0"
            ],
            "description": "Logging components specialized for pthreads used by PocketMine-MP and related projects",
            "time": "2020-03-31T18:31:56+00:00"
        },
        {
            "name": "pocketmine/math",
            "version": "dev-master",
            "source": {
                "type": "git",
                "url": "https://github.com/pmmp/Math.git",
                "reference": "d46310a42ab5535296ded0b9368e5642af723f47"
            },
            "dist": {
                "type": "zip",
                "url": "https://api.github.com/repos/pmmp/Math/zipball/d46310a42ab5535296ded0b9368e5642af723f47",
                "reference": "d46310a42ab5535296ded0b9368e5642af723f47",
                "shasum": ""
            },
            "require": {
                "php": ">=7.2.0",
                "php-64bit": "*"
            },
            "require-dev": {
                "irstea/phpunit-shim": "^7.5",
                "phpstan/phpstan": "^0.12.25"
            },
            "type": "library",
            "autoload": {
                "psr-4": {
                    "pocketmine\\math\\": "src/"
                }
            },
            "notification-url": "https://packagist.org/downloads/",
            "license": [
                "LGPL-3.0"
            ],
            "description": "PHP library containing math related code used in PocketMine-MP",
            "time": "2020-06-19T10:25:24+00:00"
        },
        {
            "name": "pocketmine/nbt",
            "version": "dev-master",
            "source": {
                "type": "git",
                "url": "https://github.com/pmmp/NBT.git",
                "reference": "b99216a32b96109db8f43c039c2f705c0ecd730a"
            },
            "dist": {
                "type": "zip",
                "url": "https://api.github.com/repos/pmmp/NBT/zipball/b99216a32b96109db8f43c039c2f705c0ecd730a",
                "reference": "b99216a32b96109db8f43c039c2f705c0ecd730a",
                "shasum": ""
            },
            "require": {
                "php": ">=7.2.0",
                "php-64bit": "*",
                "pocketmine/binaryutils": "dev-master"
            },
            "require-dev": {
                "irstea/phpunit-shim": "^7.5",
                "phpstan/phpstan": "^0.12.11"
            },
            "type": "library",
            "autoload": {
                "psr-4": {
                    "pocketmine\\nbt\\": "src/"
                }
            },
            "notification-url": "https://packagist.org/downloads/",
            "license": [
                "LGPL-3.0"
            ],
            "description": "PHP library for working with Named Binary Tags",
            "time": "2020-06-17T13:22:22+00:00"
        },
        {
            "name": "pocketmine/raklib",
            "version": "dev-master",
            "source": {
                "type": "git",
                "url": "https://github.com/pmmp/RakLib.git",
                "reference": "31e2b2259404399cac7f50ae4a9bbdfdd8c1035e"
            },
            "dist": {
                "type": "zip",
                "url": "https://api.github.com/repos/pmmp/RakLib/zipball/31e2b2259404399cac7f50ae4a9bbdfdd8c1035e",
                "reference": "31e2b2259404399cac7f50ae4a9bbdfdd8c1035e",
                "shasum": ""
            },
            "require": {
                "ext-sockets": "*",
                "php": ">=7.2.0",
                "php-64bit": "*",
                "php-ipv6": "*",
                "pocketmine/binaryutils": "dev-master",
                "pocketmine/log": "dev-master"
            },
            "require-dev": {
                "phpstan/phpstan": "^0.12.18",
                "phpstan/phpstan-strict-rules": "^0.12.2"
            },
            "type": "library",
            "autoload": {
                "psr-4": {
                    "raklib\\": "src/"
                }
            },
            "notification-url": "https://packagist.org/downloads/",
            "license": [
                "GPL-3.0"
            ],
            "description": "A RakNet server implementation written in PHP",
            "time": "2020-06-17T12:01:42+00:00"
        },
        {
            "name": "pocketmine/snooze",
            "version": "0.1.2",
            "source": {
                "type": "git",
                "url": "https://github.com/pmmp/Snooze.git",
                "reference": "88420da3d9335dbcb3ee2decfd5e5453d057dcdf"
            },
            "dist": {
                "type": "zip",
                "url": "https://api.github.com/repos/pmmp/Snooze/zipball/88420da3d9335dbcb3ee2decfd5e5453d057dcdf",
                "reference": "88420da3d9335dbcb3ee2decfd5e5453d057dcdf",
                "shasum": ""
            },
            "require": {
                "ext-pthreads": ">=3.1.7dev",
                "php-64bit": ">=7.2.0"
            },
            "require-dev": {
                "phpstan/phpstan": "^0.12.8"
            },
            "type": "library",
            "autoload": {
                "psr-4": {
                    "pocketmine\\snooze\\": "src/"
                }
            },
            "notification-url": "https://packagist.org/downloads/",
            "license": [
                "LGPL-3.0"
            ],
            "description": "Thread notification management library for code using the pthreads extension",
            "time": "2020-01-28T19:08:10+00:00"
        },
        {
            "name": "pocketmine/spl",
            "version": "dev-master",
            "source": {
                "type": "git",
                "url": "https://github.com/pmmp/SPL.git",
                "reference": "98589af98ff5662f4f69a76bdbf3129c9e2e3614"
            },
            "dist": {
                "type": "zip",
                "url": "https://api.github.com/repos/pmmp/SPL/zipball/98589af98ff5662f4f69a76bdbf3129c9e2e3614",
                "reference": "98589af98ff5662f4f69a76bdbf3129c9e2e3614",
                "shasum": ""
            },
            "require": {
                "php": ">=7.2"
            },
            "require-dev": {
                "phpstan/phpstan": "^0.12.8"
            },
            "type": "library",
            "autoload": {
                "classmap": [
                    "./src"
                ]
            },
            "notification-url": "https://packagist.org/downloads/",
            "license": [
                "LGPL-3.0"
            ],
            "description": "Standard library files required by PocketMine-MP and related projects",
            "time": "2020-05-10T12:05:24+00:00"
        },
        {
            "name": "pocketmine/uuid",
            "version": "0.1.0",
            "source": {
                "type": "git",
                "url": "https://github.com/pmmp/UUID.git",
                "reference": "c45c995cb87eafee01a14a06a4b7b517cada03a5"
            },
            "dist": {
                "type": "zip",
                "url": "https://api.github.com/repos/pmmp/UUID/zipball/c45c995cb87eafee01a14a06a4b7b517cada03a5",
                "reference": "c45c995cb87eafee01a14a06a4b7b517cada03a5",
                "shasum": ""
            },
            "require": {
                "php": "^7.3",
                "pocketmine/binaryutils": "^0.1 || dev-master"
            },
            "require-dev": {
                "phpstan/phpstan": "^0.12.23",
                "phpstan/phpstan-strict-rules": "^0.12.2"
            },
            "type": "library",
            "autoload": {
                "psr-4": {
                    "pocketmine\\uuid\\": "src/"
                }
            },
            "notification-url": "https://packagist.org/downloads/",
            "license": [
                "LGPL-3.0"
            ],
            "description": "Basic UUID implementation used by PocketMine-MP and related projects",
            "time": "2020-05-10T12:38:41+00:00"
        },
        {
            "name": "respect/stringifier",
            "version": "0.2.0",
            "source": {
                "type": "git",
                "url": "https://github.com/Respect/Stringifier.git",
                "reference": "e55af3c8aeaeaa2abb5fa47a58a8e9688cc23b59"
            },
            "dist": {
                "type": "zip",
                "url": "https://api.github.com/repos/Respect/Stringifier/zipball/e55af3c8aeaeaa2abb5fa47a58a8e9688cc23b59",
                "reference": "e55af3c8aeaeaa2abb5fa47a58a8e9688cc23b59",
                "shasum": ""
            },
            "require": {
                "php": ">=7.1"
            },
            "require-dev": {
                "friendsofphp/php-cs-fixer": "^2.8",
                "malukenho/docheader": "^0.1.7",
                "phpunit/phpunit": "^6.4"
            },
            "type": "library",
            "autoload": {
                "psr-4": {
                    "Respect\\Stringifier\\": "src/"
                },
                "files": [
                    "src/stringify.php"
                ]
            },
            "notification-url": "https://packagist.org/downloads/",
            "license": [
                "MIT"
            ],
            "authors": [
                {
                    "name": "Respect/Stringifier Contributors",
                    "homepage": "https://github.com/Respect/Stringifier/graphs/contributors"
                }
            ],
            "description": "Converts any value to a string",
            "homepage": "http://respect.github.io/Stringifier/",
            "keywords": [
                "respect",
                "stringifier",
                "stringify"
            ],
            "time": "2017-12-29T19:39:25+00:00"
        },
        {
            "name": "respect/validation",
            "version": "2.0.10",
            "source": {
                "type": "git",
                "url": "https://github.com/Respect/Validation.git",
                "reference": "80f236bb900e5bc5e790737a31806f4d10c560ba"
            },
            "dist": {
                "type": "zip",
                "url": "https://api.github.com/repos/Respect/Validation/zipball/80f236bb900e5bc5e790737a31806f4d10c560ba",
                "reference": "80f236bb900e5bc5e790737a31806f4d10c560ba",
                "shasum": ""
            },
            "require": {
                "php": ">=7.2",
                "respect/stringifier": "^0.2.0",
                "symfony/polyfill-mbstring": "^1.2"
            },
            "require-dev": {
                "dealerdirect/phpcodesniffer-composer-installer": "^0.5.0",
                "egulias/email-validator": "^2.1",
                "malukenho/docheader": "^0.1",
                "mikey179/vfsstream": "^1.6",
                "phpstan/phpstan": "^0.11",
                "phpstan/phpstan-deprecation-rules": "^0.11.0",
                "phpstan/phpstan-phpunit": "^0.11.0",
                "phpunit/phpunit": "^7.5",
                "respect/coding-standard": "^1.0",
                "squizlabs/php_codesniffer": "^3.5",
                "symfony/validator": "^3.0||^4.0",
                "zendframework/zend-validator": "^2.1"
            },
            "suggest": {
                "egulias/email-validator": "Strict (RFC compliant) email validation",
                "ext-bcmath": "Arbitrary Precision Mathematics",
                "ext-fileinfo": "File Information",
                "ext-mbstring": "Multibyte String Functions",
                "symfony/validator": "Use Symfony validator through Respect\\Validation",
                "zendframework/zend-validator": "Use Zend Framework validator through Respect\\Validation"
            },
            "type": "library",
            "autoload": {
                "psr-4": {
                    "Respect\\Validation\\": "library/"
                }
            },
            "notification-url": "https://packagist.org/downloads/",
            "license": [
                "MIT"
            ],
            "authors": [
                {
                    "name": "Respect/Validation Contributors",
                    "homepage": "https://github.com/Respect/Validation/graphs/contributors"
                }
            ],
            "description": "The most awesome validation engine ever created for PHP",
            "homepage": "http://respect.github.io/Validation/",
            "keywords": [
                "respect",
                "validation",
                "validator"
            ],
            "time": "2020-06-07T00:14:45+00:00"
        },
        {
            "name": "symfony/polyfill-mbstring",
            "version": "v1.17.0",
            "source": {
                "type": "git",
                "url": "https://github.com/symfony/polyfill-mbstring.git",
                "reference": "fa79b11539418b02fc5e1897267673ba2c19419c"
            },
            "dist": {
                "type": "zip",
                "url": "https://api.github.com/repos/symfony/polyfill-mbstring/zipball/fa79b11539418b02fc5e1897267673ba2c19419c",
                "reference": "fa79b11539418b02fc5e1897267673ba2c19419c",
                "shasum": ""
            },
            "require": {
                "php": ">=5.3.3"
            },
            "suggest": {
                "ext-mbstring": "For best performance"
            },
            "type": "library",
            "extra": {
                "branch-alias": {
                    "dev-master": "1.17-dev"
                }
            },
            "autoload": {
                "psr-4": {
                    "Symfony\\Polyfill\\Mbstring\\": ""
                },
                "files": [
                    "bootstrap.php"
                ]
            },
            "notification-url": "https://packagist.org/downloads/",
            "license": [
                "MIT"
            ],
            "authors": [
                {
                    "name": "Nicolas Grekas",
                    "email": "p@tchwork.com"
                },
                {
                    "name": "Symfony Community",
                    "homepage": "https://symfony.com/contributors"
                }
            ],
            "description": "Symfony polyfill for the Mbstring extension",
            "homepage": "https://symfony.com",
            "keywords": [
                "compatibility",
                "mbstring",
                "polyfill",
                "portable",
                "shim"
            ],
            "funding": [
                {
                    "url": "https://symfony.com/sponsor",
                    "type": "custom"
                },
                {
                    "url": "https://github.com/fabpot",
                    "type": "github"
                },
                {
                    "url": "https://tidelift.com/funding/github/packagist/symfony/symfony",
                    "type": "tidelift"
                }
            ],
            "time": "2020-05-12T16:47:27+00:00"
        }
    ],
    "packages-dev": [
        {
            "name": "doctrine/instantiator",
            "version": "1.3.1",
            "source": {
                "type": "git",
                "url": "https://github.com/doctrine/instantiator.git",
                "reference": "f350df0268e904597e3bd9c4685c53e0e333feea"
            },
            "dist": {
                "type": "zip",
                "url": "https://api.github.com/repos/doctrine/instantiator/zipball/f350df0268e904597e3bd9c4685c53e0e333feea",
                "reference": "f350df0268e904597e3bd9c4685c53e0e333feea",
                "shasum": ""
            },
            "require": {
                "php": "^7.1 || ^8.0"
            },
            "require-dev": {
                "doctrine/coding-standard": "^6.0",
                "ext-pdo": "*",
                "ext-phar": "*",
                "phpbench/phpbench": "^0.13",
                "phpstan/phpstan-phpunit": "^0.11",
                "phpstan/phpstan-shim": "^0.11",
                "phpunit/phpunit": "^7.0"
            },
            "type": "library",
            "extra": {
                "branch-alias": {
                    "dev-master": "1.2.x-dev"
                }
            },
            "autoload": {
                "psr-4": {
                    "Doctrine\\Instantiator\\": "src/Doctrine/Instantiator/"
                }
            },
            "notification-url": "https://packagist.org/downloads/",
            "license": [
                "MIT"
            ],
            "authors": [
                {
                    "name": "Marco Pivetta",
                    "email": "ocramius@gmail.com",
                    "homepage": "http://ocramius.github.com/"
                }
            ],
            "description": "A small, lightweight utility to instantiate objects in PHP without invoking their constructors",
            "homepage": "https://www.doctrine-project.org/projects/instantiator.html",
            "keywords": [
                "constructor",
                "instantiate"
            ],
            "time": "2020-05-29T17:27:14+00:00"
        },
        {
            "name": "myclabs/deep-copy",
            "version": "1.9.5",
            "source": {
                "type": "git",
                "url": "https://github.com/myclabs/DeepCopy.git",
                "reference": "b2c28789e80a97badd14145fda39b545d83ca3ef"
            },
            "dist": {
                "type": "zip",
                "url": "https://api.github.com/repos/myclabs/DeepCopy/zipball/b2c28789e80a97badd14145fda39b545d83ca3ef",
                "reference": "b2c28789e80a97badd14145fda39b545d83ca3ef",
                "shasum": ""
            },
            "require": {
                "php": "^7.1"
            },
            "replace": {
                "myclabs/deep-copy": "self.version"
            },
            "require-dev": {
                "doctrine/collections": "^1.0",
                "doctrine/common": "^2.6",
                "phpunit/phpunit": "^7.1"
            },
            "type": "library",
            "autoload": {
                "psr-4": {
                    "DeepCopy\\": "src/DeepCopy/"
                },
                "files": [
                    "src/DeepCopy/deep_copy.php"
                ]
            },
            "notification-url": "https://packagist.org/downloads/",
            "license": [
                "MIT"
            ],
            "description": "Create deep copies (clones) of your objects",
            "keywords": [
                "clone",
                "copy",
                "duplicate",
                "object",
                "object graph"
            ],
            "time": "2020-01-17T21:11:47+00:00"
        },
        {
            "name": "phar-io/manifest",
            "version": "1.0.3",
            "source": {
                "type": "git",
                "url": "https://github.com/phar-io/manifest.git",
                "reference": "7761fcacf03b4d4f16e7ccb606d4879ca431fcf4"
            },
            "dist": {
                "type": "zip",
                "url": "https://api.github.com/repos/phar-io/manifest/zipball/7761fcacf03b4d4f16e7ccb606d4879ca431fcf4",
                "reference": "7761fcacf03b4d4f16e7ccb606d4879ca431fcf4",
                "shasum": ""
            },
            "require": {
                "ext-dom": "*",
                "ext-phar": "*",
                "phar-io/version": "^2.0",
                "php": "^5.6 || ^7.0"
            },
            "type": "library",
            "extra": {
                "branch-alias": {
                    "dev-master": "1.0.x-dev"
                }
            },
            "autoload": {
                "classmap": [
                    "src/"
                ]
            },
            "notification-url": "https://packagist.org/downloads/",
            "license": [
                "BSD-3-Clause"
            ],
            "authors": [
                {
                    "name": "Arne Blankerts",
                    "email": "arne@blankerts.de",
                    "role": "Developer"
                },
                {
                    "name": "Sebastian Heuer",
                    "email": "sebastian@phpeople.de",
                    "role": "Developer"
                },
                {
                    "name": "Sebastian Bergmann",
                    "email": "sebastian@phpunit.de",
                    "role": "Developer"
                }
            ],
            "description": "Component for reading phar.io manifest information from a PHP Archive (PHAR)",
            "time": "2018-07-08T19:23:20+00:00"
        },
        {
            "name": "phar-io/version",
            "version": "2.0.1",
            "source": {
                "type": "git",
                "url": "https://github.com/phar-io/version.git",
                "reference": "45a2ec53a73c70ce41d55cedef9063630abaf1b6"
            },
            "dist": {
                "type": "zip",
                "url": "https://api.github.com/repos/phar-io/version/zipball/45a2ec53a73c70ce41d55cedef9063630abaf1b6",
                "reference": "45a2ec53a73c70ce41d55cedef9063630abaf1b6",
                "shasum": ""
            },
            "require": {
                "php": "^5.6 || ^7.0"
            },
            "type": "library",
            "autoload": {
                "classmap": [
                    "src/"
                ]
            },
            "notification-url": "https://packagist.org/downloads/",
            "license": [
                "BSD-3-Clause"
            ],
            "authors": [
                {
                    "name": "Arne Blankerts",
                    "email": "arne@blankerts.de",
                    "role": "Developer"
                },
                {
                    "name": "Sebastian Heuer",
                    "email": "sebastian@phpeople.de",
                    "role": "Developer"
                },
                {
                    "name": "Sebastian Bergmann",
                    "email": "sebastian@phpunit.de",
                    "role": "Developer"
                }
            ],
            "description": "Library for handling version information and constraints",
            "time": "2018-07-08T19:19:57+00:00"
        },
        {
            "name": "phpdocumentor/reflection-common",
            "version": "2.1.0",
            "source": {
                "type": "git",
                "url": "https://github.com/phpDocumentor/ReflectionCommon.git",
                "reference": "6568f4687e5b41b054365f9ae03fcb1ed5f2069b"
            },
            "dist": {
                "type": "zip",
                "url": "https://api.github.com/repos/phpDocumentor/ReflectionCommon/zipball/6568f4687e5b41b054365f9ae03fcb1ed5f2069b",
                "reference": "6568f4687e5b41b054365f9ae03fcb1ed5f2069b",
                "shasum": ""
            },
            "require": {
                "php": ">=7.1"
            },
            "type": "library",
            "extra": {
                "branch-alias": {
                    "dev-master": "2.x-dev"
                }
            },
            "autoload": {
                "psr-4": {
                    "phpDocumentor\\Reflection\\": "src/"
                }
            },
            "notification-url": "https://packagist.org/downloads/",
            "license": [
                "MIT"
            ],
            "authors": [
                {
                    "name": "Jaap van Otterdijk",
                    "email": "opensource@ijaap.nl"
                }
            ],
            "description": "Common reflection classes used by phpdocumentor to reflect the code structure",
            "homepage": "http://www.phpdoc.org",
            "keywords": [
                "FQSEN",
                "phpDocumentor",
                "phpdoc",
                "reflection",
                "static analysis"
            ],
            "time": "2020-04-27T09:25:28+00:00"
        },
        {
            "name": "phpdocumentor/reflection-docblock",
            "version": "5.1.0",
            "source": {
                "type": "git",
                "url": "https://github.com/phpDocumentor/ReflectionDocBlock.git",
                "reference": "cd72d394ca794d3466a3b2fc09d5a6c1dc86b47e"
            },
            "dist": {
                "type": "zip",
                "url": "https://api.github.com/repos/phpDocumentor/ReflectionDocBlock/zipball/cd72d394ca794d3466a3b2fc09d5a6c1dc86b47e",
                "reference": "cd72d394ca794d3466a3b2fc09d5a6c1dc86b47e",
                "shasum": ""
            },
            "require": {
                "ext-filter": "^7.1",
                "php": "^7.2",
                "phpdocumentor/reflection-common": "^2.0",
                "phpdocumentor/type-resolver": "^1.0",
                "webmozart/assert": "^1"
            },
            "require-dev": {
                "doctrine/instantiator": "^1",
                "mockery/mockery": "^1"
            },
            "type": "library",
            "extra": {
                "branch-alias": {
                    "dev-master": "5.x-dev"
                }
            },
            "autoload": {
                "psr-4": {
                    "phpDocumentor\\Reflection\\": "src"
                }
            },
            "notification-url": "https://packagist.org/downloads/",
            "license": [
                "MIT"
            ],
            "authors": [
                {
                    "name": "Mike van Riel",
                    "email": "me@mikevanriel.com"
                },
                {
                    "name": "Jaap van Otterdijk",
                    "email": "account@ijaap.nl"
                }
            ],
            "description": "With this component, a library can provide support for annotations via DocBlocks or otherwise retrieve information that is embedded in a DocBlock.",
            "time": "2020-02-22T12:28:44+00:00"
        },
        {
            "name": "phpdocumentor/type-resolver",
            "version": "1.2.0",
            "source": {
                "type": "git",
                "url": "https://github.com/phpDocumentor/TypeResolver.git",
                "reference": "30441f2752e493c639526b215ed81d54f369d693"
            },
            "dist": {
                "type": "zip",
                "url": "https://api.github.com/repos/phpDocumentor/TypeResolver/zipball/30441f2752e493c639526b215ed81d54f369d693",
                "reference": "30441f2752e493c639526b215ed81d54f369d693",
                "shasum": ""
            },
            "require": {
                "php": "^7.2",
                "phpdocumentor/reflection-common": "^2.0"
            },
            "require-dev": {
                "ext-tokenizer": "^7.2",
                "mockery/mockery": "~1"
            },
            "type": "library",
            "extra": {
                "branch-alias": {
                    "dev-1.x": "1.x-dev"
                }
            },
            "autoload": {
                "psr-4": {
                    "phpDocumentor\\Reflection\\": "src"
                }
            },
            "notification-url": "https://packagist.org/downloads/",
            "license": [
                "MIT"
            ],
            "authors": [
                {
                    "name": "Mike van Riel",
                    "email": "me@mikevanriel.com"
                }
            ],
            "description": "A PSR-5 based resolver of Class names, Types and Structural Element Names",
            "time": "2020-06-19T20:22:09+00:00"
        },
        {
            "name": "phpspec/prophecy",
            "version": "v1.10.3",
            "source": {
                "type": "git",
                "url": "https://github.com/phpspec/prophecy.git",
                "reference": "451c3cd1418cf640de218914901e51b064abb093"
            },
            "dist": {
                "type": "zip",
                "url": "https://api.github.com/repos/phpspec/prophecy/zipball/451c3cd1418cf640de218914901e51b064abb093",
                "reference": "451c3cd1418cf640de218914901e51b064abb093",
                "shasum": ""
            },
            "require": {
                "doctrine/instantiator": "^1.0.2",
                "php": "^5.3|^7.0",
                "phpdocumentor/reflection-docblock": "^2.0|^3.0.2|^4.0|^5.0",
                "sebastian/comparator": "^1.2.3|^2.0|^3.0|^4.0",
                "sebastian/recursion-context": "^1.0|^2.0|^3.0|^4.0"
            },
            "require-dev": {
                "phpspec/phpspec": "^2.5 || ^3.2",
                "phpunit/phpunit": "^4.8.35 || ^5.7 || ^6.5 || ^7.1"
            },
            "type": "library",
            "extra": {
                "branch-alias": {
                    "dev-master": "1.10.x-dev"
                }
            },
            "autoload": {
                "psr-4": {
                    "Prophecy\\": "src/Prophecy"
                }
            },
            "notification-url": "https://packagist.org/downloads/",
            "license": [
                "MIT"
            ],
            "authors": [
                {
                    "name": "Konstantin Kudryashov",
                    "email": "ever.zet@gmail.com",
                    "homepage": "http://everzet.com"
                },
                {
                    "name": "Marcello Duarte",
                    "email": "marcello.duarte@gmail.com"
                }
            ],
            "description": "Highly opinionated mocking framework for PHP 5.3+",
            "homepage": "https://github.com/phpspec/prophecy",
            "keywords": [
                "Double",
                "Dummy",
                "fake",
                "mock",
                "spy",
                "stub"
            ],
            "time": "2020-03-05T15:02:03+00:00"
        },
        {
            "name": "phpstan/phpstan",
            "version": "0.12.29",
            "source": {
                "type": "git",
                "url": "https://github.com/phpstan/phpstan.git",
                "reference": "9771daaf6b95c6313b908d0bcdee0afcd51f838a"
            },
            "dist": {
                "type": "zip",
                "url": "https://api.github.com/repos/phpstan/phpstan/zipball/9771daaf6b95c6313b908d0bcdee0afcd51f838a",
                "reference": "9771daaf6b95c6313b908d0bcdee0afcd51f838a",
                "shasum": ""
            },
            "require": {
                "php": "^7.1"
            },
            "conflict": {
                "phpstan/phpstan-shim": "*"
            },
            "bin": [
                "phpstan",
                "phpstan.phar"
            ],
            "type": "library",
            "extra": {
                "branch-alias": {
                    "dev-master": "0.12-dev"
                }
            },
            "autoload": {
                "files": [
                    "bootstrap.php"
                ]
            },
            "notification-url": "https://packagist.org/downloads/",
            "license": [
                "MIT"
            ],
            "description": "PHPStan - PHP Static Analysis Tool",
            "funding": [
                {
                    "url": "https://github.com/ondrejmirtes",
                    "type": "github"
                },
                {
                    "url": "https://www.patreon.com/phpstan",
                    "type": "patreon"
                },
                {
                    "url": "https://tidelift.com/funding/github/packagist/phpstan/phpstan",
                    "type": "tidelift"
                }
            ],
            "time": "2020-06-14T14:10:59+00:00"
        },
        {
            "name": "phpstan/phpstan-phpunit",
            "version": "0.12.11",
            "source": {
                "type": "git",
                "url": "https://github.com/phpstan/phpstan-phpunit.git",
                "reference": "ab783a8ea634ea23305a8818c4750603e714489b"
            },
            "dist": {
                "type": "zip",
                "url": "https://api.github.com/repos/phpstan/phpstan-phpunit/zipball/ab783a8ea634ea23305a8818c4750603e714489b",
                "reference": "ab783a8ea634ea23305a8818c4750603e714489b",
                "shasum": ""
            },
            "require": {
                "php": "~7.1",
                "phpstan/phpstan": "^0.12.20"
            },
            "conflict": {
                "phpunit/phpunit": "<7.0"
            },
            "require-dev": {
                "consistence/coding-standard": "^3.5",
                "dealerdirect/phpcodesniffer-composer-installer": "^0.4.4",
                "ergebnis/composer-normalize": "^2.0.2",
                "jakub-onderka/php-parallel-lint": "^1.0",
                "phing/phing": "^2.16.0",
                "phpstan/phpstan-strict-rules": "^0.12",
                "phpunit/phpunit": "^7.0 || ^8.0 || ^9.0",
                "satooshi/php-coveralls": "^1.0",
                "slevomat/coding-standard": "^4.7.2"
            },
            "type": "phpstan-extension",
            "extra": {
                "branch-alias": {
                    "dev-master": "0.12-dev"
                },
                "phpstan": {
                    "includes": [
                        "extension.neon",
                        "rules.neon"
                    ]
                }
            },
            "autoload": {
                "psr-4": {
                    "PHPStan\\": "src/"
                }
            },
            "notification-url": "https://packagist.org/downloads/",
            "license": [
                "MIT"
            ],
            "description": "PHPUnit extensions and rules for PHPStan",
            "time": "2020-06-01T16:43:31+00:00"
        },
        {
            "name": "phpstan/phpstan-strict-rules",
            "version": "0.12.2",
            "source": {
                "type": "git",
                "url": "https://github.com/phpstan/phpstan-strict-rules.git",
                "reference": "a670a59aff7cf96f75d21b974860ada10e25b2ee"
            },
            "dist": {
                "type": "zip",
                "url": "https://api.github.com/repos/phpstan/phpstan-strict-rules/zipball/a670a59aff7cf96f75d21b974860ada10e25b2ee",
                "reference": "a670a59aff7cf96f75d21b974860ada10e25b2ee",
                "shasum": ""
            },
            "require": {
                "php": "~7.1",
                "phpstan/phpstan": "^0.12.6"
            },
            "require-dev": {
                "consistence/coding-standard": "^3.0.1",
                "dealerdirect/phpcodesniffer-composer-installer": "^0.4.4",
                "ergebnis/composer-normalize": "^2.0.2",
                "jakub-onderka/php-parallel-lint": "^1.0",
                "phing/phing": "^2.16.0",
                "phpstan/phpstan-phpunit": "^0.12",
                "phpunit/phpunit": "^7.0",
                "slevomat/coding-standard": "^4.5.2"
            },
            "type": "phpstan-extension",
            "extra": {
                "branch-alias": {
                    "dev-master": "0.12-dev"
                },
                "phpstan": {
                    "includes": [
                        "rules.neon"
                    ]
                }
            },
            "autoload": {
                "psr-4": {
                    "PHPStan\\": "src/"
                }
            },
            "notification-url": "https://packagist.org/downloads/",
            "license": [
                "MIT"
            ],
            "description": "Extra strict and opinionated rules for PHPStan",
            "time": "2020-01-20T13:08:52+00:00"
        },
        {
            "name": "phpunit/php-code-coverage",
            "version": "8.0.2",
            "source": {
                "type": "git",
                "url": "https://github.com/sebastianbergmann/php-code-coverage.git",
                "reference": "ca6647ffddd2add025ab3f21644a441d7c146cdc"
            },
            "dist": {
                "type": "zip",
                "url": "https://api.github.com/repos/sebastianbergmann/php-code-coverage/zipball/ca6647ffddd2add025ab3f21644a441d7c146cdc",
                "reference": "ca6647ffddd2add025ab3f21644a441d7c146cdc",
                "shasum": ""
            },
            "require": {
                "ext-dom": "*",
                "ext-xmlwriter": "*",
                "php": "^7.3",
                "phpunit/php-file-iterator": "^3.0",
                "phpunit/php-text-template": "^2.0",
                "phpunit/php-token-stream": "^4.0",
                "sebastian/code-unit-reverse-lookup": "^2.0",
                "sebastian/environment": "^5.0",
                "sebastian/version": "^3.0",
                "theseer/tokenizer": "^1.1.3"
            },
            "require-dev": {
                "phpunit/phpunit": "^9.0"
            },
            "suggest": {
                "ext-pcov": "*",
                "ext-xdebug": "*"
            },
            "type": "library",
            "extra": {
                "branch-alias": {
                    "dev-master": "8.0-dev"
                }
            },
            "autoload": {
                "classmap": [
                    "src/"
                ]
            },
            "notification-url": "https://packagist.org/downloads/",
            "license": [
                "BSD-3-Clause"
            ],
            "authors": [
                {
                    "name": "Sebastian Bergmann",
                    "email": "sebastian@phpunit.de",
                    "role": "lead"
                }
            ],
            "description": "Library that provides collection, processing, and rendering functionality for PHP code coverage information.",
            "homepage": "https://github.com/sebastianbergmann/php-code-coverage",
            "keywords": [
                "coverage",
                "testing",
                "xunit"
            ],
            "funding": [
                {
                    "url": "https://github.com/sebastianbergmann",
                    "type": "github"
                }
            ],
            "time": "2020-05-23T08:02:54+00:00"
        },
        {
            "name": "phpunit/php-file-iterator",
            "version": "3.0.2",
            "source": {
                "type": "git",
                "url": "https://github.com/sebastianbergmann/php-file-iterator.git",
                "reference": "eba15e538f2bb3fe018b7bbb47d2fe32d404bfd2"
            },
            "dist": {
                "type": "zip",
                "url": "https://api.github.com/repos/sebastianbergmann/php-file-iterator/zipball/eba15e538f2bb3fe018b7bbb47d2fe32d404bfd2",
                "reference": "eba15e538f2bb3fe018b7bbb47d2fe32d404bfd2",
                "shasum": ""
            },
            "require": {
                "php": "^7.3"
            },
            "require-dev": {
                "phpunit/phpunit": "^9.0"
            },
            "type": "library",
            "extra": {
                "branch-alias": {
                    "dev-master": "3.0-dev"
                }
            },
            "autoload": {
                "classmap": [
                    "src/"
                ]
            },
            "notification-url": "https://packagist.org/downloads/",
            "license": [
                "BSD-3-Clause"
            ],
            "authors": [
                {
                    "name": "Sebastian Bergmann",
                    "email": "sebastian@phpunit.de",
                    "role": "lead"
                }
            ],
            "description": "FilterIterator implementation that filters files based on a list of suffixes.",
            "homepage": "https://github.com/sebastianbergmann/php-file-iterator/",
            "keywords": [
                "filesystem",
                "iterator"
            ],
            "funding": [
                {
                    "url": "https://github.com/sebastianbergmann",
                    "type": "github"
                }
            ],
            "time": "2020-06-15T12:54:35+00:00"
        },
        {
            "name": "phpunit/php-invoker",
            "version": "3.0.1",
            "source": {
                "type": "git",
                "url": "https://github.com/sebastianbergmann/php-invoker.git",
                "reference": "62f696ad0d140e0e513e69eaafdebb674d622b4c"
            },
            "dist": {
                "type": "zip",
                "url": "https://api.github.com/repos/sebastianbergmann/php-invoker/zipball/62f696ad0d140e0e513e69eaafdebb674d622b4c",
                "reference": "62f696ad0d140e0e513e69eaafdebb674d622b4c",
                "shasum": ""
            },
            "require": {
                "php": "^7.3"
            },
            "require-dev": {
                "ext-pcntl": "*",
                "phpunit/phpunit": "^9.0"
            },
            "suggest": {
                "ext-pcntl": "*"
            },
            "type": "library",
            "extra": {
                "branch-alias": {
                    "dev-master": "3.0-dev"
                }
            },
            "autoload": {
                "classmap": [
                    "src/"
                ]
            },
            "notification-url": "https://packagist.org/downloads/",
            "license": [
                "BSD-3-Clause"
            ],
            "authors": [
                {
                    "name": "Sebastian Bergmann",
                    "email": "sebastian@phpunit.de",
                    "role": "lead"
                }
            ],
            "description": "Invoke callables with a timeout",
            "homepage": "https://github.com/sebastianbergmann/php-invoker/",
            "keywords": [
                "process"
            ],
            "funding": [
                {
                    "url": "https://github.com/sebastianbergmann",
                    "type": "github"
                }
            ],
            "time": "2020-06-15T13:10:07+00:00"
        },
        {
            "name": "phpunit/php-text-template",
            "version": "2.0.1",
            "source": {
                "type": "git",
                "url": "https://github.com/sebastianbergmann/php-text-template.git",
                "reference": "0c69cbf965d5317ba33f24a352539f354a25db09"
            },
            "dist": {
                "type": "zip",
                "url": "https://api.github.com/repos/sebastianbergmann/php-text-template/zipball/0c69cbf965d5317ba33f24a352539f354a25db09",
                "reference": "0c69cbf965d5317ba33f24a352539f354a25db09",
                "shasum": ""
            },
            "require": {
                "php": "^7.3"
            },
            "require-dev": {
                "phpunit/phpunit": "^9.0"
            },
            "type": "library",
            "extra": {
                "branch-alias": {
                    "dev-master": "2.0-dev"
                }
            },
            "autoload": {
                "classmap": [
                    "src/"
                ]
            },
            "notification-url": "https://packagist.org/downloads/",
            "license": [
                "BSD-3-Clause"
            ],
            "authors": [
                {
                    "name": "Sebastian Bergmann",
                    "email": "sebastian@phpunit.de",
                    "role": "lead"
                }
            ],
            "description": "Simple template engine.",
            "homepage": "https://github.com/sebastianbergmann/php-text-template/",
            "keywords": [
                "template"
            ],
            "funding": [
                {
                    "url": "https://github.com/sebastianbergmann",
                    "type": "github"
                }
            ],
            "time": "2020-06-15T12:52:43+00:00"
        },
        {
            "name": "phpunit/php-timer",
            "version": "5.0.0",
            "source": {
                "type": "git",
                "url": "https://github.com/sebastianbergmann/php-timer.git",
                "reference": "b0d089de001ba60ffa3be36b23e1b8150d072238"
            },
            "dist": {
                "type": "zip",
                "url": "https://api.github.com/repos/sebastianbergmann/php-timer/zipball/b0d089de001ba60ffa3be36b23e1b8150d072238",
                "reference": "b0d089de001ba60ffa3be36b23e1b8150d072238",
                "shasum": ""
            },
            "require": {
                "php": "^7.3"
            },
            "require-dev": {
                "phpunit/phpunit": "^9.2"
            },
            "type": "library",
            "extra": {
                "branch-alias": {
                    "dev-master": "5.0-dev"
                }
            },
            "autoload": {
                "classmap": [
                    "src/"
                ]
            },
            "notification-url": "https://packagist.org/downloads/",
            "license": [
                "BSD-3-Clause"
            ],
            "authors": [
                {
                    "name": "Sebastian Bergmann",
                    "email": "sebastian@phpunit.de",
                    "role": "lead"
                }
            ],
            "description": "Utility class for timing",
            "homepage": "https://github.com/sebastianbergmann/php-timer/",
            "keywords": [
                "timer"
            ],
            "funding": [
                {
                    "url": "https://github.com/sebastianbergmann",
                    "type": "github"
                }
            ],
            "time": "2020-06-07T12:05:53+00:00"
        },
        {
            "name": "phpunit/php-token-stream",
            "version": "4.0.2",
            "source": {
                "type": "git",
                "url": "https://github.com/sebastianbergmann/php-token-stream.git",
                "reference": "e61c593e9734b47ef462340c24fca8d6a57da14e"
            },
            "dist": {
                "type": "zip",
                "url": "https://api.github.com/repos/sebastianbergmann/php-token-stream/zipball/e61c593e9734b47ef462340c24fca8d6a57da14e",
                "reference": "e61c593e9734b47ef462340c24fca8d6a57da14e",
                "shasum": ""
            },
            "require": {
                "ext-tokenizer": "*",
                "php": "^7.3"
            },
            "require-dev": {
                "phpunit/phpunit": "^9.0"
            },
            "type": "library",
            "extra": {
                "branch-alias": {
                    "dev-master": "4.0-dev"
                }
            },
            "autoload": {
                "classmap": [
                    "src/"
                ]
            },
            "notification-url": "https://packagist.org/downloads/",
            "license": [
                "BSD-3-Clause"
            ],
            "authors": [
                {
                    "name": "Sebastian Bergmann",
                    "email": "sebastian@phpunit.de"
                }
            ],
            "description": "Wrapper around PHP's tokenizer extension.",
            "homepage": "https://github.com/sebastianbergmann/php-token-stream/",
            "keywords": [
                "tokenizer"
            ],
            "funding": [
                {
                    "url": "https://github.com/sebastianbergmann",
                    "type": "github"
                }
            ],
            "time": "2020-06-16T07:00:44+00:00"
        },
        {
            "name": "phpunit/phpunit",
            "version": "9.2.5",
            "source": {
                "type": "git",
                "url": "https://github.com/sebastianbergmann/phpunit.git",
                "reference": "ad7cc5ec3ab2597b329880e30442d9054526023b"
            },
            "dist": {
                "type": "zip",
                "url": "https://api.github.com/repos/sebastianbergmann/phpunit/zipball/ad7cc5ec3ab2597b329880e30442d9054526023b",
                "reference": "ad7cc5ec3ab2597b329880e30442d9054526023b",
                "shasum": ""
            },
            "require": {
                "doctrine/instantiator": "^1.2.0",
                "ext-dom": "*",
                "ext-json": "*",
                "ext-libxml": "*",
                "ext-mbstring": "*",
                "ext-xml": "*",
                "ext-xmlwriter": "*",
                "myclabs/deep-copy": "^1.9.1",
                "phar-io/manifest": "^1.0.3",
                "phar-io/version": "^2.0.1",
                "php": "^7.3",
                "phpspec/prophecy": "^1.8.1",
                "phpunit/php-code-coverage": "^8.0.1",
                "phpunit/php-file-iterator": "^3.0",
                "phpunit/php-invoker": "^3.0",
                "phpunit/php-text-template": "^2.0",
                "phpunit/php-timer": "^5.0",
                "sebastian/code-unit": "^1.0.2",
                "sebastian/comparator": "^4.0",
                "sebastian/diff": "^4.0",
                "sebastian/environment": "^5.0.1",
                "sebastian/exporter": "^4.0",
                "sebastian/global-state": "^4.0",
                "sebastian/object-enumerator": "^4.0",
                "sebastian/resource-operations": "^3.0",
                "sebastian/type": "^2.1",
                "sebastian/version": "^3.0"
            },
            "require-dev": {
                "ext-pdo": "*",
                "phpspec/prophecy-phpunit": "^2.0"
            },
            "suggest": {
                "ext-soap": "*",
                "ext-xdebug": "*"
            },
            "bin": [
                "phpunit"
            ],
            "type": "library",
            "extra": {
                "branch-alias": {
                    "dev-master": "9.2-dev"
                }
            },
            "autoload": {
                "classmap": [
                    "src/"
                ],
                "files": [
                    "src/Framework/Assert/Functions.php"
                ]
            },
            "notification-url": "https://packagist.org/downloads/",
            "license": [
                "BSD-3-Clause"
            ],
            "authors": [
                {
                    "name": "Sebastian Bergmann",
                    "email": "sebastian@phpunit.de",
                    "role": "lead"
                }
            ],
            "description": "The PHP Unit Testing framework.",
            "homepage": "https://phpunit.de/",
            "keywords": [
                "phpunit",
                "testing",
                "xunit"
            ],
            "funding": [
                {
                    "url": "https://phpunit.de/donate.html",
                    "type": "custom"
                },
                {
                    "url": "https://github.com/sebastianbergmann",
                    "type": "github"
                }
            ],
<<<<<<< HEAD
            "time": "2020-06-15T10:51:34+00:00"
=======
            "time": "2020-06-22T07:10:55+00:00"
>>>>>>> 0f6dc908
        },
        {
            "name": "sebastian/code-unit",
            "version": "1.0.3",
            "source": {
                "type": "git",
                "url": "https://github.com/sebastianbergmann/code-unit.git",
                "reference": "d650ef9b1fece15ed4d6eaed6e6b469b7b81183a"
            },
            "dist": {
                "type": "zip",
                "url": "https://api.github.com/repos/sebastianbergmann/code-unit/zipball/d650ef9b1fece15ed4d6eaed6e6b469b7b81183a",
                "reference": "d650ef9b1fece15ed4d6eaed6e6b469b7b81183a",
                "shasum": ""
            },
            "require": {
                "php": "^7.3"
            },
            "require-dev": {
                "phpunit/phpunit": "^9.0"
            },
            "type": "library",
            "extra": {
                "branch-alias": {
                    "dev-master": "1.0-dev"
                }
            },
            "autoload": {
                "classmap": [
                    "src/"
                ]
            },
            "notification-url": "https://packagist.org/downloads/",
            "license": [
                "BSD-3-Clause"
            ],
            "authors": [
                {
                    "name": "Sebastian Bergmann",
                    "email": "sebastian@phpunit.de",
                    "role": "lead"
                }
            ],
            "description": "Collection of value objects that represent the PHP code units",
            "homepage": "https://github.com/sebastianbergmann/code-unit",
            "funding": [
                {
                    "url": "https://github.com/sebastianbergmann",
                    "type": "github"
                }
            ],
            "time": "2020-06-15T13:11:26+00:00"
        },
        {
            "name": "sebastian/code-unit-reverse-lookup",
            "version": "2.0.1",
            "source": {
                "type": "git",
                "url": "https://github.com/sebastianbergmann/code-unit-reverse-lookup.git",
                "reference": "c771130f0e8669104a4320b7101a81c2cc2963ef"
            },
            "dist": {
                "type": "zip",
                "url": "https://api.github.com/repos/sebastianbergmann/code-unit-reverse-lookup/zipball/c771130f0e8669104a4320b7101a81c2cc2963ef",
                "reference": "c771130f0e8669104a4320b7101a81c2cc2963ef",
                "shasum": ""
            },
            "require": {
                "php": "^7.3"
            },
            "require-dev": {
                "phpunit/phpunit": "^9.0"
            },
            "type": "library",
            "extra": {
                "branch-alias": {
                    "dev-master": "2.0-dev"
                }
            },
            "autoload": {
                "classmap": [
                    "src/"
                ]
            },
            "notification-url": "https://packagist.org/downloads/",
            "license": [
                "BSD-3-Clause"
            ],
            "authors": [
                {
                    "name": "Sebastian Bergmann",
                    "email": "sebastian@phpunit.de"
                }
            ],
            "description": "Looks up which function or method a line of code belongs to",
            "homepage": "https://github.com/sebastianbergmann/code-unit-reverse-lookup/",
            "funding": [
                {
                    "url": "https://github.com/sebastianbergmann",
                    "type": "github"
                }
            ],
            "time": "2020-06-15T12:56:39+00:00"
        },
        {
            "name": "sebastian/comparator",
            "version": "4.0.2",
            "source": {
                "type": "git",
                "url": "https://github.com/sebastianbergmann/comparator.git",
                "reference": "266d85ef789da8c41f06af4093c43e9798af2784"
            },
            "dist": {
                "type": "zip",
                "url": "https://api.github.com/repos/sebastianbergmann/comparator/zipball/266d85ef789da8c41f06af4093c43e9798af2784",
                "reference": "266d85ef789da8c41f06af4093c43e9798af2784",
                "shasum": ""
            },
            "require": {
                "php": "^7.3",
                "sebastian/diff": "^4.0",
                "sebastian/exporter": "^4.0"
            },
            "require-dev": {
                "phpunit/phpunit": "^9.0"
            },
            "type": "library",
            "extra": {
                "branch-alias": {
                    "dev-master": "4.0-dev"
                }
            },
            "autoload": {
                "classmap": [
                    "src/"
                ]
            },
            "notification-url": "https://packagist.org/downloads/",
            "license": [
                "BSD-3-Clause"
            ],
            "authors": [
                {
                    "name": "Sebastian Bergmann",
                    "email": "sebastian@phpunit.de"
                },
                {
                    "name": "Jeff Welch",
                    "email": "whatthejeff@gmail.com"
                },
                {
                    "name": "Volker Dusch",
                    "email": "github@wallbash.com"
                },
                {
                    "name": "Bernhard Schussek",
                    "email": "bschussek@2bepublished.at"
                }
            ],
            "description": "Provides the functionality to compare PHP values for equality",
            "homepage": "https://github.com/sebastianbergmann/comparator",
            "keywords": [
                "comparator",
                "compare",
                "equality"
            ],
            "funding": [
                {
                    "url": "https://github.com/sebastianbergmann",
                    "type": "github"
                }
            ],
            "time": "2020-06-15T15:04:48+00:00"
        },
        {
            "name": "sebastian/diff",
            "version": "4.0.1",
            "source": {
                "type": "git",
                "url": "https://github.com/sebastianbergmann/diff.git",
                "reference": "3e523c576f29dacecff309f35e4cc5a5c168e78a"
            },
            "dist": {
                "type": "zip",
                "url": "https://api.github.com/repos/sebastianbergmann/diff/zipball/3e523c576f29dacecff309f35e4cc5a5c168e78a",
                "reference": "3e523c576f29dacecff309f35e4cc5a5c168e78a",
                "shasum": ""
            },
            "require": {
                "php": "^7.3"
            },
            "require-dev": {
                "phpunit/phpunit": "^9.0",
                "symfony/process": "^4.2 || ^5"
            },
            "type": "library",
            "extra": {
                "branch-alias": {
                    "dev-master": "4.0-dev"
                }
            },
            "autoload": {
                "classmap": [
                    "src/"
                ]
            },
            "notification-url": "https://packagist.org/downloads/",
            "license": [
                "BSD-3-Clause"
            ],
            "authors": [
                {
                    "name": "Sebastian Bergmann",
                    "email": "sebastian@phpunit.de"
                },
                {
                    "name": "Kore Nordmann",
                    "email": "mail@kore-nordmann.de"
                }
            ],
            "description": "Diff implementation",
            "homepage": "https://github.com/sebastianbergmann/diff",
            "keywords": [
                "diff",
                "udiff",
                "unidiff",
                "unified diff"
            ],
            "funding": [
                {
                    "url": "https://github.com/sebastianbergmann",
                    "type": "github"
                }
            ],
            "time": "2020-05-08T05:01:12+00:00"
        },
        {
            "name": "sebastian/environment",
            "version": "5.1.1",
            "source": {
                "type": "git",
                "url": "https://github.com/sebastianbergmann/environment.git",
                "reference": "16eb0fa43e29c33d7f2117ed23072e26fc5ab34e"
            },
            "dist": {
                "type": "zip",
                "url": "https://api.github.com/repos/sebastianbergmann/environment/zipball/16eb0fa43e29c33d7f2117ed23072e26fc5ab34e",
                "reference": "16eb0fa43e29c33d7f2117ed23072e26fc5ab34e",
                "shasum": ""
            },
            "require": {
                "php": "^7.3"
            },
            "require-dev": {
                "phpunit/phpunit": "^9.0"
            },
            "suggest": {
                "ext-posix": "*"
            },
            "type": "library",
            "extra": {
                "branch-alias": {
                    "dev-master": "5.0-dev"
                }
            },
            "autoload": {
                "classmap": [
                    "src/"
                ]
            },
            "notification-url": "https://packagist.org/downloads/",
            "license": [
                "BSD-3-Clause"
            ],
            "authors": [
                {
                    "name": "Sebastian Bergmann",
                    "email": "sebastian@phpunit.de"
                }
            ],
            "description": "Provides functionality to handle HHVM/PHP environments",
            "homepage": "http://www.github.com/sebastianbergmann/environment",
            "keywords": [
                "Xdebug",
                "environment",
                "hhvm"
            ],
            "funding": [
                {
                    "url": "https://github.com/sebastianbergmann",
                    "type": "github"
                }
            ],
            "time": "2020-06-15T13:00:01+00:00"
        },
        {
            "name": "sebastian/exporter",
            "version": "4.0.1",
            "source": {
                "type": "git",
                "url": "https://github.com/sebastianbergmann/exporter.git",
                "reference": "d12fbca85da932d01d941b59e4b71a0d559db091"
            },
            "dist": {
                "type": "zip",
                "url": "https://api.github.com/repos/sebastianbergmann/exporter/zipball/d12fbca85da932d01d941b59e4b71a0d559db091",
                "reference": "d12fbca85da932d01d941b59e4b71a0d559db091",
                "shasum": ""
            },
            "require": {
                "php": "^7.3",
                "sebastian/recursion-context": "^4.0"
            },
            "require-dev": {
                "ext-mbstring": "*",
                "phpunit/phpunit": "^9.0"
            },
            "type": "library",
            "extra": {
                "branch-alias": {
                    "dev-master": "4.0-dev"
                }
            },
            "autoload": {
                "classmap": [
                    "src/"
                ]
            },
            "notification-url": "https://packagist.org/downloads/",
            "license": [
                "BSD-3-Clause"
            ],
            "authors": [
                {
                    "name": "Sebastian Bergmann",
                    "email": "sebastian@phpunit.de"
                },
                {
                    "name": "Jeff Welch",
                    "email": "whatthejeff@gmail.com"
                },
                {
                    "name": "Volker Dusch",
                    "email": "github@wallbash.com"
                },
                {
                    "name": "Adam Harvey",
                    "email": "aharvey@php.net"
                },
                {
                    "name": "Bernhard Schussek",
                    "email": "bschussek@gmail.com"
                }
            ],
            "description": "Provides the functionality to export PHP variables for visualization",
            "homepage": "http://www.github.com/sebastianbergmann/exporter",
            "keywords": [
                "export",
                "exporter"
            ],
            "funding": [
                {
                    "url": "https://github.com/sebastianbergmann",
                    "type": "github"
                }
            ],
            "time": "2020-06-15T13:12:44+00:00"
        },
        {
            "name": "sebastian/global-state",
            "version": "4.0.0",
            "source": {
                "type": "git",
                "url": "https://github.com/sebastianbergmann/global-state.git",
                "reference": "bdb1e7c79e592b8c82cb1699be3c8743119b8a72"
            },
            "dist": {
                "type": "zip",
                "url": "https://api.github.com/repos/sebastianbergmann/global-state/zipball/bdb1e7c79e592b8c82cb1699be3c8743119b8a72",
                "reference": "bdb1e7c79e592b8c82cb1699be3c8743119b8a72",
                "shasum": ""
            },
            "require": {
                "php": "^7.3",
                "sebastian/object-reflector": "^2.0",
                "sebastian/recursion-context": "^4.0"
            },
            "require-dev": {
                "ext-dom": "*",
                "phpunit/phpunit": "^9.0"
            },
            "suggest": {
                "ext-uopz": "*"
            },
            "type": "library",
            "extra": {
                "branch-alias": {
                    "dev-master": "4.0-dev"
                }
            },
            "autoload": {
                "classmap": [
                    "src/"
                ]
            },
            "notification-url": "https://packagist.org/downloads/",
            "license": [
                "BSD-3-Clause"
            ],
            "authors": [
                {
                    "name": "Sebastian Bergmann",
                    "email": "sebastian@phpunit.de"
                }
            ],
            "description": "Snapshotting of global state",
            "homepage": "http://www.github.com/sebastianbergmann/global-state",
            "keywords": [
                "global state"
            ],
            "time": "2020-02-07T06:11:37+00:00"
        },
        {
            "name": "sebastian/object-enumerator",
            "version": "4.0.1",
            "source": {
                "type": "git",
                "url": "https://github.com/sebastianbergmann/object-enumerator.git",
                "reference": "15f319d67c49fc55ebcdbffb3377433125588455"
            },
            "dist": {
                "type": "zip",
                "url": "https://api.github.com/repos/sebastianbergmann/object-enumerator/zipball/15f319d67c49fc55ebcdbffb3377433125588455",
                "reference": "15f319d67c49fc55ebcdbffb3377433125588455",
                "shasum": ""
            },
            "require": {
                "php": "^7.3",
                "sebastian/object-reflector": "^2.0",
                "sebastian/recursion-context": "^4.0"
            },
            "require-dev": {
                "phpunit/phpunit": "^9.0"
            },
            "type": "library",
            "extra": {
                "branch-alias": {
                    "dev-master": "4.0-dev"
                }
            },
            "autoload": {
                "classmap": [
                    "src/"
                ]
            },
            "notification-url": "https://packagist.org/downloads/",
            "license": [
                "BSD-3-Clause"
            ],
            "authors": [
                {
                    "name": "Sebastian Bergmann",
                    "email": "sebastian@phpunit.de"
                }
            ],
            "description": "Traverses array structures and object graphs to enumerate all referenced objects",
            "homepage": "https://github.com/sebastianbergmann/object-enumerator/",
            "funding": [
                {
                    "url": "https://github.com/sebastianbergmann",
                    "type": "github"
                }
            ],
            "time": "2020-06-15T13:15:25+00:00"
        },
        {
            "name": "sebastian/object-reflector",
            "version": "2.0.1",
            "source": {
                "type": "git",
                "url": "https://github.com/sebastianbergmann/object-reflector.git",
                "reference": "14e04b3c25b821cc0702d4837803fe497680b062"
            },
            "dist": {
                "type": "zip",
                "url": "https://api.github.com/repos/sebastianbergmann/object-reflector/zipball/14e04b3c25b821cc0702d4837803fe497680b062",
                "reference": "14e04b3c25b821cc0702d4837803fe497680b062",
                "shasum": ""
            },
            "require": {
                "php": "^7.3"
            },
            "require-dev": {
                "phpunit/phpunit": "^9.0"
            },
            "type": "library",
            "extra": {
                "branch-alias": {
                    "dev-master": "2.0-dev"
                }
            },
            "autoload": {
                "classmap": [
                    "src/"
                ]
            },
            "notification-url": "https://packagist.org/downloads/",
            "license": [
                "BSD-3-Clause"
            ],
            "authors": [
                {
                    "name": "Sebastian Bergmann",
                    "email": "sebastian@phpunit.de"
                }
            ],
            "description": "Allows reflection of object attributes, including inherited and non-public ones",
            "homepage": "https://github.com/sebastianbergmann/object-reflector/",
            "funding": [
                {
                    "url": "https://github.com/sebastianbergmann",
                    "type": "github"
                }
            ],
            "time": "2020-06-15T13:08:02+00:00"
        },
        {
            "name": "sebastian/recursion-context",
            "version": "4.0.1",
            "source": {
                "type": "git",
                "url": "https://github.com/sebastianbergmann/recursion-context.git",
                "reference": "a32789e5f0157c10cf216ce6c5136db12a12b847"
            },
            "dist": {
                "type": "zip",
                "url": "https://api.github.com/repos/sebastianbergmann/recursion-context/zipball/a32789e5f0157c10cf216ce6c5136db12a12b847",
                "reference": "a32789e5f0157c10cf216ce6c5136db12a12b847",
                "shasum": ""
            },
            "require": {
                "php": "^7.3"
            },
            "require-dev": {
                "phpunit/phpunit": "^9.0"
            },
            "type": "library",
            "extra": {
                "branch-alias": {
                    "dev-master": "4.0-dev"
                }
            },
            "autoload": {
                "classmap": [
                    "src/"
                ]
            },
            "notification-url": "https://packagist.org/downloads/",
            "license": [
                "BSD-3-Clause"
            ],
            "authors": [
                {
                    "name": "Sebastian Bergmann",
                    "email": "sebastian@phpunit.de"
                },
                {
                    "name": "Jeff Welch",
                    "email": "whatthejeff@gmail.com"
                },
                {
                    "name": "Adam Harvey",
                    "email": "aharvey@php.net"
                }
            ],
            "description": "Provides functionality to recursively process PHP variables",
            "homepage": "http://www.github.com/sebastianbergmann/recursion-context",
            "funding": [
                {
                    "url": "https://github.com/sebastianbergmann",
                    "type": "github"
                }
            ],
            "time": "2020-06-15T13:06:44+00:00"
        },
        {
            "name": "sebastian/resource-operations",
            "version": "3.0.1",
            "source": {
                "type": "git",
                "url": "https://github.com/sebastianbergmann/resource-operations.git",
                "reference": "71421c1745788de4facae1b79af923650bd3ec15"
            },
            "dist": {
                "type": "zip",
                "url": "https://api.github.com/repos/sebastianbergmann/resource-operations/zipball/71421c1745788de4facae1b79af923650bd3ec15",
                "reference": "71421c1745788de4facae1b79af923650bd3ec15",
                "shasum": ""
            },
            "require": {
                "php": "^7.3"
            },
            "require-dev": {
                "phpunit/phpunit": "^9.0"
            },
            "type": "library",
            "extra": {
                "branch-alias": {
                    "dev-master": "3.0-dev"
                }
            },
            "autoload": {
                "classmap": [
                    "src/"
                ]
            },
            "notification-url": "https://packagist.org/downloads/",
            "license": [
                "BSD-3-Clause"
            ],
            "authors": [
                {
                    "name": "Sebastian Bergmann",
                    "email": "sebastian@phpunit.de"
                }
            ],
            "description": "Provides a list of PHP built-in functions that operate on resources",
            "homepage": "https://www.github.com/sebastianbergmann/resource-operations",
            "funding": [
                {
                    "url": "https://github.com/sebastianbergmann",
                    "type": "github"
                }
            ],
            "time": "2020-06-15T13:17:14+00:00"
        },
        {
            "name": "sebastian/type",
            "version": "2.1.0",
            "source": {
                "type": "git",
                "url": "https://github.com/sebastianbergmann/type.git",
                "reference": "bad49207c6f854e7a25cef0ea948ac8ebe3ef9d8"
            },
            "dist": {
                "type": "zip",
                "url": "https://api.github.com/repos/sebastianbergmann/type/zipball/bad49207c6f854e7a25cef0ea948ac8ebe3ef9d8",
                "reference": "bad49207c6f854e7a25cef0ea948ac8ebe3ef9d8",
                "shasum": ""
            },
            "require": {
                "php": "^7.3"
            },
            "require-dev": {
                "phpunit/phpunit": "^9.2"
            },
            "type": "library",
            "extra": {
                "branch-alias": {
                    "dev-master": "2.1-dev"
                }
            },
            "autoload": {
                "classmap": [
                    "src/"
                ]
            },
            "notification-url": "https://packagist.org/downloads/",
            "license": [
                "BSD-3-Clause"
            ],
            "authors": [
                {
                    "name": "Sebastian Bergmann",
                    "email": "sebastian@phpunit.de",
                    "role": "lead"
                }
            ],
            "description": "Collection of value objects that represent the types of the PHP type system",
            "homepage": "https://github.com/sebastianbergmann/type",
            "funding": [
                {
                    "url": "https://github.com/sebastianbergmann",
                    "type": "github"
                }
            ],
            "time": "2020-06-01T12:21:09+00:00"
        },
        {
            "name": "sebastian/version",
            "version": "3.0.0",
            "source": {
                "type": "git",
                "url": "https://github.com/sebastianbergmann/version.git",
                "reference": "0411bde656dce64202b39c2f4473993a9081d39e"
            },
            "dist": {
                "type": "zip",
                "url": "https://api.github.com/repos/sebastianbergmann/version/zipball/0411bde656dce64202b39c2f4473993a9081d39e",
                "reference": "0411bde656dce64202b39c2f4473993a9081d39e",
                "shasum": ""
            },
            "require": {
                "php": "^7.3"
            },
            "type": "library",
            "extra": {
                "branch-alias": {
                    "dev-master": "3.0-dev"
                }
            },
            "autoload": {
                "classmap": [
                    "src/"
                ]
            },
            "notification-url": "https://packagist.org/downloads/",
            "license": [
                "BSD-3-Clause"
            ],
            "authors": [
                {
                    "name": "Sebastian Bergmann",
                    "email": "sebastian@phpunit.de",
                    "role": "lead"
                }
            ],
            "description": "Library that helps with managing the version number of Git-hosted PHP projects",
            "homepage": "https://github.com/sebastianbergmann/version",
            "time": "2020-01-21T06:36:37+00:00"
        },
        {
            "name": "symfony/polyfill-ctype",
            "version": "v1.17.1",
            "source": {
                "type": "git",
                "url": "https://github.com/symfony/polyfill-ctype.git",
                "reference": "2edd75b8b35d62fd3eeabba73b26b8f1f60ce13d"
            },
            "dist": {
                "type": "zip",
                "url": "https://api.github.com/repos/symfony/polyfill-ctype/zipball/2edd75b8b35d62fd3eeabba73b26b8f1f60ce13d",
                "reference": "2edd75b8b35d62fd3eeabba73b26b8f1f60ce13d",
                "shasum": ""
            },
            "require": {
                "php": ">=5.3.3"
            },
            "suggest": {
                "ext-ctype": "For best performance"
            },
            "type": "library",
            "extra": {
                "branch-alias": {
                    "dev-master": "1.17-dev"
                },
                "thanks": {
                    "name": "symfony/polyfill",
                    "url": "https://github.com/symfony/polyfill"
                }
            },
            "autoload": {
                "psr-4": {
                    "Symfony\\Polyfill\\Ctype\\": ""
                },
                "files": [
                    "bootstrap.php"
                ]
            },
            "notification-url": "https://packagist.org/downloads/",
            "license": [
                "MIT"
            ],
            "authors": [
                {
                    "name": "Gert de Pagter",
                    "email": "BackEndTea@gmail.com"
                },
                {
                    "name": "Symfony Community",
                    "homepage": "https://symfony.com/contributors"
                }
            ],
            "description": "Symfony polyfill for ctype functions",
            "homepage": "https://symfony.com",
            "keywords": [
                "compatibility",
                "ctype",
                "polyfill",
                "portable"
            ],
            "funding": [
                {
                    "url": "https://symfony.com/sponsor",
                    "type": "custom"
                },
                {
                    "url": "https://github.com/fabpot",
                    "type": "github"
                },
                {
                    "url": "https://tidelift.com/funding/github/packagist/symfony/symfony",
                    "type": "tidelift"
                }
            ],
            "time": "2020-06-06T08:46:27+00:00"
        },
        {
            "name": "theseer/tokenizer",
            "version": "1.1.3",
            "source": {
                "type": "git",
                "url": "https://github.com/theseer/tokenizer.git",
                "reference": "11336f6f84e16a720dae9d8e6ed5019efa85a0f9"
            },
            "dist": {
                "type": "zip",
                "url": "https://api.github.com/repos/theseer/tokenizer/zipball/11336f6f84e16a720dae9d8e6ed5019efa85a0f9",
                "reference": "11336f6f84e16a720dae9d8e6ed5019efa85a0f9",
                "shasum": ""
            },
            "require": {
                "ext-dom": "*",
                "ext-tokenizer": "*",
                "ext-xmlwriter": "*",
                "php": "^7.0"
            },
            "type": "library",
            "autoload": {
                "classmap": [
                    "src/"
                ]
            },
            "notification-url": "https://packagist.org/downloads/",
            "license": [
                "BSD-3-Clause"
            ],
            "authors": [
                {
                    "name": "Arne Blankerts",
                    "email": "arne@blankerts.de",
                    "role": "Developer"
                }
            ],
            "description": "A small library for converting tokenized PHP source code into XML and potentially other formats",
            "time": "2019-06-13T22:48:21+00:00"
        },
        {
            "name": "webmozart/assert",
            "version": "1.9.0",
            "source": {
                "type": "git",
                "url": "https://github.com/webmozart/assert.git",
                "reference": "9dc4f203e36f2b486149058bade43c851dd97451"
            },
            "dist": {
                "type": "zip",
                "url": "https://api.github.com/repos/webmozart/assert/zipball/9dc4f203e36f2b486149058bade43c851dd97451",
                "reference": "9dc4f203e36f2b486149058bade43c851dd97451",
                "shasum": ""
            },
            "require": {
                "php": "^5.3.3 || ^7.0",
                "symfony/polyfill-ctype": "^1.8"
            },
            "conflict": {
                "phpstan/phpstan": "<0.12.20",
                "vimeo/psalm": "<3.9.1"
            },
            "require-dev": {
                "phpunit/phpunit": "^4.8.36 || ^7.5.13"
            },
            "type": "library",
            "autoload": {
                "psr-4": {
                    "Webmozart\\Assert\\": "src/"
                }
            },
            "notification-url": "https://packagist.org/downloads/",
            "license": [
                "MIT"
            ],
            "authors": [
                {
                    "name": "Bernhard Schussek",
                    "email": "bschussek@gmail.com"
                }
            ],
            "description": "Assertions to validate method input/output with nice error messages.",
            "keywords": [
                "assert",
                "check",
                "validate"
            ],
            "time": "2020-06-16T10:16:42+00:00"
        }
    ],
    "aliases": [],
    "minimum-stability": "stable",
    "stability-flags": {
        "pocketmine/raklib": 20,
        "pocketmine/spl": 20,
        "pocketmine/binaryutils": 20,
        "pocketmine/log": 20,
        "pocketmine/nbt": 20,
        "pocketmine/math": 20,
        "pocketmine/classloader": 20,
        "pocketmine/log-pthreads": 20
    },
    "prefer-stable": false,
    "prefer-lowest": false,
    "platform": {
        "php": ">=7.3.0",
        "php-64bit": "*",
        "ext-bcmath": "*",
        "ext-chunkutils2": "^0.1.0",
        "ext-curl": "*",
        "ext-crypto": "^0.3.1",
        "ext-ctype": "*",
        "ext-date": "*",
        "ext-ds": "^1.2.7",
        "ext-gmp": "*",
        "ext-hash": "*",
        "ext-igbinary": "^3.0.1",
        "ext-json": "*",
        "ext-leveldb": "^0.2.1",
        "ext-mbstring": "*",
        "ext-openssl": "*",
        "ext-pcre": "*",
        "ext-phar": "*",
        "ext-pthreads": "~3.2.0",
        "ext-reflection": "*",
        "ext-sockets": "*",
        "ext-spl": "*",
        "ext-yaml": ">=2.0.0",
        "ext-zip": "*",
        "ext-zlib": ">=1.2.11"
    },
    "platform-dev": [],
    "plugin-api-version": "1.1.0"
}<|MERGE_RESOLUTION|>--- conflicted
+++ resolved
@@ -4,11 +4,7 @@
         "Read more about it at https://getcomposer.org/doc/01-basic-usage.md#installing-dependencies",
         "This file is @generated automatically"
     ],
-<<<<<<< HEAD
-    "content-hash": "b8160d3c44bfbc1212084957a8ed3731",
-=======
-    "content-hash": "ad95d8209e2a57c785c095705ff89f8c",
->>>>>>> 0f6dc908
+    "content-hash": "96c53cbd2154a5a665517d9b7d22af6b",
     "packages": [
         {
             "name": "adhocore/json-comment",
@@ -1263,16 +1259,16 @@
         },
         {
             "name": "phpdocumentor/type-resolver",
-            "version": "1.2.0",
+            "version": "1.1.0",
             "source": {
                 "type": "git",
                 "url": "https://github.com/phpDocumentor/TypeResolver.git",
-                "reference": "30441f2752e493c639526b215ed81d54f369d693"
-            },
-            "dist": {
-                "type": "zip",
-                "url": "https://api.github.com/repos/phpDocumentor/TypeResolver/zipball/30441f2752e493c639526b215ed81d54f369d693",
-                "reference": "30441f2752e493c639526b215ed81d54f369d693",
+                "reference": "7462d5f123dfc080dfdf26897032a6513644fc95"
+            },
+            "dist": {
+                "type": "zip",
+                "url": "https://api.github.com/repos/phpDocumentor/TypeResolver/zipball/7462d5f123dfc080dfdf26897032a6513644fc95",
+                "reference": "7462d5f123dfc080dfdf26897032a6513644fc95",
                 "shasum": ""
             },
             "require": {
@@ -1286,7 +1282,7 @@
             "type": "library",
             "extra": {
                 "branch-alias": {
-                    "dev-1.x": "1.x-dev"
+                    "dev-master": "1.x-dev"
                 }
             },
             "autoload": {
@@ -1305,7 +1301,7 @@
                 }
             ],
             "description": "A PSR-5 based resolver of Class names, Types and Structural Element Names",
-            "time": "2020-06-19T20:22:09+00:00"
+            "time": "2020-02-18T18:59:58+00:00"
         },
         {
             "name": "phpspec/prophecy",
@@ -1885,16 +1881,16 @@
         },
         {
             "name": "phpunit/phpunit",
-            "version": "9.2.5",
+            "version": "9.2.3",
             "source": {
                 "type": "git",
                 "url": "https://github.com/sebastianbergmann/phpunit.git",
-                "reference": "ad7cc5ec3ab2597b329880e30442d9054526023b"
-            },
-            "dist": {
-                "type": "zip",
-                "url": "https://api.github.com/repos/sebastianbergmann/phpunit/zipball/ad7cc5ec3ab2597b329880e30442d9054526023b",
-                "reference": "ad7cc5ec3ab2597b329880e30442d9054526023b",
+                "reference": "c1b1d62095ef78427f112a7a1c1502d4607e3c00"
+            },
+            "dist": {
+                "type": "zip",
+                "url": "https://api.github.com/repos/sebastianbergmann/phpunit/zipball/c1b1d62095ef78427f112a7a1c1502d4607e3c00",
+                "reference": "c1b1d62095ef78427f112a7a1c1502d4607e3c00",
                 "shasum": ""
             },
             "require": {
@@ -1979,11 +1975,7 @@
                     "type": "github"
                 }
             ],
-<<<<<<< HEAD
             "time": "2020-06-15T10:51:34+00:00"
-=======
-            "time": "2020-06-22T07:10:55+00:00"
->>>>>>> 0f6dc908
         },
         {
             "name": "sebastian/code-unit",
@@ -2717,16 +2709,16 @@
         },
         {
             "name": "symfony/polyfill-ctype",
-            "version": "v1.17.1",
+            "version": "v1.17.0",
             "source": {
                 "type": "git",
                 "url": "https://github.com/symfony/polyfill-ctype.git",
-                "reference": "2edd75b8b35d62fd3eeabba73b26b8f1f60ce13d"
-            },
-            "dist": {
-                "type": "zip",
-                "url": "https://api.github.com/repos/symfony/polyfill-ctype/zipball/2edd75b8b35d62fd3eeabba73b26b8f1f60ce13d",
-                "reference": "2edd75b8b35d62fd3eeabba73b26b8f1f60ce13d",
+                "reference": "e94c8b1bbe2bc77507a1056cdb06451c75b427f9"
+            },
+            "dist": {
+                "type": "zip",
+                "url": "https://api.github.com/repos/symfony/polyfill-ctype/zipball/e94c8b1bbe2bc77507a1056cdb06451c75b427f9",
+                "reference": "e94c8b1bbe2bc77507a1056cdb06451c75b427f9",
                 "shasum": ""
             },
             "require": {
@@ -2739,10 +2731,6 @@
             "extra": {
                 "branch-alias": {
                     "dev-master": "1.17-dev"
-                },
-                "thanks": {
-                    "name": "symfony/polyfill",
-                    "url": "https://github.com/symfony/polyfill"
                 }
             },
             "autoload": {
@@ -2775,21 +2763,7 @@
                 "polyfill",
                 "portable"
             ],
-            "funding": [
-                {
-                    "url": "https://symfony.com/sponsor",
-                    "type": "custom"
-                },
-                {
-                    "url": "https://github.com/fabpot",
-                    "type": "github"
-                },
-                {
-                    "url": "https://tidelift.com/funding/github/packagist/symfony/symfony",
-                    "type": "tidelift"
-                }
-            ],
-            "time": "2020-06-06T08:46:27+00:00"
+            "time": "2020-05-12T16:14:59+00:00"
         },
         {
             "name": "theseer/tokenizer",
