{
    "_readme": [
        "This file locks the dependencies of your project to a known state",
        "Read more about it at https://getcomposer.org/doc/01-basic-usage.md#installing-dependencies",
        "This file is @generated automatically"
    ],
    "content-hash": "96fe3a83f47dd580efcf9bf5cd6aaa3d",
    "packages": [
        {
            "name": "adhocore/json-comment",
            "version": "1.1.2",
            "source": {
                "type": "git",
                "url": "https://github.com/adhocore/php-json-comment.git",
                "reference": "fc2f76979f0a44a5f5bc2a2b600d0762fe0e78e7"
            },
            "dist": {
                "type": "zip",
                "url": "https://api.github.com/repos/adhocore/php-json-comment/zipball/fc2f76979f0a44a5f5bc2a2b600d0762fe0e78e7",
                "reference": "fc2f76979f0a44a5f5bc2a2b600d0762fe0e78e7",
                "shasum": ""
            },
            "require": {
                "ext-ctype": "*",
                "php": ">=7.0"
            },
            "require-dev": {
                "phpunit/phpunit": "^6.5 || ^7.5 || ^8.5"
            },
            "type": "library",
            "autoload": {
                "psr-4": {
                    "Ahc\\Json\\": "src/"
                }
            },
            "notification-url": "https://packagist.org/downloads/",
            "license": [
                "MIT"
            ],
            "authors": [
                {
                    "name": "Jitendra Adhikari",
                    "email": "jiten.adhikary@gmail.com"
                }
            ],
            "description": "Lightweight JSON comment stripper library for PHP",
            "keywords": [
                "comment",
                "json",
                "strip-comment"
            ],
            "support": {
                "issues": "https://github.com/adhocore/php-json-comment/issues",
                "source": "https://github.com/adhocore/php-json-comment/tree/1.1.2"
            },
            "funding": [
                {
                    "url": "https://paypal.me/ji10",
                    "type": "custom"
                }
            ],
            "time": "2021-04-09T03:06:06+00:00"
        },
        {
            "name": "brick/math",
            "version": "0.9.3",
            "source": {
                "type": "git",
                "url": "https://github.com/brick/math.git",
                "reference": "ca57d18f028f84f777b2168cd1911b0dee2343ae"
            },
            "dist": {
                "type": "zip",
                "url": "https://api.github.com/repos/brick/math/zipball/ca57d18f028f84f777b2168cd1911b0dee2343ae",
                "reference": "ca57d18f028f84f777b2168cd1911b0dee2343ae",
                "shasum": ""
            },
            "require": {
                "ext-json": "*",
                "php": "^7.1 || ^8.0"
            },
            "require-dev": {
                "php-coveralls/php-coveralls": "^2.2",
                "phpunit/phpunit": "^7.5.15 || ^8.5 || ^9.0",
                "vimeo/psalm": "4.9.2"
            },
            "type": "library",
            "autoload": {
                "psr-4": {
                    "Brick\\Math\\": "src/"
                }
            },
            "notification-url": "https://packagist.org/downloads/",
            "license": [
                "MIT"
            ],
            "description": "Arbitrary-precision arithmetic library",
            "keywords": [
                "Arbitrary-precision",
                "BigInteger",
                "BigRational",
                "arithmetic",
                "bigdecimal",
                "bignum",
                "brick",
                "math"
            ],
            "support": {
                "issues": "https://github.com/brick/math/issues",
                "source": "https://github.com/brick/math/tree/0.9.3"
            },
            "funding": [
                {
                    "url": "https://github.com/BenMorel",
                    "type": "github"
                },
                {
                    "url": "https://tidelift.com/funding/github/packagist/brick/math",
                    "type": "tidelift"
                }
            ],
            "time": "2021-08-15T20:50:18+00:00"
        },
        {
            "name": "fgrosse/phpasn1",
            "version": "v2.4.0",
            "source": {
                "type": "git",
                "url": "https://github.com/fgrosse/PHPASN1.git",
                "reference": "eef488991d53e58e60c9554b09b1201ca5ba9296"
            },
            "dist": {
                "type": "zip",
                "url": "https://api.github.com/repos/fgrosse/PHPASN1/zipball/eef488991d53e58e60c9554b09b1201ca5ba9296",
                "reference": "eef488991d53e58e60c9554b09b1201ca5ba9296",
                "shasum": ""
            },
            "require": {
                "php": "~7.1.0 || ~7.2.0 || ~7.3.0 || ~7.4.0 || ~8.0.0 || ~8.1.0"
            },
            "require-dev": {
                "php-coveralls/php-coveralls": "~2.0",
                "phpunit/phpunit": "^6.3 || ^7.0 || ^8.0"
            },
            "suggest": {
                "ext-bcmath": "BCmath is the fallback extension for big integer calculations",
                "ext-curl": "For loading OID information from the web if they have not bee defined statically",
                "ext-gmp": "GMP is the preferred extension for big integer calculations",
                "phpseclib/bcmath_compat": "BCmath polyfill for servers where neither GMP nor BCmath is available"
            },
            "type": "library",
            "extra": {
                "branch-alias": {
                    "dev-master": "2.0.x-dev"
                }
            },
            "autoload": {
                "psr-4": {
                    "FG\\": "lib/"
                }
            },
            "notification-url": "https://packagist.org/downloads/",
            "license": [
                "MIT"
            ],
            "authors": [
                {
                    "name": "Friedrich Große",
                    "email": "friedrich.grosse@gmail.com",
                    "homepage": "https://github.com/FGrosse",
                    "role": "Author"
                },
                {
                    "name": "All contributors",
                    "homepage": "https://github.com/FGrosse/PHPASN1/contributors"
                }
            ],
            "description": "A PHP Framework that allows you to encode and decode arbitrary ASN.1 structures using the ITU-T X.690 Encoding Rules.",
            "homepage": "https://github.com/FGrosse/PHPASN1",
            "keywords": [
                "DER",
                "asn.1",
                "asn1",
                "ber",
                "binary",
                "decoding",
                "encoding",
                "x.509",
                "x.690",
                "x509",
                "x690"
            ],
            "support": {
                "issues": "https://github.com/fgrosse/PHPASN1/issues",
                "source": "https://github.com/fgrosse/PHPASN1/tree/v2.4.0"
            },
            "time": "2021-12-11T12:41:06+00:00"
        },
        {
            "name": "nethergamesmc/bedrock-data",
            "version": "dev-master",
            "source": {
                "type": "git",
                "url": "https://github.com/NetherGamesMC/BedrockData.git",
                "reference": "f74589fe97b3572d156b21bfbd8e30e4b2f0f789"
            },
            "dist": {
                "type": "zip",
                "url": "https://api.github.com/repos/NetherGamesMC/BedrockData/zipball/f74589fe97b3572d156b21bfbd8e30e4b2f0f789",
                "reference": "f74589fe97b3572d156b21bfbd8e30e4b2f0f789",
                "shasum": ""
            },
            "default-branch": true,
            "type": "library",
            "license": [
                "CC0-1.0"
            ],
            "description": "Blobs of data generated from Minecraft: Bedrock Edition, used by PocketMine-MP",
            "support": {
                "source": "https://github.com/NetherGamesMC/BedrockData/tree/master"
            },
            "time": "2022-06-07T17:21:57+00:00"
        },
        {
<<<<<<< HEAD
            "name": "nethergamesmc/bedrock-protocol",
            "version": "dev-master",
            "source": {
                "type": "git",
                "url": "https://github.com/NetherGamesMC/BedrockProtocol.git",
                "reference": "e9cd4ea25c7f474da4d61645a484022bafe13606"
            },
            "dist": {
                "type": "zip",
                "url": "https://api.github.com/repos/NetherGamesMC/BedrockProtocol/zipball/e9cd4ea25c7f474da4d61645a484022bafe13606",
                "reference": "e9cd4ea25c7f474da4d61645a484022bafe13606",
=======
            "name": "pocketmine/bedrock-protocol",
            "version": "10.0.1+bedrock-1.19.0",
            "source": {
                "type": "git",
                "url": "https://github.com/pmmp/BedrockProtocol.git",
                "reference": "331fb0eb45c26daadf8cf01a3b6f20e909d7684b"
            },
            "dist": {
                "type": "zip",
                "url": "https://api.github.com/repos/pmmp/BedrockProtocol/zipball/331fb0eb45c26daadf8cf01a3b6f20e909d7684b",
                "reference": "331fb0eb45c26daadf8cf01a3b6f20e909d7684b",
>>>>>>> 02513818
                "shasum": ""
            },
            "require": {
                "ext-json": "*",
                "netresearch/jsonmapper": "^4.0",
                "php": "^8.0",
                "pocketmine/binaryutils": "^0.2.0",
                "pocketmine/color": "^0.2.0",
                "pocketmine/math": "^0.3.0 || ^0.4.0",
                "pocketmine/nbt": "^0.3.0",
                "ramsey/uuid": "^4.1"
            },
            "require-dev": {
                "phpstan/phpstan": "1.7.11",
                "phpstan/phpstan-phpunit": "^1.0.0",
                "phpstan/phpstan-strict-rules": "^1.0.0",
                "phpunit/phpunit": "^9.5"
            },
            "default-branch": true,
            "type": "library",
            "autoload": {
                "psr-4": {
                    "pocketmine\\network\\mcpe\\protocol\\": "src/"
                }
            },
            "autoload-dev": {
                "psr-4": {
                    "pocketmine\\network\\mcpe\\protocol\\": "tests/phpunit/"
                }
            },
            "scripts": {
                "update-create-methods": [
                    "@php tools/generate-create-static-methods.php"
                ]
            },
            "license": [
                "LGPL-3.0"
            ],
            "description": "An implementation of the Minecraft: Bedrock Edition protocol in PHP",
            "support": {
<<<<<<< HEAD
                "source": "https://github.com/NetherGamesMC/BedrockProtocol/tree/master"
            },
            "time": "2022-06-07T17:21:21+00:00"
        },
        {
            "name": "netresearch/jsonmapper",
            "version": "v4.0.0",
            "source": {
                "type": "git",
                "url": "https://github.com/cweiske/jsonmapper.git",
                "reference": "8bbc021a8edb2e4a7ea2f8ad4fa9ec9dce2fcb8d"
            },
            "dist": {
                "type": "zip",
                "url": "https://api.github.com/repos/cweiske/jsonmapper/zipball/8bbc021a8edb2e4a7ea2f8ad4fa9ec9dce2fcb8d",
                "reference": "8bbc021a8edb2e4a7ea2f8ad4fa9ec9dce2fcb8d",
                "shasum": ""
            },
            "require": {
                "ext-json": "*",
                "ext-pcre": "*",
                "ext-reflection": "*",
                "ext-spl": "*",
                "php": ">=7.1"
            },
            "require-dev": {
                "phpunit/phpunit": "~7.5 || ~8.0 || ~9.0",
                "squizlabs/php_codesniffer": "~3.5"
            },
            "type": "library",
            "autoload": {
                "psr-0": {
                    "JsonMapper": "src/"
                }
            },
            "notification-url": "https://packagist.org/downloads/",
            "license": [
                "OSL-3.0"
            ],
            "authors": [
                {
                    "name": "Christian Weiske",
                    "email": "cweiske@cweiske.de",
                    "homepage": "http://github.com/cweiske/jsonmapper/",
                    "role": "Developer"
                }
            ],
            "description": "Map nested JSON structures onto PHP classes",
            "support": {
                "email": "cweiske@cweiske.de",
                "issues": "https://github.com/cweiske/jsonmapper/issues",
                "source": "https://github.com/cweiske/jsonmapper/tree/v4.0.0"
            },
            "time": "2020-12-01T19:48:11+00:00"
=======
                "issues": "https://github.com/pmmp/BedrockProtocol/issues",
                "source": "https://github.com/pmmp/BedrockProtocol/tree/10.0.1+bedrock-1.19.0"
            },
            "time": "2022-06-08T01:11:15+00:00"
>>>>>>> 02513818
        },
        {
            "name": "pocketmine/binaryutils",
            "version": "0.2.4",
            "source": {
                "type": "git",
                "url": "https://github.com/pmmp/BinaryUtils.git",
                "reference": "5ac7eea91afbad8dc498f5ce34ce6297d5e6ea9a"
            },
            "dist": {
                "type": "zip",
                "url": "https://api.github.com/repos/pmmp/BinaryUtils/zipball/5ac7eea91afbad8dc498f5ce34ce6297d5e6ea9a",
                "reference": "5ac7eea91afbad8dc498f5ce34ce6297d5e6ea9a",
                "shasum": ""
            },
            "require": {
                "php": "^7.4 || ^8.0",
                "php-64bit": "*"
            },
            "require-dev": {
                "phpstan/extension-installer": "^1.0",
                "phpstan/phpstan": "1.3.0",
                "phpstan/phpstan-phpunit": "^1.0",
                "phpstan/phpstan-strict-rules": "^1.0.0",
                "phpunit/phpunit": "^9.5"
            },
            "type": "library",
            "autoload": {
                "psr-4": {
                    "pocketmine\\utils\\": "src/"
                }
            },
            "notification-url": "https://packagist.org/downloads/",
            "license": [
                "LGPL-3.0"
            ],
            "description": "Classes and methods for conveniently handling binary data",
            "support": {
                "issues": "https://github.com/pmmp/BinaryUtils/issues",
                "source": "https://github.com/pmmp/BinaryUtils/tree/0.2.4"
            },
            "time": "2022-01-12T18:06:33+00:00"
        },
        {
            "name": "pocketmine/callback-validator",
            "version": "1.0.3",
            "source": {
                "type": "git",
                "url": "https://github.com/pmmp/CallbackValidator.git",
                "reference": "64787469766bcaa7e5885242e85c23c25e8c55a2"
            },
            "dist": {
                "type": "zip",
                "url": "https://api.github.com/repos/pmmp/CallbackValidator/zipball/64787469766bcaa7e5885242e85c23c25e8c55a2",
                "reference": "64787469766bcaa7e5885242e85c23c25e8c55a2",
                "shasum": ""
            },
            "require": {
                "ext-reflection": "*",
                "php": "^7.1 || ^8.0"
            },
            "replace": {
                "daverandom/callback-validator": "*"
            },
            "require-dev": {
                "phpstan/extension-installer": "^1.0",
                "phpstan/phpstan": "0.12.59",
                "phpstan/phpstan-strict-rules": "^0.12.4",
                "phpunit/phpunit": "^7.5 || ^8.5 || ^9.0"
            },
            "type": "library",
            "autoload": {
                "psr-4": {
                    "DaveRandom\\CallbackValidator\\": "src/"
                }
            },
            "notification-url": "https://packagist.org/downloads/",
            "license": [
                "MIT"
            ],
            "authors": [
                {
                    "name": "Chris Wright",
                    "email": "cw@daverandom.com"
                }
            ],
            "description": "Fork of daverandom/callback-validator - Tools for validating callback signatures",
            "support": {
                "issues": "https://github.com/pmmp/CallbackValidator/issues",
                "source": "https://github.com/pmmp/CallbackValidator/tree/1.0.3"
            },
            "time": "2020-12-11T01:45:37+00:00"
        },
        {
            "name": "pocketmine/classloader",
            "version": "0.2.0",
            "source": {
                "type": "git",
                "url": "https://github.com/pmmp/ClassLoader.git",
                "reference": "49ea303993efdfb39cd302e2156d50aa78209e78"
            },
            "dist": {
                "type": "zip",
                "url": "https://api.github.com/repos/pmmp/ClassLoader/zipball/49ea303993efdfb39cd302e2156d50aa78209e78",
                "reference": "49ea303993efdfb39cd302e2156d50aa78209e78",
                "shasum": ""
            },
            "require": {
                "ext-pthreads": "~3.2.0 || ^4.0",
                "ext-reflection": "*",
                "php": "^8.0"
            },
            "conflict": {
                "pocketmine/spl": "<0.4"
            },
            "require-dev": {
                "phpstan/extension-installer": "^1.0",
                "phpstan/phpstan": "0.12.99",
                "phpstan/phpstan-strict-rules": "^0.12.4",
                "phpunit/phpunit": "^9.5"
            },
            "type": "library",
            "autoload": {
                "classmap": [
                    "./src"
                ]
            },
            "notification-url": "https://packagist.org/downloads/",
            "license": [
                "LGPL-3.0"
            ],
            "description": "Ad-hoc autoloading components used by PocketMine-MP",
            "support": {
                "issues": "https://github.com/pmmp/ClassLoader/issues",
                "source": "https://github.com/pmmp/ClassLoader/tree/0.2.0"
            },
            "time": "2021-11-01T20:17:27+00:00"
        },
        {
            "name": "pocketmine/color",
            "version": "0.2.0",
            "source": {
                "type": "git",
                "url": "https://github.com/pmmp/Color.git",
                "reference": "09be6ea6d76f2e33d6813c39d29c22c46c17e1d2"
            },
            "dist": {
                "type": "zip",
                "url": "https://api.github.com/repos/pmmp/Color/zipball/09be6ea6d76f2e33d6813c39d29c22c46c17e1d2",
                "reference": "09be6ea6d76f2e33d6813c39d29c22c46c17e1d2",
                "shasum": ""
            },
            "require": {
                "php": "^7.2 || ^8.0"
            },
            "require-dev": {
                "phpstan/phpstan": "0.12.59",
                "phpstan/phpstan-strict-rules": "^0.12.2"
            },
            "type": "library",
            "autoload": {
                "psr-4": {
                    "pocketmine\\color\\": "src/"
                }
            },
            "notification-url": "https://packagist.org/downloads/",
            "license": [
                "LGPL-3.0"
            ],
            "description": "Color handling library used by PocketMine-MP and related projects",
            "support": {
                "issues": "https://github.com/pmmp/Color/issues",
                "source": "https://github.com/pmmp/Color/tree/0.2.0"
            },
            "time": "2020-12-11T01:24:32+00:00"
        },
        {
            "name": "pocketmine/errorhandler",
            "version": "0.6.0",
            "source": {
                "type": "git",
                "url": "https://github.com/pmmp/ErrorHandler.git",
                "reference": "dae214a04348b911e8219ebf125ff1c5589cc878"
            },
            "dist": {
                "type": "zip",
                "url": "https://api.github.com/repos/pmmp/ErrorHandler/zipball/dae214a04348b911e8219ebf125ff1c5589cc878",
                "reference": "dae214a04348b911e8219ebf125ff1c5589cc878",
                "shasum": ""
            },
            "require": {
                "php": "^8.0"
            },
            "require-dev": {
                "phpstan/phpstan": "0.12.99",
                "phpstan/phpstan-strict-rules": "^0.12.2",
                "phpunit/phpunit": "^9.5"
            },
            "type": "library",
            "autoload": {
                "psr-4": {
                    "pocketmine\\errorhandler\\": "src/"
                }
            },
            "notification-url": "https://packagist.org/downloads/",
            "license": [
                "LGPL-3.0"
            ],
            "description": "Utilities to handle nasty PHP E_* errors in a usable way",
            "support": {
                "issues": "https://github.com/pmmp/ErrorHandler/issues",
                "source": "https://github.com/pmmp/ErrorHandler/tree/0.6.0"
            },
            "time": "2022-01-08T21:05:46+00:00"
        },
        {
            "name": "pocketmine/locale-data",
            "version": "2.8.3",
            "source": {
                "type": "git",
                "url": "https://github.com/pmmp/Language.git",
                "reference": "113c115a3b8976917eb22b74dccab464831b6483"
            },
            "dist": {
                "type": "zip",
                "url": "https://api.github.com/repos/pmmp/Language/zipball/113c115a3b8976917eb22b74dccab464831b6483",
                "reference": "113c115a3b8976917eb22b74dccab464831b6483",
                "shasum": ""
            },
            "type": "library",
            "notification-url": "https://packagist.org/downloads/",
            "description": "Language resources used by PocketMine-MP",
            "support": {
                "issues": "https://github.com/pmmp/Language/issues",
                "source": "https://github.com/pmmp/Language/tree/2.8.3"
            },
            "time": "2022-05-11T13:51:37+00:00"
        },
        {
            "name": "pocketmine/log",
            "version": "0.4.0",
            "source": {
                "type": "git",
                "url": "https://github.com/pmmp/Log.git",
                "reference": "e6c912c0f9055c81d23108ec2d179b96f404c043"
            },
            "dist": {
                "type": "zip",
                "url": "https://api.github.com/repos/pmmp/Log/zipball/e6c912c0f9055c81d23108ec2d179b96f404c043",
                "reference": "e6c912c0f9055c81d23108ec2d179b96f404c043",
                "shasum": ""
            },
            "require": {
                "php": "^7.4 || ^8.0"
            },
            "conflict": {
                "pocketmine/spl": "<0.4"
            },
            "require-dev": {
                "phpstan/phpstan": "0.12.88",
                "phpstan/phpstan-strict-rules": "^0.12.2"
            },
            "type": "library",
            "autoload": {
                "classmap": [
                    "./src"
                ]
            },
            "notification-url": "https://packagist.org/downloads/",
            "license": [
                "LGPL-3.0"
            ],
            "description": "Logging components used by PocketMine-MP and related projects",
            "support": {
                "issues": "https://github.com/pmmp/Log/issues",
                "source": "https://github.com/pmmp/Log/tree/0.4.0"
            },
            "time": "2021-06-18T19:08:09+00:00"
        },
        {
            "name": "pocketmine/log-pthreads",
            "version": "0.4.0",
            "source": {
                "type": "git",
                "url": "https://github.com/pmmp/LogPthreads.git",
                "reference": "61f709e8cf36bcc24e4efe02acded680a1ce23cd"
            },
            "dist": {
                "type": "zip",
                "url": "https://api.github.com/repos/pmmp/LogPthreads/zipball/61f709e8cf36bcc24e4efe02acded680a1ce23cd",
                "reference": "61f709e8cf36bcc24e4efe02acded680a1ce23cd",
                "shasum": ""
            },
            "require": {
                "ext-pthreads": "~3.2.0 || ^4.0",
                "php": "^7.4 || ^8.0",
                "pocketmine/log": "^0.4.0"
            },
            "conflict": {
                "pocketmine/spl": "<0.4"
            },
            "require-dev": {
                "phpstan/extension-installer": "^1.0",
                "phpstan/phpstan": "0.12.88",
                "phpstan/phpstan-strict-rules": "^0.12.4"
            },
            "type": "library",
            "autoload": {
                "classmap": [
                    "./src"
                ]
            },
            "notification-url": "https://packagist.org/downloads/",
            "license": [
                "LGPL-3.0"
            ],
            "description": "Logging components specialized for pthreads used by PocketMine-MP and related projects",
            "support": {
                "issues": "https://github.com/pmmp/LogPthreads/issues",
                "source": "https://github.com/pmmp/LogPthreads/tree/0.4.0"
            },
            "time": "2021-11-01T21:42:09+00:00"
        },
        {
            "name": "pocketmine/math",
            "version": "0.4.2",
            "source": {
                "type": "git",
                "url": "https://github.com/pmmp/Math.git",
                "reference": "aacc3759a508a69dfa5bc4dfa770ab733c5c94bf"
            },
            "dist": {
                "type": "zip",
                "url": "https://api.github.com/repos/pmmp/Math/zipball/aacc3759a508a69dfa5bc4dfa770ab733c5c94bf",
                "reference": "aacc3759a508a69dfa5bc4dfa770ab733c5c94bf",
                "shasum": ""
            },
            "require": {
                "php": "^8.0",
                "php-64bit": "*"
            },
            "require-dev": {
                "phpstan/extension-installer": "^1.0",
                "phpstan/phpstan": "1.2.0",
                "phpstan/phpstan-strict-rules": "^1.0",
                "phpunit/phpunit": "^8.5 || ^9.5"
            },
            "type": "library",
            "autoload": {
                "psr-4": {
                    "pocketmine\\math\\": "src/"
                }
            },
            "notification-url": "https://packagist.org/downloads/",
            "license": [
                "LGPL-3.0"
            ],
            "description": "PHP library containing math related code used in PocketMine-MP",
            "support": {
                "issues": "https://github.com/pmmp/Math/issues",
                "source": "https://github.com/pmmp/Math/tree/0.4.2"
            },
            "time": "2021-12-05T01:15:17+00:00"
        },
        {
            "name": "pocketmine/nbt",
            "version": "0.3.2",
            "source": {
                "type": "git",
                "url": "https://github.com/pmmp/NBT.git",
                "reference": "3e0d9ef6b6c5fb45e3745a121296e75631b3eefe"
            },
            "dist": {
                "type": "zip",
                "url": "https://api.github.com/repos/pmmp/NBT/zipball/3e0d9ef6b6c5fb45e3745a121296e75631b3eefe",
                "reference": "3e0d9ef6b6c5fb45e3745a121296e75631b3eefe",
                "shasum": ""
            },
            "require": {
                "php": "^7.4 || ^8.0",
                "php-64bit": "*",
                "pocketmine/binaryutils": "^0.2.0"
            },
            "require-dev": {
                "phpstan/extension-installer": "^1.0",
                "phpstan/phpstan": "1.2.0",
                "phpstan/phpstan-strict-rules": "^1.0",
                "phpunit/phpunit": "^9.5"
            },
            "type": "library",
            "autoload": {
                "psr-4": {
                    "pocketmine\\nbt\\": "src/"
                }
            },
            "notification-url": "https://packagist.org/downloads/",
            "license": [
                "LGPL-3.0"
            ],
            "description": "PHP library for working with Named Binary Tags",
            "support": {
                "issues": "https://github.com/pmmp/NBT/issues",
                "source": "https://github.com/pmmp/NBT/tree/0.3.2"
            },
            "time": "2021-12-16T01:02:37+00:00"
        },
        {
            "name": "pocketmine/raklib",
            "version": "0.14.4",
            "source": {
                "type": "git",
                "url": "https://github.com/pmmp/RakLib.git",
                "reference": "1ea8e3b95a1b6bf785dc27d76578657be4185f42"
            },
            "dist": {
                "type": "zip",
                "url": "https://api.github.com/repos/pmmp/RakLib/zipball/1ea8e3b95a1b6bf785dc27d76578657be4185f42",
                "reference": "1ea8e3b95a1b6bf785dc27d76578657be4185f42",
                "shasum": ""
            },
            "require": {
                "ext-sockets": "*",
                "php": "^8.0",
                "php-64bit": "*",
                "php-ipv6": "*",
                "pocketmine/binaryutils": "^0.2.0",
                "pocketmine/log": "^0.3.0 || ^0.4.0"
            },
            "require-dev": {
                "phpstan/phpstan": "1.5.4",
                "phpstan/phpstan-strict-rules": "^1.0"
            },
            "type": "library",
            "autoload": {
                "psr-4": {
                    "raklib\\": "src/"
                }
            },
            "notification-url": "https://packagist.org/downloads/",
            "license": [
                "GPL-3.0"
            ],
            "description": "A RakNet server implementation written in PHP",
            "support": {
                "issues": "https://github.com/pmmp/RakLib/issues",
                "source": "https://github.com/pmmp/RakLib/tree/0.14.4"
            },
            "time": "2022-04-17T18:42:17+00:00"
        },
        {
            "name": "pocketmine/raklib-ipc",
            "version": "0.1.1",
            "source": {
                "type": "git",
                "url": "https://github.com/pmmp/RakLibIpc.git",
                "reference": "922a6444b0c6c7daaa5aa5a832107e1ec4738aed"
            },
            "dist": {
                "type": "zip",
                "url": "https://api.github.com/repos/pmmp/RakLibIpc/zipball/922a6444b0c6c7daaa5aa5a832107e1ec4738aed",
                "reference": "922a6444b0c6c7daaa5aa5a832107e1ec4738aed",
                "shasum": ""
            },
            "require": {
                "php": "^7.4 || ^8.0",
                "php-64bit": "*",
                "pocketmine/binaryutils": "^0.2.0",
                "pocketmine/raklib": "^0.13.1 || ^0.14.0"
            },
            "require-dev": {
                "phpstan/phpstan": "0.12.81",
                "phpstan/phpstan-strict-rules": "^0.12.2"
            },
            "type": "library",
            "autoload": {
                "psr-4": {
                    "raklib\\server\\ipc\\": "src/"
                }
            },
            "notification-url": "https://packagist.org/downloads/",
            "license": [
                "GPL-3.0"
            ],
            "description": "Channel-based protocols for inter-thread/inter-process communication with RakLib",
            "support": {
                "issues": "https://github.com/pmmp/RakLibIpc/issues",
                "source": "https://github.com/pmmp/RakLibIpc/tree/0.1.1"
            },
            "time": "2021-09-22T17:01:12+00:00"
        },
        {
            "name": "pocketmine/snooze",
            "version": "0.3.1",
            "source": {
                "type": "git",
                "url": "https://github.com/pmmp/Snooze.git",
                "reference": "0ac8fc2a781c419a1f64ebca4d5835028f59e29b"
            },
            "dist": {
                "type": "zip",
                "url": "https://api.github.com/repos/pmmp/Snooze/zipball/0ac8fc2a781c419a1f64ebca4d5835028f59e29b",
                "reference": "0ac8fc2a781c419a1f64ebca4d5835028f59e29b",
                "shasum": ""
            },
            "require": {
                "ext-pthreads": "~3.2.0 || ^4.0",
                "php-64bit": "^7.3 || ^8.0"
            },
            "require-dev": {
                "phpstan/extension-installer": "^1.0",
                "phpstan/phpstan": "0.12.99",
                "phpstan/phpstan-strict-rules": "^0.12.4"
            },
            "type": "library",
            "autoload": {
                "psr-4": {
                    "pocketmine\\snooze\\": "src/"
                }
            },
            "notification-url": "https://packagist.org/downloads/",
            "license": [
                "LGPL-3.0"
            ],
            "description": "Thread notification management library for code using the pthreads extension",
            "support": {
                "issues": "https://github.com/pmmp/Snooze/issues",
                "source": "https://github.com/pmmp/Snooze/tree/0.3.1"
            },
            "time": "2021-11-01T20:50:08+00:00"
        },
        {
            "name": "ramsey/collection",
            "version": "1.2.2",
            "source": {
                "type": "git",
                "url": "https://github.com/ramsey/collection.git",
                "reference": "cccc74ee5e328031b15640b51056ee8d3bb66c0a"
            },
            "dist": {
                "type": "zip",
                "url": "https://api.github.com/repos/ramsey/collection/zipball/cccc74ee5e328031b15640b51056ee8d3bb66c0a",
                "reference": "cccc74ee5e328031b15640b51056ee8d3bb66c0a",
                "shasum": ""
            },
            "require": {
                "php": "^7.3 || ^8",
                "symfony/polyfill-php81": "^1.23"
            },
            "require-dev": {
                "captainhook/captainhook": "^5.3",
                "dealerdirect/phpcodesniffer-composer-installer": "^0.7.0",
                "ergebnis/composer-normalize": "^2.6",
                "fakerphp/faker": "^1.5",
                "hamcrest/hamcrest-php": "^2",
                "jangregor/phpstan-prophecy": "^0.8",
                "mockery/mockery": "^1.3",
                "phpspec/prophecy-phpunit": "^2.0",
                "phpstan/extension-installer": "^1",
                "phpstan/phpstan": "^0.12.32",
                "phpstan/phpstan-mockery": "^0.12.5",
                "phpstan/phpstan-phpunit": "^0.12.11",
                "phpunit/phpunit": "^8.5 || ^9",
                "psy/psysh": "^0.10.4",
                "slevomat/coding-standard": "^6.3",
                "squizlabs/php_codesniffer": "^3.5",
                "vimeo/psalm": "^4.4"
            },
            "type": "library",
            "autoload": {
                "psr-4": {
                    "Ramsey\\Collection\\": "src/"
                }
            },
            "notification-url": "https://packagist.org/downloads/",
            "license": [
                "MIT"
            ],
            "authors": [
                {
                    "name": "Ben Ramsey",
                    "email": "ben@benramsey.com",
                    "homepage": "https://benramsey.com"
                }
            ],
            "description": "A PHP library for representing and manipulating collections.",
            "keywords": [
                "array",
                "collection",
                "hash",
                "map",
                "queue",
                "set"
            ],
            "support": {
                "issues": "https://github.com/ramsey/collection/issues",
                "source": "https://github.com/ramsey/collection/tree/1.2.2"
            },
            "funding": [
                {
                    "url": "https://github.com/ramsey",
                    "type": "github"
                },
                {
                    "url": "https://tidelift.com/funding/github/packagist/ramsey/collection",
                    "type": "tidelift"
                }
            ],
            "time": "2021-10-10T03:01:02+00:00"
        },
        {
            "name": "ramsey/uuid",
            "version": "4.3.1",
            "source": {
                "type": "git",
                "url": "https://github.com/ramsey/uuid.git",
                "reference": "8505afd4fea63b81a85d3b7b53ac3cb8dc347c28"
            },
            "dist": {
                "type": "zip",
                "url": "https://api.github.com/repos/ramsey/uuid/zipball/8505afd4fea63b81a85d3b7b53ac3cb8dc347c28",
                "reference": "8505afd4fea63b81a85d3b7b53ac3cb8dc347c28",
                "shasum": ""
            },
            "require": {
                "brick/math": "^0.8 || ^0.9",
                "ext-ctype": "*",
                "ext-json": "*",
                "php": "^8.0",
                "ramsey/collection": "^1.0"
            },
            "replace": {
                "rhumsaa/uuid": "self.version"
            },
            "require-dev": {
                "captainhook/captainhook": "^5.10",
                "captainhook/plugin-composer": "^5.3",
                "dealerdirect/phpcodesniffer-composer-installer": "^0.7.0",
                "doctrine/annotations": "^1.8",
                "ergebnis/composer-normalize": "^2.15",
                "mockery/mockery": "^1.3",
                "moontoast/math": "^1.1",
                "paragonie/random-lib": "^2",
                "php-mock/php-mock": "^2.2",
                "php-mock/php-mock-mockery": "^1.3",
                "php-parallel-lint/php-parallel-lint": "^1.1",
                "phpbench/phpbench": "^1.0",
                "phpstan/extension-installer": "^1.0",
                "phpstan/phpstan": "^0.12",
                "phpstan/phpstan-mockery": "^0.12",
                "phpstan/phpstan-phpunit": "^0.12",
                "phpunit/phpunit": "^8.5 || ^9",
                "slevomat/coding-standard": "^7.0",
                "squizlabs/php_codesniffer": "^3.5",
                "vimeo/psalm": "^4.9"
            },
            "suggest": {
                "ext-bcmath": "Enables faster math with arbitrary-precision integers using BCMath.",
                "ext-ctype": "Enables faster processing of character classification using ctype functions.",
                "ext-gmp": "Enables faster math with arbitrary-precision integers using GMP.",
                "ext-uuid": "Enables the use of PeclUuidTimeGenerator and PeclUuidRandomGenerator.",
                "paragonie/random-lib": "Provides RandomLib for use with the RandomLibAdapter",
                "ramsey/uuid-doctrine": "Allows the use of Ramsey\\Uuid\\Uuid as Doctrine field type."
            },
            "type": "library",
            "extra": {
                "captainhook": {
                    "force-install": true
                }
            },
            "autoload": {
                "files": [
                    "src/functions.php"
                ],
                "psr-4": {
                    "Ramsey\\Uuid\\": "src/"
                }
            },
            "notification-url": "https://packagist.org/downloads/",
            "license": [
                "MIT"
            ],
            "description": "A PHP library for generating and working with universally unique identifiers (UUIDs).",
            "keywords": [
                "guid",
                "identifier",
                "uuid"
            ],
            "support": {
                "issues": "https://github.com/ramsey/uuid/issues",
                "source": "https://github.com/ramsey/uuid/tree/4.3.1"
            },
            "funding": [
                {
                    "url": "https://github.com/ramsey",
                    "type": "github"
                },
                {
                    "url": "https://tidelift.com/funding/github/packagist/ramsey/uuid",
                    "type": "tidelift"
                }
            ],
            "time": "2022-03-27T21:42:02+00:00"
        },
        {
            "name": "symfony/polyfill-php81",
            "version": "v1.26.0",
            "source": {
                "type": "git",
                "url": "https://github.com/symfony/polyfill-php81.git",
                "reference": "13f6d1271c663dc5ae9fb843a8f16521db7687a1"
            },
            "dist": {
                "type": "zip",
                "url": "https://api.github.com/repos/symfony/polyfill-php81/zipball/13f6d1271c663dc5ae9fb843a8f16521db7687a1",
                "reference": "13f6d1271c663dc5ae9fb843a8f16521db7687a1",
                "shasum": ""
            },
            "require": {
                "php": ">=7.1"
            },
            "type": "library",
            "extra": {
                "branch-alias": {
                    "dev-main": "1.26-dev"
                },
                "thanks": {
                    "name": "symfony/polyfill",
                    "url": "https://github.com/symfony/polyfill"
                }
            },
            "autoload": {
                "files": [
                    "bootstrap.php"
                ],
                "psr-4": {
                    "Symfony\\Polyfill\\Php81\\": ""
                },
                "classmap": [
                    "Resources/stubs"
                ]
            },
            "notification-url": "https://packagist.org/downloads/",
            "license": [
                "MIT"
            ],
            "authors": [
                {
                    "name": "Nicolas Grekas",
                    "email": "p@tchwork.com"
                },
                {
                    "name": "Symfony Community",
                    "homepage": "https://symfony.com/contributors"
                }
            ],
            "description": "Symfony polyfill backporting some PHP 8.1+ features to lower PHP versions",
            "homepage": "https://symfony.com",
            "keywords": [
                "compatibility",
                "polyfill",
                "portable",
                "shim"
            ],
            "support": {
                "source": "https://github.com/symfony/polyfill-php81/tree/v1.26.0"
            },
            "funding": [
                {
                    "url": "https://symfony.com/sponsor",
                    "type": "custom"
                },
                {
                    "url": "https://github.com/fabpot",
                    "type": "github"
                },
                {
                    "url": "https://tidelift.com/funding/github/packagist/symfony/symfony",
                    "type": "tidelift"
                }
            ],
            "time": "2022-05-24T11:49:31+00:00"
        },
        {
            "name": "webmozart/assert",
            "version": "1.11.0",
            "source": {
                "type": "git",
                "url": "https://github.com/webmozarts/assert.git",
                "reference": "11cb2199493b2f8a3b53e7f19068fc6aac760991"
            },
            "dist": {
                "type": "zip",
                "url": "https://api.github.com/repos/webmozarts/assert/zipball/11cb2199493b2f8a3b53e7f19068fc6aac760991",
                "reference": "11cb2199493b2f8a3b53e7f19068fc6aac760991",
                "shasum": ""
            },
            "require": {
                "ext-ctype": "*",
                "php": "^7.2 || ^8.0"
            },
            "conflict": {
                "phpstan/phpstan": "<0.12.20",
                "vimeo/psalm": "<4.6.1 || 4.6.2"
            },
            "require-dev": {
                "phpunit/phpunit": "^8.5.13"
            },
            "type": "library",
            "extra": {
                "branch-alias": {
                    "dev-master": "1.10-dev"
                }
            },
            "autoload": {
                "psr-4": {
                    "Webmozart\\Assert\\": "src/"
                }
            },
            "notification-url": "https://packagist.org/downloads/",
            "license": [
                "MIT"
            ],
            "authors": [
                {
                    "name": "Bernhard Schussek",
                    "email": "bschussek@gmail.com"
                }
            ],
            "description": "Assertions to validate method input/output with nice error messages.",
            "keywords": [
                "assert",
                "check",
                "validate"
            ],
            "support": {
                "issues": "https://github.com/webmozarts/assert/issues",
                "source": "https://github.com/webmozarts/assert/tree/1.11.0"
            },
            "time": "2022-06-03T18:03:27+00:00"
        },
        {
            "name": "webmozart/path-util",
            "version": "2.3.0",
            "source": {
                "type": "git",
                "url": "https://github.com/webmozart/path-util.git",
                "reference": "d939f7edc24c9a1bb9c0dee5cb05d8e859490725"
            },
            "dist": {
                "type": "zip",
                "url": "https://api.github.com/repos/webmozart/path-util/zipball/d939f7edc24c9a1bb9c0dee5cb05d8e859490725",
                "reference": "d939f7edc24c9a1bb9c0dee5cb05d8e859490725",
                "shasum": ""
            },
            "require": {
                "php": ">=5.3.3",
                "webmozart/assert": "~1.0"
            },
            "require-dev": {
                "phpunit/phpunit": "^4.6",
                "sebastian/version": "^1.0.1"
            },
            "type": "library",
            "extra": {
                "branch-alias": {
                    "dev-master": "2.3-dev"
                }
            },
            "autoload": {
                "psr-4": {
                    "Webmozart\\PathUtil\\": "src/"
                }
            },
            "notification-url": "https://packagist.org/downloads/",
            "license": [
                "MIT"
            ],
            "authors": [
                {
                    "name": "Bernhard Schussek",
                    "email": "bschussek@gmail.com"
                }
            ],
            "description": "A robust cross-platform utility for normalizing, comparing and modifying file paths.",
            "support": {
                "issues": "https://github.com/webmozart/path-util/issues",
                "source": "https://github.com/webmozart/path-util/tree/2.3.0"
            },
            "abandoned": "symfony/filesystem",
            "time": "2015-12-17T08:42:14+00:00"
        }
    ],
    "packages-dev": [
        {
            "name": "doctrine/instantiator",
            "version": "1.4.1",
            "source": {
                "type": "git",
                "url": "https://github.com/doctrine/instantiator.git",
                "reference": "10dcfce151b967d20fde1b34ae6640712c3891bc"
            },
            "dist": {
                "type": "zip",
                "url": "https://api.github.com/repos/doctrine/instantiator/zipball/10dcfce151b967d20fde1b34ae6640712c3891bc",
                "reference": "10dcfce151b967d20fde1b34ae6640712c3891bc",
                "shasum": ""
            },
            "require": {
                "php": "^7.1 || ^8.0"
            },
            "require-dev": {
                "doctrine/coding-standard": "^9",
                "ext-pdo": "*",
                "ext-phar": "*",
                "phpbench/phpbench": "^0.16 || ^1",
                "phpstan/phpstan": "^1.4",
                "phpstan/phpstan-phpunit": "^1",
                "phpunit/phpunit": "^7.5 || ^8.5 || ^9.5",
                "vimeo/psalm": "^4.22"
            },
            "type": "library",
            "autoload": {
                "psr-4": {
                    "Doctrine\\Instantiator\\": "src/Doctrine/Instantiator/"
                }
            },
            "notification-url": "https://packagist.org/downloads/",
            "license": [
                "MIT"
            ],
            "authors": [
                {
                    "name": "Marco Pivetta",
                    "email": "ocramius@gmail.com",
                    "homepage": "https://ocramius.github.io/"
                }
            ],
            "description": "A small, lightweight utility to instantiate objects in PHP without invoking their constructors",
            "homepage": "https://www.doctrine-project.org/projects/instantiator.html",
            "keywords": [
                "constructor",
                "instantiate"
            ],
            "support": {
                "issues": "https://github.com/doctrine/instantiator/issues",
                "source": "https://github.com/doctrine/instantiator/tree/1.4.1"
            },
            "funding": [
                {
                    "url": "https://www.doctrine-project.org/sponsorship.html",
                    "type": "custom"
                },
                {
                    "url": "https://www.patreon.com/phpdoctrine",
                    "type": "patreon"
                },
                {
                    "url": "https://tidelift.com/funding/github/packagist/doctrine%2Finstantiator",
                    "type": "tidelift"
                }
            ],
            "time": "2022-03-03T08:28:38+00:00"
        },
        {
            "name": "myclabs/deep-copy",
            "version": "1.11.0",
            "source": {
                "type": "git",
                "url": "https://github.com/myclabs/DeepCopy.git",
                "reference": "14daed4296fae74d9e3201d2c4925d1acb7aa614"
            },
            "dist": {
                "type": "zip",
                "url": "https://api.github.com/repos/myclabs/DeepCopy/zipball/14daed4296fae74d9e3201d2c4925d1acb7aa614",
                "reference": "14daed4296fae74d9e3201d2c4925d1acb7aa614",
                "shasum": ""
            },
            "require": {
                "php": "^7.1 || ^8.0"
            },
            "conflict": {
                "doctrine/collections": "<1.6.8",
                "doctrine/common": "<2.13.3 || >=3,<3.2.2"
            },
            "require-dev": {
                "doctrine/collections": "^1.6.8",
                "doctrine/common": "^2.13.3 || ^3.2.2",
                "phpunit/phpunit": "^7.5.20 || ^8.5.23 || ^9.5.13"
            },
            "type": "library",
            "autoload": {
                "files": [
                    "src/DeepCopy/deep_copy.php"
                ],
                "psr-4": {
                    "DeepCopy\\": "src/DeepCopy/"
                }
            },
            "notification-url": "https://packagist.org/downloads/",
            "license": [
                "MIT"
            ],
            "description": "Create deep copies (clones) of your objects",
            "keywords": [
                "clone",
                "copy",
                "duplicate",
                "object",
                "object graph"
            ],
            "support": {
                "issues": "https://github.com/myclabs/DeepCopy/issues",
                "source": "https://github.com/myclabs/DeepCopy/tree/1.11.0"
            },
            "funding": [
                {
                    "url": "https://tidelift.com/funding/github/packagist/myclabs/deep-copy",
                    "type": "tidelift"
                }
            ],
            "time": "2022-03-03T13:19:32+00:00"
        },
        {
            "name": "nikic/php-parser",
            "version": "v4.14.0",
            "source": {
                "type": "git",
                "url": "https://github.com/nikic/PHP-Parser.git",
                "reference": "34bea19b6e03d8153165d8f30bba4c3be86184c1"
            },
            "dist": {
                "type": "zip",
                "url": "https://api.github.com/repos/nikic/PHP-Parser/zipball/34bea19b6e03d8153165d8f30bba4c3be86184c1",
                "reference": "34bea19b6e03d8153165d8f30bba4c3be86184c1",
                "shasum": ""
            },
            "require": {
                "ext-tokenizer": "*",
                "php": ">=7.0"
            },
            "require-dev": {
                "ircmaxell/php-yacc": "^0.0.7",
                "phpunit/phpunit": "^6.5 || ^7.0 || ^8.0 || ^9.0"
            },
            "bin": [
                "bin/php-parse"
            ],
            "type": "library",
            "extra": {
                "branch-alias": {
                    "dev-master": "4.9-dev"
                }
            },
            "autoload": {
                "psr-4": {
                    "PhpParser\\": "lib/PhpParser"
                }
            },
            "notification-url": "https://packagist.org/downloads/",
            "license": [
                "BSD-3-Clause"
            ],
            "authors": [
                {
                    "name": "Nikita Popov"
                }
            ],
            "description": "A PHP parser written in PHP",
            "keywords": [
                "parser",
                "php"
            ],
            "support": {
                "issues": "https://github.com/nikic/PHP-Parser/issues",
                "source": "https://github.com/nikic/PHP-Parser/tree/v4.14.0"
            },
            "time": "2022-05-31T20:59:12+00:00"
        },
        {
            "name": "phar-io/manifest",
            "version": "2.0.3",
            "source": {
                "type": "git",
                "url": "https://github.com/phar-io/manifest.git",
                "reference": "97803eca37d319dfa7826cc2437fc020857acb53"
            },
            "dist": {
                "type": "zip",
                "url": "https://api.github.com/repos/phar-io/manifest/zipball/97803eca37d319dfa7826cc2437fc020857acb53",
                "reference": "97803eca37d319dfa7826cc2437fc020857acb53",
                "shasum": ""
            },
            "require": {
                "ext-dom": "*",
                "ext-phar": "*",
                "ext-xmlwriter": "*",
                "phar-io/version": "^3.0.1",
                "php": "^7.2 || ^8.0"
            },
            "type": "library",
            "extra": {
                "branch-alias": {
                    "dev-master": "2.0.x-dev"
                }
            },
            "autoload": {
                "classmap": [
                    "src/"
                ]
            },
            "notification-url": "https://packagist.org/downloads/",
            "license": [
                "BSD-3-Clause"
            ],
            "authors": [
                {
                    "name": "Arne Blankerts",
                    "email": "arne@blankerts.de",
                    "role": "Developer"
                },
                {
                    "name": "Sebastian Heuer",
                    "email": "sebastian@phpeople.de",
                    "role": "Developer"
                },
                {
                    "name": "Sebastian Bergmann",
                    "email": "sebastian@phpunit.de",
                    "role": "Developer"
                }
            ],
            "description": "Component for reading phar.io manifest information from a PHP Archive (PHAR)",
            "support": {
                "issues": "https://github.com/phar-io/manifest/issues",
                "source": "https://github.com/phar-io/manifest/tree/2.0.3"
            },
            "time": "2021-07-20T11:28:43+00:00"
        },
        {
            "name": "phar-io/version",
            "version": "3.2.1",
            "source": {
                "type": "git",
                "url": "https://github.com/phar-io/version.git",
                "reference": "4f7fd7836c6f332bb2933569e566a0d6c4cbed74"
            },
            "dist": {
                "type": "zip",
                "url": "https://api.github.com/repos/phar-io/version/zipball/4f7fd7836c6f332bb2933569e566a0d6c4cbed74",
                "reference": "4f7fd7836c6f332bb2933569e566a0d6c4cbed74",
                "shasum": ""
            },
            "require": {
                "php": "^7.2 || ^8.0"
            },
            "type": "library",
            "autoload": {
                "classmap": [
                    "src/"
                ]
            },
            "notification-url": "https://packagist.org/downloads/",
            "license": [
                "BSD-3-Clause"
            ],
            "authors": [
                {
                    "name": "Arne Blankerts",
                    "email": "arne@blankerts.de",
                    "role": "Developer"
                },
                {
                    "name": "Sebastian Heuer",
                    "email": "sebastian@phpeople.de",
                    "role": "Developer"
                },
                {
                    "name": "Sebastian Bergmann",
                    "email": "sebastian@phpunit.de",
                    "role": "Developer"
                }
            ],
            "description": "Library for handling version information and constraints",
            "support": {
                "issues": "https://github.com/phar-io/version/issues",
                "source": "https://github.com/phar-io/version/tree/3.2.1"
            },
            "time": "2022-02-21T01:04:05+00:00"
        },
        {
            "name": "phpdocumentor/reflection-common",
            "version": "2.2.0",
            "source": {
                "type": "git",
                "url": "https://github.com/phpDocumentor/ReflectionCommon.git",
                "reference": "1d01c49d4ed62f25aa84a747ad35d5a16924662b"
            },
            "dist": {
                "type": "zip",
                "url": "https://api.github.com/repos/phpDocumentor/ReflectionCommon/zipball/1d01c49d4ed62f25aa84a747ad35d5a16924662b",
                "reference": "1d01c49d4ed62f25aa84a747ad35d5a16924662b",
                "shasum": ""
            },
            "require": {
                "php": "^7.2 || ^8.0"
            },
            "type": "library",
            "extra": {
                "branch-alias": {
                    "dev-2.x": "2.x-dev"
                }
            },
            "autoload": {
                "psr-4": {
                    "phpDocumentor\\Reflection\\": "src/"
                }
            },
            "notification-url": "https://packagist.org/downloads/",
            "license": [
                "MIT"
            ],
            "authors": [
                {
                    "name": "Jaap van Otterdijk",
                    "email": "opensource@ijaap.nl"
                }
            ],
            "description": "Common reflection classes used by phpdocumentor to reflect the code structure",
            "homepage": "http://www.phpdoc.org",
            "keywords": [
                "FQSEN",
                "phpDocumentor",
                "phpdoc",
                "reflection",
                "static analysis"
            ],
            "support": {
                "issues": "https://github.com/phpDocumentor/ReflectionCommon/issues",
                "source": "https://github.com/phpDocumentor/ReflectionCommon/tree/2.x"
            },
            "time": "2020-06-27T09:03:43+00:00"
        },
        {
            "name": "phpdocumentor/reflection-docblock",
            "version": "5.3.0",
            "source": {
                "type": "git",
                "url": "https://github.com/phpDocumentor/ReflectionDocBlock.git",
                "reference": "622548b623e81ca6d78b721c5e029f4ce664f170"
            },
            "dist": {
                "type": "zip",
                "url": "https://api.github.com/repos/phpDocumentor/ReflectionDocBlock/zipball/622548b623e81ca6d78b721c5e029f4ce664f170",
                "reference": "622548b623e81ca6d78b721c5e029f4ce664f170",
                "shasum": ""
            },
            "require": {
                "ext-filter": "*",
                "php": "^7.2 || ^8.0",
                "phpdocumentor/reflection-common": "^2.2",
                "phpdocumentor/type-resolver": "^1.3",
                "webmozart/assert": "^1.9.1"
            },
            "require-dev": {
                "mockery/mockery": "~1.3.2",
                "psalm/phar": "^4.8"
            },
            "type": "library",
            "extra": {
                "branch-alias": {
                    "dev-master": "5.x-dev"
                }
            },
            "autoload": {
                "psr-4": {
                    "phpDocumentor\\Reflection\\": "src"
                }
            },
            "notification-url": "https://packagist.org/downloads/",
            "license": [
                "MIT"
            ],
            "authors": [
                {
                    "name": "Mike van Riel",
                    "email": "me@mikevanriel.com"
                },
                {
                    "name": "Jaap van Otterdijk",
                    "email": "account@ijaap.nl"
                }
            ],
            "description": "With this component, a library can provide support for annotations via DocBlocks or otherwise retrieve information that is embedded in a DocBlock.",
            "support": {
                "issues": "https://github.com/phpDocumentor/ReflectionDocBlock/issues",
                "source": "https://github.com/phpDocumentor/ReflectionDocBlock/tree/5.3.0"
            },
            "time": "2021-10-19T17:43:47+00:00"
        },
        {
            "name": "phpdocumentor/type-resolver",
            "version": "1.6.1",
            "source": {
                "type": "git",
                "url": "https://github.com/phpDocumentor/TypeResolver.git",
                "reference": "77a32518733312af16a44300404e945338981de3"
            },
            "dist": {
                "type": "zip",
                "url": "https://api.github.com/repos/phpDocumentor/TypeResolver/zipball/77a32518733312af16a44300404e945338981de3",
                "reference": "77a32518733312af16a44300404e945338981de3",
                "shasum": ""
            },
            "require": {
                "php": "^7.2 || ^8.0",
                "phpdocumentor/reflection-common": "^2.0"
            },
            "require-dev": {
                "ext-tokenizer": "*",
                "psalm/phar": "^4.8"
            },
            "type": "library",
            "extra": {
                "branch-alias": {
                    "dev-1.x": "1.x-dev"
                }
            },
            "autoload": {
                "psr-4": {
                    "phpDocumentor\\Reflection\\": "src"
                }
            },
            "notification-url": "https://packagist.org/downloads/",
            "license": [
                "MIT"
            ],
            "authors": [
                {
                    "name": "Mike van Riel",
                    "email": "me@mikevanriel.com"
                }
            ],
            "description": "A PSR-5 based resolver of Class names, Types and Structural Element Names",
            "support": {
                "issues": "https://github.com/phpDocumentor/TypeResolver/issues",
                "source": "https://github.com/phpDocumentor/TypeResolver/tree/1.6.1"
            },
            "time": "2022-03-15T21:29:03+00:00"
        },
        {
            "name": "phpspec/prophecy",
            "version": "v1.15.0",
            "source": {
                "type": "git",
                "url": "https://github.com/phpspec/prophecy.git",
                "reference": "bbcd7380b0ebf3961ee21409db7b38bc31d69a13"
            },
            "dist": {
                "type": "zip",
                "url": "https://api.github.com/repos/phpspec/prophecy/zipball/bbcd7380b0ebf3961ee21409db7b38bc31d69a13",
                "reference": "bbcd7380b0ebf3961ee21409db7b38bc31d69a13",
                "shasum": ""
            },
            "require": {
                "doctrine/instantiator": "^1.2",
                "php": "^7.2 || ~8.0, <8.2",
                "phpdocumentor/reflection-docblock": "^5.2",
                "sebastian/comparator": "^3.0 || ^4.0",
                "sebastian/recursion-context": "^3.0 || ^4.0"
            },
            "require-dev": {
                "phpspec/phpspec": "^6.0 || ^7.0",
                "phpunit/phpunit": "^8.0 || ^9.0"
            },
            "type": "library",
            "extra": {
                "branch-alias": {
                    "dev-master": "1.x-dev"
                }
            },
            "autoload": {
                "psr-4": {
                    "Prophecy\\": "src/Prophecy"
                }
            },
            "notification-url": "https://packagist.org/downloads/",
            "license": [
                "MIT"
            ],
            "authors": [
                {
                    "name": "Konstantin Kudryashov",
                    "email": "ever.zet@gmail.com",
                    "homepage": "http://everzet.com"
                },
                {
                    "name": "Marcello Duarte",
                    "email": "marcello.duarte@gmail.com"
                }
            ],
            "description": "Highly opinionated mocking framework for PHP 5.3+",
            "homepage": "https://github.com/phpspec/prophecy",
            "keywords": [
                "Double",
                "Dummy",
                "fake",
                "mock",
                "spy",
                "stub"
            ],
            "support": {
                "issues": "https://github.com/phpspec/prophecy/issues",
                "source": "https://github.com/phpspec/prophecy/tree/v1.15.0"
            },
            "time": "2021-12-08T12:19:24+00:00"
        },
        {
            "name": "phpstan/phpstan",
            "version": "1.7.8",
            "source": {
                "type": "git",
                "url": "https://github.com/phpstan/phpstan.git",
                "reference": "2bf3d43015d56abac4d002a4d2d6c3a7d6fa627a"
            },
            "dist": {
                "type": "zip",
                "url": "https://api.github.com/repos/phpstan/phpstan/zipball/2bf3d43015d56abac4d002a4d2d6c3a7d6fa627a",
                "reference": "2bf3d43015d56abac4d002a4d2d6c3a7d6fa627a",
                "shasum": ""
            },
            "require": {
                "php": "^7.2|^8.0"
            },
            "conflict": {
                "phpstan/phpstan-shim": "*"
            },
            "bin": [
                "phpstan",
                "phpstan.phar"
            ],
            "type": "library",
            "autoload": {
                "files": [
                    "bootstrap.php"
                ]
            },
            "notification-url": "https://packagist.org/downloads/",
            "license": [
                "MIT"
            ],
            "description": "PHPStan - PHP Static Analysis Tool",
            "support": {
                "issues": "https://github.com/phpstan/phpstan/issues",
                "source": "https://github.com/phpstan/phpstan/tree/1.7.8"
            },
            "funding": [
                {
                    "url": "https://github.com/ondrejmirtes",
                    "type": "github"
                },
                {
                    "url": "https://github.com/phpstan",
                    "type": "github"
                },
                {
                    "url": "https://www.patreon.com/phpstan",
                    "type": "patreon"
                },
                {
                    "url": "https://tidelift.com/funding/github/packagist/phpstan/phpstan",
                    "type": "tidelift"
                }
            ],
            "time": "2022-06-01T13:43:17+00:00"
        },
        {
            "name": "phpstan/phpstan-phpunit",
            "version": "1.1.1",
            "source": {
                "type": "git",
                "url": "https://github.com/phpstan/phpstan-phpunit.git",
                "reference": "4a3c437c09075736285d1cabb5c75bf27ed0bc84"
            },
            "dist": {
                "type": "zip",
                "url": "https://api.github.com/repos/phpstan/phpstan-phpunit/zipball/4a3c437c09075736285d1cabb5c75bf27ed0bc84",
                "reference": "4a3c437c09075736285d1cabb5c75bf27ed0bc84",
                "shasum": ""
            },
            "require": {
                "php": "^7.2 || ^8.0",
                "phpstan/phpstan": "^1.5.0"
            },
            "conflict": {
                "phpunit/phpunit": "<7.0"
            },
            "require-dev": {
                "nikic/php-parser": "^4.13.0",
                "php-parallel-lint/php-parallel-lint": "^1.2",
                "phpstan/phpstan-strict-rules": "^1.0",
                "phpunit/phpunit": "^9.5"
            },
            "type": "phpstan-extension",
            "extra": {
                "phpstan": {
                    "includes": [
                        "extension.neon",
                        "rules.neon"
                    ]
                }
            },
            "autoload": {
                "psr-4": {
                    "PHPStan\\": "src/"
                }
            },
            "notification-url": "https://packagist.org/downloads/",
            "license": [
                "MIT"
            ],
            "description": "PHPUnit extensions and rules for PHPStan",
            "support": {
                "issues": "https://github.com/phpstan/phpstan-phpunit/issues",
                "source": "https://github.com/phpstan/phpstan-phpunit/tree/1.1.1"
            },
            "time": "2022-04-20T15:24:25+00:00"
        },
        {
            "name": "phpstan/phpstan-strict-rules",
            "version": "1.2.3",
            "source": {
                "type": "git",
                "url": "https://github.com/phpstan/phpstan-strict-rules.git",
                "reference": "0c82c96f2a55d8b91bbc7ee6512c94f68a206b43"
            },
            "dist": {
                "type": "zip",
                "url": "https://api.github.com/repos/phpstan/phpstan-strict-rules/zipball/0c82c96f2a55d8b91bbc7ee6512c94f68a206b43",
                "reference": "0c82c96f2a55d8b91bbc7ee6512c94f68a206b43",
                "shasum": ""
            },
            "require": {
                "php": "^7.2 || ^8.0",
                "phpstan/phpstan": "^1.6.3"
            },
            "require-dev": {
                "nikic/php-parser": "^4.13.0",
                "php-parallel-lint/php-parallel-lint": "^1.2",
                "phpstan/phpstan-phpunit": "^1.0",
                "phpunit/phpunit": "^9.5"
            },
            "type": "phpstan-extension",
            "extra": {
                "phpstan": {
                    "includes": [
                        "rules.neon"
                    ]
                }
            },
            "autoload": {
                "psr-4": {
                    "PHPStan\\": "src/"
                }
            },
            "notification-url": "https://packagist.org/downloads/",
            "license": [
                "MIT"
            ],
            "description": "Extra strict and opinionated rules for PHPStan",
            "support": {
                "issues": "https://github.com/phpstan/phpstan-strict-rules/issues",
                "source": "https://github.com/phpstan/phpstan-strict-rules/tree/1.2.3"
            },
            "time": "2022-05-04T15:20:40+00:00"
        },
        {
            "name": "phpunit/php-code-coverage",
            "version": "9.2.15",
            "source": {
                "type": "git",
                "url": "https://github.com/sebastianbergmann/php-code-coverage.git",
                "reference": "2e9da11878c4202f97915c1cb4bb1ca318a63f5f"
            },
            "dist": {
                "type": "zip",
                "url": "https://api.github.com/repos/sebastianbergmann/php-code-coverage/zipball/2e9da11878c4202f97915c1cb4bb1ca318a63f5f",
                "reference": "2e9da11878c4202f97915c1cb4bb1ca318a63f5f",
                "shasum": ""
            },
            "require": {
                "ext-dom": "*",
                "ext-libxml": "*",
                "ext-xmlwriter": "*",
                "nikic/php-parser": "^4.13.0",
                "php": ">=7.3",
                "phpunit/php-file-iterator": "^3.0.3",
                "phpunit/php-text-template": "^2.0.2",
                "sebastian/code-unit-reverse-lookup": "^2.0.2",
                "sebastian/complexity": "^2.0",
                "sebastian/environment": "^5.1.2",
                "sebastian/lines-of-code": "^1.0.3",
                "sebastian/version": "^3.0.1",
                "theseer/tokenizer": "^1.2.0"
            },
            "require-dev": {
                "phpunit/phpunit": "^9.3"
            },
            "suggest": {
                "ext-pcov": "*",
                "ext-xdebug": "*"
            },
            "type": "library",
            "extra": {
                "branch-alias": {
                    "dev-master": "9.2-dev"
                }
            },
            "autoload": {
                "classmap": [
                    "src/"
                ]
            },
            "notification-url": "https://packagist.org/downloads/",
            "license": [
                "BSD-3-Clause"
            ],
            "authors": [
                {
                    "name": "Sebastian Bergmann",
                    "email": "sebastian@phpunit.de",
                    "role": "lead"
                }
            ],
            "description": "Library that provides collection, processing, and rendering functionality for PHP code coverage information.",
            "homepage": "https://github.com/sebastianbergmann/php-code-coverage",
            "keywords": [
                "coverage",
                "testing",
                "xunit"
            ],
            "support": {
                "issues": "https://github.com/sebastianbergmann/php-code-coverage/issues",
                "source": "https://github.com/sebastianbergmann/php-code-coverage/tree/9.2.15"
            },
            "funding": [
                {
                    "url": "https://github.com/sebastianbergmann",
                    "type": "github"
                }
            ],
            "time": "2022-03-07T09:28:20+00:00"
        },
        {
            "name": "phpunit/php-file-iterator",
            "version": "3.0.6",
            "source": {
                "type": "git",
                "url": "https://github.com/sebastianbergmann/php-file-iterator.git",
                "reference": "cf1c2e7c203ac650e352f4cc675a7021e7d1b3cf"
            },
            "dist": {
                "type": "zip",
                "url": "https://api.github.com/repos/sebastianbergmann/php-file-iterator/zipball/cf1c2e7c203ac650e352f4cc675a7021e7d1b3cf",
                "reference": "cf1c2e7c203ac650e352f4cc675a7021e7d1b3cf",
                "shasum": ""
            },
            "require": {
                "php": ">=7.3"
            },
            "require-dev": {
                "phpunit/phpunit": "^9.3"
            },
            "type": "library",
            "extra": {
                "branch-alias": {
                    "dev-master": "3.0-dev"
                }
            },
            "autoload": {
                "classmap": [
                    "src/"
                ]
            },
            "notification-url": "https://packagist.org/downloads/",
            "license": [
                "BSD-3-Clause"
            ],
            "authors": [
                {
                    "name": "Sebastian Bergmann",
                    "email": "sebastian@phpunit.de",
                    "role": "lead"
                }
            ],
            "description": "FilterIterator implementation that filters files based on a list of suffixes.",
            "homepage": "https://github.com/sebastianbergmann/php-file-iterator/",
            "keywords": [
                "filesystem",
                "iterator"
            ],
            "support": {
                "issues": "https://github.com/sebastianbergmann/php-file-iterator/issues",
                "source": "https://github.com/sebastianbergmann/php-file-iterator/tree/3.0.6"
            },
            "funding": [
                {
                    "url": "https://github.com/sebastianbergmann",
                    "type": "github"
                }
            ],
            "time": "2021-12-02T12:48:52+00:00"
        },
        {
            "name": "phpunit/php-invoker",
            "version": "3.1.1",
            "source": {
                "type": "git",
                "url": "https://github.com/sebastianbergmann/php-invoker.git",
                "reference": "5a10147d0aaf65b58940a0b72f71c9ac0423cc67"
            },
            "dist": {
                "type": "zip",
                "url": "https://api.github.com/repos/sebastianbergmann/php-invoker/zipball/5a10147d0aaf65b58940a0b72f71c9ac0423cc67",
                "reference": "5a10147d0aaf65b58940a0b72f71c9ac0423cc67",
                "shasum": ""
            },
            "require": {
                "php": ">=7.3"
            },
            "require-dev": {
                "ext-pcntl": "*",
                "phpunit/phpunit": "^9.3"
            },
            "suggest": {
                "ext-pcntl": "*"
            },
            "type": "library",
            "extra": {
                "branch-alias": {
                    "dev-master": "3.1-dev"
                }
            },
            "autoload": {
                "classmap": [
                    "src/"
                ]
            },
            "notification-url": "https://packagist.org/downloads/",
            "license": [
                "BSD-3-Clause"
            ],
            "authors": [
                {
                    "name": "Sebastian Bergmann",
                    "email": "sebastian@phpunit.de",
                    "role": "lead"
                }
            ],
            "description": "Invoke callables with a timeout",
            "homepage": "https://github.com/sebastianbergmann/php-invoker/",
            "keywords": [
                "process"
            ],
            "support": {
                "issues": "https://github.com/sebastianbergmann/php-invoker/issues",
                "source": "https://github.com/sebastianbergmann/php-invoker/tree/3.1.1"
            },
            "funding": [
                {
                    "url": "https://github.com/sebastianbergmann",
                    "type": "github"
                }
            ],
            "time": "2020-09-28T05:58:55+00:00"
        },
        {
            "name": "phpunit/php-text-template",
            "version": "2.0.4",
            "source": {
                "type": "git",
                "url": "https://github.com/sebastianbergmann/php-text-template.git",
                "reference": "5da5f67fc95621df9ff4c4e5a84d6a8a2acf7c28"
            },
            "dist": {
                "type": "zip",
                "url": "https://api.github.com/repos/sebastianbergmann/php-text-template/zipball/5da5f67fc95621df9ff4c4e5a84d6a8a2acf7c28",
                "reference": "5da5f67fc95621df9ff4c4e5a84d6a8a2acf7c28",
                "shasum": ""
            },
            "require": {
                "php": ">=7.3"
            },
            "require-dev": {
                "phpunit/phpunit": "^9.3"
            },
            "type": "library",
            "extra": {
                "branch-alias": {
                    "dev-master": "2.0-dev"
                }
            },
            "autoload": {
                "classmap": [
                    "src/"
                ]
            },
            "notification-url": "https://packagist.org/downloads/",
            "license": [
                "BSD-3-Clause"
            ],
            "authors": [
                {
                    "name": "Sebastian Bergmann",
                    "email": "sebastian@phpunit.de",
                    "role": "lead"
                }
            ],
            "description": "Simple template engine.",
            "homepage": "https://github.com/sebastianbergmann/php-text-template/",
            "keywords": [
                "template"
            ],
            "support": {
                "issues": "https://github.com/sebastianbergmann/php-text-template/issues",
                "source": "https://github.com/sebastianbergmann/php-text-template/tree/2.0.4"
            },
            "funding": [
                {
                    "url": "https://github.com/sebastianbergmann",
                    "type": "github"
                }
            ],
            "time": "2020-10-26T05:33:50+00:00"
        },
        {
            "name": "phpunit/php-timer",
            "version": "5.0.3",
            "source": {
                "type": "git",
                "url": "https://github.com/sebastianbergmann/php-timer.git",
                "reference": "5a63ce20ed1b5bf577850e2c4e87f4aa902afbd2"
            },
            "dist": {
                "type": "zip",
                "url": "https://api.github.com/repos/sebastianbergmann/php-timer/zipball/5a63ce20ed1b5bf577850e2c4e87f4aa902afbd2",
                "reference": "5a63ce20ed1b5bf577850e2c4e87f4aa902afbd2",
                "shasum": ""
            },
            "require": {
                "php": ">=7.3"
            },
            "require-dev": {
                "phpunit/phpunit": "^9.3"
            },
            "type": "library",
            "extra": {
                "branch-alias": {
                    "dev-master": "5.0-dev"
                }
            },
            "autoload": {
                "classmap": [
                    "src/"
                ]
            },
            "notification-url": "https://packagist.org/downloads/",
            "license": [
                "BSD-3-Clause"
            ],
            "authors": [
                {
                    "name": "Sebastian Bergmann",
                    "email": "sebastian@phpunit.de",
                    "role": "lead"
                }
            ],
            "description": "Utility class for timing",
            "homepage": "https://github.com/sebastianbergmann/php-timer/",
            "keywords": [
                "timer"
            ],
            "support": {
                "issues": "https://github.com/sebastianbergmann/php-timer/issues",
                "source": "https://github.com/sebastianbergmann/php-timer/tree/5.0.3"
            },
            "funding": [
                {
                    "url": "https://github.com/sebastianbergmann",
                    "type": "github"
                }
            ],
            "time": "2020-10-26T13:16:10+00:00"
        },
        {
            "name": "phpunit/phpunit",
            "version": "9.5.20",
            "source": {
                "type": "git",
                "url": "https://github.com/sebastianbergmann/phpunit.git",
                "reference": "12bc8879fb65aef2138b26fc633cb1e3620cffba"
            },
            "dist": {
                "type": "zip",
                "url": "https://api.github.com/repos/sebastianbergmann/phpunit/zipball/12bc8879fb65aef2138b26fc633cb1e3620cffba",
                "reference": "12bc8879fb65aef2138b26fc633cb1e3620cffba",
                "shasum": ""
            },
            "require": {
                "doctrine/instantiator": "^1.3.1",
                "ext-dom": "*",
                "ext-json": "*",
                "ext-libxml": "*",
                "ext-mbstring": "*",
                "ext-xml": "*",
                "ext-xmlwriter": "*",
                "myclabs/deep-copy": "^1.10.1",
                "phar-io/manifest": "^2.0.3",
                "phar-io/version": "^3.0.2",
                "php": ">=7.3",
                "phpspec/prophecy": "^1.12.1",
                "phpunit/php-code-coverage": "^9.2.13",
                "phpunit/php-file-iterator": "^3.0.5",
                "phpunit/php-invoker": "^3.1.1",
                "phpunit/php-text-template": "^2.0.3",
                "phpunit/php-timer": "^5.0.2",
                "sebastian/cli-parser": "^1.0.1",
                "sebastian/code-unit": "^1.0.6",
                "sebastian/comparator": "^4.0.5",
                "sebastian/diff": "^4.0.3",
                "sebastian/environment": "^5.1.3",
                "sebastian/exporter": "^4.0.3",
                "sebastian/global-state": "^5.0.1",
                "sebastian/object-enumerator": "^4.0.3",
                "sebastian/resource-operations": "^3.0.3",
                "sebastian/type": "^3.0",
                "sebastian/version": "^3.0.2"
            },
            "require-dev": {
                "ext-pdo": "*",
                "phpspec/prophecy-phpunit": "^2.0.1"
            },
            "suggest": {
                "ext-soap": "*",
                "ext-xdebug": "*"
            },
            "bin": [
                "phpunit"
            ],
            "type": "library",
            "extra": {
                "branch-alias": {
                    "dev-master": "9.5-dev"
                }
            },
            "autoload": {
                "files": [
                    "src/Framework/Assert/Functions.php"
                ],
                "classmap": [
                    "src/"
                ]
            },
            "notification-url": "https://packagist.org/downloads/",
            "license": [
                "BSD-3-Clause"
            ],
            "authors": [
                {
                    "name": "Sebastian Bergmann",
                    "email": "sebastian@phpunit.de",
                    "role": "lead"
                }
            ],
            "description": "The PHP Unit Testing framework.",
            "homepage": "https://phpunit.de/",
            "keywords": [
                "phpunit",
                "testing",
                "xunit"
            ],
            "support": {
                "issues": "https://github.com/sebastianbergmann/phpunit/issues",
                "source": "https://github.com/sebastianbergmann/phpunit/tree/9.5.20"
            },
            "funding": [
                {
                    "url": "https://phpunit.de/sponsors.html",
                    "type": "custom"
                },
                {
                    "url": "https://github.com/sebastianbergmann",
                    "type": "github"
                }
            ],
            "time": "2022-04-01T12:37:26+00:00"
        },
        {
            "name": "sebastian/cli-parser",
            "version": "1.0.1",
            "source": {
                "type": "git",
                "url": "https://github.com/sebastianbergmann/cli-parser.git",
                "reference": "442e7c7e687e42adc03470c7b668bc4b2402c0b2"
            },
            "dist": {
                "type": "zip",
                "url": "https://api.github.com/repos/sebastianbergmann/cli-parser/zipball/442e7c7e687e42adc03470c7b668bc4b2402c0b2",
                "reference": "442e7c7e687e42adc03470c7b668bc4b2402c0b2",
                "shasum": ""
            },
            "require": {
                "php": ">=7.3"
            },
            "require-dev": {
                "phpunit/phpunit": "^9.3"
            },
            "type": "library",
            "extra": {
                "branch-alias": {
                    "dev-master": "1.0-dev"
                }
            },
            "autoload": {
                "classmap": [
                    "src/"
                ]
            },
            "notification-url": "https://packagist.org/downloads/",
            "license": [
                "BSD-3-Clause"
            ],
            "authors": [
                {
                    "name": "Sebastian Bergmann",
                    "email": "sebastian@phpunit.de",
                    "role": "lead"
                }
            ],
            "description": "Library for parsing CLI options",
            "homepage": "https://github.com/sebastianbergmann/cli-parser",
            "support": {
                "issues": "https://github.com/sebastianbergmann/cli-parser/issues",
                "source": "https://github.com/sebastianbergmann/cli-parser/tree/1.0.1"
            },
            "funding": [
                {
                    "url": "https://github.com/sebastianbergmann",
                    "type": "github"
                }
            ],
            "time": "2020-09-28T06:08:49+00:00"
        },
        {
            "name": "sebastian/code-unit",
            "version": "1.0.8",
            "source": {
                "type": "git",
                "url": "https://github.com/sebastianbergmann/code-unit.git",
                "reference": "1fc9f64c0927627ef78ba436c9b17d967e68e120"
            },
            "dist": {
                "type": "zip",
                "url": "https://api.github.com/repos/sebastianbergmann/code-unit/zipball/1fc9f64c0927627ef78ba436c9b17d967e68e120",
                "reference": "1fc9f64c0927627ef78ba436c9b17d967e68e120",
                "shasum": ""
            },
            "require": {
                "php": ">=7.3"
            },
            "require-dev": {
                "phpunit/phpunit": "^9.3"
            },
            "type": "library",
            "extra": {
                "branch-alias": {
                    "dev-master": "1.0-dev"
                }
            },
            "autoload": {
                "classmap": [
                    "src/"
                ]
            },
            "notification-url": "https://packagist.org/downloads/",
            "license": [
                "BSD-3-Clause"
            ],
            "authors": [
                {
                    "name": "Sebastian Bergmann",
                    "email": "sebastian@phpunit.de",
                    "role": "lead"
                }
            ],
            "description": "Collection of value objects that represent the PHP code units",
            "homepage": "https://github.com/sebastianbergmann/code-unit",
            "support": {
                "issues": "https://github.com/sebastianbergmann/code-unit/issues",
                "source": "https://github.com/sebastianbergmann/code-unit/tree/1.0.8"
            },
            "funding": [
                {
                    "url": "https://github.com/sebastianbergmann",
                    "type": "github"
                }
            ],
            "time": "2020-10-26T13:08:54+00:00"
        },
        {
            "name": "sebastian/code-unit-reverse-lookup",
            "version": "2.0.3",
            "source": {
                "type": "git",
                "url": "https://github.com/sebastianbergmann/code-unit-reverse-lookup.git",
                "reference": "ac91f01ccec49fb77bdc6fd1e548bc70f7faa3e5"
            },
            "dist": {
                "type": "zip",
                "url": "https://api.github.com/repos/sebastianbergmann/code-unit-reverse-lookup/zipball/ac91f01ccec49fb77bdc6fd1e548bc70f7faa3e5",
                "reference": "ac91f01ccec49fb77bdc6fd1e548bc70f7faa3e5",
                "shasum": ""
            },
            "require": {
                "php": ">=7.3"
            },
            "require-dev": {
                "phpunit/phpunit": "^9.3"
            },
            "type": "library",
            "extra": {
                "branch-alias": {
                    "dev-master": "2.0-dev"
                }
            },
            "autoload": {
                "classmap": [
                    "src/"
                ]
            },
            "notification-url": "https://packagist.org/downloads/",
            "license": [
                "BSD-3-Clause"
            ],
            "authors": [
                {
                    "name": "Sebastian Bergmann",
                    "email": "sebastian@phpunit.de"
                }
            ],
            "description": "Looks up which function or method a line of code belongs to",
            "homepage": "https://github.com/sebastianbergmann/code-unit-reverse-lookup/",
            "support": {
                "issues": "https://github.com/sebastianbergmann/code-unit-reverse-lookup/issues",
                "source": "https://github.com/sebastianbergmann/code-unit-reverse-lookup/tree/2.0.3"
            },
            "funding": [
                {
                    "url": "https://github.com/sebastianbergmann",
                    "type": "github"
                }
            ],
            "time": "2020-09-28T05:30:19+00:00"
        },
        {
            "name": "sebastian/comparator",
            "version": "4.0.6",
            "source": {
                "type": "git",
                "url": "https://github.com/sebastianbergmann/comparator.git",
                "reference": "55f4261989e546dc112258c7a75935a81a7ce382"
            },
            "dist": {
                "type": "zip",
                "url": "https://api.github.com/repos/sebastianbergmann/comparator/zipball/55f4261989e546dc112258c7a75935a81a7ce382",
                "reference": "55f4261989e546dc112258c7a75935a81a7ce382",
                "shasum": ""
            },
            "require": {
                "php": ">=7.3",
                "sebastian/diff": "^4.0",
                "sebastian/exporter": "^4.0"
            },
            "require-dev": {
                "phpunit/phpunit": "^9.3"
            },
            "type": "library",
            "extra": {
                "branch-alias": {
                    "dev-master": "4.0-dev"
                }
            },
            "autoload": {
                "classmap": [
                    "src/"
                ]
            },
            "notification-url": "https://packagist.org/downloads/",
            "license": [
                "BSD-3-Clause"
            ],
            "authors": [
                {
                    "name": "Sebastian Bergmann",
                    "email": "sebastian@phpunit.de"
                },
                {
                    "name": "Jeff Welch",
                    "email": "whatthejeff@gmail.com"
                },
                {
                    "name": "Volker Dusch",
                    "email": "github@wallbash.com"
                },
                {
                    "name": "Bernhard Schussek",
                    "email": "bschussek@2bepublished.at"
                }
            ],
            "description": "Provides the functionality to compare PHP values for equality",
            "homepage": "https://github.com/sebastianbergmann/comparator",
            "keywords": [
                "comparator",
                "compare",
                "equality"
            ],
            "support": {
                "issues": "https://github.com/sebastianbergmann/comparator/issues",
                "source": "https://github.com/sebastianbergmann/comparator/tree/4.0.6"
            },
            "funding": [
                {
                    "url": "https://github.com/sebastianbergmann",
                    "type": "github"
                }
            ],
            "time": "2020-10-26T15:49:45+00:00"
        },
        {
            "name": "sebastian/complexity",
            "version": "2.0.2",
            "source": {
                "type": "git",
                "url": "https://github.com/sebastianbergmann/complexity.git",
                "reference": "739b35e53379900cc9ac327b2147867b8b6efd88"
            },
            "dist": {
                "type": "zip",
                "url": "https://api.github.com/repos/sebastianbergmann/complexity/zipball/739b35e53379900cc9ac327b2147867b8b6efd88",
                "reference": "739b35e53379900cc9ac327b2147867b8b6efd88",
                "shasum": ""
            },
            "require": {
                "nikic/php-parser": "^4.7",
                "php": ">=7.3"
            },
            "require-dev": {
                "phpunit/phpunit": "^9.3"
            },
            "type": "library",
            "extra": {
                "branch-alias": {
                    "dev-master": "2.0-dev"
                }
            },
            "autoload": {
                "classmap": [
                    "src/"
                ]
            },
            "notification-url": "https://packagist.org/downloads/",
            "license": [
                "BSD-3-Clause"
            ],
            "authors": [
                {
                    "name": "Sebastian Bergmann",
                    "email": "sebastian@phpunit.de",
                    "role": "lead"
                }
            ],
            "description": "Library for calculating the complexity of PHP code units",
            "homepage": "https://github.com/sebastianbergmann/complexity",
            "support": {
                "issues": "https://github.com/sebastianbergmann/complexity/issues",
                "source": "https://github.com/sebastianbergmann/complexity/tree/2.0.2"
            },
            "funding": [
                {
                    "url": "https://github.com/sebastianbergmann",
                    "type": "github"
                }
            ],
            "time": "2020-10-26T15:52:27+00:00"
        },
        {
            "name": "sebastian/diff",
            "version": "4.0.4",
            "source": {
                "type": "git",
                "url": "https://github.com/sebastianbergmann/diff.git",
                "reference": "3461e3fccc7cfdfc2720be910d3bd73c69be590d"
            },
            "dist": {
                "type": "zip",
                "url": "https://api.github.com/repos/sebastianbergmann/diff/zipball/3461e3fccc7cfdfc2720be910d3bd73c69be590d",
                "reference": "3461e3fccc7cfdfc2720be910d3bd73c69be590d",
                "shasum": ""
            },
            "require": {
                "php": ">=7.3"
            },
            "require-dev": {
                "phpunit/phpunit": "^9.3",
                "symfony/process": "^4.2 || ^5"
            },
            "type": "library",
            "extra": {
                "branch-alias": {
                    "dev-master": "4.0-dev"
                }
            },
            "autoload": {
                "classmap": [
                    "src/"
                ]
            },
            "notification-url": "https://packagist.org/downloads/",
            "license": [
                "BSD-3-Clause"
            ],
            "authors": [
                {
                    "name": "Sebastian Bergmann",
                    "email": "sebastian@phpunit.de"
                },
                {
                    "name": "Kore Nordmann",
                    "email": "mail@kore-nordmann.de"
                }
            ],
            "description": "Diff implementation",
            "homepage": "https://github.com/sebastianbergmann/diff",
            "keywords": [
                "diff",
                "udiff",
                "unidiff",
                "unified diff"
            ],
            "support": {
                "issues": "https://github.com/sebastianbergmann/diff/issues",
                "source": "https://github.com/sebastianbergmann/diff/tree/4.0.4"
            },
            "funding": [
                {
                    "url": "https://github.com/sebastianbergmann",
                    "type": "github"
                }
            ],
            "time": "2020-10-26T13:10:38+00:00"
        },
        {
            "name": "sebastian/environment",
            "version": "5.1.4",
            "source": {
                "type": "git",
                "url": "https://github.com/sebastianbergmann/environment.git",
                "reference": "1b5dff7bb151a4db11d49d90e5408e4e938270f7"
            },
            "dist": {
                "type": "zip",
                "url": "https://api.github.com/repos/sebastianbergmann/environment/zipball/1b5dff7bb151a4db11d49d90e5408e4e938270f7",
                "reference": "1b5dff7bb151a4db11d49d90e5408e4e938270f7",
                "shasum": ""
            },
            "require": {
                "php": ">=7.3"
            },
            "require-dev": {
                "phpunit/phpunit": "^9.3"
            },
            "suggest": {
                "ext-posix": "*"
            },
            "type": "library",
            "extra": {
                "branch-alias": {
                    "dev-master": "5.1-dev"
                }
            },
            "autoload": {
                "classmap": [
                    "src/"
                ]
            },
            "notification-url": "https://packagist.org/downloads/",
            "license": [
                "BSD-3-Clause"
            ],
            "authors": [
                {
                    "name": "Sebastian Bergmann",
                    "email": "sebastian@phpunit.de"
                }
            ],
            "description": "Provides functionality to handle HHVM/PHP environments",
            "homepage": "http://www.github.com/sebastianbergmann/environment",
            "keywords": [
                "Xdebug",
                "environment",
                "hhvm"
            ],
            "support": {
                "issues": "https://github.com/sebastianbergmann/environment/issues",
                "source": "https://github.com/sebastianbergmann/environment/tree/5.1.4"
            },
            "funding": [
                {
                    "url": "https://github.com/sebastianbergmann",
                    "type": "github"
                }
            ],
            "time": "2022-04-03T09:37:03+00:00"
        },
        {
            "name": "sebastian/exporter",
            "version": "4.0.4",
            "source": {
                "type": "git",
                "url": "https://github.com/sebastianbergmann/exporter.git",
                "reference": "65e8b7db476c5dd267e65eea9cab77584d3cfff9"
            },
            "dist": {
                "type": "zip",
                "url": "https://api.github.com/repos/sebastianbergmann/exporter/zipball/65e8b7db476c5dd267e65eea9cab77584d3cfff9",
                "reference": "65e8b7db476c5dd267e65eea9cab77584d3cfff9",
                "shasum": ""
            },
            "require": {
                "php": ">=7.3",
                "sebastian/recursion-context": "^4.0"
            },
            "require-dev": {
                "ext-mbstring": "*",
                "phpunit/phpunit": "^9.3"
            },
            "type": "library",
            "extra": {
                "branch-alias": {
                    "dev-master": "4.0-dev"
                }
            },
            "autoload": {
                "classmap": [
                    "src/"
                ]
            },
            "notification-url": "https://packagist.org/downloads/",
            "license": [
                "BSD-3-Clause"
            ],
            "authors": [
                {
                    "name": "Sebastian Bergmann",
                    "email": "sebastian@phpunit.de"
                },
                {
                    "name": "Jeff Welch",
                    "email": "whatthejeff@gmail.com"
                },
                {
                    "name": "Volker Dusch",
                    "email": "github@wallbash.com"
                },
                {
                    "name": "Adam Harvey",
                    "email": "aharvey@php.net"
                },
                {
                    "name": "Bernhard Schussek",
                    "email": "bschussek@gmail.com"
                }
            ],
            "description": "Provides the functionality to export PHP variables for visualization",
            "homepage": "https://www.github.com/sebastianbergmann/exporter",
            "keywords": [
                "export",
                "exporter"
            ],
            "support": {
                "issues": "https://github.com/sebastianbergmann/exporter/issues",
                "source": "https://github.com/sebastianbergmann/exporter/tree/4.0.4"
            },
            "funding": [
                {
                    "url": "https://github.com/sebastianbergmann",
                    "type": "github"
                }
            ],
            "time": "2021-11-11T14:18:36+00:00"
        },
        {
            "name": "sebastian/global-state",
            "version": "5.0.5",
            "source": {
                "type": "git",
                "url": "https://github.com/sebastianbergmann/global-state.git",
                "reference": "0ca8db5a5fc9c8646244e629625ac486fa286bf2"
            },
            "dist": {
                "type": "zip",
                "url": "https://api.github.com/repos/sebastianbergmann/global-state/zipball/0ca8db5a5fc9c8646244e629625ac486fa286bf2",
                "reference": "0ca8db5a5fc9c8646244e629625ac486fa286bf2",
                "shasum": ""
            },
            "require": {
                "php": ">=7.3",
                "sebastian/object-reflector": "^2.0",
                "sebastian/recursion-context": "^4.0"
            },
            "require-dev": {
                "ext-dom": "*",
                "phpunit/phpunit": "^9.3"
            },
            "suggest": {
                "ext-uopz": "*"
            },
            "type": "library",
            "extra": {
                "branch-alias": {
                    "dev-master": "5.0-dev"
                }
            },
            "autoload": {
                "classmap": [
                    "src/"
                ]
            },
            "notification-url": "https://packagist.org/downloads/",
            "license": [
                "BSD-3-Clause"
            ],
            "authors": [
                {
                    "name": "Sebastian Bergmann",
                    "email": "sebastian@phpunit.de"
                }
            ],
            "description": "Snapshotting of global state",
            "homepage": "http://www.github.com/sebastianbergmann/global-state",
            "keywords": [
                "global state"
            ],
            "support": {
                "issues": "https://github.com/sebastianbergmann/global-state/issues",
                "source": "https://github.com/sebastianbergmann/global-state/tree/5.0.5"
            },
            "funding": [
                {
                    "url": "https://github.com/sebastianbergmann",
                    "type": "github"
                }
            ],
            "time": "2022-02-14T08:28:10+00:00"
        },
        {
            "name": "sebastian/lines-of-code",
            "version": "1.0.3",
            "source": {
                "type": "git",
                "url": "https://github.com/sebastianbergmann/lines-of-code.git",
                "reference": "c1c2e997aa3146983ed888ad08b15470a2e22ecc"
            },
            "dist": {
                "type": "zip",
                "url": "https://api.github.com/repos/sebastianbergmann/lines-of-code/zipball/c1c2e997aa3146983ed888ad08b15470a2e22ecc",
                "reference": "c1c2e997aa3146983ed888ad08b15470a2e22ecc",
                "shasum": ""
            },
            "require": {
                "nikic/php-parser": "^4.6",
                "php": ">=7.3"
            },
            "require-dev": {
                "phpunit/phpunit": "^9.3"
            },
            "type": "library",
            "extra": {
                "branch-alias": {
                    "dev-master": "1.0-dev"
                }
            },
            "autoload": {
                "classmap": [
                    "src/"
                ]
            },
            "notification-url": "https://packagist.org/downloads/",
            "license": [
                "BSD-3-Clause"
            ],
            "authors": [
                {
                    "name": "Sebastian Bergmann",
                    "email": "sebastian@phpunit.de",
                    "role": "lead"
                }
            ],
            "description": "Library for counting the lines of code in PHP source code",
            "homepage": "https://github.com/sebastianbergmann/lines-of-code",
            "support": {
                "issues": "https://github.com/sebastianbergmann/lines-of-code/issues",
                "source": "https://github.com/sebastianbergmann/lines-of-code/tree/1.0.3"
            },
            "funding": [
                {
                    "url": "https://github.com/sebastianbergmann",
                    "type": "github"
                }
            ],
            "time": "2020-11-28T06:42:11+00:00"
        },
        {
            "name": "sebastian/object-enumerator",
            "version": "4.0.4",
            "source": {
                "type": "git",
                "url": "https://github.com/sebastianbergmann/object-enumerator.git",
                "reference": "5c9eeac41b290a3712d88851518825ad78f45c71"
            },
            "dist": {
                "type": "zip",
                "url": "https://api.github.com/repos/sebastianbergmann/object-enumerator/zipball/5c9eeac41b290a3712d88851518825ad78f45c71",
                "reference": "5c9eeac41b290a3712d88851518825ad78f45c71",
                "shasum": ""
            },
            "require": {
                "php": ">=7.3",
                "sebastian/object-reflector": "^2.0",
                "sebastian/recursion-context": "^4.0"
            },
            "require-dev": {
                "phpunit/phpunit": "^9.3"
            },
            "type": "library",
            "extra": {
                "branch-alias": {
                    "dev-master": "4.0-dev"
                }
            },
            "autoload": {
                "classmap": [
                    "src/"
                ]
            },
            "notification-url": "https://packagist.org/downloads/",
            "license": [
                "BSD-3-Clause"
            ],
            "authors": [
                {
                    "name": "Sebastian Bergmann",
                    "email": "sebastian@phpunit.de"
                }
            ],
            "description": "Traverses array structures and object graphs to enumerate all referenced objects",
            "homepage": "https://github.com/sebastianbergmann/object-enumerator/",
            "support": {
                "issues": "https://github.com/sebastianbergmann/object-enumerator/issues",
                "source": "https://github.com/sebastianbergmann/object-enumerator/tree/4.0.4"
            },
            "funding": [
                {
                    "url": "https://github.com/sebastianbergmann",
                    "type": "github"
                }
            ],
            "time": "2020-10-26T13:12:34+00:00"
        },
        {
            "name": "sebastian/object-reflector",
            "version": "2.0.4",
            "source": {
                "type": "git",
                "url": "https://github.com/sebastianbergmann/object-reflector.git",
                "reference": "b4f479ebdbf63ac605d183ece17d8d7fe49c15c7"
            },
            "dist": {
                "type": "zip",
                "url": "https://api.github.com/repos/sebastianbergmann/object-reflector/zipball/b4f479ebdbf63ac605d183ece17d8d7fe49c15c7",
                "reference": "b4f479ebdbf63ac605d183ece17d8d7fe49c15c7",
                "shasum": ""
            },
            "require": {
                "php": ">=7.3"
            },
            "require-dev": {
                "phpunit/phpunit": "^9.3"
            },
            "type": "library",
            "extra": {
                "branch-alias": {
                    "dev-master": "2.0-dev"
                }
            },
            "autoload": {
                "classmap": [
                    "src/"
                ]
            },
            "notification-url": "https://packagist.org/downloads/",
            "license": [
                "BSD-3-Clause"
            ],
            "authors": [
                {
                    "name": "Sebastian Bergmann",
                    "email": "sebastian@phpunit.de"
                }
            ],
            "description": "Allows reflection of object attributes, including inherited and non-public ones",
            "homepage": "https://github.com/sebastianbergmann/object-reflector/",
            "support": {
                "issues": "https://github.com/sebastianbergmann/object-reflector/issues",
                "source": "https://github.com/sebastianbergmann/object-reflector/tree/2.0.4"
            },
            "funding": [
                {
                    "url": "https://github.com/sebastianbergmann",
                    "type": "github"
                }
            ],
            "time": "2020-10-26T13:14:26+00:00"
        },
        {
            "name": "sebastian/recursion-context",
            "version": "4.0.4",
            "source": {
                "type": "git",
                "url": "https://github.com/sebastianbergmann/recursion-context.git",
                "reference": "cd9d8cf3c5804de4341c283ed787f099f5506172"
            },
            "dist": {
                "type": "zip",
                "url": "https://api.github.com/repos/sebastianbergmann/recursion-context/zipball/cd9d8cf3c5804de4341c283ed787f099f5506172",
                "reference": "cd9d8cf3c5804de4341c283ed787f099f5506172",
                "shasum": ""
            },
            "require": {
                "php": ">=7.3"
            },
            "require-dev": {
                "phpunit/phpunit": "^9.3"
            },
            "type": "library",
            "extra": {
                "branch-alias": {
                    "dev-master": "4.0-dev"
                }
            },
            "autoload": {
                "classmap": [
                    "src/"
                ]
            },
            "notification-url": "https://packagist.org/downloads/",
            "license": [
                "BSD-3-Clause"
            ],
            "authors": [
                {
                    "name": "Sebastian Bergmann",
                    "email": "sebastian@phpunit.de"
                },
                {
                    "name": "Jeff Welch",
                    "email": "whatthejeff@gmail.com"
                },
                {
                    "name": "Adam Harvey",
                    "email": "aharvey@php.net"
                }
            ],
            "description": "Provides functionality to recursively process PHP variables",
            "homepage": "http://www.github.com/sebastianbergmann/recursion-context",
            "support": {
                "issues": "https://github.com/sebastianbergmann/recursion-context/issues",
                "source": "https://github.com/sebastianbergmann/recursion-context/tree/4.0.4"
            },
            "funding": [
                {
                    "url": "https://github.com/sebastianbergmann",
                    "type": "github"
                }
            ],
            "time": "2020-10-26T13:17:30+00:00"
        },
        {
            "name": "sebastian/resource-operations",
            "version": "3.0.3",
            "source": {
                "type": "git",
                "url": "https://github.com/sebastianbergmann/resource-operations.git",
                "reference": "0f4443cb3a1d92ce809899753bc0d5d5a8dd19a8"
            },
            "dist": {
                "type": "zip",
                "url": "https://api.github.com/repos/sebastianbergmann/resource-operations/zipball/0f4443cb3a1d92ce809899753bc0d5d5a8dd19a8",
                "reference": "0f4443cb3a1d92ce809899753bc0d5d5a8dd19a8",
                "shasum": ""
            },
            "require": {
                "php": ">=7.3"
            },
            "require-dev": {
                "phpunit/phpunit": "^9.0"
            },
            "type": "library",
            "extra": {
                "branch-alias": {
                    "dev-master": "3.0-dev"
                }
            },
            "autoload": {
                "classmap": [
                    "src/"
                ]
            },
            "notification-url": "https://packagist.org/downloads/",
            "license": [
                "BSD-3-Clause"
            ],
            "authors": [
                {
                    "name": "Sebastian Bergmann",
                    "email": "sebastian@phpunit.de"
                }
            ],
            "description": "Provides a list of PHP built-in functions that operate on resources",
            "homepage": "https://www.github.com/sebastianbergmann/resource-operations",
            "support": {
                "issues": "https://github.com/sebastianbergmann/resource-operations/issues",
                "source": "https://github.com/sebastianbergmann/resource-operations/tree/3.0.3"
            },
            "funding": [
                {
                    "url": "https://github.com/sebastianbergmann",
                    "type": "github"
                }
            ],
            "time": "2020-09-28T06:45:17+00:00"
        },
        {
            "name": "sebastian/type",
            "version": "3.0.0",
            "source": {
                "type": "git",
                "url": "https://github.com/sebastianbergmann/type.git",
                "reference": "b233b84bc4465aff7b57cf1c4bc75c86d00d6dad"
            },
            "dist": {
                "type": "zip",
                "url": "https://api.github.com/repos/sebastianbergmann/type/zipball/b233b84bc4465aff7b57cf1c4bc75c86d00d6dad",
                "reference": "b233b84bc4465aff7b57cf1c4bc75c86d00d6dad",
                "shasum": ""
            },
            "require": {
                "php": ">=7.3"
            },
            "require-dev": {
                "phpunit/phpunit": "^9.5"
            },
            "type": "library",
            "extra": {
                "branch-alias": {
                    "dev-master": "3.0-dev"
                }
            },
            "autoload": {
                "classmap": [
                    "src/"
                ]
            },
            "notification-url": "https://packagist.org/downloads/",
            "license": [
                "BSD-3-Clause"
            ],
            "authors": [
                {
                    "name": "Sebastian Bergmann",
                    "email": "sebastian@phpunit.de",
                    "role": "lead"
                }
            ],
            "description": "Collection of value objects that represent the types of the PHP type system",
            "homepage": "https://github.com/sebastianbergmann/type",
            "support": {
                "issues": "https://github.com/sebastianbergmann/type/issues",
                "source": "https://github.com/sebastianbergmann/type/tree/3.0.0"
            },
            "funding": [
                {
                    "url": "https://github.com/sebastianbergmann",
                    "type": "github"
                }
            ],
            "time": "2022-03-15T09:54:48+00:00"
        },
        {
            "name": "sebastian/version",
            "version": "3.0.2",
            "source": {
                "type": "git",
                "url": "https://github.com/sebastianbergmann/version.git",
                "reference": "c6c1022351a901512170118436c764e473f6de8c"
            },
            "dist": {
                "type": "zip",
                "url": "https://api.github.com/repos/sebastianbergmann/version/zipball/c6c1022351a901512170118436c764e473f6de8c",
                "reference": "c6c1022351a901512170118436c764e473f6de8c",
                "shasum": ""
            },
            "require": {
                "php": ">=7.3"
            },
            "type": "library",
            "extra": {
                "branch-alias": {
                    "dev-master": "3.0-dev"
                }
            },
            "autoload": {
                "classmap": [
                    "src/"
                ]
            },
            "notification-url": "https://packagist.org/downloads/",
            "license": [
                "BSD-3-Clause"
            ],
            "authors": [
                {
                    "name": "Sebastian Bergmann",
                    "email": "sebastian@phpunit.de",
                    "role": "lead"
                }
            ],
            "description": "Library that helps with managing the version number of Git-hosted PHP projects",
            "homepage": "https://github.com/sebastianbergmann/version",
            "support": {
                "issues": "https://github.com/sebastianbergmann/version/issues",
                "source": "https://github.com/sebastianbergmann/version/tree/3.0.2"
            },
            "funding": [
                {
                    "url": "https://github.com/sebastianbergmann",
                    "type": "github"
                }
            ],
            "time": "2020-09-28T06:39:44+00:00"
        },
        {
            "name": "theseer/tokenizer",
            "version": "1.2.1",
            "source": {
                "type": "git",
                "url": "https://github.com/theseer/tokenizer.git",
                "reference": "34a41e998c2183e22995f158c581e7b5e755ab9e"
            },
            "dist": {
                "type": "zip",
                "url": "https://api.github.com/repos/theseer/tokenizer/zipball/34a41e998c2183e22995f158c581e7b5e755ab9e",
                "reference": "34a41e998c2183e22995f158c581e7b5e755ab9e",
                "shasum": ""
            },
            "require": {
                "ext-dom": "*",
                "ext-tokenizer": "*",
                "ext-xmlwriter": "*",
                "php": "^7.2 || ^8.0"
            },
            "type": "library",
            "autoload": {
                "classmap": [
                    "src/"
                ]
            },
            "notification-url": "https://packagist.org/downloads/",
            "license": [
                "BSD-3-Clause"
            ],
            "authors": [
                {
                    "name": "Arne Blankerts",
                    "email": "arne@blankerts.de",
                    "role": "Developer"
                }
            ],
            "description": "A small library for converting tokenized PHP source code into XML and potentially other formats",
            "support": {
                "issues": "https://github.com/theseer/tokenizer/issues",
                "source": "https://github.com/theseer/tokenizer/tree/1.2.1"
            },
            "funding": [
                {
                    "url": "https://github.com/theseer",
                    "type": "github"
                }
            ],
            "time": "2021-07-28T10:34:58+00:00"
        }
    ],
    "aliases": [],
    "minimum-stability": "stable",
    "stability-flags": {
        "nethergamesmc/bedrock-data": 20,
        "nethergamesmc/bedrock-protocol": 20
    },
    "prefer-stable": false,
    "prefer-lowest": false,
    "platform": {
        "php": "^8.0",
        "php-64bit": "*",
        "ext-chunkutils2": "^0.3.1",
        "ext-crypto": "^0.3.1",
        "ext-ctype": "*",
        "ext-curl": "*",
        "ext-date": "*",
        "ext-gmp": "*",
        "ext-hash": "*",
        "ext-igbinary": "^3.0.1",
        "ext-json": "*",
        "ext-leveldb": "^0.2.1 || ^0.3.0",
        "ext-mbstring": "*",
        "ext-morton": "^0.1.0",
        "ext-openssl": "*",
        "ext-pcre": "*",
        "ext-phar": "*",
        "ext-pthreads": "^4.0",
        "ext-reflection": "*",
        "ext-simplexml": "*",
        "ext-sockets": "*",
        "ext-spl": "*",
        "ext-yaml": ">=2.0.0",
        "ext-zip": "*",
        "ext-zlib": ">=1.2.11",
        "composer-runtime-api": "^2.0"
    },
    "platform-dev": [],
    "platform-overrides": {
        "php": "8.0.0"
    },
    "plugin-api-version": "2.1.0"
}<|MERGE_RESOLUTION|>--- conflicted
+++ resolved
@@ -222,31 +222,17 @@
             "time": "2022-06-07T17:21:57+00:00"
         },
         {
-<<<<<<< HEAD
             "name": "nethergamesmc/bedrock-protocol",
             "version": "dev-master",
             "source": {
                 "type": "git",
                 "url": "https://github.com/NetherGamesMC/BedrockProtocol.git",
-                "reference": "e9cd4ea25c7f474da4d61645a484022bafe13606"
-            },
-            "dist": {
-                "type": "zip",
-                "url": "https://api.github.com/repos/NetherGamesMC/BedrockProtocol/zipball/e9cd4ea25c7f474da4d61645a484022bafe13606",
-                "reference": "e9cd4ea25c7f474da4d61645a484022bafe13606",
-=======
-            "name": "pocketmine/bedrock-protocol",
-            "version": "10.0.1+bedrock-1.19.0",
-            "source": {
-                "type": "git",
-                "url": "https://github.com/pmmp/BedrockProtocol.git",
-                "reference": "331fb0eb45c26daadf8cf01a3b6f20e909d7684b"
-            },
-            "dist": {
-                "type": "zip",
-                "url": "https://api.github.com/repos/pmmp/BedrockProtocol/zipball/331fb0eb45c26daadf8cf01a3b6f20e909d7684b",
-                "reference": "331fb0eb45c26daadf8cf01a3b6f20e909d7684b",
->>>>>>> 02513818
+                "reference": "2b54c52b103e187e807c37161948f674ead100f6"
+            },
+            "dist": {
+                "type": "zip",
+                "url": "https://api.github.com/repos/NetherGamesMC/BedrockProtocol/zipball/2b54c52b103e187e807c37161948f674ead100f6",
+                "reference": "2b54c52b103e187e807c37161948f674ead100f6",
                 "shasum": ""
             },
             "require": {
@@ -287,10 +273,9 @@
             ],
             "description": "An implementation of the Minecraft: Bedrock Edition protocol in PHP",
             "support": {
-<<<<<<< HEAD
                 "source": "https://github.com/NetherGamesMC/BedrockProtocol/tree/master"
             },
-            "time": "2022-06-07T17:21:21+00:00"
+            "time": "2022-06-08T11:03:08+00:00"
         },
         {
             "name": "netresearch/jsonmapper",
@@ -342,12 +327,6 @@
                 "source": "https://github.com/cweiske/jsonmapper/tree/v4.0.0"
             },
             "time": "2020-12-01T19:48:11+00:00"
-=======
-                "issues": "https://github.com/pmmp/BedrockProtocol/issues",
-                "source": "https://github.com/pmmp/BedrockProtocol/tree/10.0.1+bedrock-1.19.0"
-            },
-            "time": "2022-06-08T01:11:15+00:00"
->>>>>>> 02513818
         },
         {
             "name": "pocketmine/binaryutils",
