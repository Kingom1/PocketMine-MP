{
    "_readme": [
        "This file locks the dependencies of your project to a known state",
        "Read more about it at https://getcomposer.org/doc/01-basic-usage.md#installing-dependencies",
        "This file is @generated automatically"
    ],
<<<<<<< HEAD
    "content-hash": "2165259c189ef225a417898ac118f0d3",
=======
    "content-hash": "f9c0c6c336bc35342a96fc8f987d50c9",
>>>>>>> f506c922
    "packages": [
        {
            "name": "adhocore/json-comment",
            "version": "1.1.2",
            "source": {
                "type": "git",
                "url": "https://github.com/adhocore/php-json-comment.git",
                "reference": "fc2f76979f0a44a5f5bc2a2b600d0762fe0e78e7"
            },
            "dist": {
                "type": "zip",
                "url": "https://api.github.com/repos/adhocore/php-json-comment/zipball/fc2f76979f0a44a5f5bc2a2b600d0762fe0e78e7",
                "reference": "fc2f76979f0a44a5f5bc2a2b600d0762fe0e78e7",
                "shasum": ""
            },
            "require": {
                "ext-ctype": "*",
                "php": ">=7.0"
            },
            "require-dev": {
                "phpunit/phpunit": "^6.5 || ^7.5 || ^8.5"
            },
            "type": "library",
            "autoload": {
                "psr-4": {
                    "Ahc\\Json\\": "src/"
                }
            },
            "notification-url": "https://packagist.org/downloads/",
            "license": [
                "MIT"
            ],
            "authors": [
                {
                    "name": "Jitendra Adhikari",
                    "email": "jiten.adhikary@gmail.com"
                }
            ],
            "description": "Lightweight JSON comment stripper library for PHP",
            "keywords": [
                "comment",
                "json",
                "strip-comment"
            ],
            "support": {
                "issues": "https://github.com/adhocore/php-json-comment/issues",
                "source": "https://github.com/adhocore/php-json-comment/tree/1.1.2"
            },
            "funding": [
                {
                    "url": "https://paypal.me/ji10",
                    "type": "custom"
                }
            ],
            "time": "2021-04-09T03:06:06+00:00"
        },
        {
            "name": "brick/math",
            "version": "0.9.2",
            "source": {
                "type": "git",
                "url": "https://github.com/brick/math.git",
                "reference": "dff976c2f3487d42c1db75a3b180e2b9f0e72ce0"
            },
            "dist": {
                "type": "zip",
                "url": "https://api.github.com/repos/brick/math/zipball/dff976c2f3487d42c1db75a3b180e2b9f0e72ce0",
                "reference": "dff976c2f3487d42c1db75a3b180e2b9f0e72ce0",
                "shasum": ""
            },
            "require": {
                "ext-json": "*",
                "php": "^7.1 || ^8.0"
            },
            "require-dev": {
                "php-coveralls/php-coveralls": "^2.2",
                "phpunit/phpunit": "^7.5.15 || ^8.5 || ^9.0",
                "vimeo/psalm": "4.3.2"
            },
            "type": "library",
            "autoload": {
                "psr-4": {
                    "Brick\\Math\\": "src/"
                }
            },
            "notification-url": "https://packagist.org/downloads/",
            "license": [
                "MIT"
            ],
            "description": "Arbitrary-precision arithmetic library",
            "keywords": [
                "Arbitrary-precision",
                "BigInteger",
                "BigRational",
                "arithmetic",
                "bigdecimal",
                "bignum",
                "brick",
                "math"
            ],
            "support": {
                "issues": "https://github.com/brick/math/issues",
                "source": "https://github.com/brick/math/tree/0.9.2"
            },
            "funding": [
                {
                    "url": "https://tidelift.com/funding/github/packagist/brick/math",
                    "type": "tidelift"
                }
            ],
            "time": "2021-01-20T22:51:39+00:00"
        },
        {
            "name": "fgrosse/phpasn1",
            "version": "v2.3.0",
            "source": {
                "type": "git",
                "url": "https://github.com/fgrosse/PHPASN1.git",
                "reference": "20299033c35f4300eb656e7e8e88cf52d1d6694e"
            },
            "dist": {
                "type": "zip",
                "url": "https://api.github.com/repos/fgrosse/PHPASN1/zipball/20299033c35f4300eb656e7e8e88cf52d1d6694e",
                "reference": "20299033c35f4300eb656e7e8e88cf52d1d6694e",
                "shasum": ""
            },
            "require": {
                "php": ">=7.0.0"
            },
            "require-dev": {
                "phpunit/phpunit": "~6.3",
                "satooshi/php-coveralls": "~2.0"
            },
            "suggest": {
                "ext-bcmath": "BCmath is the fallback extension for big integer calculations",
                "ext-curl": "For loading OID information from the web if they have not bee defined statically",
                "ext-gmp": "GMP is the preferred extension for big integer calculations",
                "phpseclib/bcmath_compat": "BCmath polyfill for servers where neither GMP nor BCmath is available"
            },
            "type": "library",
            "extra": {
                "branch-alias": {
                    "dev-master": "2.0.x-dev"
                }
            },
            "autoload": {
                "psr-4": {
                    "FG\\": "lib/"
                }
            },
            "notification-url": "https://packagist.org/downloads/",
            "license": [
                "MIT"
            ],
            "authors": [
                {
                    "name": "Friedrich Große",
                    "email": "friedrich.grosse@gmail.com",
                    "homepage": "https://github.com/FGrosse",
                    "role": "Author"
                },
                {
                    "name": "All contributors",
                    "homepage": "https://github.com/FGrosse/PHPASN1/contributors"
                }
            ],
            "description": "A PHP Framework that allows you to encode and decode arbitrary ASN.1 structures using the ITU-T X.690 Encoding Rules.",
            "homepage": "https://github.com/FGrosse/PHPASN1",
            "keywords": [
                "DER",
                "asn.1",
                "asn1",
                "ber",
                "binary",
                "decoding",
                "encoding",
                "x.509",
                "x.690",
                "x509",
                "x690"
            ],
            "support": {
                "issues": "https://github.com/fgrosse/PHPASN1/issues",
                "source": "https://github.com/fgrosse/PHPASN1/tree/v2.3.0"
            },
            "time": "2021-04-24T19:01:55+00:00"
        },
        {
            "name": "netresearch/jsonmapper",
            "version": "v4.0.0",
            "source": {
                "type": "git",
                "url": "https://github.com/cweiske/jsonmapper.git",
                "reference": "8bbc021a8edb2e4a7ea2f8ad4fa9ec9dce2fcb8d"
            },
            "dist": {
                "type": "zip",
                "url": "https://api.github.com/repos/cweiske/jsonmapper/zipball/8bbc021a8edb2e4a7ea2f8ad4fa9ec9dce2fcb8d",
                "reference": "8bbc021a8edb2e4a7ea2f8ad4fa9ec9dce2fcb8d",
                "shasum": ""
            },
            "require": {
                "ext-json": "*",
                "ext-pcre": "*",
                "ext-reflection": "*",
                "ext-spl": "*",
                "php": ">=7.1"
            },
            "require-dev": {
                "phpunit/phpunit": "~7.5 || ~8.0 || ~9.0",
                "squizlabs/php_codesniffer": "~3.5"
            },
            "type": "library",
            "autoload": {
                "psr-0": {
                    "JsonMapper": "src/"
                }
            },
            "notification-url": "https://packagist.org/downloads/",
            "license": [
                "OSL-3.0"
            ],
            "authors": [
                {
                    "name": "Christian Weiske",
                    "email": "cweiske@cweiske.de",
                    "homepage": "http://github.com/cweiske/jsonmapper/",
                    "role": "Developer"
                }
            ],
            "description": "Map nested JSON structures onto PHP classes",
            "support": {
                "email": "cweiske@cweiske.de",
                "issues": "https://github.com/cweiske/jsonmapper/issues",
                "source": "https://github.com/cweiske/jsonmapper/tree/v4.0.0"
            },
            "time": "2020-12-01T19:48:11+00:00"
        },
        {
            "name": "pocketmine/bedrock-protocol",
            "version": "1.0.0+bedrock1.17.10",
            "source": {
                "type": "git",
                "url": "https://github.com/pmmp/BedrockProtocol.git",
                "reference": "2e3bba545dae1774681883fc12a3ee84e553df67"
            },
            "dist": {
                "type": "zip",
                "url": "https://api.github.com/repos/pmmp/BedrockProtocol/zipball/2e3bba545dae1774681883fc12a3ee84e553df67",
                "reference": "2e3bba545dae1774681883fc12a3ee84e553df67",
                "shasum": ""
            },
            "require": {
                "ext-json": "*",
                "netresearch/jsonmapper": "^4.0",
                "php": "^7.4 || ^8.0",
                "pocketmine/binaryutils": "^0.2.0",
                "pocketmine/color": "^0.2.0",
                "pocketmine/math": "^0.3.0",
                "pocketmine/nbt": "^0.3.0",
                "ramsey/uuid": "^4.1"
            },
            "require-dev": {
                "phpstan/phpstan": "0.12.96",
                "phpstan/phpstan-phpunit": "^0.12.21",
                "phpstan/phpstan-strict-rules": "^0.12.10",
                "phpunit/phpunit": "^9.5"
            },
            "type": "library",
            "autoload": {
                "psr-4": {
                    "pocketmine\\network\\mcpe\\protocol\\": "src/"
                }
            },
            "notification-url": "https://packagist.org/downloads/",
            "license": [
                "LGPL-3.0"
            ],
            "description": "An implementation of the Minecraft: Bedrock Edition protocol in PHP",
            "support": {
                "issues": "https://github.com/pmmp/BedrockProtocol/issues",
                "source": "https://github.com/pmmp/BedrockProtocol/tree/1.0.0+bedrock1.17.10"
            },
            "time": "2021-08-23T14:30:22+00:00"
        },
        {
            "name": "pocketmine/binaryutils",
            "version": "0.2.1",
            "source": {
                "type": "git",
                "url": "https://github.com/pmmp/BinaryUtils.git",
                "reference": "8cd078e2426f8100331f2d73bef10f481dad6cde"
            },
            "dist": {
                "type": "zip",
                "url": "https://api.github.com/repos/pmmp/BinaryUtils/zipball/8cd078e2426f8100331f2d73bef10f481dad6cde",
                "reference": "8cd078e2426f8100331f2d73bef10f481dad6cde",
                "shasum": ""
            },
            "require": {
                "php": "^7.4 || ^8.0",
                "php-64bit": "*"
            },
            "require-dev": {
                "phpstan/extension-installer": "^1.0",
                "phpstan/phpstan": "0.12.85",
                "phpstan/phpstan-strict-rules": "^0.12.4"
            },
            "type": "library",
            "autoload": {
                "psr-4": {
                    "pocketmine\\utils\\": "src/"
                }
            },
            "notification-url": "https://packagist.org/downloads/",
            "license": [
                "LGPL-3.0"
            ],
            "description": "Classes and methods for conveniently handling binary data",
            "support": {
                "issues": "https://github.com/pmmp/BinaryUtils/issues",
                "source": "https://github.com/pmmp/BinaryUtils/tree/0.2.1"
            },
            "time": "2021-05-30T19:42:57+00:00"
        },
        {
            "name": "pocketmine/callback-validator",
            "version": "1.0.3",
            "source": {
                "type": "git",
                "url": "https://github.com/pmmp/CallbackValidator.git",
                "reference": "64787469766bcaa7e5885242e85c23c25e8c55a2"
            },
            "dist": {
                "type": "zip",
                "url": "https://api.github.com/repos/pmmp/CallbackValidator/zipball/64787469766bcaa7e5885242e85c23c25e8c55a2",
                "reference": "64787469766bcaa7e5885242e85c23c25e8c55a2",
                "shasum": ""
            },
            "require": {
                "ext-reflection": "*",
                "php": "^7.1 || ^8.0"
            },
            "replace": {
                "daverandom/callback-validator": "*"
            },
            "require-dev": {
                "phpstan/extension-installer": "^1.0",
                "phpstan/phpstan": "0.12.59",
                "phpstan/phpstan-strict-rules": "^0.12.4",
                "phpunit/phpunit": "^7.5 || ^8.5 || ^9.0"
            },
            "type": "library",
            "autoload": {
                "psr-4": {
                    "DaveRandom\\CallbackValidator\\": "src/"
                }
            },
            "notification-url": "https://packagist.org/downloads/",
            "license": [
                "MIT"
            ],
            "authors": [
                {
                    "name": "Chris Wright",
                    "email": "cw@daverandom.com"
                }
            ],
            "description": "Fork of daverandom/callback-validator - Tools for validating callback signatures",
            "support": {
                "issues": "https://github.com/pmmp/CallbackValidator/issues",
                "source": "https://github.com/pmmp/CallbackValidator/tree/1.0.3"
            },
            "time": "2020-12-11T01:45:37+00:00"
        },
        {
            "name": "pocketmine/classloader",
            "version": "dev-master",
            "source": {
                "type": "git",
                "url": "https://github.com/pmmp/ClassLoader.git",
                "reference": "80226e0917be79ac3230606113e25134a31e6a85"
            },
            "dist": {
                "type": "zip",
                "url": "https://api.github.com/repos/pmmp/ClassLoader/zipball/80226e0917be79ac3230606113e25134a31e6a85",
                "reference": "80226e0917be79ac3230606113e25134a31e6a85",
                "shasum": ""
            },
            "require": {
                "ext-pthreads": "~3.2.0",
                "ext-reflection": "*",
                "php": "^7.2 || ^8.0"
            },
            "conflict": {
                "pocketmine/spl": "<0.4"
            },
            "require-dev": {
                "phpstan/extension-installer": "^1.0",
                "phpstan/phpstan": "0.12.80",
                "phpstan/phpstan-strict-rules": "^0.12.4",
                "phpunit/phpunit": "^8.5 || ^9.5"
            },
            "type": "library",
            "autoload": {
                "classmap": [
                    "./src"
                ]
            },
            "notification-url": "https://packagist.org/downloads/",
            "license": [
                "LGPL-3.0"
            ],
            "description": "Ad-hoc autoloading components used by PocketMine-MP",
            "support": {
                "issues": "https://github.com/pmmp/ClassLoader/issues",
                "source": "https://github.com/pmmp/ClassLoader/tree/master"
            },
            "time": "2021-05-29T23:09:32+00:00"
        },
        {
            "name": "pocketmine/color",
            "version": "0.2.0",
            "source": {
                "type": "git",
                "url": "https://github.com/pmmp/Color.git",
                "reference": "09be6ea6d76f2e33d6813c39d29c22c46c17e1d2"
            },
            "dist": {
                "type": "zip",
                "url": "https://api.github.com/repos/pmmp/Color/zipball/09be6ea6d76f2e33d6813c39d29c22c46c17e1d2",
                "reference": "09be6ea6d76f2e33d6813c39d29c22c46c17e1d2",
                "shasum": ""
            },
            "require": {
                "php": "^7.2 || ^8.0"
            },
            "require-dev": {
                "phpstan/phpstan": "0.12.59",
                "phpstan/phpstan-strict-rules": "^0.12.2"
            },
            "type": "library",
            "autoload": {
                "psr-4": {
                    "pocketmine\\color\\": "src/"
                }
            },
            "notification-url": "https://packagist.org/downloads/",
            "license": [
                "LGPL-3.0"
            ],
            "description": "Color handling library used by PocketMine-MP and related projects",
            "support": {
                "issues": "https://github.com/pmmp/Color/issues",
                "source": "https://github.com/pmmp/Color/tree/0.2.0"
            },
            "time": "2020-12-11T01:24:32+00:00"
        },
        {
            "name": "pocketmine/errorhandler",
            "version": "0.3.0",
            "source": {
                "type": "git",
                "url": "https://github.com/pmmp/ErrorHandler.git",
                "reference": "ec742b209e8056bbe855069c4eff94c9734ea19b"
            },
            "dist": {
                "type": "zip",
                "url": "https://api.github.com/repos/pmmp/ErrorHandler/zipball/ec742b209e8056bbe855069c4eff94c9734ea19b",
                "reference": "ec742b209e8056bbe855069c4eff94c9734ea19b",
                "shasum": ""
            },
            "require": {
                "php": "^7.2 || ^8.0"
            },
            "require-dev": {
                "phpstan/phpstan": "0.12.75",
                "phpstan/phpstan-strict-rules": "^0.12.2"
            },
            "type": "library",
            "autoload": {
                "psr-4": {
                    "pocketmine\\errorhandler\\": "src/"
                }
            },
            "notification-url": "https://packagist.org/downloads/",
            "license": [
                "LGPL-3.0"
            ],
            "description": "Utilities to handle nasty PHP E_* errors in a usable way",
            "support": {
                "issues": "https://github.com/pmmp/ErrorHandler/issues",
                "source": "https://github.com/pmmp/ErrorHandler/tree/0.3.0"
            },
            "time": "2021-02-12T18:56:22+00:00"
        },
        {
            "name": "pocketmine/log",
            "version": "0.3.0",
            "source": {
                "type": "git",
                "url": "https://github.com/pmmp/Log.git",
                "reference": "03ab1316da0b1978a7a1c8dd73e1c2a973cb62ec"
            },
            "dist": {
                "type": "zip",
                "url": "https://api.github.com/repos/pmmp/Log/zipball/03ab1316da0b1978a7a1c8dd73e1c2a973cb62ec",
                "reference": "03ab1316da0b1978a7a1c8dd73e1c2a973cb62ec",
                "shasum": ""
            },
            "require": {
                "php": "^7.4 || ^8.0"
            },
            "conflict": {
                "pocketmine/spl": "<0.4"
            },
            "require-dev": {
                "phpstan/phpstan": "0.12.80",
                "phpstan/phpstan-strict-rules": "^0.12.2"
            },
            "type": "library",
            "autoload": {
                "classmap": [
                    "./src"
                ]
            },
            "notification-url": "https://packagist.org/downloads/",
            "license": [
                "LGPL-3.0"
            ],
            "description": "Logging components used by PocketMine-MP and related projects",
            "support": {
                "issues": "https://github.com/pmmp/Log/issues",
                "source": "https://github.com/pmmp/Log/tree/0.3.0"
            },
            "time": "2021-05-18T21:00:49+00:00"
        },
        {
            "name": "pocketmine/log-pthreads",
            "version": "0.2.0",
            "source": {
                "type": "git",
                "url": "https://github.com/pmmp/LogPthreads.git",
                "reference": "6be3445c48c62eba3922f987f000bb20c81d161f"
            },
            "dist": {
                "type": "zip",
                "url": "https://api.github.com/repos/pmmp/LogPthreads/zipball/6be3445c48c62eba3922f987f000bb20c81d161f",
                "reference": "6be3445c48c62eba3922f987f000bb20c81d161f",
                "shasum": ""
            },
            "require": {
                "ext-pthreads": "~3.2.0",
                "php": "^7.4 || ^8.0",
                "pocketmine/log": "^0.2.0 || ^0.3.0"
            },
            "conflict": {
                "pocketmine/spl": "<0.4"
            },
            "require-dev": {
                "phpstan/extension-installer": "^1.0",
                "phpstan/phpstan": "0.12.88",
                "phpstan/phpstan-strict-rules": "^0.12.4"
            },
            "type": "library",
            "autoload": {
                "classmap": [
                    "./src"
                ]
            },
            "notification-url": "https://packagist.org/downloads/",
            "license": [
                "LGPL-3.0"
            ],
            "description": "Logging components specialized for pthreads used by PocketMine-MP and related projects",
            "support": {
                "issues": "https://github.com/pmmp/LogPthreads/issues",
                "source": "https://github.com/pmmp/LogPthreads/tree/0.2.0"
            },
            "time": "2021-05-18T22:15:28+00:00"
        },
        {
            "name": "pocketmine/math",
            "version": "0.3.0",
            "source": {
                "type": "git",
                "url": "https://github.com/pmmp/Math.git",
                "reference": "83ec067b12c066fc61d9fb129daf7e61ef3b1d63"
            },
            "dist": {
                "type": "zip",
                "url": "https://api.github.com/repos/pmmp/Math/zipball/83ec067b12c066fc61d9fb129daf7e61ef3b1d63",
                "reference": "83ec067b12c066fc61d9fb129daf7e61ef3b1d63",
                "shasum": ""
            },
            "require": {
                "php": "^7.4 || ^8.0",
                "php-64bit": "*"
            },
            "require-dev": {
                "irstea/phpunit-shim": "^8.5 || ^9.5",
                "phpstan/extension-installer": "^1.0",
                "phpstan/phpstan": "0.12.90",
                "phpstan/phpstan-strict-rules": "^0.12.4"
            },
            "type": "library",
            "autoload": {
                "psr-4": {
                    "pocketmine\\math\\": "src/"
                }
            },
            "notification-url": "https://packagist.org/downloads/",
            "license": [
                "LGPL-3.0"
            ],
            "description": "PHP library containing math related code used in PocketMine-MP",
            "support": {
                "issues": "https://github.com/pmmp/Math/issues",
                "source": "https://github.com/pmmp/Math/tree/0.3.0"
            },
            "time": "2021-07-14T18:39:31+00:00"
        },
        {
            "name": "pocketmine/nbt",
            "version": "0.3.0",
            "source": {
                "type": "git",
                "url": "https://github.com/pmmp/NBT.git",
                "reference": "98c4a04b55a915e18f83d3b0c9beb24a71abcd31"
            },
            "dist": {
                "type": "zip",
                "url": "https://api.github.com/repos/pmmp/NBT/zipball/98c4a04b55a915e18f83d3b0c9beb24a71abcd31",
                "reference": "98c4a04b55a915e18f83d3b0c9beb24a71abcd31",
                "shasum": ""
            },
            "require": {
                "php": "^7.4 || ^8.0",
                "php-64bit": "*",
                "pocketmine/binaryutils": "^0.2.0"
            },
            "require-dev": {
                "irstea/phpunit-shim": "^9.5",
                "phpstan/extension-installer": "^1.0",
                "phpstan/phpstan": "0.12.85",
                "phpstan/phpstan-strict-rules": "^0.12.4"
            },
            "type": "library",
            "autoload": {
                "psr-4": {
                    "pocketmine\\nbt\\": "src/"
                }
            },
            "notification-url": "https://packagist.org/downloads/",
            "license": [
                "LGPL-3.0"
            ],
            "description": "PHP library for working with Named Binary Tags",
            "support": {
                "issues": "https://github.com/pmmp/NBT/issues",
                "source": "https://github.com/pmmp/NBT/tree/0.3.0"
            },
            "time": "2021-05-18T15:46:33+00:00"
        },
        {
            "name": "pocketmine/raklib",
            "version": "0.13.1",
            "source": {
                "type": "git",
                "url": "https://github.com/pmmp/RakLib.git",
                "reference": "0b2b84f894adebe6a746237f9cc36d80cc4227ab"
            },
            "dist": {
                "type": "zip",
                "url": "https://api.github.com/repos/pmmp/RakLib/zipball/0b2b84f894adebe6a746237f9cc36d80cc4227ab",
                "reference": "0b2b84f894adebe6a746237f9cc36d80cc4227ab",
                "shasum": ""
            },
            "require": {
                "ext-sockets": "*",
                "php": "^7.4 || ^8.0",
                "php-64bit": "*",
                "php-ipv6": "*",
                "pocketmine/binaryutils": "^0.2.0",
                "pocketmine/log": "^0.3.0"
            },
            "require-dev": {
                "phpstan/phpstan": "0.12.88",
                "phpstan/phpstan-strict-rules": "^0.12.2"
            },
            "type": "library",
            "autoload": {
                "psr-4": {
                    "raklib\\": "src/"
                }
            },
            "notification-url": "https://packagist.org/downloads/",
            "license": [
                "GPL-3.0"
            ],
            "description": "A RakNet server implementation written in PHP",
            "support": {
                "issues": "https://github.com/pmmp/RakLib/issues",
                "source": "https://github.com/pmmp/RakLib/tree/0.13.1"
            },
            "time": "2021-05-18T21:14:20+00:00"
        },
        {
            "name": "pocketmine/raklib-ipc",
            "version": "0.1.0",
            "source": {
                "type": "git",
                "url": "https://github.com/pmmp/RakLibIpc.git",
                "reference": "85f1a4834e34abd6d77f622f14731e8ef06dc7cf"
            },
            "dist": {
                "type": "zip",
                "url": "https://api.github.com/repos/pmmp/RakLibIpc/zipball/85f1a4834e34abd6d77f622f14731e8ef06dc7cf",
                "reference": "85f1a4834e34abd6d77f622f14731e8ef06dc7cf",
                "shasum": ""
            },
            "require": {
                "php": "^7.4 || ^8.0",
                "php-64bit": "*",
                "pocketmine/binaryutils": "^0.2.0",
                "pocketmine/raklib": "^0.13.1"
            },
            "require-dev": {
                "phpstan/phpstan": "0.12.81",
                "phpstan/phpstan-strict-rules": "^0.12.2"
            },
            "type": "library",
            "autoload": {
                "psr-4": {
                    "raklib\\server\\ipc\\": "src/"
                }
            },
            "notification-url": "https://packagist.org/downloads/",
            "license": [
                "GPL-3.0"
            ],
            "description": "Channel-based protocols for inter-thread/inter-process communication with RakLib",
            "support": {
                "issues": "https://github.com/pmmp/RakLibIpc/issues",
                "source": "https://github.com/pmmp/RakLibIpc/tree/0.1.0"
            },
            "time": "2021-05-18T21:19:03+00:00"
        },
        {
            "name": "pocketmine/snooze",
            "version": "0.3.0",
            "source": {
                "type": "git",
                "url": "https://github.com/pmmp/Snooze.git",
                "reference": "fe5b1dbf0d6267da882d1f67924772bd93db833d"
            },
            "dist": {
                "type": "zip",
                "url": "https://api.github.com/repos/pmmp/Snooze/zipball/fe5b1dbf0d6267da882d1f67924772bd93db833d",
                "reference": "fe5b1dbf0d6267da882d1f67924772bd93db833d",
                "shasum": ""
            },
            "require": {
                "ext-pthreads": ">=3.1.7dev",
                "php-64bit": "^7.3 || ^8.0"
            },
            "require-dev": {
                "phpstan/extension-installer": "^1.0",
                "phpstan/phpstan": "0.12.88",
                "phpstan/phpstan-strict-rules": "^0.12.4"
            },
            "type": "library",
            "autoload": {
                "psr-4": {
                    "pocketmine\\snooze\\": "src/"
                }
            },
            "notification-url": "https://packagist.org/downloads/",
            "license": [
                "LGPL-3.0"
            ],
            "description": "Thread notification management library for code using the pthreads extension",
            "support": {
                "issues": "https://github.com/pmmp/Snooze/issues",
                "source": "https://github.com/pmmp/Snooze/tree/0.3.0"
            },
            "time": "2021-06-13T13:57:47+00:00"
        },
        {
            "name": "pocketmine/spl",
            "version": "dev-master",
            "source": {
                "type": "git",
                "url": "https://github.com/pmmp/SPL.git",
                "reference": "b7a8904f912c1f6d38ad867ff1120614ccb80171"
            },
            "dist": {
                "type": "zip",
                "url": "https://api.github.com/repos/pmmp/SPL/zipball/b7a8904f912c1f6d38ad867ff1120614ccb80171",
                "reference": "b7a8904f912c1f6d38ad867ff1120614ccb80171",
                "shasum": ""
            },
            "require": {
                "php": "^7.2 || ^8.0"
            },
            "require-dev": {
                "phpstan/phpstan": "^0.12.8"
            },
            "type": "library",
            "autoload": {
                "classmap": [
                    "./src"
                ]
            },
            "notification-url": "https://packagist.org/downloads/",
            "license": [
                "LGPL-3.0"
            ],
            "description": "Standard library files required by PocketMine-MP and related projects",
            "support": {
                "issues": "https://github.com/pmmp/SPL/issues",
                "source": "https://github.com/pmmp/SPL/tree/master"
            },
            "time": "2021-01-15T15:19:34+00:00"
        },
        {
            "name": "ramsey/collection",
            "version": "1.1.3",
            "source": {
                "type": "git",
                "url": "https://github.com/ramsey/collection.git",
                "reference": "28a5c4ab2f5111db6a60b2b4ec84057e0f43b9c1"
            },
            "dist": {
                "type": "zip",
                "url": "https://api.github.com/repos/ramsey/collection/zipball/28a5c4ab2f5111db6a60b2b4ec84057e0f43b9c1",
                "reference": "28a5c4ab2f5111db6a60b2b4ec84057e0f43b9c1",
                "shasum": ""
            },
            "require": {
                "php": "^7.2 || ^8"
            },
            "require-dev": {
                "captainhook/captainhook": "^5.3",
                "dealerdirect/phpcodesniffer-composer-installer": "^0.7.0",
                "ergebnis/composer-normalize": "^2.6",
                "fakerphp/faker": "^1.5",
                "hamcrest/hamcrest-php": "^2",
                "jangregor/phpstan-prophecy": "^0.8",
                "mockery/mockery": "^1.3",
                "phpstan/extension-installer": "^1",
                "phpstan/phpstan": "^0.12.32",
                "phpstan/phpstan-mockery": "^0.12.5",
                "phpstan/phpstan-phpunit": "^0.12.11",
                "phpunit/phpunit": "^8.5 || ^9",
                "psy/psysh": "^0.10.4",
                "slevomat/coding-standard": "^6.3",
                "squizlabs/php_codesniffer": "^3.5",
                "vimeo/psalm": "^4.4"
            },
            "type": "library",
            "autoload": {
                "psr-4": {
                    "Ramsey\\Collection\\": "src/"
                }
            },
            "notification-url": "https://packagist.org/downloads/",
            "license": [
                "MIT"
            ],
            "authors": [
                {
                    "name": "Ben Ramsey",
                    "email": "ben@benramsey.com",
                    "homepage": "https://benramsey.com"
                }
            ],
            "description": "A PHP 7.2+ library for representing and manipulating collections.",
            "keywords": [
                "array",
                "collection",
                "hash",
                "map",
                "queue",
                "set"
            ],
            "support": {
                "issues": "https://github.com/ramsey/collection/issues",
                "source": "https://github.com/ramsey/collection/tree/1.1.3"
            },
            "funding": [
                {
                    "url": "https://github.com/ramsey",
                    "type": "github"
                },
                {
                    "url": "https://tidelift.com/funding/github/packagist/ramsey/collection",
                    "type": "tidelift"
                }
            ],
            "time": "2021-01-21T17:40:04+00:00"
        },
        {
            "name": "ramsey/uuid",
            "version": "4.2.1",
            "source": {
                "type": "git",
                "url": "https://github.com/ramsey/uuid.git",
                "reference": "fe665a03df4f056aa65af552a96e1976df8c8dae"
            },
            "dist": {
                "type": "zip",
                "url": "https://api.github.com/repos/ramsey/uuid/zipball/fe665a03df4f056aa65af552a96e1976df8c8dae",
                "reference": "fe665a03df4f056aa65af552a96e1976df8c8dae",
                "shasum": ""
            },
            "require": {
                "brick/math": "^0.8 || ^0.9",
                "ext-json": "*",
                "php": "^7.2 || ^8",
                "ramsey/collection": "^1.0",
                "symfony/polyfill-ctype": "^1.8"
            },
            "replace": {
                "rhumsaa/uuid": "self.version"
            },
            "require-dev": {
                "captainhook/captainhook": "^5.10",
                "captainhook/plugin-composer": "^5.3",
                "dealerdirect/phpcodesniffer-composer-installer": "^0.7.0",
                "doctrine/annotations": "^1.8",
                "ergebnis/composer-normalize": "^2.15",
                "mockery/mockery": "^1.3",
                "moontoast/math": "^1.1",
                "paragonie/random-lib": "^2",
                "php-mock/php-mock": "^2.2",
                "php-mock/php-mock-mockery": "^1.3",
                "php-parallel-lint/php-parallel-lint": "^1.1",
                "phpbench/phpbench": "^1.0",
                "phpstan/extension-installer": "^1.0",
                "phpstan/phpstan": "^0.12",
                "phpstan/phpstan-mockery": "^0.12",
                "phpstan/phpstan-phpunit": "^0.12",
                "phpunit/phpunit": "^8.5 || ^9",
                "slevomat/coding-standard": "^7.0",
                "squizlabs/php_codesniffer": "^3.5",
                "vimeo/psalm": "^4.9"
            },
            "suggest": {
                "ext-bcmath": "Enables faster math with arbitrary-precision integers using BCMath.",
                "ext-ctype": "Enables faster processing of character classification using ctype functions.",
                "ext-gmp": "Enables faster math with arbitrary-precision integers using GMP.",
                "ext-uuid": "Enables the use of PeclUuidTimeGenerator and PeclUuidRandomGenerator.",
                "paragonie/random-lib": "Provides RandomLib for use with the RandomLibAdapter",
                "ramsey/uuid-doctrine": "Allows the use of Ramsey\\Uuid\\Uuid as Doctrine field type."
            },
            "type": "library",
            "extra": {
                "branch-alias": {
                    "dev-main": "4.x-dev"
                },
                "captainhook": {
                    "force-install": true
                }
            },
            "autoload": {
                "psr-4": {
                    "Ramsey\\Uuid\\": "src/"
                },
                "files": [
                    "src/functions.php"
                ]
            },
            "notification-url": "https://packagist.org/downloads/",
            "license": [
                "MIT"
            ],
            "description": "A PHP library for generating and working with universally unique identifiers (UUIDs).",
            "keywords": [
                "guid",
                "identifier",
                "uuid"
            ],
            "support": {
                "issues": "https://github.com/ramsey/uuid/issues",
                "source": "https://github.com/ramsey/uuid/tree/4.2.1"
            },
            "funding": [
                {
                    "url": "https://github.com/ramsey",
                    "type": "github"
                },
                {
                    "url": "https://tidelift.com/funding/github/packagist/ramsey/uuid",
                    "type": "tidelift"
                }
            ],
            "time": "2021-08-11T01:06:55+00:00"
        },
        {
            "name": "respect/stringifier",
            "version": "0.2.0",
            "source": {
                "type": "git",
                "url": "https://github.com/Respect/Stringifier.git",
                "reference": "e55af3c8aeaeaa2abb5fa47a58a8e9688cc23b59"
            },
            "dist": {
                "type": "zip",
                "url": "https://api.github.com/repos/Respect/Stringifier/zipball/e55af3c8aeaeaa2abb5fa47a58a8e9688cc23b59",
                "reference": "e55af3c8aeaeaa2abb5fa47a58a8e9688cc23b59",
                "shasum": ""
            },
            "require": {
                "php": ">=7.1"
            },
            "require-dev": {
                "friendsofphp/php-cs-fixer": "^2.8",
                "malukenho/docheader": "^0.1.7",
                "phpunit/phpunit": "^6.4"
            },
            "type": "library",
            "autoload": {
                "psr-4": {
                    "Respect\\Stringifier\\": "src/"
                },
                "files": [
                    "src/stringify.php"
                ]
            },
            "notification-url": "https://packagist.org/downloads/",
            "license": [
                "MIT"
            ],
            "authors": [
                {
                    "name": "Respect/Stringifier Contributors",
                    "homepage": "https://github.com/Respect/Stringifier/graphs/contributors"
                }
            ],
            "description": "Converts any value to a string",
            "homepage": "http://respect.github.io/Stringifier/",
            "keywords": [
                "respect",
                "stringifier",
                "stringify"
            ],
            "support": {
                "issues": "https://github.com/Respect/Stringifier/issues",
                "source": "https://github.com/Respect/Stringifier/tree/0.2.0"
            },
            "time": "2017-12-29T19:39:25+00:00"
        },
        {
            "name": "respect/validation",
            "version": "2.2.3",
            "source": {
                "type": "git",
                "url": "https://github.com/Respect/Validation.git",
                "reference": "4c21a7ffc9a4915673cb2c2843963919e664e627"
            },
            "dist": {
                "type": "zip",
                "url": "https://api.github.com/repos/Respect/Validation/zipball/4c21a7ffc9a4915673cb2c2843963919e664e627",
                "reference": "4c21a7ffc9a4915673cb2c2843963919e664e627",
                "shasum": ""
            },
            "require": {
                "php": "^7.3 || ^8.0",
                "respect/stringifier": "^0.2.0",
                "symfony/polyfill-mbstring": "^1.2"
            },
            "require-dev": {
                "egulias/email-validator": "^3.0",
                "malukenho/docheader": "^0.1",
                "mikey179/vfsstream": "^1.6",
                "phpstan/phpstan": "^0.12",
                "phpstan/phpstan-deprecation-rules": "^0.12",
                "phpstan/phpstan-phpunit": "^0.12",
                "phpunit/phpunit": "^9.3",
                "psr/http-message": "^1.0",
                "respect/coding-standard": "^3.0",
                "squizlabs/php_codesniffer": "^3.5",
                "symfony/validator": "^3.0||^4.0",
                "zendframework/zend-validator": "^2.1"
            },
            "suggest": {
                "egulias/email-validator": "Strict (RFC compliant) email validation",
                "ext-bcmath": "Arbitrary Precision Mathematics",
                "ext-fileinfo": "File Information",
                "ext-mbstring": "Multibyte String Functions",
                "symfony/validator": "Use Symfony validator through Respect\\Validation",
                "zendframework/zend-validator": "Use Zend Framework validator through Respect\\Validation"
            },
            "type": "library",
            "autoload": {
                "psr-4": {
                    "Respect\\Validation\\": "library/"
                }
            },
            "notification-url": "https://packagist.org/downloads/",
            "license": [
                "MIT"
            ],
            "authors": [
                {
                    "name": "Respect/Validation Contributors",
                    "homepage": "https://github.com/Respect/Validation/graphs/contributors"
                }
            ],
            "description": "The most awesome validation engine ever created for PHP",
            "homepage": "http://respect.github.io/Validation/",
            "keywords": [
                "respect",
                "validation",
                "validator"
            ],
            "support": {
                "issues": "https://github.com/Respect/Validation/issues",
                "source": "https://github.com/Respect/Validation/tree/2.2.3"
            },
            "time": "2021-03-19T14:12:45+00:00"
        },
        {
            "name": "symfony/polyfill-ctype",
            "version": "v1.23.0",
            "source": {
                "type": "git",
                "url": "https://github.com/symfony/polyfill-ctype.git",
                "reference": "46cd95797e9df938fdd2b03693b5fca5e64b01ce"
            },
            "dist": {
                "type": "zip",
                "url": "https://api.github.com/repos/symfony/polyfill-ctype/zipball/46cd95797e9df938fdd2b03693b5fca5e64b01ce",
                "reference": "46cd95797e9df938fdd2b03693b5fca5e64b01ce",
                "shasum": ""
            },
            "require": {
                "php": ">=7.1"
            },
            "suggest": {
                "ext-ctype": "For best performance"
            },
            "type": "library",
            "extra": {
                "branch-alias": {
                    "dev-main": "1.23-dev"
                },
                "thanks": {
                    "name": "symfony/polyfill",
                    "url": "https://github.com/symfony/polyfill"
                }
            },
            "autoload": {
                "psr-4": {
                    "Symfony\\Polyfill\\Ctype\\": ""
                },
                "files": [
                    "bootstrap.php"
                ]
            },
            "notification-url": "https://packagist.org/downloads/",
            "license": [
                "MIT"
            ],
            "authors": [
                {
                    "name": "Gert de Pagter",
                    "email": "BackEndTea@gmail.com"
                },
                {
                    "name": "Symfony Community",
                    "homepage": "https://symfony.com/contributors"
                }
            ],
            "description": "Symfony polyfill for ctype functions",
            "homepage": "https://symfony.com",
            "keywords": [
                "compatibility",
                "ctype",
                "polyfill",
                "portable"
            ],
            "support": {
                "source": "https://github.com/symfony/polyfill-ctype/tree/v1.23.0"
            },
            "funding": [
                {
                    "url": "https://symfony.com/sponsor",
                    "type": "custom"
                },
                {
                    "url": "https://github.com/fabpot",
                    "type": "github"
                },
                {
                    "url": "https://tidelift.com/funding/github/packagist/symfony/symfony",
                    "type": "tidelift"
                }
            ],
            "time": "2021-02-19T12:13:01+00:00"
        },
        {
            "name": "symfony/polyfill-mbstring",
            "version": "v1.23.0",
            "source": {
                "type": "git",
                "url": "https://github.com/symfony/polyfill-mbstring.git",
                "reference": "2df51500adbaebdc4c38dea4c89a2e131c45c8a1"
            },
            "dist": {
                "type": "zip",
                "url": "https://api.github.com/repos/symfony/polyfill-mbstring/zipball/2df51500adbaebdc4c38dea4c89a2e131c45c8a1",
                "reference": "2df51500adbaebdc4c38dea4c89a2e131c45c8a1",
                "shasum": ""
            },
            "require": {
                "php": ">=7.1"
            },
            "suggest": {
                "ext-mbstring": "For best performance"
            },
            "type": "library",
            "extra": {
                "branch-alias": {
                    "dev-main": "1.23-dev"
                },
                "thanks": {
                    "name": "symfony/polyfill",
                    "url": "https://github.com/symfony/polyfill"
                }
            },
            "autoload": {
                "psr-4": {
                    "Symfony\\Polyfill\\Mbstring\\": ""
                },
                "files": [
                    "bootstrap.php"
                ]
            },
            "notification-url": "https://packagist.org/downloads/",
            "license": [
                "MIT"
            ],
            "authors": [
                {
                    "name": "Nicolas Grekas",
                    "email": "p@tchwork.com"
                },
                {
                    "name": "Symfony Community",
                    "homepage": "https://symfony.com/contributors"
                }
            ],
            "description": "Symfony polyfill for the Mbstring extension",
            "homepage": "https://symfony.com",
            "keywords": [
                "compatibility",
                "mbstring",
                "polyfill",
                "portable",
                "shim"
            ],
            "support": {
                "source": "https://github.com/symfony/polyfill-mbstring/tree/v1.23.0"
            },
            "funding": [
                {
                    "url": "https://symfony.com/sponsor",
                    "type": "custom"
                },
                {
                    "url": "https://github.com/fabpot",
                    "type": "github"
                },
                {
                    "url": "https://tidelift.com/funding/github/packagist/symfony/symfony",
                    "type": "tidelift"
                }
            ],
            "time": "2021-05-27T09:27:20+00:00"
        },
        {
            "name": "webmozart/assert",
            "version": "1.10.0",
            "source": {
                "type": "git",
                "url": "https://github.com/webmozarts/assert.git",
                "reference": "6964c76c7804814a842473e0c8fd15bab0f18e25"
            },
            "dist": {
                "type": "zip",
                "url": "https://api.github.com/repos/webmozarts/assert/zipball/6964c76c7804814a842473e0c8fd15bab0f18e25",
                "reference": "6964c76c7804814a842473e0c8fd15bab0f18e25",
                "shasum": ""
            },
            "require": {
                "php": "^7.2 || ^8.0",
                "symfony/polyfill-ctype": "^1.8"
            },
            "conflict": {
                "phpstan/phpstan": "<0.12.20",
                "vimeo/psalm": "<4.6.1 || 4.6.2"
            },
            "require-dev": {
                "phpunit/phpunit": "^8.5.13"
            },
            "type": "library",
            "extra": {
                "branch-alias": {
                    "dev-master": "1.10-dev"
                }
            },
            "autoload": {
                "psr-4": {
                    "Webmozart\\Assert\\": "src/"
                }
            },
            "notification-url": "https://packagist.org/downloads/",
            "license": [
                "MIT"
            ],
            "authors": [
                {
                    "name": "Bernhard Schussek",
                    "email": "bschussek@gmail.com"
                }
            ],
            "description": "Assertions to validate method input/output with nice error messages.",
            "keywords": [
                "assert",
                "check",
                "validate"
            ],
            "support": {
                "issues": "https://github.com/webmozarts/assert/issues",
                "source": "https://github.com/webmozarts/assert/tree/1.10.0"
            },
            "time": "2021-03-09T10:59:23+00:00"
        },
        {
            "name": "webmozart/path-util",
            "version": "2.3.0",
            "source": {
                "type": "git",
                "url": "https://github.com/webmozart/path-util.git",
                "reference": "d939f7edc24c9a1bb9c0dee5cb05d8e859490725"
            },
            "dist": {
                "type": "zip",
                "url": "https://api.github.com/repos/webmozart/path-util/zipball/d939f7edc24c9a1bb9c0dee5cb05d8e859490725",
                "reference": "d939f7edc24c9a1bb9c0dee5cb05d8e859490725",
                "shasum": ""
            },
            "require": {
                "php": ">=5.3.3",
                "webmozart/assert": "~1.0"
            },
            "require-dev": {
                "phpunit/phpunit": "^4.6",
                "sebastian/version": "^1.0.1"
            },
            "type": "library",
            "extra": {
                "branch-alias": {
                    "dev-master": "2.3-dev"
                }
            },
            "autoload": {
                "psr-4": {
                    "Webmozart\\PathUtil\\": "src/"
                }
            },
            "notification-url": "https://packagist.org/downloads/",
            "license": [
                "MIT"
            ],
            "authors": [
                {
                    "name": "Bernhard Schussek",
                    "email": "bschussek@gmail.com"
                }
            ],
            "description": "A robust cross-platform utility for normalizing, comparing and modifying file paths.",
            "support": {
                "issues": "https://github.com/webmozart/path-util/issues",
                "source": "https://github.com/webmozart/path-util/tree/2.3.0"
            },
            "time": "2015-12-17T08:42:14+00:00"
        }
    ],
    "packages-dev": [
        {
            "name": "doctrine/instantiator",
            "version": "1.4.0",
            "source": {
                "type": "git",
                "url": "https://github.com/doctrine/instantiator.git",
                "reference": "d56bf6102915de5702778fe20f2de3b2fe570b5b"
            },
            "dist": {
                "type": "zip",
                "url": "https://api.github.com/repos/doctrine/instantiator/zipball/d56bf6102915de5702778fe20f2de3b2fe570b5b",
                "reference": "d56bf6102915de5702778fe20f2de3b2fe570b5b",
                "shasum": ""
            },
            "require": {
                "php": "^7.1 || ^8.0"
            },
            "require-dev": {
                "doctrine/coding-standard": "^8.0",
                "ext-pdo": "*",
                "ext-phar": "*",
                "phpbench/phpbench": "^0.13 || 1.0.0-alpha2",
                "phpstan/phpstan": "^0.12",
                "phpstan/phpstan-phpunit": "^0.12",
                "phpunit/phpunit": "^7.0 || ^8.0 || ^9.0"
            },
            "type": "library",
            "autoload": {
                "psr-4": {
                    "Doctrine\\Instantiator\\": "src/Doctrine/Instantiator/"
                }
            },
            "notification-url": "https://packagist.org/downloads/",
            "license": [
                "MIT"
            ],
            "authors": [
                {
                    "name": "Marco Pivetta",
                    "email": "ocramius@gmail.com",
                    "homepage": "https://ocramius.github.io/"
                }
            ],
            "description": "A small, lightweight utility to instantiate objects in PHP without invoking their constructors",
            "homepage": "https://www.doctrine-project.org/projects/instantiator.html",
            "keywords": [
                "constructor",
                "instantiate"
            ],
            "support": {
                "issues": "https://github.com/doctrine/instantiator/issues",
                "source": "https://github.com/doctrine/instantiator/tree/1.4.0"
            },
            "funding": [
                {
                    "url": "https://www.doctrine-project.org/sponsorship.html",
                    "type": "custom"
                },
                {
                    "url": "https://www.patreon.com/phpdoctrine",
                    "type": "patreon"
                },
                {
                    "url": "https://tidelift.com/funding/github/packagist/doctrine%2Finstantiator",
                    "type": "tidelift"
                }
            ],
            "time": "2020-11-10T18:47:58+00:00"
        },
        {
            "name": "myclabs/deep-copy",
            "version": "1.10.2",
            "source": {
                "type": "git",
                "url": "https://github.com/myclabs/DeepCopy.git",
                "reference": "776f831124e9c62e1a2c601ecc52e776d8bb7220"
            },
            "dist": {
                "type": "zip",
                "url": "https://api.github.com/repos/myclabs/DeepCopy/zipball/776f831124e9c62e1a2c601ecc52e776d8bb7220",
                "reference": "776f831124e9c62e1a2c601ecc52e776d8bb7220",
                "shasum": ""
            },
            "require": {
                "php": "^7.1 || ^8.0"
            },
            "replace": {
                "myclabs/deep-copy": "self.version"
            },
            "require-dev": {
                "doctrine/collections": "^1.0",
                "doctrine/common": "^2.6",
                "phpunit/phpunit": "^7.1"
            },
            "type": "library",
            "autoload": {
                "psr-4": {
                    "DeepCopy\\": "src/DeepCopy/"
                },
                "files": [
                    "src/DeepCopy/deep_copy.php"
                ]
            },
            "notification-url": "https://packagist.org/downloads/",
            "license": [
                "MIT"
            ],
            "description": "Create deep copies (clones) of your objects",
            "keywords": [
                "clone",
                "copy",
                "duplicate",
                "object",
                "object graph"
            ],
            "support": {
                "issues": "https://github.com/myclabs/DeepCopy/issues",
                "source": "https://github.com/myclabs/DeepCopy/tree/1.10.2"
            },
            "funding": [
                {
                    "url": "https://tidelift.com/funding/github/packagist/myclabs/deep-copy",
                    "type": "tidelift"
                }
            ],
            "time": "2020-11-13T09:40:50+00:00"
        },
        {
            "name": "nikic/php-parser",
            "version": "v4.12.0",
            "source": {
                "type": "git",
                "url": "https://github.com/nikic/PHP-Parser.git",
                "reference": "6608f01670c3cc5079e18c1dab1104e002579143"
            },
            "dist": {
                "type": "zip",
                "url": "https://api.github.com/repos/nikic/PHP-Parser/zipball/6608f01670c3cc5079e18c1dab1104e002579143",
                "reference": "6608f01670c3cc5079e18c1dab1104e002579143",
                "shasum": ""
            },
            "require": {
                "ext-tokenizer": "*",
                "php": ">=7.0"
            },
            "require-dev": {
                "ircmaxell/php-yacc": "^0.0.7",
                "phpunit/phpunit": "^6.5 || ^7.0 || ^8.0 || ^9.0"
            },
            "bin": [
                "bin/php-parse"
            ],
            "type": "library",
            "extra": {
                "branch-alias": {
                    "dev-master": "4.9-dev"
                }
            },
            "autoload": {
                "psr-4": {
                    "PhpParser\\": "lib/PhpParser"
                }
            },
            "notification-url": "https://packagist.org/downloads/",
            "license": [
                "BSD-3-Clause"
            ],
            "authors": [
                {
                    "name": "Nikita Popov"
                }
            ],
            "description": "A PHP parser written in PHP",
            "keywords": [
                "parser",
                "php"
            ],
            "support": {
                "issues": "https://github.com/nikic/PHP-Parser/issues",
                "source": "https://github.com/nikic/PHP-Parser/tree/v4.12.0"
            },
            "time": "2021-07-21T10:44:31+00:00"
        },
        {
            "name": "phar-io/manifest",
            "version": "2.0.3",
            "source": {
                "type": "git",
                "url": "https://github.com/phar-io/manifest.git",
                "reference": "97803eca37d319dfa7826cc2437fc020857acb53"
            },
            "dist": {
                "type": "zip",
                "url": "https://api.github.com/repos/phar-io/manifest/zipball/97803eca37d319dfa7826cc2437fc020857acb53",
                "reference": "97803eca37d319dfa7826cc2437fc020857acb53",
                "shasum": ""
            },
            "require": {
                "ext-dom": "*",
                "ext-phar": "*",
                "ext-xmlwriter": "*",
                "phar-io/version": "^3.0.1",
                "php": "^7.2 || ^8.0"
            },
            "type": "library",
            "extra": {
                "branch-alias": {
                    "dev-master": "2.0.x-dev"
                }
            },
            "autoload": {
                "classmap": [
                    "src/"
                ]
            },
            "notification-url": "https://packagist.org/downloads/",
            "license": [
                "BSD-3-Clause"
            ],
            "authors": [
                {
                    "name": "Arne Blankerts",
                    "email": "arne@blankerts.de",
                    "role": "Developer"
                },
                {
                    "name": "Sebastian Heuer",
                    "email": "sebastian@phpeople.de",
                    "role": "Developer"
                },
                {
                    "name": "Sebastian Bergmann",
                    "email": "sebastian@phpunit.de",
                    "role": "Developer"
                }
            ],
            "description": "Component for reading phar.io manifest information from a PHP Archive (PHAR)",
            "support": {
                "issues": "https://github.com/phar-io/manifest/issues",
                "source": "https://github.com/phar-io/manifest/tree/2.0.3"
            },
            "time": "2021-07-20T11:28:43+00:00"
        },
        {
            "name": "phar-io/version",
            "version": "3.1.0",
            "source": {
                "type": "git",
                "url": "https://github.com/phar-io/version.git",
                "reference": "bae7c545bef187884426f042434e561ab1ddb182"
            },
            "dist": {
                "type": "zip",
                "url": "https://api.github.com/repos/phar-io/version/zipball/bae7c545bef187884426f042434e561ab1ddb182",
                "reference": "bae7c545bef187884426f042434e561ab1ddb182",
                "shasum": ""
            },
            "require": {
                "php": "^7.2 || ^8.0"
            },
            "type": "library",
            "autoload": {
                "classmap": [
                    "src/"
                ]
            },
            "notification-url": "https://packagist.org/downloads/",
            "license": [
                "BSD-3-Clause"
            ],
            "authors": [
                {
                    "name": "Arne Blankerts",
                    "email": "arne@blankerts.de",
                    "role": "Developer"
                },
                {
                    "name": "Sebastian Heuer",
                    "email": "sebastian@phpeople.de",
                    "role": "Developer"
                },
                {
                    "name": "Sebastian Bergmann",
                    "email": "sebastian@phpunit.de",
                    "role": "Developer"
                }
            ],
            "description": "Library for handling version information and constraints",
            "support": {
                "issues": "https://github.com/phar-io/version/issues",
                "source": "https://github.com/phar-io/version/tree/3.1.0"
            },
            "time": "2021-02-23T14:00:09+00:00"
        },
        {
            "name": "phpdocumentor/reflection-common",
            "version": "2.2.0",
            "source": {
                "type": "git",
                "url": "https://github.com/phpDocumentor/ReflectionCommon.git",
                "reference": "1d01c49d4ed62f25aa84a747ad35d5a16924662b"
            },
            "dist": {
                "type": "zip",
                "url": "https://api.github.com/repos/phpDocumentor/ReflectionCommon/zipball/1d01c49d4ed62f25aa84a747ad35d5a16924662b",
                "reference": "1d01c49d4ed62f25aa84a747ad35d5a16924662b",
                "shasum": ""
            },
            "require": {
                "php": "^7.2 || ^8.0"
            },
            "type": "library",
            "extra": {
                "branch-alias": {
                    "dev-2.x": "2.x-dev"
                }
            },
            "autoload": {
                "psr-4": {
                    "phpDocumentor\\Reflection\\": "src/"
                }
            },
            "notification-url": "https://packagist.org/downloads/",
            "license": [
                "MIT"
            ],
            "authors": [
                {
                    "name": "Jaap van Otterdijk",
                    "email": "opensource@ijaap.nl"
                }
            ],
            "description": "Common reflection classes used by phpdocumentor to reflect the code structure",
            "homepage": "http://www.phpdoc.org",
            "keywords": [
                "FQSEN",
                "phpDocumentor",
                "phpdoc",
                "reflection",
                "static analysis"
            ],
            "support": {
                "issues": "https://github.com/phpDocumentor/ReflectionCommon/issues",
                "source": "https://github.com/phpDocumentor/ReflectionCommon/tree/2.x"
            },
            "time": "2020-06-27T09:03:43+00:00"
        },
        {
            "name": "phpdocumentor/reflection-docblock",
            "version": "5.2.2",
            "source": {
                "type": "git",
                "url": "https://github.com/phpDocumentor/ReflectionDocBlock.git",
                "reference": "069a785b2141f5bcf49f3e353548dc1cce6df556"
            },
            "dist": {
                "type": "zip",
                "url": "https://api.github.com/repos/phpDocumentor/ReflectionDocBlock/zipball/069a785b2141f5bcf49f3e353548dc1cce6df556",
                "reference": "069a785b2141f5bcf49f3e353548dc1cce6df556",
                "shasum": ""
            },
            "require": {
                "ext-filter": "*",
                "php": "^7.2 || ^8.0",
                "phpdocumentor/reflection-common": "^2.2",
                "phpdocumentor/type-resolver": "^1.3",
                "webmozart/assert": "^1.9.1"
            },
            "require-dev": {
                "mockery/mockery": "~1.3.2"
            },
            "type": "library",
            "extra": {
                "branch-alias": {
                    "dev-master": "5.x-dev"
                }
            },
            "autoload": {
                "psr-4": {
                    "phpDocumentor\\Reflection\\": "src"
                }
            },
            "notification-url": "https://packagist.org/downloads/",
            "license": [
                "MIT"
            ],
            "authors": [
                {
                    "name": "Mike van Riel",
                    "email": "me@mikevanriel.com"
                },
                {
                    "name": "Jaap van Otterdijk",
                    "email": "account@ijaap.nl"
                }
            ],
            "description": "With this component, a library can provide support for annotations via DocBlocks or otherwise retrieve information that is embedded in a DocBlock.",
            "support": {
                "issues": "https://github.com/phpDocumentor/ReflectionDocBlock/issues",
                "source": "https://github.com/phpDocumentor/ReflectionDocBlock/tree/master"
            },
            "time": "2020-09-03T19:13:55+00:00"
        },
        {
            "name": "phpdocumentor/type-resolver",
            "version": "1.4.0",
            "source": {
                "type": "git",
                "url": "https://github.com/phpDocumentor/TypeResolver.git",
                "reference": "6a467b8989322d92aa1c8bf2bebcc6e5c2ba55c0"
            },
            "dist": {
                "type": "zip",
                "url": "https://api.github.com/repos/phpDocumentor/TypeResolver/zipball/6a467b8989322d92aa1c8bf2bebcc6e5c2ba55c0",
                "reference": "6a467b8989322d92aa1c8bf2bebcc6e5c2ba55c0",
                "shasum": ""
            },
            "require": {
                "php": "^7.2 || ^8.0",
                "phpdocumentor/reflection-common": "^2.0"
            },
            "require-dev": {
                "ext-tokenizer": "*"
            },
            "type": "library",
            "extra": {
                "branch-alias": {
                    "dev-1.x": "1.x-dev"
                }
            },
            "autoload": {
                "psr-4": {
                    "phpDocumentor\\Reflection\\": "src"
                }
            },
            "notification-url": "https://packagist.org/downloads/",
            "license": [
                "MIT"
            ],
            "authors": [
                {
                    "name": "Mike van Riel",
                    "email": "me@mikevanriel.com"
                }
            ],
            "description": "A PSR-5 based resolver of Class names, Types and Structural Element Names",
            "support": {
                "issues": "https://github.com/phpDocumentor/TypeResolver/issues",
                "source": "https://github.com/phpDocumentor/TypeResolver/tree/1.4.0"
            },
            "time": "2020-09-17T18:55:26+00:00"
        },
        {
            "name": "phpspec/prophecy",
            "version": "1.13.0",
            "source": {
                "type": "git",
                "url": "https://github.com/phpspec/prophecy.git",
                "reference": "be1996ed8adc35c3fd795488a653f4b518be70ea"
            },
            "dist": {
                "type": "zip",
                "url": "https://api.github.com/repos/phpspec/prophecy/zipball/be1996ed8adc35c3fd795488a653f4b518be70ea",
                "reference": "be1996ed8adc35c3fd795488a653f4b518be70ea",
                "shasum": ""
            },
            "require": {
                "doctrine/instantiator": "^1.2",
                "php": "^7.2 || ~8.0, <8.1",
                "phpdocumentor/reflection-docblock": "^5.2",
                "sebastian/comparator": "^3.0 || ^4.0",
                "sebastian/recursion-context": "^3.0 || ^4.0"
            },
            "require-dev": {
                "phpspec/phpspec": "^6.0",
                "phpunit/phpunit": "^8.0 || ^9.0"
            },
            "type": "library",
            "extra": {
                "branch-alias": {
                    "dev-master": "1.11.x-dev"
                }
            },
            "autoload": {
                "psr-4": {
                    "Prophecy\\": "src/Prophecy"
                }
            },
            "notification-url": "https://packagist.org/downloads/",
            "license": [
                "MIT"
            ],
            "authors": [
                {
                    "name": "Konstantin Kudryashov",
                    "email": "ever.zet@gmail.com",
                    "homepage": "http://everzet.com"
                },
                {
                    "name": "Marcello Duarte",
                    "email": "marcello.duarte@gmail.com"
                }
            ],
            "description": "Highly opinionated mocking framework for PHP 5.3+",
            "homepage": "https://github.com/phpspec/prophecy",
            "keywords": [
                "Double",
                "Dummy",
                "fake",
                "mock",
                "spy",
                "stub"
            ],
            "support": {
                "issues": "https://github.com/phpspec/prophecy/issues",
                "source": "https://github.com/phpspec/prophecy/tree/1.13.0"
            },
            "time": "2021-03-17T13:42:18+00:00"
        },
        {
            "name": "phpstan/phpstan",
            "version": "0.12.96",
            "source": {
                "type": "git",
                "url": "https://github.com/phpstan/phpstan.git",
                "reference": "a98bdc51318f20fcae8c953d266f81a70254917f"
            },
            "dist": {
                "type": "zip",
                "url": "https://api.github.com/repos/phpstan/phpstan/zipball/a98bdc51318f20fcae8c953d266f81a70254917f",
                "reference": "a98bdc51318f20fcae8c953d266f81a70254917f",
                "shasum": ""
            },
            "require": {
                "php": "^7.1|^8.0"
            },
            "conflict": {
                "phpstan/phpstan-shim": "*"
            },
            "bin": [
                "phpstan",
                "phpstan.phar"
            ],
            "type": "library",
            "extra": {
                "branch-alias": {
                    "dev-master": "0.12-dev"
                }
            },
            "autoload": {
                "files": [
                    "bootstrap.php"
                ]
            },
            "notification-url": "https://packagist.org/downloads/",
            "license": [
                "MIT"
            ],
            "description": "PHPStan - PHP Static Analysis Tool",
            "support": {
                "issues": "https://github.com/phpstan/phpstan/issues",
                "source": "https://github.com/phpstan/phpstan/tree/0.12.96"
            },
            "funding": [
                {
                    "url": "https://github.com/ondrejmirtes",
                    "type": "github"
                },
                {
                    "url": "https://github.com/phpstan",
                    "type": "github"
                },
                {
                    "url": "https://www.patreon.com/phpstan",
                    "type": "patreon"
                },
                {
                    "url": "https://tidelift.com/funding/github/packagist/phpstan/phpstan",
                    "type": "tidelift"
                }
            ],
            "time": "2021-08-21T11:55:13+00:00"
        },
        {
            "name": "phpstan/phpstan-phpunit",
            "version": "0.12.22",
            "source": {
                "type": "git",
                "url": "https://github.com/phpstan/phpstan-phpunit.git",
                "reference": "7c01ef93bf128b4ac8bdad38c54b2a4fd6b0b3cc"
            },
            "dist": {
                "type": "zip",
                "url": "https://api.github.com/repos/phpstan/phpstan-phpunit/zipball/7c01ef93bf128b4ac8bdad38c54b2a4fd6b0b3cc",
                "reference": "7c01ef93bf128b4ac8bdad38c54b2a4fd6b0b3cc",
                "shasum": ""
            },
            "require": {
                "php": "^7.1 || ^8.0",
                "phpstan/phpstan": "^0.12.92"
            },
            "conflict": {
                "phpunit/phpunit": "<7.0"
            },
            "require-dev": {
                "php-parallel-lint/php-parallel-lint": "^1.2",
                "phpstan/phpstan-strict-rules": "^0.12.6",
                "phpunit/phpunit": "^9.5"
            },
            "type": "phpstan-extension",
            "extra": {
                "branch-alias": {
                    "dev-master": "0.12-dev"
                },
                "phpstan": {
                    "includes": [
                        "extension.neon",
                        "rules.neon"
                    ]
                }
            },
            "autoload": {
                "psr-4": {
                    "PHPStan\\": "src/"
                }
            },
            "notification-url": "https://packagist.org/downloads/",
            "license": [
                "MIT"
            ],
            "description": "PHPUnit extensions and rules for PHPStan",
            "support": {
                "issues": "https://github.com/phpstan/phpstan-phpunit/issues",
                "source": "https://github.com/phpstan/phpstan-phpunit/tree/0.12.22"
            },
            "time": "2021-08-12T10:53:43+00:00"
        },
        {
            "name": "phpstan/phpstan-strict-rules",
            "version": "0.12.11",
            "source": {
                "type": "git",
                "url": "https://github.com/phpstan/phpstan-strict-rules.git",
                "reference": "2b72e8e17d2034145f239126e876e5fb659675e2"
            },
            "dist": {
                "type": "zip",
                "url": "https://api.github.com/repos/phpstan/phpstan-strict-rules/zipball/2b72e8e17d2034145f239126e876e5fb659675e2",
                "reference": "2b72e8e17d2034145f239126e876e5fb659675e2",
                "shasum": ""
            },
            "require": {
                "php": "^7.1 || ^8.0",
                "phpstan/phpstan": "^0.12.96"
            },
            "require-dev": {
                "php-parallel-lint/php-parallel-lint": "^1.2",
                "phpstan/phpstan-phpunit": "^0.12.16",
                "phpunit/phpunit": "^9.5"
            },
            "type": "phpstan-extension",
            "extra": {
                "branch-alias": {
                    "dev-master": "0.12-dev"
                },
                "phpstan": {
                    "includes": [
                        "rules.neon"
                    ]
                }
            },
            "autoload": {
                "psr-4": {
                    "PHPStan\\": "src/"
                }
            },
            "notification-url": "https://packagist.org/downloads/",
            "license": [
                "MIT"
            ],
            "description": "Extra strict and opinionated rules for PHPStan",
            "support": {
                "issues": "https://github.com/phpstan/phpstan-strict-rules/issues",
                "source": "https://github.com/phpstan/phpstan-strict-rules/tree/0.12.11"
            },
            "time": "2021-08-21T11:36:27+00:00"
        },
        {
            "name": "phpunit/php-code-coverage",
            "version": "9.2.6",
            "source": {
                "type": "git",
                "url": "https://github.com/sebastianbergmann/php-code-coverage.git",
                "reference": "f6293e1b30a2354e8428e004689671b83871edde"
            },
            "dist": {
                "type": "zip",
                "url": "https://api.github.com/repos/sebastianbergmann/php-code-coverage/zipball/f6293e1b30a2354e8428e004689671b83871edde",
                "reference": "f6293e1b30a2354e8428e004689671b83871edde",
                "shasum": ""
            },
            "require": {
                "ext-dom": "*",
                "ext-libxml": "*",
                "ext-xmlwriter": "*",
                "nikic/php-parser": "^4.10.2",
                "php": ">=7.3",
                "phpunit/php-file-iterator": "^3.0.3",
                "phpunit/php-text-template": "^2.0.2",
                "sebastian/code-unit-reverse-lookup": "^2.0.2",
                "sebastian/complexity": "^2.0",
                "sebastian/environment": "^5.1.2",
                "sebastian/lines-of-code": "^1.0.3",
                "sebastian/version": "^3.0.1",
                "theseer/tokenizer": "^1.2.0"
            },
            "require-dev": {
                "phpunit/phpunit": "^9.3"
            },
            "suggest": {
                "ext-pcov": "*",
                "ext-xdebug": "*"
            },
            "type": "library",
            "extra": {
                "branch-alias": {
                    "dev-master": "9.2-dev"
                }
            },
            "autoload": {
                "classmap": [
                    "src/"
                ]
            },
            "notification-url": "https://packagist.org/downloads/",
            "license": [
                "BSD-3-Clause"
            ],
            "authors": [
                {
                    "name": "Sebastian Bergmann",
                    "email": "sebastian@phpunit.de",
                    "role": "lead"
                }
            ],
            "description": "Library that provides collection, processing, and rendering functionality for PHP code coverage information.",
            "homepage": "https://github.com/sebastianbergmann/php-code-coverage",
            "keywords": [
                "coverage",
                "testing",
                "xunit"
            ],
            "support": {
                "issues": "https://github.com/sebastianbergmann/php-code-coverage/issues",
                "source": "https://github.com/sebastianbergmann/php-code-coverage/tree/9.2.6"
            },
            "funding": [
                {
                    "url": "https://github.com/sebastianbergmann",
                    "type": "github"
                }
            ],
            "time": "2021-03-28T07:26:59+00:00"
        },
        {
            "name": "phpunit/php-file-iterator",
            "version": "3.0.5",
            "source": {
                "type": "git",
                "url": "https://github.com/sebastianbergmann/php-file-iterator.git",
                "reference": "aa4be8575f26070b100fccb67faabb28f21f66f8"
            },
            "dist": {
                "type": "zip",
                "url": "https://api.github.com/repos/sebastianbergmann/php-file-iterator/zipball/aa4be8575f26070b100fccb67faabb28f21f66f8",
                "reference": "aa4be8575f26070b100fccb67faabb28f21f66f8",
                "shasum": ""
            },
            "require": {
                "php": ">=7.3"
            },
            "require-dev": {
                "phpunit/phpunit": "^9.3"
            },
            "type": "library",
            "extra": {
                "branch-alias": {
                    "dev-master": "3.0-dev"
                }
            },
            "autoload": {
                "classmap": [
                    "src/"
                ]
            },
            "notification-url": "https://packagist.org/downloads/",
            "license": [
                "BSD-3-Clause"
            ],
            "authors": [
                {
                    "name": "Sebastian Bergmann",
                    "email": "sebastian@phpunit.de",
                    "role": "lead"
                }
            ],
            "description": "FilterIterator implementation that filters files based on a list of suffixes.",
            "homepage": "https://github.com/sebastianbergmann/php-file-iterator/",
            "keywords": [
                "filesystem",
                "iterator"
            ],
            "support": {
                "issues": "https://github.com/sebastianbergmann/php-file-iterator/issues",
                "source": "https://github.com/sebastianbergmann/php-file-iterator/tree/3.0.5"
            },
            "funding": [
                {
                    "url": "https://github.com/sebastianbergmann",
                    "type": "github"
                }
            ],
            "time": "2020-09-28T05:57:25+00:00"
        },
        {
            "name": "phpunit/php-invoker",
            "version": "3.1.1",
            "source": {
                "type": "git",
                "url": "https://github.com/sebastianbergmann/php-invoker.git",
                "reference": "5a10147d0aaf65b58940a0b72f71c9ac0423cc67"
            },
            "dist": {
                "type": "zip",
                "url": "https://api.github.com/repos/sebastianbergmann/php-invoker/zipball/5a10147d0aaf65b58940a0b72f71c9ac0423cc67",
                "reference": "5a10147d0aaf65b58940a0b72f71c9ac0423cc67",
                "shasum": ""
            },
            "require": {
                "php": ">=7.3"
            },
            "require-dev": {
                "ext-pcntl": "*",
                "phpunit/phpunit": "^9.3"
            },
            "suggest": {
                "ext-pcntl": "*"
            },
            "type": "library",
            "extra": {
                "branch-alias": {
                    "dev-master": "3.1-dev"
                }
            },
            "autoload": {
                "classmap": [
                    "src/"
                ]
            },
            "notification-url": "https://packagist.org/downloads/",
            "license": [
                "BSD-3-Clause"
            ],
            "authors": [
                {
                    "name": "Sebastian Bergmann",
                    "email": "sebastian@phpunit.de",
                    "role": "lead"
                }
            ],
            "description": "Invoke callables with a timeout",
            "homepage": "https://github.com/sebastianbergmann/php-invoker/",
            "keywords": [
                "process"
            ],
            "support": {
                "issues": "https://github.com/sebastianbergmann/php-invoker/issues",
                "source": "https://github.com/sebastianbergmann/php-invoker/tree/3.1.1"
            },
            "funding": [
                {
                    "url": "https://github.com/sebastianbergmann",
                    "type": "github"
                }
            ],
            "time": "2020-09-28T05:58:55+00:00"
        },
        {
            "name": "phpunit/php-text-template",
            "version": "2.0.4",
            "source": {
                "type": "git",
                "url": "https://github.com/sebastianbergmann/php-text-template.git",
                "reference": "5da5f67fc95621df9ff4c4e5a84d6a8a2acf7c28"
            },
            "dist": {
                "type": "zip",
                "url": "https://api.github.com/repos/sebastianbergmann/php-text-template/zipball/5da5f67fc95621df9ff4c4e5a84d6a8a2acf7c28",
                "reference": "5da5f67fc95621df9ff4c4e5a84d6a8a2acf7c28",
                "shasum": ""
            },
            "require": {
                "php": ">=7.3"
            },
            "require-dev": {
                "phpunit/phpunit": "^9.3"
            },
            "type": "library",
            "extra": {
                "branch-alias": {
                    "dev-master": "2.0-dev"
                }
            },
            "autoload": {
                "classmap": [
                    "src/"
                ]
            },
            "notification-url": "https://packagist.org/downloads/",
            "license": [
                "BSD-3-Clause"
            ],
            "authors": [
                {
                    "name": "Sebastian Bergmann",
                    "email": "sebastian@phpunit.de",
                    "role": "lead"
                }
            ],
            "description": "Simple template engine.",
            "homepage": "https://github.com/sebastianbergmann/php-text-template/",
            "keywords": [
                "template"
            ],
            "support": {
                "issues": "https://github.com/sebastianbergmann/php-text-template/issues",
                "source": "https://github.com/sebastianbergmann/php-text-template/tree/2.0.4"
            },
            "funding": [
                {
                    "url": "https://github.com/sebastianbergmann",
                    "type": "github"
                }
            ],
            "time": "2020-10-26T05:33:50+00:00"
        },
        {
            "name": "phpunit/php-timer",
            "version": "5.0.3",
            "source": {
                "type": "git",
                "url": "https://github.com/sebastianbergmann/php-timer.git",
                "reference": "5a63ce20ed1b5bf577850e2c4e87f4aa902afbd2"
            },
            "dist": {
                "type": "zip",
                "url": "https://api.github.com/repos/sebastianbergmann/php-timer/zipball/5a63ce20ed1b5bf577850e2c4e87f4aa902afbd2",
                "reference": "5a63ce20ed1b5bf577850e2c4e87f4aa902afbd2",
                "shasum": ""
            },
            "require": {
                "php": ">=7.3"
            },
            "require-dev": {
                "phpunit/phpunit": "^9.3"
            },
            "type": "library",
            "extra": {
                "branch-alias": {
                    "dev-master": "5.0-dev"
                }
            },
            "autoload": {
                "classmap": [
                    "src/"
                ]
            },
            "notification-url": "https://packagist.org/downloads/",
            "license": [
                "BSD-3-Clause"
            ],
            "authors": [
                {
                    "name": "Sebastian Bergmann",
                    "email": "sebastian@phpunit.de",
                    "role": "lead"
                }
            ],
            "description": "Utility class for timing",
            "homepage": "https://github.com/sebastianbergmann/php-timer/",
            "keywords": [
                "timer"
            ],
            "support": {
                "issues": "https://github.com/sebastianbergmann/php-timer/issues",
                "source": "https://github.com/sebastianbergmann/php-timer/tree/5.0.3"
            },
            "funding": [
                {
                    "url": "https://github.com/sebastianbergmann",
                    "type": "github"
                }
            ],
            "time": "2020-10-26T13:16:10+00:00"
        },
        {
            "name": "phpunit/phpunit",
            "version": "9.5.8",
            "source": {
                "type": "git",
                "url": "https://github.com/sebastianbergmann/phpunit.git",
                "reference": "191768ccd5c85513b4068bdbe99bb6390c7d54fb"
            },
            "dist": {
                "type": "zip",
                "url": "https://api.github.com/repos/sebastianbergmann/phpunit/zipball/191768ccd5c85513b4068bdbe99bb6390c7d54fb",
                "reference": "191768ccd5c85513b4068bdbe99bb6390c7d54fb",
                "shasum": ""
            },
            "require": {
                "doctrine/instantiator": "^1.3.1",
                "ext-dom": "*",
                "ext-json": "*",
                "ext-libxml": "*",
                "ext-mbstring": "*",
                "ext-xml": "*",
                "ext-xmlwriter": "*",
                "myclabs/deep-copy": "^1.10.1",
                "phar-io/manifest": "^2.0.3",
                "phar-io/version": "^3.0.2",
                "php": ">=7.3",
                "phpspec/prophecy": "^1.12.1",
                "phpunit/php-code-coverage": "^9.2.3",
                "phpunit/php-file-iterator": "^3.0.5",
                "phpunit/php-invoker": "^3.1.1",
                "phpunit/php-text-template": "^2.0.3",
                "phpunit/php-timer": "^5.0.2",
                "sebastian/cli-parser": "^1.0.1",
                "sebastian/code-unit": "^1.0.6",
                "sebastian/comparator": "^4.0.5",
                "sebastian/diff": "^4.0.3",
                "sebastian/environment": "^5.1.3",
                "sebastian/exporter": "^4.0.3",
                "sebastian/global-state": "^5.0.1",
                "sebastian/object-enumerator": "^4.0.3",
                "sebastian/resource-operations": "^3.0.3",
                "sebastian/type": "^2.3.4",
                "sebastian/version": "^3.0.2"
            },
            "require-dev": {
                "ext-pdo": "*",
                "phpspec/prophecy-phpunit": "^2.0.1"
            },
            "suggest": {
                "ext-soap": "*",
                "ext-xdebug": "*"
            },
            "bin": [
                "phpunit"
            ],
            "type": "library",
            "extra": {
                "branch-alias": {
                    "dev-master": "9.5-dev"
                }
            },
            "autoload": {
                "classmap": [
                    "src/"
                ],
                "files": [
                    "src/Framework/Assert/Functions.php"
                ]
            },
            "notification-url": "https://packagist.org/downloads/",
            "license": [
                "BSD-3-Clause"
            ],
            "authors": [
                {
                    "name": "Sebastian Bergmann",
                    "email": "sebastian@phpunit.de",
                    "role": "lead"
                }
            ],
            "description": "The PHP Unit Testing framework.",
            "homepage": "https://phpunit.de/",
            "keywords": [
                "phpunit",
                "testing",
                "xunit"
            ],
            "support": {
                "issues": "https://github.com/sebastianbergmann/phpunit/issues",
                "source": "https://github.com/sebastianbergmann/phpunit/tree/9.5.8"
            },
            "funding": [
                {
                    "url": "https://phpunit.de/donate.html",
                    "type": "custom"
                },
                {
                    "url": "https://github.com/sebastianbergmann",
                    "type": "github"
                }
            ],
            "time": "2021-07-31T15:17:34+00:00"
        },
        {
            "name": "sebastian/cli-parser",
            "version": "1.0.1",
            "source": {
                "type": "git",
                "url": "https://github.com/sebastianbergmann/cli-parser.git",
                "reference": "442e7c7e687e42adc03470c7b668bc4b2402c0b2"
            },
            "dist": {
                "type": "zip",
                "url": "https://api.github.com/repos/sebastianbergmann/cli-parser/zipball/442e7c7e687e42adc03470c7b668bc4b2402c0b2",
                "reference": "442e7c7e687e42adc03470c7b668bc4b2402c0b2",
                "shasum": ""
            },
            "require": {
                "php": ">=7.3"
            },
            "require-dev": {
                "phpunit/phpunit": "^9.3"
            },
            "type": "library",
            "extra": {
                "branch-alias": {
                    "dev-master": "1.0-dev"
                }
            },
            "autoload": {
                "classmap": [
                    "src/"
                ]
            },
            "notification-url": "https://packagist.org/downloads/",
            "license": [
                "BSD-3-Clause"
            ],
            "authors": [
                {
                    "name": "Sebastian Bergmann",
                    "email": "sebastian@phpunit.de",
                    "role": "lead"
                }
            ],
            "description": "Library for parsing CLI options",
            "homepage": "https://github.com/sebastianbergmann/cli-parser",
            "support": {
                "issues": "https://github.com/sebastianbergmann/cli-parser/issues",
                "source": "https://github.com/sebastianbergmann/cli-parser/tree/1.0.1"
            },
            "funding": [
                {
                    "url": "https://github.com/sebastianbergmann",
                    "type": "github"
                }
            ],
            "time": "2020-09-28T06:08:49+00:00"
        },
        {
            "name": "sebastian/code-unit",
            "version": "1.0.8",
            "source": {
                "type": "git",
                "url": "https://github.com/sebastianbergmann/code-unit.git",
                "reference": "1fc9f64c0927627ef78ba436c9b17d967e68e120"
            },
            "dist": {
                "type": "zip",
                "url": "https://api.github.com/repos/sebastianbergmann/code-unit/zipball/1fc9f64c0927627ef78ba436c9b17d967e68e120",
                "reference": "1fc9f64c0927627ef78ba436c9b17d967e68e120",
                "shasum": ""
            },
            "require": {
                "php": ">=7.3"
            },
            "require-dev": {
                "phpunit/phpunit": "^9.3"
            },
            "type": "library",
            "extra": {
                "branch-alias": {
                    "dev-master": "1.0-dev"
                }
            },
            "autoload": {
                "classmap": [
                    "src/"
                ]
            },
            "notification-url": "https://packagist.org/downloads/",
            "license": [
                "BSD-3-Clause"
            ],
            "authors": [
                {
                    "name": "Sebastian Bergmann",
                    "email": "sebastian@phpunit.de",
                    "role": "lead"
                }
            ],
            "description": "Collection of value objects that represent the PHP code units",
            "homepage": "https://github.com/sebastianbergmann/code-unit",
            "support": {
                "issues": "https://github.com/sebastianbergmann/code-unit/issues",
                "source": "https://github.com/sebastianbergmann/code-unit/tree/1.0.8"
            },
            "funding": [
                {
                    "url": "https://github.com/sebastianbergmann",
                    "type": "github"
                }
            ],
            "time": "2020-10-26T13:08:54+00:00"
        },
        {
            "name": "sebastian/code-unit-reverse-lookup",
            "version": "2.0.3",
            "source": {
                "type": "git",
                "url": "https://github.com/sebastianbergmann/code-unit-reverse-lookup.git",
                "reference": "ac91f01ccec49fb77bdc6fd1e548bc70f7faa3e5"
            },
            "dist": {
                "type": "zip",
                "url": "https://api.github.com/repos/sebastianbergmann/code-unit-reverse-lookup/zipball/ac91f01ccec49fb77bdc6fd1e548bc70f7faa3e5",
                "reference": "ac91f01ccec49fb77bdc6fd1e548bc70f7faa3e5",
                "shasum": ""
            },
            "require": {
                "php": ">=7.3"
            },
            "require-dev": {
                "phpunit/phpunit": "^9.3"
            },
            "type": "library",
            "extra": {
                "branch-alias": {
                    "dev-master": "2.0-dev"
                }
            },
            "autoload": {
                "classmap": [
                    "src/"
                ]
            },
            "notification-url": "https://packagist.org/downloads/",
            "license": [
                "BSD-3-Clause"
            ],
            "authors": [
                {
                    "name": "Sebastian Bergmann",
                    "email": "sebastian@phpunit.de"
                }
            ],
            "description": "Looks up which function or method a line of code belongs to",
            "homepage": "https://github.com/sebastianbergmann/code-unit-reverse-lookup/",
            "support": {
                "issues": "https://github.com/sebastianbergmann/code-unit-reverse-lookup/issues",
                "source": "https://github.com/sebastianbergmann/code-unit-reverse-lookup/tree/2.0.3"
            },
            "funding": [
                {
                    "url": "https://github.com/sebastianbergmann",
                    "type": "github"
                }
            ],
            "time": "2020-09-28T05:30:19+00:00"
        },
        {
            "name": "sebastian/comparator",
            "version": "4.0.6",
            "source": {
                "type": "git",
                "url": "https://github.com/sebastianbergmann/comparator.git",
                "reference": "55f4261989e546dc112258c7a75935a81a7ce382"
            },
            "dist": {
                "type": "zip",
                "url": "https://api.github.com/repos/sebastianbergmann/comparator/zipball/55f4261989e546dc112258c7a75935a81a7ce382",
                "reference": "55f4261989e546dc112258c7a75935a81a7ce382",
                "shasum": ""
            },
            "require": {
                "php": ">=7.3",
                "sebastian/diff": "^4.0",
                "sebastian/exporter": "^4.0"
            },
            "require-dev": {
                "phpunit/phpunit": "^9.3"
            },
            "type": "library",
            "extra": {
                "branch-alias": {
                    "dev-master": "4.0-dev"
                }
            },
            "autoload": {
                "classmap": [
                    "src/"
                ]
            },
            "notification-url": "https://packagist.org/downloads/",
            "license": [
                "BSD-3-Clause"
            ],
            "authors": [
                {
                    "name": "Sebastian Bergmann",
                    "email": "sebastian@phpunit.de"
                },
                {
                    "name": "Jeff Welch",
                    "email": "whatthejeff@gmail.com"
                },
                {
                    "name": "Volker Dusch",
                    "email": "github@wallbash.com"
                },
                {
                    "name": "Bernhard Schussek",
                    "email": "bschussek@2bepublished.at"
                }
            ],
            "description": "Provides the functionality to compare PHP values for equality",
            "homepage": "https://github.com/sebastianbergmann/comparator",
            "keywords": [
                "comparator",
                "compare",
                "equality"
            ],
            "support": {
                "issues": "https://github.com/sebastianbergmann/comparator/issues",
                "source": "https://github.com/sebastianbergmann/comparator/tree/4.0.6"
            },
            "funding": [
                {
                    "url": "https://github.com/sebastianbergmann",
                    "type": "github"
                }
            ],
            "time": "2020-10-26T15:49:45+00:00"
        },
        {
            "name": "sebastian/complexity",
            "version": "2.0.2",
            "source": {
                "type": "git",
                "url": "https://github.com/sebastianbergmann/complexity.git",
                "reference": "739b35e53379900cc9ac327b2147867b8b6efd88"
            },
            "dist": {
                "type": "zip",
                "url": "https://api.github.com/repos/sebastianbergmann/complexity/zipball/739b35e53379900cc9ac327b2147867b8b6efd88",
                "reference": "739b35e53379900cc9ac327b2147867b8b6efd88",
                "shasum": ""
            },
            "require": {
                "nikic/php-parser": "^4.7",
                "php": ">=7.3"
            },
            "require-dev": {
                "phpunit/phpunit": "^9.3"
            },
            "type": "library",
            "extra": {
                "branch-alias": {
                    "dev-master": "2.0-dev"
                }
            },
            "autoload": {
                "classmap": [
                    "src/"
                ]
            },
            "notification-url": "https://packagist.org/downloads/",
            "license": [
                "BSD-3-Clause"
            ],
            "authors": [
                {
                    "name": "Sebastian Bergmann",
                    "email": "sebastian@phpunit.de",
                    "role": "lead"
                }
            ],
            "description": "Library for calculating the complexity of PHP code units",
            "homepage": "https://github.com/sebastianbergmann/complexity",
            "support": {
                "issues": "https://github.com/sebastianbergmann/complexity/issues",
                "source": "https://github.com/sebastianbergmann/complexity/tree/2.0.2"
            },
            "funding": [
                {
                    "url": "https://github.com/sebastianbergmann",
                    "type": "github"
                }
            ],
            "time": "2020-10-26T15:52:27+00:00"
        },
        {
            "name": "sebastian/diff",
            "version": "4.0.4",
            "source": {
                "type": "git",
                "url": "https://github.com/sebastianbergmann/diff.git",
                "reference": "3461e3fccc7cfdfc2720be910d3bd73c69be590d"
            },
            "dist": {
                "type": "zip",
                "url": "https://api.github.com/repos/sebastianbergmann/diff/zipball/3461e3fccc7cfdfc2720be910d3bd73c69be590d",
                "reference": "3461e3fccc7cfdfc2720be910d3bd73c69be590d",
                "shasum": ""
            },
            "require": {
                "php": ">=7.3"
            },
            "require-dev": {
                "phpunit/phpunit": "^9.3",
                "symfony/process": "^4.2 || ^5"
            },
            "type": "library",
            "extra": {
                "branch-alias": {
                    "dev-master": "4.0-dev"
                }
            },
            "autoload": {
                "classmap": [
                    "src/"
                ]
            },
            "notification-url": "https://packagist.org/downloads/",
            "license": [
                "BSD-3-Clause"
            ],
            "authors": [
                {
                    "name": "Sebastian Bergmann",
                    "email": "sebastian@phpunit.de"
                },
                {
                    "name": "Kore Nordmann",
                    "email": "mail@kore-nordmann.de"
                }
            ],
            "description": "Diff implementation",
            "homepage": "https://github.com/sebastianbergmann/diff",
            "keywords": [
                "diff",
                "udiff",
                "unidiff",
                "unified diff"
            ],
            "support": {
                "issues": "https://github.com/sebastianbergmann/diff/issues",
                "source": "https://github.com/sebastianbergmann/diff/tree/4.0.4"
            },
            "funding": [
                {
                    "url": "https://github.com/sebastianbergmann",
                    "type": "github"
                }
            ],
            "time": "2020-10-26T13:10:38+00:00"
        },
        {
            "name": "sebastian/environment",
            "version": "5.1.3",
            "source": {
                "type": "git",
                "url": "https://github.com/sebastianbergmann/environment.git",
                "reference": "388b6ced16caa751030f6a69e588299fa09200ac"
            },
            "dist": {
                "type": "zip",
                "url": "https://api.github.com/repos/sebastianbergmann/environment/zipball/388b6ced16caa751030f6a69e588299fa09200ac",
                "reference": "388b6ced16caa751030f6a69e588299fa09200ac",
                "shasum": ""
            },
            "require": {
                "php": ">=7.3"
            },
            "require-dev": {
                "phpunit/phpunit": "^9.3"
            },
            "suggest": {
                "ext-posix": "*"
            },
            "type": "library",
            "extra": {
                "branch-alias": {
                    "dev-master": "5.1-dev"
                }
            },
            "autoload": {
                "classmap": [
                    "src/"
                ]
            },
            "notification-url": "https://packagist.org/downloads/",
            "license": [
                "BSD-3-Clause"
            ],
            "authors": [
                {
                    "name": "Sebastian Bergmann",
                    "email": "sebastian@phpunit.de"
                }
            ],
            "description": "Provides functionality to handle HHVM/PHP environments",
            "homepage": "http://www.github.com/sebastianbergmann/environment",
            "keywords": [
                "Xdebug",
                "environment",
                "hhvm"
            ],
            "support": {
                "issues": "https://github.com/sebastianbergmann/environment/issues",
                "source": "https://github.com/sebastianbergmann/environment/tree/5.1.3"
            },
            "funding": [
                {
                    "url": "https://github.com/sebastianbergmann",
                    "type": "github"
                }
            ],
            "time": "2020-09-28T05:52:38+00:00"
        },
        {
            "name": "sebastian/exporter",
            "version": "4.0.3",
            "source": {
                "type": "git",
                "url": "https://github.com/sebastianbergmann/exporter.git",
                "reference": "d89cc98761b8cb5a1a235a6b703ae50d34080e65"
            },
            "dist": {
                "type": "zip",
                "url": "https://api.github.com/repos/sebastianbergmann/exporter/zipball/d89cc98761b8cb5a1a235a6b703ae50d34080e65",
                "reference": "d89cc98761b8cb5a1a235a6b703ae50d34080e65",
                "shasum": ""
            },
            "require": {
                "php": ">=7.3",
                "sebastian/recursion-context": "^4.0"
            },
            "require-dev": {
                "ext-mbstring": "*",
                "phpunit/phpunit": "^9.3"
            },
            "type": "library",
            "extra": {
                "branch-alias": {
                    "dev-master": "4.0-dev"
                }
            },
            "autoload": {
                "classmap": [
                    "src/"
                ]
            },
            "notification-url": "https://packagist.org/downloads/",
            "license": [
                "BSD-3-Clause"
            ],
            "authors": [
                {
                    "name": "Sebastian Bergmann",
                    "email": "sebastian@phpunit.de"
                },
                {
                    "name": "Jeff Welch",
                    "email": "whatthejeff@gmail.com"
                },
                {
                    "name": "Volker Dusch",
                    "email": "github@wallbash.com"
                },
                {
                    "name": "Adam Harvey",
                    "email": "aharvey@php.net"
                },
                {
                    "name": "Bernhard Schussek",
                    "email": "bschussek@gmail.com"
                }
            ],
            "description": "Provides the functionality to export PHP variables for visualization",
            "homepage": "http://www.github.com/sebastianbergmann/exporter",
            "keywords": [
                "export",
                "exporter"
            ],
            "support": {
                "issues": "https://github.com/sebastianbergmann/exporter/issues",
                "source": "https://github.com/sebastianbergmann/exporter/tree/4.0.3"
            },
            "funding": [
                {
                    "url": "https://github.com/sebastianbergmann",
                    "type": "github"
                }
            ],
            "time": "2020-09-28T05:24:23+00:00"
        },
        {
            "name": "sebastian/global-state",
            "version": "5.0.3",
            "source": {
                "type": "git",
                "url": "https://github.com/sebastianbergmann/global-state.git",
                "reference": "23bd5951f7ff26f12d4e3242864df3e08dec4e49"
            },
            "dist": {
                "type": "zip",
                "url": "https://api.github.com/repos/sebastianbergmann/global-state/zipball/23bd5951f7ff26f12d4e3242864df3e08dec4e49",
                "reference": "23bd5951f7ff26f12d4e3242864df3e08dec4e49",
                "shasum": ""
            },
            "require": {
                "php": ">=7.3",
                "sebastian/object-reflector": "^2.0",
                "sebastian/recursion-context": "^4.0"
            },
            "require-dev": {
                "ext-dom": "*",
                "phpunit/phpunit": "^9.3"
            },
            "suggest": {
                "ext-uopz": "*"
            },
            "type": "library",
            "extra": {
                "branch-alias": {
                    "dev-master": "5.0-dev"
                }
            },
            "autoload": {
                "classmap": [
                    "src/"
                ]
            },
            "notification-url": "https://packagist.org/downloads/",
            "license": [
                "BSD-3-Clause"
            ],
            "authors": [
                {
                    "name": "Sebastian Bergmann",
                    "email": "sebastian@phpunit.de"
                }
            ],
            "description": "Snapshotting of global state",
            "homepage": "http://www.github.com/sebastianbergmann/global-state",
            "keywords": [
                "global state"
            ],
            "support": {
                "issues": "https://github.com/sebastianbergmann/global-state/issues",
                "source": "https://github.com/sebastianbergmann/global-state/tree/5.0.3"
            },
            "funding": [
                {
                    "url": "https://github.com/sebastianbergmann",
                    "type": "github"
                }
            ],
            "time": "2021-06-11T13:31:12+00:00"
        },
        {
            "name": "sebastian/lines-of-code",
            "version": "1.0.3",
            "source": {
                "type": "git",
                "url": "https://github.com/sebastianbergmann/lines-of-code.git",
                "reference": "c1c2e997aa3146983ed888ad08b15470a2e22ecc"
            },
            "dist": {
                "type": "zip",
                "url": "https://api.github.com/repos/sebastianbergmann/lines-of-code/zipball/c1c2e997aa3146983ed888ad08b15470a2e22ecc",
                "reference": "c1c2e997aa3146983ed888ad08b15470a2e22ecc",
                "shasum": ""
            },
            "require": {
                "nikic/php-parser": "^4.6",
                "php": ">=7.3"
            },
            "require-dev": {
                "phpunit/phpunit": "^9.3"
            },
            "type": "library",
            "extra": {
                "branch-alias": {
                    "dev-master": "1.0-dev"
                }
            },
            "autoload": {
                "classmap": [
                    "src/"
                ]
            },
            "notification-url": "https://packagist.org/downloads/",
            "license": [
                "BSD-3-Clause"
            ],
            "authors": [
                {
                    "name": "Sebastian Bergmann",
                    "email": "sebastian@phpunit.de",
                    "role": "lead"
                }
            ],
            "description": "Library for counting the lines of code in PHP source code",
            "homepage": "https://github.com/sebastianbergmann/lines-of-code",
            "support": {
                "issues": "https://github.com/sebastianbergmann/lines-of-code/issues",
                "source": "https://github.com/sebastianbergmann/lines-of-code/tree/1.0.3"
            },
            "funding": [
                {
                    "url": "https://github.com/sebastianbergmann",
                    "type": "github"
                }
            ],
            "time": "2020-11-28T06:42:11+00:00"
        },
        {
            "name": "sebastian/object-enumerator",
            "version": "4.0.4",
            "source": {
                "type": "git",
                "url": "https://github.com/sebastianbergmann/object-enumerator.git",
                "reference": "5c9eeac41b290a3712d88851518825ad78f45c71"
            },
            "dist": {
                "type": "zip",
                "url": "https://api.github.com/repos/sebastianbergmann/object-enumerator/zipball/5c9eeac41b290a3712d88851518825ad78f45c71",
                "reference": "5c9eeac41b290a3712d88851518825ad78f45c71",
                "shasum": ""
            },
            "require": {
                "php": ">=7.3",
                "sebastian/object-reflector": "^2.0",
                "sebastian/recursion-context": "^4.0"
            },
            "require-dev": {
                "phpunit/phpunit": "^9.3"
            },
            "type": "library",
            "extra": {
                "branch-alias": {
                    "dev-master": "4.0-dev"
                }
            },
            "autoload": {
                "classmap": [
                    "src/"
                ]
            },
            "notification-url": "https://packagist.org/downloads/",
            "license": [
                "BSD-3-Clause"
            ],
            "authors": [
                {
                    "name": "Sebastian Bergmann",
                    "email": "sebastian@phpunit.de"
                }
            ],
            "description": "Traverses array structures and object graphs to enumerate all referenced objects",
            "homepage": "https://github.com/sebastianbergmann/object-enumerator/",
            "support": {
                "issues": "https://github.com/sebastianbergmann/object-enumerator/issues",
                "source": "https://github.com/sebastianbergmann/object-enumerator/tree/4.0.4"
            },
            "funding": [
                {
                    "url": "https://github.com/sebastianbergmann",
                    "type": "github"
                }
            ],
            "time": "2020-10-26T13:12:34+00:00"
        },
        {
            "name": "sebastian/object-reflector",
            "version": "2.0.4",
            "source": {
                "type": "git",
                "url": "https://github.com/sebastianbergmann/object-reflector.git",
                "reference": "b4f479ebdbf63ac605d183ece17d8d7fe49c15c7"
            },
            "dist": {
                "type": "zip",
                "url": "https://api.github.com/repos/sebastianbergmann/object-reflector/zipball/b4f479ebdbf63ac605d183ece17d8d7fe49c15c7",
                "reference": "b4f479ebdbf63ac605d183ece17d8d7fe49c15c7",
                "shasum": ""
            },
            "require": {
                "php": ">=7.3"
            },
            "require-dev": {
                "phpunit/phpunit": "^9.3"
            },
            "type": "library",
            "extra": {
                "branch-alias": {
                    "dev-master": "2.0-dev"
                }
            },
            "autoload": {
                "classmap": [
                    "src/"
                ]
            },
            "notification-url": "https://packagist.org/downloads/",
            "license": [
                "BSD-3-Clause"
            ],
            "authors": [
                {
                    "name": "Sebastian Bergmann",
                    "email": "sebastian@phpunit.de"
                }
            ],
            "description": "Allows reflection of object attributes, including inherited and non-public ones",
            "homepage": "https://github.com/sebastianbergmann/object-reflector/",
            "support": {
                "issues": "https://github.com/sebastianbergmann/object-reflector/issues",
                "source": "https://github.com/sebastianbergmann/object-reflector/tree/2.0.4"
            },
            "funding": [
                {
                    "url": "https://github.com/sebastianbergmann",
                    "type": "github"
                }
            ],
            "time": "2020-10-26T13:14:26+00:00"
        },
        {
            "name": "sebastian/recursion-context",
            "version": "4.0.4",
            "source": {
                "type": "git",
                "url": "https://github.com/sebastianbergmann/recursion-context.git",
                "reference": "cd9d8cf3c5804de4341c283ed787f099f5506172"
            },
            "dist": {
                "type": "zip",
                "url": "https://api.github.com/repos/sebastianbergmann/recursion-context/zipball/cd9d8cf3c5804de4341c283ed787f099f5506172",
                "reference": "cd9d8cf3c5804de4341c283ed787f099f5506172",
                "shasum": ""
            },
            "require": {
                "php": ">=7.3"
            },
            "require-dev": {
                "phpunit/phpunit": "^9.3"
            },
            "type": "library",
            "extra": {
                "branch-alias": {
                    "dev-master": "4.0-dev"
                }
            },
            "autoload": {
                "classmap": [
                    "src/"
                ]
            },
            "notification-url": "https://packagist.org/downloads/",
            "license": [
                "BSD-3-Clause"
            ],
            "authors": [
                {
                    "name": "Sebastian Bergmann",
                    "email": "sebastian@phpunit.de"
                },
                {
                    "name": "Jeff Welch",
                    "email": "whatthejeff@gmail.com"
                },
                {
                    "name": "Adam Harvey",
                    "email": "aharvey@php.net"
                }
            ],
            "description": "Provides functionality to recursively process PHP variables",
            "homepage": "http://www.github.com/sebastianbergmann/recursion-context",
            "support": {
                "issues": "https://github.com/sebastianbergmann/recursion-context/issues",
                "source": "https://github.com/sebastianbergmann/recursion-context/tree/4.0.4"
            },
            "funding": [
                {
                    "url": "https://github.com/sebastianbergmann",
                    "type": "github"
                }
            ],
            "time": "2020-10-26T13:17:30+00:00"
        },
        {
            "name": "sebastian/resource-operations",
            "version": "3.0.3",
            "source": {
                "type": "git",
                "url": "https://github.com/sebastianbergmann/resource-operations.git",
                "reference": "0f4443cb3a1d92ce809899753bc0d5d5a8dd19a8"
            },
            "dist": {
                "type": "zip",
                "url": "https://api.github.com/repos/sebastianbergmann/resource-operations/zipball/0f4443cb3a1d92ce809899753bc0d5d5a8dd19a8",
                "reference": "0f4443cb3a1d92ce809899753bc0d5d5a8dd19a8",
                "shasum": ""
            },
            "require": {
                "php": ">=7.3"
            },
            "require-dev": {
                "phpunit/phpunit": "^9.0"
            },
            "type": "library",
            "extra": {
                "branch-alias": {
                    "dev-master": "3.0-dev"
                }
            },
            "autoload": {
                "classmap": [
                    "src/"
                ]
            },
            "notification-url": "https://packagist.org/downloads/",
            "license": [
                "BSD-3-Clause"
            ],
            "authors": [
                {
                    "name": "Sebastian Bergmann",
                    "email": "sebastian@phpunit.de"
                }
            ],
            "description": "Provides a list of PHP built-in functions that operate on resources",
            "homepage": "https://www.github.com/sebastianbergmann/resource-operations",
            "support": {
                "issues": "https://github.com/sebastianbergmann/resource-operations/issues",
                "source": "https://github.com/sebastianbergmann/resource-operations/tree/3.0.3"
            },
            "funding": [
                {
                    "url": "https://github.com/sebastianbergmann",
                    "type": "github"
                }
            ],
            "time": "2020-09-28T06:45:17+00:00"
        },
        {
            "name": "sebastian/type",
            "version": "2.3.4",
            "source": {
                "type": "git",
                "url": "https://github.com/sebastianbergmann/type.git",
                "reference": "b8cd8a1c753c90bc1a0f5372170e3e489136f914"
            },
            "dist": {
                "type": "zip",
                "url": "https://api.github.com/repos/sebastianbergmann/type/zipball/b8cd8a1c753c90bc1a0f5372170e3e489136f914",
                "reference": "b8cd8a1c753c90bc1a0f5372170e3e489136f914",
                "shasum": ""
            },
            "require": {
                "php": ">=7.3"
            },
            "require-dev": {
                "phpunit/phpunit": "^9.3"
            },
            "type": "library",
            "extra": {
                "branch-alias": {
                    "dev-master": "2.3-dev"
                }
            },
            "autoload": {
                "classmap": [
                    "src/"
                ]
            },
            "notification-url": "https://packagist.org/downloads/",
            "license": [
                "BSD-3-Clause"
            ],
            "authors": [
                {
                    "name": "Sebastian Bergmann",
                    "email": "sebastian@phpunit.de",
                    "role": "lead"
                }
            ],
            "description": "Collection of value objects that represent the types of the PHP type system",
            "homepage": "https://github.com/sebastianbergmann/type",
            "support": {
                "issues": "https://github.com/sebastianbergmann/type/issues",
                "source": "https://github.com/sebastianbergmann/type/tree/2.3.4"
            },
            "funding": [
                {
                    "url": "https://github.com/sebastianbergmann",
                    "type": "github"
                }
            ],
            "time": "2021-06-15T12:49:02+00:00"
        },
        {
            "name": "sebastian/version",
            "version": "3.0.2",
            "source": {
                "type": "git",
                "url": "https://github.com/sebastianbergmann/version.git",
                "reference": "c6c1022351a901512170118436c764e473f6de8c"
            },
            "dist": {
                "type": "zip",
                "url": "https://api.github.com/repos/sebastianbergmann/version/zipball/c6c1022351a901512170118436c764e473f6de8c",
                "reference": "c6c1022351a901512170118436c764e473f6de8c",
                "shasum": ""
            },
            "require": {
                "php": ">=7.3"
            },
            "type": "library",
            "extra": {
                "branch-alias": {
                    "dev-master": "3.0-dev"
                }
            },
            "autoload": {
                "classmap": [
                    "src/"
                ]
            },
            "notification-url": "https://packagist.org/downloads/",
            "license": [
                "BSD-3-Clause"
            ],
            "authors": [
                {
                    "name": "Sebastian Bergmann",
                    "email": "sebastian@phpunit.de",
                    "role": "lead"
                }
            ],
            "description": "Library that helps with managing the version number of Git-hosted PHP projects",
            "homepage": "https://github.com/sebastianbergmann/version",
            "support": {
                "issues": "https://github.com/sebastianbergmann/version/issues",
                "source": "https://github.com/sebastianbergmann/version/tree/3.0.2"
            },
            "funding": [
                {
                    "url": "https://github.com/sebastianbergmann",
                    "type": "github"
                }
            ],
            "time": "2020-09-28T06:39:44+00:00"
        },
        {
            "name": "theseer/tokenizer",
            "version": "1.2.1",
            "source": {
                "type": "git",
                "url": "https://github.com/theseer/tokenizer.git",
                "reference": "34a41e998c2183e22995f158c581e7b5e755ab9e"
            },
            "dist": {
                "type": "zip",
                "url": "https://api.github.com/repos/theseer/tokenizer/zipball/34a41e998c2183e22995f158c581e7b5e755ab9e",
                "reference": "34a41e998c2183e22995f158c581e7b5e755ab9e",
                "shasum": ""
            },
            "require": {
                "ext-dom": "*",
                "ext-tokenizer": "*",
                "ext-xmlwriter": "*",
                "php": "^7.2 || ^8.0"
            },
            "type": "library",
            "autoload": {
                "classmap": [
                    "src/"
                ]
            },
            "notification-url": "https://packagist.org/downloads/",
            "license": [
                "BSD-3-Clause"
            ],
            "authors": [
                {
                    "name": "Arne Blankerts",
                    "email": "arne@blankerts.de",
                    "role": "Developer"
                }
            ],
            "description": "A small library for converting tokenized PHP source code into XML and potentially other formats",
            "support": {
                "issues": "https://github.com/theseer/tokenizer/issues",
                "source": "https://github.com/theseer/tokenizer/tree/1.2.1"
            },
            "funding": [
                {
                    "url": "https://github.com/theseer",
                    "type": "github"
                }
            ],
            "time": "2021-07-28T10:34:58+00:00"
        }
    ],
    "aliases": [],
    "minimum-stability": "stable",
    "stability-flags": {
        "pocketmine/classloader": 20,
        "pocketmine/spl": 20
    },
    "prefer-stable": false,
    "prefer-lowest": false,
    "platform": {
        "php": "^8.0",
        "php-64bit": "*",
        "ext-chunkutils2": "^0.2.0",
        "ext-crypto": "^0.3.1",
        "ext-ctype": "*",
        "ext-curl": "*",
        "ext-date": "*",
        "ext-gmp": "*",
        "ext-hash": "*",
        "ext-igbinary": "^3.0.1",
        "ext-json": "*",
        "ext-leveldb": "^0.2.1 || ^0.3.0",
        "ext-mbstring": "*",
        "ext-morton": "^0.1.0",
        "ext-openssl": "*",
        "ext-pcre": "*",
        "ext-phar": "*",
        "ext-pthreads": "~3.2.0",
        "ext-reflection": "*",
        "ext-simplexml": "*",
        "ext-sockets": "*",
        "ext-spl": "*",
        "ext-yaml": ">=2.0.0",
        "ext-zip": "*",
        "ext-zlib": ">=1.2.11",
        "composer-runtime-api": "^2.0"
    },
    "platform-dev": [],
    "platform-overrides": {
        "php": "8.0.0"
    },
    "plugin-api-version": "2.1.0"
}<|MERGE_RESOLUTION|>--- conflicted
+++ resolved
@@ -4,11 +4,7 @@
         "Read more about it at https://getcomposer.org/doc/01-basic-usage.md#installing-dependencies",
         "This file is @generated automatically"
     ],
-<<<<<<< HEAD
-    "content-hash": "2165259c189ef225a417898ac118f0d3",
-=======
-    "content-hash": "f9c0c6c336bc35342a96fc8f987d50c9",
->>>>>>> f506c922
+    "content-hash": "496f03e5049ff36e9c9b38d0edb28f34",
     "packages": [
         {
             "name": "adhocore/json-comment",
