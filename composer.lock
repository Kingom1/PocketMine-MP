{
    "_readme": [
        "This file locks the dependencies of your project to a known state",
        "Read more about it at https://getcomposer.org/doc/01-basic-usage.md#installing-dependencies",
        "This file is @generated automatically"
    ],
<<<<<<< HEAD
    "content-hash": "f830ed22b7f602d1b03f52118371d559",
=======
    "content-hash": "5dc75b1eaa0493544081f223d3e2304c",
>>>>>>> 7bee72ef
    "packages": [
        {
            "name": "adhocore/json-comment",
            "version": "1.1.2",
            "source": {
                "type": "git",
                "url": "https://github.com/adhocore/php-json-comment.git",
                "reference": "fc2f76979f0a44a5f5bc2a2b600d0762fe0e78e7"
            },
            "dist": {
                "type": "zip",
                "url": "https://api.github.com/repos/adhocore/php-json-comment/zipball/fc2f76979f0a44a5f5bc2a2b600d0762fe0e78e7",
                "reference": "fc2f76979f0a44a5f5bc2a2b600d0762fe0e78e7",
                "shasum": ""
            },
            "require": {
                "ext-ctype": "*",
                "php": ">=7.0"
            },
            "require-dev": {
                "phpunit/phpunit": "^6.5 || ^7.5 || ^8.5"
            },
            "type": "library",
            "autoload": {
                "psr-4": {
                    "Ahc\\Json\\": "src/"
                }
            },
            "notification-url": "https://packagist.org/downloads/",
            "license": [
                "MIT"
            ],
            "authors": [
                {
                    "name": "Jitendra Adhikari",
                    "email": "jiten.adhikary@gmail.com"
                }
            ],
            "description": "Lightweight JSON comment stripper library for PHP",
            "keywords": [
                "comment",
                "json",
                "strip-comment"
            ],
            "support": {
                "issues": "https://github.com/adhocore/php-json-comment/issues",
                "source": "https://github.com/adhocore/php-json-comment/tree/1.1.2"
            },
            "funding": [
                {
                    "url": "https://paypal.me/ji10",
                    "type": "custom"
                }
            ],
            "time": "2021-04-09T03:06:06+00:00"
        },
        {
            "name": "brick/math",
            "version": "0.9.3",
            "source": {
                "type": "git",
                "url": "https://github.com/brick/math.git",
                "reference": "ca57d18f028f84f777b2168cd1911b0dee2343ae"
            },
            "dist": {
                "type": "zip",
                "url": "https://api.github.com/repos/brick/math/zipball/ca57d18f028f84f777b2168cd1911b0dee2343ae",
                "reference": "ca57d18f028f84f777b2168cd1911b0dee2343ae",
                "shasum": ""
            },
            "require": {
                "ext-json": "*",
                "php": "^7.1 || ^8.0"
            },
            "require-dev": {
                "php-coveralls/php-coveralls": "^2.2",
                "phpunit/phpunit": "^7.5.15 || ^8.5 || ^9.0",
                "vimeo/psalm": "4.9.2"
            },
            "type": "library",
            "autoload": {
                "psr-4": {
                    "Brick\\Math\\": "src/"
                }
            },
            "notification-url": "https://packagist.org/downloads/",
            "license": [
                "MIT"
            ],
            "description": "Arbitrary-precision arithmetic library",
            "keywords": [
                "Arbitrary-precision",
                "BigInteger",
                "BigRational",
                "arithmetic",
                "bigdecimal",
                "bignum",
                "brick",
                "math"
            ],
            "support": {
                "issues": "https://github.com/brick/math/issues",
                "source": "https://github.com/brick/math/tree/0.9.3"
            },
            "funding": [
                {
                    "url": "https://github.com/BenMorel",
                    "type": "github"
                },
                {
                    "url": "https://tidelift.com/funding/github/packagist/brick/math",
                    "type": "tidelift"
                }
            ],
            "time": "2021-08-15T20:50:18+00:00"
        },
        {
            "name": "fgrosse/phpasn1",
            "version": "v2.4.0",
            "source": {
                "type": "git",
                "url": "https://github.com/fgrosse/PHPASN1.git",
                "reference": "eef488991d53e58e60c9554b09b1201ca5ba9296"
            },
            "dist": {
                "type": "zip",
                "url": "https://api.github.com/repos/fgrosse/PHPASN1/zipball/eef488991d53e58e60c9554b09b1201ca5ba9296",
                "reference": "eef488991d53e58e60c9554b09b1201ca5ba9296",
                "shasum": ""
            },
            "require": {
                "php": "~7.1.0 || ~7.2.0 || ~7.3.0 || ~7.4.0 || ~8.0.0 || ~8.1.0"
            },
            "require-dev": {
                "php-coveralls/php-coveralls": "~2.0",
                "phpunit/phpunit": "^6.3 || ^7.0 || ^8.0"
            },
            "suggest": {
                "ext-bcmath": "BCmath is the fallback extension for big integer calculations",
                "ext-curl": "For loading OID information from the web if they have not bee defined statically",
                "ext-gmp": "GMP is the preferred extension for big integer calculations",
                "phpseclib/bcmath_compat": "BCmath polyfill for servers where neither GMP nor BCmath is available"
            },
            "type": "library",
            "extra": {
                "branch-alias": {
                    "dev-master": "2.0.x-dev"
                }
            },
            "autoload": {
                "psr-4": {
                    "FG\\": "lib/"
                }
            },
            "notification-url": "https://packagist.org/downloads/",
            "license": [
                "MIT"
            ],
            "authors": [
                {
                    "name": "Friedrich Große",
                    "email": "friedrich.grosse@gmail.com",
                    "homepage": "https://github.com/FGrosse",
                    "role": "Author"
                },
                {
                    "name": "All contributors",
                    "homepage": "https://github.com/FGrosse/PHPASN1/contributors"
                }
            ],
            "description": "A PHP Framework that allows you to encode and decode arbitrary ASN.1 structures using the ITU-T X.690 Encoding Rules.",
            "homepage": "https://github.com/FGrosse/PHPASN1",
            "keywords": [
                "DER",
                "asn.1",
                "asn1",
                "ber",
                "binary",
                "decoding",
                "encoding",
                "x.509",
                "x.690",
                "x509",
                "x690"
            ],
            "support": {
                "issues": "https://github.com/fgrosse/PHPASN1/issues",
                "source": "https://github.com/fgrosse/PHPASN1/tree/v2.4.0"
            },
            "time": "2021-12-11T12:41:06+00:00"
        },
        {
            "name": "netresearch/jsonmapper",
            "version": "v4.0.0",
            "source": {
                "type": "git",
                "url": "https://github.com/cweiske/jsonmapper.git",
                "reference": "8bbc021a8edb2e4a7ea2f8ad4fa9ec9dce2fcb8d"
            },
            "dist": {
                "type": "zip",
                "url": "https://api.github.com/repos/cweiske/jsonmapper/zipball/8bbc021a8edb2e4a7ea2f8ad4fa9ec9dce2fcb8d",
                "reference": "8bbc021a8edb2e4a7ea2f8ad4fa9ec9dce2fcb8d",
                "shasum": ""
            },
            "require": {
                "ext-json": "*",
                "ext-pcre": "*",
                "ext-reflection": "*",
                "ext-spl": "*",
                "php": ">=7.1"
            },
            "require-dev": {
                "phpunit/phpunit": "~7.5 || ~8.0 || ~9.0",
                "squizlabs/php_codesniffer": "~3.5"
            },
            "type": "library",
            "autoload": {
                "psr-0": {
                    "JsonMapper": "src/"
                }
            },
            "notification-url": "https://packagist.org/downloads/",
            "license": [
                "OSL-3.0"
            ],
            "authors": [
                {
                    "name": "Christian Weiske",
                    "email": "cweiske@cweiske.de",
                    "homepage": "http://github.com/cweiske/jsonmapper/",
                    "role": "Developer"
                }
            ],
            "description": "Map nested JSON structures onto PHP classes",
            "support": {
                "email": "cweiske@cweiske.de",
                "issues": "https://github.com/cweiske/jsonmapper/issues",
                "source": "https://github.com/cweiske/jsonmapper/tree/v4.0.0"
            },
            "time": "2020-12-01T19:48:11+00:00"
        },
        {
            "name": "pocketmine/bedrock-data",
            "version": "1.5.0+bedrock-1.18.0",
            "source": {
                "type": "git",
                "url": "https://github.com/pmmp/BedrockData.git",
                "reference": "482c679aa5ed0b81c088c2b1ff0b8110a94c8a6c"
            },
            "dist": {
                "type": "zip",
                "url": "https://api.github.com/repos/pmmp/BedrockData/zipball/482c679aa5ed0b81c088c2b1ff0b8110a94c8a6c",
                "reference": "482c679aa5ed0b81c088c2b1ff0b8110a94c8a6c",
                "shasum": ""
            },
            "type": "library",
            "notification-url": "https://packagist.org/downloads/",
            "license": [
                "LGPL-3.0"
            ],
            "description": "Blobs of data generated from Minecraft: Bedrock Edition, used by PocketMine-MP",
            "support": {
                "issues": "https://github.com/pmmp/BedrockData/issues",
                "source": "https://github.com/pmmp/BedrockData/tree/bedrock-1.18.0"
            },
            "time": "2021-11-30T18:30:46+00:00"
        },
        {
            "name": "pocketmine/bedrock-protocol",
            "version": "7.1.0+bedrock-1.18.0",
            "source": {
                "type": "git",
                "url": "https://github.com/pmmp/BedrockProtocol.git",
                "reference": "42f2a00634c17c346fd98c05b2daf29d1fbf5805"
            },
            "dist": {
                "type": "zip",
                "url": "https://api.github.com/repos/pmmp/BedrockProtocol/zipball/42f2a00634c17c346fd98c05b2daf29d1fbf5805",
                "reference": "42f2a00634c17c346fd98c05b2daf29d1fbf5805",
                "shasum": ""
            },
            "require": {
                "ext-json": "*",
                "netresearch/jsonmapper": "^4.0",
                "php": "^8.0",
                "pocketmine/binaryutils": "^0.2.0",
                "pocketmine/color": "^0.2.0",
                "pocketmine/math": "^0.3.0 || ^0.4.0",
                "pocketmine/nbt": "^0.3.0",
                "ramsey/uuid": "^4.1"
            },
            "require-dev": {
                "phpstan/phpstan": "1.2.0",
                "phpstan/phpstan-phpunit": "^1.0.0",
                "phpstan/phpstan-strict-rules": "^1.0.0",
                "phpunit/phpunit": "^9.5"
            },
            "type": "library",
            "autoload": {
                "psr-4": {
                    "pocketmine\\network\\mcpe\\protocol\\": "src/"
                }
            },
            "notification-url": "https://packagist.org/downloads/",
            "license": [
                "LGPL-3.0"
            ],
            "description": "An implementation of the Minecraft: Bedrock Edition protocol in PHP",
            "support": {
                "issues": "https://github.com/pmmp/BedrockProtocol/issues",
                "source": "https://github.com/pmmp/BedrockProtocol/tree/7.1.0+bedrock-1.18.0"
            },
            "time": "2021-12-15T03:07:05+00:00"
        },
        {
            "name": "pocketmine/binaryutils",
            "version": "0.2.3",
            "source": {
                "type": "git",
                "url": "https://github.com/pmmp/BinaryUtils.git",
                "reference": "dc94786fc6c30012b1892f548dbb8a8c9c0a8cd9"
            },
            "dist": {
                "type": "zip",
                "url": "https://api.github.com/repos/pmmp/BinaryUtils/zipball/dc94786fc6c30012b1892f548dbb8a8c9c0a8cd9",
                "reference": "dc94786fc6c30012b1892f548dbb8a8c9c0a8cd9",
                "shasum": ""
            },
            "require": {
                "php": "^7.4 || ^8.0",
                "php-64bit": "*"
            },
            "require-dev": {
                "phpstan/extension-installer": "^1.0",
                "phpstan/phpstan": "1.2.0",
                "phpstan/phpstan-phpunit": "^1.0",
                "phpstan/phpstan-strict-rules": "^1.0.0",
                "phpunit/phpunit": "^9.5"
            },
            "type": "library",
            "autoload": {
                "psr-4": {
                    "pocketmine\\utils\\": "src/"
                }
            },
            "notification-url": "https://packagist.org/downloads/",
            "license": [
                "LGPL-3.0"
            ],
            "description": "Classes and methods for conveniently handling binary data",
            "support": {
                "issues": "https://github.com/pmmp/BinaryUtils/issues",
                "source": "https://github.com/pmmp/BinaryUtils/tree/0.2.3"
            },
            "time": "2021-12-04T20:56:05+00:00"
        },
        {
            "name": "pocketmine/callback-validator",
            "version": "1.0.3",
            "source": {
                "type": "git",
                "url": "https://github.com/pmmp/CallbackValidator.git",
                "reference": "64787469766bcaa7e5885242e85c23c25e8c55a2"
            },
            "dist": {
                "type": "zip",
                "url": "https://api.github.com/repos/pmmp/CallbackValidator/zipball/64787469766bcaa7e5885242e85c23c25e8c55a2",
                "reference": "64787469766bcaa7e5885242e85c23c25e8c55a2",
                "shasum": ""
            },
            "require": {
                "ext-reflection": "*",
                "php": "^7.1 || ^8.0"
            },
            "replace": {
                "daverandom/callback-validator": "*"
            },
            "require-dev": {
                "phpstan/extension-installer": "^1.0",
                "phpstan/phpstan": "0.12.59",
                "phpstan/phpstan-strict-rules": "^0.12.4",
                "phpunit/phpunit": "^7.5 || ^8.5 || ^9.0"
            },
            "type": "library",
            "autoload": {
                "psr-4": {
                    "DaveRandom\\CallbackValidator\\": "src/"
                }
            },
            "notification-url": "https://packagist.org/downloads/",
            "license": [
                "MIT"
            ],
            "authors": [
                {
                    "name": "Chris Wright",
                    "email": "cw@daverandom.com"
                }
            ],
            "description": "Fork of daverandom/callback-validator - Tools for validating callback signatures",
            "support": {
                "issues": "https://github.com/pmmp/CallbackValidator/issues",
                "source": "https://github.com/pmmp/CallbackValidator/tree/1.0.3"
            },
            "time": "2020-12-11T01:45:37+00:00"
        },
        {
            "name": "pocketmine/classloader",
            "version": "0.2.0",
            "source": {
                "type": "git",
                "url": "https://github.com/pmmp/ClassLoader.git",
                "reference": "49ea303993efdfb39cd302e2156d50aa78209e78"
            },
            "dist": {
                "type": "zip",
                "url": "https://api.github.com/repos/pmmp/ClassLoader/zipball/49ea303993efdfb39cd302e2156d50aa78209e78",
                "reference": "49ea303993efdfb39cd302e2156d50aa78209e78",
                "shasum": ""
            },
            "require": {
                "ext-pthreads": "~3.2.0 || ^4.0",
                "ext-reflection": "*",
                "php": "^8.0"
            },
            "conflict": {
                "pocketmine/spl": "<0.4"
            },
            "require-dev": {
                "phpstan/extension-installer": "^1.0",
                "phpstan/phpstan": "0.12.99",
                "phpstan/phpstan-strict-rules": "^0.12.4",
                "phpunit/phpunit": "^9.5"
            },
            "type": "library",
            "autoload": {
                "classmap": [
                    "./src"
                ]
            },
            "notification-url": "https://packagist.org/downloads/",
            "license": [
                "LGPL-3.0"
            ],
            "description": "Ad-hoc autoloading components used by PocketMine-MP",
            "support": {
                "issues": "https://github.com/pmmp/ClassLoader/issues",
                "source": "https://github.com/pmmp/ClassLoader/tree/0.2.0"
            },
            "time": "2021-11-01T20:17:27+00:00"
        },
        {
            "name": "pocketmine/color",
            "version": "0.2.0",
            "source": {
                "type": "git",
                "url": "https://github.com/pmmp/Color.git",
                "reference": "09be6ea6d76f2e33d6813c39d29c22c46c17e1d2"
            },
            "dist": {
                "type": "zip",
                "url": "https://api.github.com/repos/pmmp/Color/zipball/09be6ea6d76f2e33d6813c39d29c22c46c17e1d2",
                "reference": "09be6ea6d76f2e33d6813c39d29c22c46c17e1d2",
                "shasum": ""
            },
            "require": {
                "php": "^7.2 || ^8.0"
            },
            "require-dev": {
                "phpstan/phpstan": "0.12.59",
                "phpstan/phpstan-strict-rules": "^0.12.2"
            },
            "type": "library",
            "autoload": {
                "psr-4": {
                    "pocketmine\\color\\": "src/"
                }
            },
            "notification-url": "https://packagist.org/downloads/",
            "license": [
                "LGPL-3.0"
            ],
            "description": "Color handling library used by PocketMine-MP and related projects",
            "support": {
                "issues": "https://github.com/pmmp/Color/issues",
                "source": "https://github.com/pmmp/Color/tree/0.2.0"
            },
            "time": "2020-12-11T01:24:32+00:00"
        },
        {
            "name": "pocketmine/errorhandler",
            "version": "0.4.0",
            "source": {
                "type": "git",
                "url": "https://github.com/pmmp/ErrorHandler.git",
                "reference": "5bb9e2b66551ef7383da85165b7e8a7cc9aa162a"
            },
            "dist": {
                "type": "zip",
                "url": "https://api.github.com/repos/pmmp/ErrorHandler/zipball/5bb9e2b66551ef7383da85165b7e8a7cc9aa162a",
                "reference": "5bb9e2b66551ef7383da85165b7e8a7cc9aa162a",
                "shasum": ""
            },
            "require": {
                "php": "^7.2 || ^8.0"
            },
            "require-dev": {
                "phpstan/phpstan": "0.12.99",
                "phpstan/phpstan-strict-rules": "^0.12.2"
            },
            "type": "library",
            "autoload": {
                "psr-4": {
                    "pocketmine\\errorhandler\\": "src/"
                }
            },
            "notification-url": "https://packagist.org/downloads/",
            "license": [
                "LGPL-3.0"
            ],
            "description": "Utilities to handle nasty PHP E_* errors in a usable way",
            "support": {
                "issues": "https://github.com/pmmp/ErrorHandler/issues",
                "source": "https://github.com/pmmp/ErrorHandler/tree/0.4.0"
            },
            "time": "2021-12-16T18:13:42+00:00"
        },
        {
            "name": "pocketmine/locale-data",
            "version": "2.3.0",
            "source": {
                "type": "git",
                "url": "https://github.com/pmmp/Language.git",
                "reference": "a16e5899709387ff03db8bba7f903a15c7c0a9af"
            },
            "dist": {
                "type": "zip",
                "url": "https://api.github.com/repos/pmmp/Language/zipball/a16e5899709387ff03db8bba7f903a15c7c0a9af",
                "reference": "a16e5899709387ff03db8bba7f903a15c7c0a9af",
                "shasum": ""
            },
            "type": "library",
            "notification-url": "https://packagist.org/downloads/",
            "description": "Language resources used by PocketMine-MP",
            "support": {
                "issues": "https://github.com/pmmp/Language/issues",
                "source": "https://github.com/pmmp/Language/tree/2.3.0"
            },
            "time": "2022-01-04T00:42:11+00:00"
        },
        {
            "name": "pocketmine/log",
            "version": "0.4.0",
            "source": {
                "type": "git",
                "url": "https://github.com/pmmp/Log.git",
                "reference": "e6c912c0f9055c81d23108ec2d179b96f404c043"
            },
            "dist": {
                "type": "zip",
                "url": "https://api.github.com/repos/pmmp/Log/zipball/e6c912c0f9055c81d23108ec2d179b96f404c043",
                "reference": "e6c912c0f9055c81d23108ec2d179b96f404c043",
                "shasum": ""
            },
            "require": {
                "php": "^7.4 || ^8.0"
            },
            "conflict": {
                "pocketmine/spl": "<0.4"
            },
            "require-dev": {
                "phpstan/phpstan": "0.12.88",
                "phpstan/phpstan-strict-rules": "^0.12.2"
            },
            "type": "library",
            "autoload": {
                "classmap": [
                    "./src"
                ]
            },
            "notification-url": "https://packagist.org/downloads/",
            "license": [
                "LGPL-3.0"
            ],
            "description": "Logging components used by PocketMine-MP and related projects",
            "support": {
                "issues": "https://github.com/pmmp/Log/issues",
                "source": "https://github.com/pmmp/Log/tree/0.4.0"
            },
            "time": "2021-06-18T19:08:09+00:00"
        },
        {
            "name": "pocketmine/log-pthreads",
            "version": "0.4.0",
            "source": {
                "type": "git",
                "url": "https://github.com/pmmp/LogPthreads.git",
                "reference": "61f709e8cf36bcc24e4efe02acded680a1ce23cd"
            },
            "dist": {
                "type": "zip",
                "url": "https://api.github.com/repos/pmmp/LogPthreads/zipball/61f709e8cf36bcc24e4efe02acded680a1ce23cd",
                "reference": "61f709e8cf36bcc24e4efe02acded680a1ce23cd",
                "shasum": ""
            },
            "require": {
                "ext-pthreads": "~3.2.0 || ^4.0",
                "php": "^7.4 || ^8.0",
                "pocketmine/log": "^0.4.0"
            },
            "conflict": {
                "pocketmine/spl": "<0.4"
            },
            "require-dev": {
                "phpstan/extension-installer": "^1.0",
                "phpstan/phpstan": "0.12.88",
                "phpstan/phpstan-strict-rules": "^0.12.4"
            },
            "type": "library",
            "autoload": {
                "classmap": [
                    "./src"
                ]
            },
            "notification-url": "https://packagist.org/downloads/",
            "license": [
                "LGPL-3.0"
            ],
            "description": "Logging components specialized for pthreads used by PocketMine-MP and related projects",
            "support": {
                "issues": "https://github.com/pmmp/LogPthreads/issues",
                "source": "https://github.com/pmmp/LogPthreads/tree/0.4.0"
            },
            "time": "2021-11-01T21:42:09+00:00"
        },
        {
            "name": "pocketmine/math",
            "version": "0.4.2",
            "source": {
                "type": "git",
                "url": "https://github.com/pmmp/Math.git",
                "reference": "aacc3759a508a69dfa5bc4dfa770ab733c5c94bf"
            },
            "dist": {
                "type": "zip",
                "url": "https://api.github.com/repos/pmmp/Math/zipball/aacc3759a508a69dfa5bc4dfa770ab733c5c94bf",
                "reference": "aacc3759a508a69dfa5bc4dfa770ab733c5c94bf",
                "shasum": ""
            },
            "require": {
                "php": "^8.0",
                "php-64bit": "*"
            },
            "require-dev": {
                "phpstan/extension-installer": "^1.0",
                "phpstan/phpstan": "1.2.0",
                "phpstan/phpstan-strict-rules": "^1.0",
                "phpunit/phpunit": "^8.5 || ^9.5"
            },
            "type": "library",
            "autoload": {
                "psr-4": {
                    "pocketmine\\math\\": "src/"
                }
            },
            "notification-url": "https://packagist.org/downloads/",
            "license": [
                "LGPL-3.0"
            ],
            "description": "PHP library containing math related code used in PocketMine-MP",
            "support": {
                "issues": "https://github.com/pmmp/Math/issues",
                "source": "https://github.com/pmmp/Math/tree/0.4.2"
            },
            "time": "2021-12-05T01:15:17+00:00"
        },
        {
            "name": "pocketmine/nbt",
            "version": "0.3.2",
            "source": {
                "type": "git",
                "url": "https://github.com/pmmp/NBT.git",
                "reference": "3e0d9ef6b6c5fb45e3745a121296e75631b3eefe"
            },
            "dist": {
                "type": "zip",
                "url": "https://api.github.com/repos/pmmp/NBT/zipball/3e0d9ef6b6c5fb45e3745a121296e75631b3eefe",
                "reference": "3e0d9ef6b6c5fb45e3745a121296e75631b3eefe",
                "shasum": ""
            },
            "require": {
                "php": "^7.4 || ^8.0",
                "php-64bit": "*",
                "pocketmine/binaryutils": "^0.2.0"
            },
            "require-dev": {
                "phpstan/extension-installer": "^1.0",
                "phpstan/phpstan": "1.2.0",
                "phpstan/phpstan-strict-rules": "^1.0",
                "phpunit/phpunit": "^9.5"
            },
            "type": "library",
            "autoload": {
                "psr-4": {
                    "pocketmine\\nbt\\": "src/"
                }
            },
            "notification-url": "https://packagist.org/downloads/",
            "license": [
                "LGPL-3.0"
            ],
            "description": "PHP library for working with Named Binary Tags",
            "support": {
                "issues": "https://github.com/pmmp/NBT/issues",
                "source": "https://github.com/pmmp/NBT/tree/0.3.2"
            },
            "time": "2021-12-16T01:02:37+00:00"
        },
        {
            "name": "pocketmine/raklib",
            "version": "0.14.2",
            "source": {
                "type": "git",
                "url": "https://github.com/pmmp/RakLib.git",
                "reference": "e3a861187470e1facc6625040128f447ebbcbaec"
            },
            "dist": {
                "type": "zip",
                "url": "https://api.github.com/repos/pmmp/RakLib/zipball/e3a861187470e1facc6625040128f447ebbcbaec",
                "reference": "e3a861187470e1facc6625040128f447ebbcbaec",
                "shasum": ""
            },
            "require": {
                "ext-sockets": "*",
                "php": "^8.0",
                "php-64bit": "*",
                "php-ipv6": "*",
                "pocketmine/binaryutils": "^0.2.0",
                "pocketmine/log": "^0.3.0 || ^0.4.0"
            },
            "require-dev": {
                "phpstan/phpstan": "0.12.99",
                "phpstan/phpstan-strict-rules": "^0.12.2"
            },
            "type": "library",
            "autoload": {
                "psr-4": {
                    "raklib\\": "src/"
                }
            },
            "notification-url": "https://packagist.org/downloads/",
            "license": [
                "GPL-3.0"
            ],
            "description": "A RakNet server implementation written in PHP",
            "support": {
                "issues": "https://github.com/pmmp/RakLib/issues",
                "source": "https://github.com/pmmp/RakLib/tree/0.14.2"
            },
            "time": "2021-10-04T20:39:11+00:00"
        },
        {
            "name": "pocketmine/raklib-ipc",
            "version": "0.1.1",
            "source": {
                "type": "git",
                "url": "https://github.com/pmmp/RakLibIpc.git",
                "reference": "922a6444b0c6c7daaa5aa5a832107e1ec4738aed"
            },
            "dist": {
                "type": "zip",
                "url": "https://api.github.com/repos/pmmp/RakLibIpc/zipball/922a6444b0c6c7daaa5aa5a832107e1ec4738aed",
                "reference": "922a6444b0c6c7daaa5aa5a832107e1ec4738aed",
                "shasum": ""
            },
            "require": {
                "php": "^7.4 || ^8.0",
                "php-64bit": "*",
                "pocketmine/binaryutils": "^0.2.0",
                "pocketmine/raklib": "^0.13.1 || ^0.14.0"
            },
            "require-dev": {
                "phpstan/phpstan": "0.12.81",
                "phpstan/phpstan-strict-rules": "^0.12.2"
            },
            "type": "library",
            "autoload": {
                "psr-4": {
                    "raklib\\server\\ipc\\": "src/"
                }
            },
            "notification-url": "https://packagist.org/downloads/",
            "license": [
                "GPL-3.0"
            ],
            "description": "Channel-based protocols for inter-thread/inter-process communication with RakLib",
            "support": {
                "issues": "https://github.com/pmmp/RakLibIpc/issues",
                "source": "https://github.com/pmmp/RakLibIpc/tree/0.1.1"
            },
            "time": "2021-09-22T17:01:12+00:00"
        },
        {
            "name": "pocketmine/snooze",
            "version": "0.3.1",
            "source": {
                "type": "git",
                "url": "https://github.com/pmmp/Snooze.git",
                "reference": "0ac8fc2a781c419a1f64ebca4d5835028f59e29b"
            },
            "dist": {
                "type": "zip",
                "url": "https://api.github.com/repos/pmmp/Snooze/zipball/0ac8fc2a781c419a1f64ebca4d5835028f59e29b",
                "reference": "0ac8fc2a781c419a1f64ebca4d5835028f59e29b",
                "shasum": ""
            },
            "require": {
                "ext-pthreads": "~3.2.0 || ^4.0",
                "php-64bit": "^7.3 || ^8.0"
            },
            "require-dev": {
                "phpstan/extension-installer": "^1.0",
                "phpstan/phpstan": "0.12.99",
                "phpstan/phpstan-strict-rules": "^0.12.4"
            },
            "type": "library",
            "autoload": {
                "psr-4": {
                    "pocketmine\\snooze\\": "src/"
                }
            },
            "notification-url": "https://packagist.org/downloads/",
            "license": [
                "LGPL-3.0"
            ],
            "description": "Thread notification management library for code using the pthreads extension",
            "support": {
                "issues": "https://github.com/pmmp/Snooze/issues",
                "source": "https://github.com/pmmp/Snooze/tree/0.3.1"
            },
            "time": "2021-11-01T20:50:08+00:00"
        },
        {
            "name": "ramsey/collection",
            "version": "1.2.2",
            "source": {
                "type": "git",
                "url": "https://github.com/ramsey/collection.git",
                "reference": "cccc74ee5e328031b15640b51056ee8d3bb66c0a"
            },
            "dist": {
                "type": "zip",
                "url": "https://api.github.com/repos/ramsey/collection/zipball/cccc74ee5e328031b15640b51056ee8d3bb66c0a",
                "reference": "cccc74ee5e328031b15640b51056ee8d3bb66c0a",
                "shasum": ""
            },
            "require": {
                "php": "^7.3 || ^8",
                "symfony/polyfill-php81": "^1.23"
            },
            "require-dev": {
                "captainhook/captainhook": "^5.3",
                "dealerdirect/phpcodesniffer-composer-installer": "^0.7.0",
                "ergebnis/composer-normalize": "^2.6",
                "fakerphp/faker": "^1.5",
                "hamcrest/hamcrest-php": "^2",
                "jangregor/phpstan-prophecy": "^0.8",
                "mockery/mockery": "^1.3",
                "phpspec/prophecy-phpunit": "^2.0",
                "phpstan/extension-installer": "^1",
                "phpstan/phpstan": "^0.12.32",
                "phpstan/phpstan-mockery": "^0.12.5",
                "phpstan/phpstan-phpunit": "^0.12.11",
                "phpunit/phpunit": "^8.5 || ^9",
                "psy/psysh": "^0.10.4",
                "slevomat/coding-standard": "^6.3",
                "squizlabs/php_codesniffer": "^3.5",
                "vimeo/psalm": "^4.4"
            },
            "type": "library",
            "autoload": {
                "psr-4": {
                    "Ramsey\\Collection\\": "src/"
                }
            },
            "notification-url": "https://packagist.org/downloads/",
            "license": [
                "MIT"
            ],
            "authors": [
                {
                    "name": "Ben Ramsey",
                    "email": "ben@benramsey.com",
                    "homepage": "https://benramsey.com"
                }
            ],
            "description": "A PHP library for representing and manipulating collections.",
            "keywords": [
                "array",
                "collection",
                "hash",
                "map",
                "queue",
                "set"
            ],
            "support": {
                "issues": "https://github.com/ramsey/collection/issues",
                "source": "https://github.com/ramsey/collection/tree/1.2.2"
            },
            "funding": [
                {
                    "url": "https://github.com/ramsey",
                    "type": "github"
                },
                {
                    "url": "https://tidelift.com/funding/github/packagist/ramsey/collection",
                    "type": "tidelift"
                }
            ],
            "time": "2021-10-10T03:01:02+00:00"
        },
        {
            "name": "ramsey/uuid",
            "version": "4.2.3",
            "source": {
                "type": "git",
                "url": "https://github.com/ramsey/uuid.git",
                "reference": "fc9bb7fb5388691fd7373cd44dcb4d63bbcf24df"
            },
            "dist": {
                "type": "zip",
                "url": "https://api.github.com/repos/ramsey/uuid/zipball/fc9bb7fb5388691fd7373cd44dcb4d63bbcf24df",
                "reference": "fc9bb7fb5388691fd7373cd44dcb4d63bbcf24df",
                "shasum": ""
            },
            "require": {
                "brick/math": "^0.8 || ^0.9",
                "ext-json": "*",
                "php": "^7.2 || ^8.0",
                "ramsey/collection": "^1.0",
                "symfony/polyfill-ctype": "^1.8",
                "symfony/polyfill-php80": "^1.14"
            },
            "replace": {
                "rhumsaa/uuid": "self.version"
            },
            "require-dev": {
                "captainhook/captainhook": "^5.10",
                "captainhook/plugin-composer": "^5.3",
                "dealerdirect/phpcodesniffer-composer-installer": "^0.7.0",
                "doctrine/annotations": "^1.8",
                "ergebnis/composer-normalize": "^2.15",
                "mockery/mockery": "^1.3",
                "moontoast/math": "^1.1",
                "paragonie/random-lib": "^2",
                "php-mock/php-mock": "^2.2",
                "php-mock/php-mock-mockery": "^1.3",
                "php-parallel-lint/php-parallel-lint": "^1.1",
                "phpbench/phpbench": "^1.0",
                "phpstan/extension-installer": "^1.0",
                "phpstan/phpstan": "^0.12",
                "phpstan/phpstan-mockery": "^0.12",
                "phpstan/phpstan-phpunit": "^0.12",
                "phpunit/phpunit": "^8.5 || ^9",
                "slevomat/coding-standard": "^7.0",
                "squizlabs/php_codesniffer": "^3.5",
                "vimeo/psalm": "^4.9"
            },
            "suggest": {
                "ext-bcmath": "Enables faster math with arbitrary-precision integers using BCMath.",
                "ext-ctype": "Enables faster processing of character classification using ctype functions.",
                "ext-gmp": "Enables faster math with arbitrary-precision integers using GMP.",
                "ext-uuid": "Enables the use of PeclUuidTimeGenerator and PeclUuidRandomGenerator.",
                "paragonie/random-lib": "Provides RandomLib for use with the RandomLibAdapter",
                "ramsey/uuid-doctrine": "Allows the use of Ramsey\\Uuid\\Uuid as Doctrine field type."
            },
            "type": "library",
            "extra": {
                "branch-alias": {
                    "dev-main": "4.x-dev"
                },
                "captainhook": {
                    "force-install": true
                }
            },
            "autoload": {
                "psr-4": {
                    "Ramsey\\Uuid\\": "src/"
                },
                "files": [
                    "src/functions.php"
                ]
            },
            "notification-url": "https://packagist.org/downloads/",
            "license": [
                "MIT"
            ],
            "description": "A PHP library for generating and working with universally unique identifiers (UUIDs).",
            "keywords": [
                "guid",
                "identifier",
                "uuid"
            ],
            "support": {
                "issues": "https://github.com/ramsey/uuid/issues",
                "source": "https://github.com/ramsey/uuid/tree/4.2.3"
            },
            "funding": [
                {
                    "url": "https://github.com/ramsey",
                    "type": "github"
                },
                {
                    "url": "https://tidelift.com/funding/github/packagist/ramsey/uuid",
                    "type": "tidelift"
                }
            ],
            "time": "2021-09-25T23:10:38+00:00"
        },
        {
            "name": "symfony/polyfill-ctype",
            "version": "v1.23.0",
            "source": {
                "type": "git",
                "url": "https://github.com/symfony/polyfill-ctype.git",
                "reference": "46cd95797e9df938fdd2b03693b5fca5e64b01ce"
            },
            "dist": {
                "type": "zip",
                "url": "https://api.github.com/repos/symfony/polyfill-ctype/zipball/46cd95797e9df938fdd2b03693b5fca5e64b01ce",
                "reference": "46cd95797e9df938fdd2b03693b5fca5e64b01ce",
                "shasum": ""
            },
            "require": {
                "php": ">=7.1"
            },
            "suggest": {
                "ext-ctype": "For best performance"
            },
            "type": "library",
            "extra": {
                "branch-alias": {
                    "dev-main": "1.23-dev"
                },
                "thanks": {
                    "name": "symfony/polyfill",
                    "url": "https://github.com/symfony/polyfill"
                }
            },
            "autoload": {
                "psr-4": {
                    "Symfony\\Polyfill\\Ctype\\": ""
                },
                "files": [
                    "bootstrap.php"
                ]
            },
            "notification-url": "https://packagist.org/downloads/",
            "license": [
                "MIT"
            ],
            "authors": [
                {
                    "name": "Gert de Pagter",
                    "email": "BackEndTea@gmail.com"
                },
                {
                    "name": "Symfony Community",
                    "homepage": "https://symfony.com/contributors"
                }
            ],
            "description": "Symfony polyfill for ctype functions",
            "homepage": "https://symfony.com",
            "keywords": [
                "compatibility",
                "ctype",
                "polyfill",
                "portable"
            ],
            "support": {
                "source": "https://github.com/symfony/polyfill-ctype/tree/v1.23.0"
            },
            "funding": [
                {
                    "url": "https://symfony.com/sponsor",
                    "type": "custom"
                },
                {
                    "url": "https://github.com/fabpot",
                    "type": "github"
                },
                {
                    "url": "https://tidelift.com/funding/github/packagist/symfony/symfony",
                    "type": "tidelift"
                }
            ],
            "time": "2021-02-19T12:13:01+00:00"
        },
        {
            "name": "symfony/polyfill-php80",
            "version": "v1.23.1",
            "source": {
                "type": "git",
                "url": "https://github.com/symfony/polyfill-php80.git",
                "reference": "1100343ed1a92e3a38f9ae122fc0eb21602547be"
            },
            "dist": {
                "type": "zip",
                "url": "https://api.github.com/repos/symfony/polyfill-php80/zipball/1100343ed1a92e3a38f9ae122fc0eb21602547be",
                "reference": "1100343ed1a92e3a38f9ae122fc0eb21602547be",
                "shasum": ""
            },
            "require": {
                "php": ">=7.1"
            },
            "type": "library",
            "extra": {
                "branch-alias": {
                    "dev-main": "1.23-dev"
                },
                "thanks": {
                    "name": "symfony/polyfill",
                    "url": "https://github.com/symfony/polyfill"
                }
            },
            "autoload": {
                "psr-4": {
                    "Symfony\\Polyfill\\Php80\\": ""
                },
                "files": [
                    "bootstrap.php"
                ],
                "classmap": [
                    "Resources/stubs"
                ]
            },
            "notification-url": "https://packagist.org/downloads/",
            "license": [
                "MIT"
            ],
            "authors": [
                {
                    "name": "Ion Bazan",
                    "email": "ion.bazan@gmail.com"
                },
                {
                    "name": "Nicolas Grekas",
                    "email": "p@tchwork.com"
                },
                {
                    "name": "Symfony Community",
                    "homepage": "https://symfony.com/contributors"
                }
            ],
            "description": "Symfony polyfill backporting some PHP 8.0+ features to lower PHP versions",
            "homepage": "https://symfony.com",
            "keywords": [
                "compatibility",
                "polyfill",
                "portable",
                "shim"
            ],
            "support": {
                "source": "https://github.com/symfony/polyfill-php80/tree/v1.23.1"
            },
            "funding": [
                {
                    "url": "https://symfony.com/sponsor",
                    "type": "custom"
                },
                {
                    "url": "https://github.com/fabpot",
                    "type": "github"
                },
                {
                    "url": "https://tidelift.com/funding/github/packagist/symfony/symfony",
                    "type": "tidelift"
                }
            ],
            "time": "2021-07-28T13:41:28+00:00"
        },
        {
            "name": "symfony/polyfill-php81",
            "version": "v1.23.0",
            "source": {
                "type": "git",
                "url": "https://github.com/symfony/polyfill-php81.git",
                "reference": "e66119f3de95efc359483f810c4c3e6436279436"
            },
            "dist": {
                "type": "zip",
                "url": "https://api.github.com/repos/symfony/polyfill-php81/zipball/e66119f3de95efc359483f810c4c3e6436279436",
                "reference": "e66119f3de95efc359483f810c4c3e6436279436",
                "shasum": ""
            },
            "require": {
                "php": ">=7.1"
            },
            "type": "library",
            "extra": {
                "branch-alias": {
                    "dev-main": "1.23-dev"
                },
                "thanks": {
                    "name": "symfony/polyfill",
                    "url": "https://github.com/symfony/polyfill"
                }
            },
            "autoload": {
                "psr-4": {
                    "Symfony\\Polyfill\\Php81\\": ""
                },
                "files": [
                    "bootstrap.php"
                ],
                "classmap": [
                    "Resources/stubs"
                ]
            },
            "notification-url": "https://packagist.org/downloads/",
            "license": [
                "MIT"
            ],
            "authors": [
                {
                    "name": "Nicolas Grekas",
                    "email": "p@tchwork.com"
                },
                {
                    "name": "Symfony Community",
                    "homepage": "https://symfony.com/contributors"
                }
            ],
            "description": "Symfony polyfill backporting some PHP 8.1+ features to lower PHP versions",
            "homepage": "https://symfony.com",
            "keywords": [
                "compatibility",
                "polyfill",
                "portable",
                "shim"
            ],
            "support": {
                "source": "https://github.com/symfony/polyfill-php81/tree/v1.23.0"
            },
            "funding": [
                {
                    "url": "https://symfony.com/sponsor",
                    "type": "custom"
                },
                {
                    "url": "https://github.com/fabpot",
                    "type": "github"
                },
                {
                    "url": "https://tidelift.com/funding/github/packagist/symfony/symfony",
                    "type": "tidelift"
                }
            ],
            "time": "2021-05-21T13:25:03+00:00"
        },
        {
            "name": "webmozart/assert",
            "version": "1.10.0",
            "source": {
                "type": "git",
                "url": "https://github.com/webmozarts/assert.git",
                "reference": "6964c76c7804814a842473e0c8fd15bab0f18e25"
            },
            "dist": {
                "type": "zip",
                "url": "https://api.github.com/repos/webmozarts/assert/zipball/6964c76c7804814a842473e0c8fd15bab0f18e25",
                "reference": "6964c76c7804814a842473e0c8fd15bab0f18e25",
                "shasum": ""
            },
            "require": {
                "php": "^7.2 || ^8.0",
                "symfony/polyfill-ctype": "^1.8"
            },
            "conflict": {
                "phpstan/phpstan": "<0.12.20",
                "vimeo/psalm": "<4.6.1 || 4.6.2"
            },
            "require-dev": {
                "phpunit/phpunit": "^8.5.13"
            },
            "type": "library",
            "extra": {
                "branch-alias": {
                    "dev-master": "1.10-dev"
                }
            },
            "autoload": {
                "psr-4": {
                    "Webmozart\\Assert\\": "src/"
                }
            },
            "notification-url": "https://packagist.org/downloads/",
            "license": [
                "MIT"
            ],
            "authors": [
                {
                    "name": "Bernhard Schussek",
                    "email": "bschussek@gmail.com"
                }
            ],
            "description": "Assertions to validate method input/output with nice error messages.",
            "keywords": [
                "assert",
                "check",
                "validate"
            ],
            "support": {
                "issues": "https://github.com/webmozarts/assert/issues",
                "source": "https://github.com/webmozarts/assert/tree/1.10.0"
            },
            "time": "2021-03-09T10:59:23+00:00"
        },
        {
            "name": "webmozart/path-util",
            "version": "2.3.0",
            "source": {
                "type": "git",
                "url": "https://github.com/webmozart/path-util.git",
                "reference": "d939f7edc24c9a1bb9c0dee5cb05d8e859490725"
            },
            "dist": {
                "type": "zip",
                "url": "https://api.github.com/repos/webmozart/path-util/zipball/d939f7edc24c9a1bb9c0dee5cb05d8e859490725",
                "reference": "d939f7edc24c9a1bb9c0dee5cb05d8e859490725",
                "shasum": ""
            },
            "require": {
                "php": ">=5.3.3",
                "webmozart/assert": "~1.0"
            },
            "require-dev": {
                "phpunit/phpunit": "^4.6",
                "sebastian/version": "^1.0.1"
            },
            "type": "library",
            "extra": {
                "branch-alias": {
                    "dev-master": "2.3-dev"
                }
            },
            "autoload": {
                "psr-4": {
                    "Webmozart\\PathUtil\\": "src/"
                }
            },
            "notification-url": "https://packagist.org/downloads/",
            "license": [
                "MIT"
            ],
            "authors": [
                {
                    "name": "Bernhard Schussek",
                    "email": "bschussek@gmail.com"
                }
            ],
            "description": "A robust cross-platform utility for normalizing, comparing and modifying file paths.",
            "support": {
                "issues": "https://github.com/webmozart/path-util/issues",
                "source": "https://github.com/webmozart/path-util/tree/2.3.0"
            },
            "abandoned": "symfony/filesystem",
            "time": "2015-12-17T08:42:14+00:00"
        }
    ],
    "packages-dev": [
        {
            "name": "doctrine/instantiator",
            "version": "1.4.0",
            "source": {
                "type": "git",
                "url": "https://github.com/doctrine/instantiator.git",
                "reference": "d56bf6102915de5702778fe20f2de3b2fe570b5b"
            },
            "dist": {
                "type": "zip",
                "url": "https://api.github.com/repos/doctrine/instantiator/zipball/d56bf6102915de5702778fe20f2de3b2fe570b5b",
                "reference": "d56bf6102915de5702778fe20f2de3b2fe570b5b",
                "shasum": ""
            },
            "require": {
                "php": "^7.1 || ^8.0"
            },
            "require-dev": {
                "doctrine/coding-standard": "^8.0",
                "ext-pdo": "*",
                "ext-phar": "*",
                "phpbench/phpbench": "^0.13 || 1.0.0-alpha2",
                "phpstan/phpstan": "^0.12",
                "phpstan/phpstan-phpunit": "^0.12",
                "phpunit/phpunit": "^7.0 || ^8.0 || ^9.0"
            },
            "type": "library",
            "autoload": {
                "psr-4": {
                    "Doctrine\\Instantiator\\": "src/Doctrine/Instantiator/"
                }
            },
            "notification-url": "https://packagist.org/downloads/",
            "license": [
                "MIT"
            ],
            "authors": [
                {
                    "name": "Marco Pivetta",
                    "email": "ocramius@gmail.com",
                    "homepage": "https://ocramius.github.io/"
                }
            ],
            "description": "A small, lightweight utility to instantiate objects in PHP without invoking their constructors",
            "homepage": "https://www.doctrine-project.org/projects/instantiator.html",
            "keywords": [
                "constructor",
                "instantiate"
            ],
            "support": {
                "issues": "https://github.com/doctrine/instantiator/issues",
                "source": "https://github.com/doctrine/instantiator/tree/1.4.0"
            },
            "funding": [
                {
                    "url": "https://www.doctrine-project.org/sponsorship.html",
                    "type": "custom"
                },
                {
                    "url": "https://www.patreon.com/phpdoctrine",
                    "type": "patreon"
                },
                {
                    "url": "https://tidelift.com/funding/github/packagist/doctrine%2Finstantiator",
                    "type": "tidelift"
                }
            ],
            "time": "2020-11-10T18:47:58+00:00"
        },
        {
            "name": "myclabs/deep-copy",
            "version": "1.10.2",
            "source": {
                "type": "git",
                "url": "https://github.com/myclabs/DeepCopy.git",
                "reference": "776f831124e9c62e1a2c601ecc52e776d8bb7220"
            },
            "dist": {
                "type": "zip",
                "url": "https://api.github.com/repos/myclabs/DeepCopy/zipball/776f831124e9c62e1a2c601ecc52e776d8bb7220",
                "reference": "776f831124e9c62e1a2c601ecc52e776d8bb7220",
                "shasum": ""
            },
            "require": {
                "php": "^7.1 || ^8.0"
            },
            "replace": {
                "myclabs/deep-copy": "self.version"
            },
            "require-dev": {
                "doctrine/collections": "^1.0",
                "doctrine/common": "^2.6",
                "phpunit/phpunit": "^7.1"
            },
            "type": "library",
            "autoload": {
                "psr-4": {
                    "DeepCopy\\": "src/DeepCopy/"
                },
                "files": [
                    "src/DeepCopy/deep_copy.php"
                ]
            },
            "notification-url": "https://packagist.org/downloads/",
            "license": [
                "MIT"
            ],
            "description": "Create deep copies (clones) of your objects",
            "keywords": [
                "clone",
                "copy",
                "duplicate",
                "object",
                "object graph"
            ],
            "support": {
                "issues": "https://github.com/myclabs/DeepCopy/issues",
                "source": "https://github.com/myclabs/DeepCopy/tree/1.10.2"
            },
            "funding": [
                {
                    "url": "https://tidelift.com/funding/github/packagist/myclabs/deep-copy",
                    "type": "tidelift"
                }
            ],
            "time": "2020-11-13T09:40:50+00:00"
        },
        {
            "name": "nikic/php-parser",
            "version": "v4.13.2",
            "source": {
                "type": "git",
                "url": "https://github.com/nikic/PHP-Parser.git",
                "reference": "210577fe3cf7badcc5814d99455df46564f3c077"
            },
            "dist": {
                "type": "zip",
                "url": "https://api.github.com/repos/nikic/PHP-Parser/zipball/210577fe3cf7badcc5814d99455df46564f3c077",
                "reference": "210577fe3cf7badcc5814d99455df46564f3c077",
                "shasum": ""
            },
            "require": {
                "ext-tokenizer": "*",
                "php": ">=7.0"
            },
            "require-dev": {
                "ircmaxell/php-yacc": "^0.0.7",
                "phpunit/phpunit": "^6.5 || ^7.0 || ^8.0 || ^9.0"
            },
            "bin": [
                "bin/php-parse"
            ],
            "type": "library",
            "extra": {
                "branch-alias": {
                    "dev-master": "4.9-dev"
                }
            },
            "autoload": {
                "psr-4": {
                    "PhpParser\\": "lib/PhpParser"
                }
            },
            "notification-url": "https://packagist.org/downloads/",
            "license": [
                "BSD-3-Clause"
            ],
            "authors": [
                {
                    "name": "Nikita Popov"
                }
            ],
            "description": "A PHP parser written in PHP",
            "keywords": [
                "parser",
                "php"
            ],
            "support": {
                "issues": "https://github.com/nikic/PHP-Parser/issues",
                "source": "https://github.com/nikic/PHP-Parser/tree/v4.13.2"
            },
            "time": "2021-11-30T19:35:32+00:00"
        },
        {
            "name": "phar-io/manifest",
            "version": "2.0.3",
            "source": {
                "type": "git",
                "url": "https://github.com/phar-io/manifest.git",
                "reference": "97803eca37d319dfa7826cc2437fc020857acb53"
            },
            "dist": {
                "type": "zip",
                "url": "https://api.github.com/repos/phar-io/manifest/zipball/97803eca37d319dfa7826cc2437fc020857acb53",
                "reference": "97803eca37d319dfa7826cc2437fc020857acb53",
                "shasum": ""
            },
            "require": {
                "ext-dom": "*",
                "ext-phar": "*",
                "ext-xmlwriter": "*",
                "phar-io/version": "^3.0.1",
                "php": "^7.2 || ^8.0"
            },
            "type": "library",
            "extra": {
                "branch-alias": {
                    "dev-master": "2.0.x-dev"
                }
            },
            "autoload": {
                "classmap": [
                    "src/"
                ]
            },
            "notification-url": "https://packagist.org/downloads/",
            "license": [
                "BSD-3-Clause"
            ],
            "authors": [
                {
                    "name": "Arne Blankerts",
                    "email": "arne@blankerts.de",
                    "role": "Developer"
                },
                {
                    "name": "Sebastian Heuer",
                    "email": "sebastian@phpeople.de",
                    "role": "Developer"
                },
                {
                    "name": "Sebastian Bergmann",
                    "email": "sebastian@phpunit.de",
                    "role": "Developer"
                }
            ],
            "description": "Component for reading phar.io manifest information from a PHP Archive (PHAR)",
            "support": {
                "issues": "https://github.com/phar-io/manifest/issues",
                "source": "https://github.com/phar-io/manifest/tree/2.0.3"
            },
            "time": "2021-07-20T11:28:43+00:00"
        },
        {
            "name": "phar-io/version",
            "version": "3.1.0",
            "source": {
                "type": "git",
                "url": "https://github.com/phar-io/version.git",
                "reference": "bae7c545bef187884426f042434e561ab1ddb182"
            },
            "dist": {
                "type": "zip",
                "url": "https://api.github.com/repos/phar-io/version/zipball/bae7c545bef187884426f042434e561ab1ddb182",
                "reference": "bae7c545bef187884426f042434e561ab1ddb182",
                "shasum": ""
            },
            "require": {
                "php": "^7.2 || ^8.0"
            },
            "type": "library",
            "autoload": {
                "classmap": [
                    "src/"
                ]
            },
            "notification-url": "https://packagist.org/downloads/",
            "license": [
                "BSD-3-Clause"
            ],
            "authors": [
                {
                    "name": "Arne Blankerts",
                    "email": "arne@blankerts.de",
                    "role": "Developer"
                },
                {
                    "name": "Sebastian Heuer",
                    "email": "sebastian@phpeople.de",
                    "role": "Developer"
                },
                {
                    "name": "Sebastian Bergmann",
                    "email": "sebastian@phpunit.de",
                    "role": "Developer"
                }
            ],
            "description": "Library for handling version information and constraints",
            "support": {
                "issues": "https://github.com/phar-io/version/issues",
                "source": "https://github.com/phar-io/version/tree/3.1.0"
            },
            "time": "2021-02-23T14:00:09+00:00"
        },
        {
            "name": "phpdocumentor/reflection-common",
            "version": "2.2.0",
            "source": {
                "type": "git",
                "url": "https://github.com/phpDocumentor/ReflectionCommon.git",
                "reference": "1d01c49d4ed62f25aa84a747ad35d5a16924662b"
            },
            "dist": {
                "type": "zip",
                "url": "https://api.github.com/repos/phpDocumentor/ReflectionCommon/zipball/1d01c49d4ed62f25aa84a747ad35d5a16924662b",
                "reference": "1d01c49d4ed62f25aa84a747ad35d5a16924662b",
                "shasum": ""
            },
            "require": {
                "php": "^7.2 || ^8.0"
            },
            "type": "library",
            "extra": {
                "branch-alias": {
                    "dev-2.x": "2.x-dev"
                }
            },
            "autoload": {
                "psr-4": {
                    "phpDocumentor\\Reflection\\": "src/"
                }
            },
            "notification-url": "https://packagist.org/downloads/",
            "license": [
                "MIT"
            ],
            "authors": [
                {
                    "name": "Jaap van Otterdijk",
                    "email": "opensource@ijaap.nl"
                }
            ],
            "description": "Common reflection classes used by phpdocumentor to reflect the code structure",
            "homepage": "http://www.phpdoc.org",
            "keywords": [
                "FQSEN",
                "phpDocumentor",
                "phpdoc",
                "reflection",
                "static analysis"
            ],
            "support": {
                "issues": "https://github.com/phpDocumentor/ReflectionCommon/issues",
                "source": "https://github.com/phpDocumentor/ReflectionCommon/tree/2.x"
            },
            "time": "2020-06-27T09:03:43+00:00"
        },
        {
            "name": "phpdocumentor/reflection-docblock",
            "version": "5.3.0",
            "source": {
                "type": "git",
                "url": "https://github.com/phpDocumentor/ReflectionDocBlock.git",
                "reference": "622548b623e81ca6d78b721c5e029f4ce664f170"
            },
            "dist": {
                "type": "zip",
                "url": "https://api.github.com/repos/phpDocumentor/ReflectionDocBlock/zipball/622548b623e81ca6d78b721c5e029f4ce664f170",
                "reference": "622548b623e81ca6d78b721c5e029f4ce664f170",
                "shasum": ""
            },
            "require": {
                "ext-filter": "*",
                "php": "^7.2 || ^8.0",
                "phpdocumentor/reflection-common": "^2.2",
                "phpdocumentor/type-resolver": "^1.3",
                "webmozart/assert": "^1.9.1"
            },
            "require-dev": {
                "mockery/mockery": "~1.3.2",
                "psalm/phar": "^4.8"
            },
            "type": "library",
            "extra": {
                "branch-alias": {
                    "dev-master": "5.x-dev"
                }
            },
            "autoload": {
                "psr-4": {
                    "phpDocumentor\\Reflection\\": "src"
                }
            },
            "notification-url": "https://packagist.org/downloads/",
            "license": [
                "MIT"
            ],
            "authors": [
                {
                    "name": "Mike van Riel",
                    "email": "me@mikevanriel.com"
                },
                {
                    "name": "Jaap van Otterdijk",
                    "email": "account@ijaap.nl"
                }
            ],
            "description": "With this component, a library can provide support for annotations via DocBlocks or otherwise retrieve information that is embedded in a DocBlock.",
            "support": {
                "issues": "https://github.com/phpDocumentor/ReflectionDocBlock/issues",
                "source": "https://github.com/phpDocumentor/ReflectionDocBlock/tree/5.3.0"
            },
            "time": "2021-10-19T17:43:47+00:00"
        },
        {
            "name": "phpdocumentor/type-resolver",
            "version": "1.5.1",
            "source": {
                "type": "git",
                "url": "https://github.com/phpDocumentor/TypeResolver.git",
                "reference": "a12f7e301eb7258bb68acd89d4aefa05c2906cae"
            },
            "dist": {
                "type": "zip",
                "url": "https://api.github.com/repos/phpDocumentor/TypeResolver/zipball/a12f7e301eb7258bb68acd89d4aefa05c2906cae",
                "reference": "a12f7e301eb7258bb68acd89d4aefa05c2906cae",
                "shasum": ""
            },
            "require": {
                "php": "^7.2 || ^8.0",
                "phpdocumentor/reflection-common": "^2.0"
            },
            "require-dev": {
                "ext-tokenizer": "*",
                "psalm/phar": "^4.8"
            },
            "type": "library",
            "extra": {
                "branch-alias": {
                    "dev-1.x": "1.x-dev"
                }
            },
            "autoload": {
                "psr-4": {
                    "phpDocumentor\\Reflection\\": "src"
                }
            },
            "notification-url": "https://packagist.org/downloads/",
            "license": [
                "MIT"
            ],
            "authors": [
                {
                    "name": "Mike van Riel",
                    "email": "me@mikevanriel.com"
                }
            ],
            "description": "A PSR-5 based resolver of Class names, Types and Structural Element Names",
            "support": {
                "issues": "https://github.com/phpDocumentor/TypeResolver/issues",
                "source": "https://github.com/phpDocumentor/TypeResolver/tree/1.5.1"
            },
            "time": "2021-10-02T14:08:47+00:00"
        },
        {
            "name": "phpspec/prophecy",
            "version": "v1.15.0",
            "source": {
                "type": "git",
                "url": "https://github.com/phpspec/prophecy.git",
                "reference": "bbcd7380b0ebf3961ee21409db7b38bc31d69a13"
            },
            "dist": {
                "type": "zip",
                "url": "https://api.github.com/repos/phpspec/prophecy/zipball/bbcd7380b0ebf3961ee21409db7b38bc31d69a13",
                "reference": "bbcd7380b0ebf3961ee21409db7b38bc31d69a13",
                "shasum": ""
            },
            "require": {
                "doctrine/instantiator": "^1.2",
                "php": "^7.2 || ~8.0, <8.2",
                "phpdocumentor/reflection-docblock": "^5.2",
                "sebastian/comparator": "^3.0 || ^4.0",
                "sebastian/recursion-context": "^3.0 || ^4.0"
            },
            "require-dev": {
                "phpspec/phpspec": "^6.0 || ^7.0",
                "phpunit/phpunit": "^8.0 || ^9.0"
            },
            "type": "library",
            "extra": {
                "branch-alias": {
                    "dev-master": "1.x-dev"
                }
            },
            "autoload": {
                "psr-4": {
                    "Prophecy\\": "src/Prophecy"
                }
            },
            "notification-url": "https://packagist.org/downloads/",
            "license": [
                "MIT"
            ],
            "authors": [
                {
                    "name": "Konstantin Kudryashov",
                    "email": "ever.zet@gmail.com",
                    "homepage": "http://everzet.com"
                },
                {
                    "name": "Marcello Duarte",
                    "email": "marcello.duarte@gmail.com"
                }
            ],
            "description": "Highly opinionated mocking framework for PHP 5.3+",
            "homepage": "https://github.com/phpspec/prophecy",
            "keywords": [
                "Double",
                "Dummy",
                "fake",
                "mock",
                "spy",
                "stub"
            ],
            "support": {
                "issues": "https://github.com/phpspec/prophecy/issues",
                "source": "https://github.com/phpspec/prophecy/tree/v1.15.0"
            },
            "time": "2021-12-08T12:19:24+00:00"
        },
        {
            "name": "phpstan/phpstan",
            "version": "1.2.0",
            "source": {
                "type": "git",
                "url": "https://github.com/phpstan/phpstan.git",
                "reference": "cbe085f9fdead5b6d62e4c022ca52dc9427a10ee"
            },
            "dist": {
                "type": "zip",
                "url": "https://api.github.com/repos/phpstan/phpstan/zipball/cbe085f9fdead5b6d62e4c022ca52dc9427a10ee",
                "reference": "cbe085f9fdead5b6d62e4c022ca52dc9427a10ee",
                "shasum": ""
            },
            "require": {
                "php": "^7.1|^8.0"
            },
            "conflict": {
                "phpstan/phpstan-shim": "*"
            },
            "bin": [
                "phpstan",
                "phpstan.phar"
            ],
            "type": "library",
            "extra": {
                "branch-alias": {
                    "dev-master": "1.2-dev"
                }
            },
            "autoload": {
                "files": [
                    "bootstrap.php"
                ]
            },
            "notification-url": "https://packagist.org/downloads/",
            "license": [
                "MIT"
            ],
            "description": "PHPStan - PHP Static Analysis Tool",
            "support": {
                "issues": "https://github.com/phpstan/phpstan/issues",
                "source": "https://github.com/phpstan/phpstan/tree/1.2.0"
            },
            "funding": [
                {
                    "url": "https://github.com/ondrejmirtes",
                    "type": "github"
                },
                {
                    "url": "https://github.com/phpstan",
                    "type": "github"
                },
                {
                    "url": "https://www.patreon.com/phpstan",
                    "type": "patreon"
                },
                {
                    "url": "https://tidelift.com/funding/github/packagist/phpstan/phpstan",
                    "type": "tidelift"
                }
            ],
            "time": "2021-11-18T14:09:01+00:00"
        },
        {
            "name": "phpstan/phpstan-phpunit",
            "version": "1.0.0",
            "source": {
                "type": "git",
                "url": "https://github.com/phpstan/phpstan-phpunit.git",
                "reference": "9eb88c9f689003a8a2a5ae9e010338ee94dc39b3"
            },
            "dist": {
                "type": "zip",
                "url": "https://api.github.com/repos/phpstan/phpstan-phpunit/zipball/9eb88c9f689003a8a2a5ae9e010338ee94dc39b3",
                "reference": "9eb88c9f689003a8a2a5ae9e010338ee94dc39b3",
                "shasum": ""
            },
            "require": {
                "php": "^7.1 || ^8.0",
                "phpstan/phpstan": "^1.0"
            },
            "conflict": {
                "phpunit/phpunit": "<7.0"
            },
            "require-dev": {
                "nikic/php-parser": "^4.13.0",
                "php-parallel-lint/php-parallel-lint": "^1.2",
                "phpstan/phpstan-strict-rules": "^1.0",
                "phpunit/phpunit": "^9.5"
            },
            "type": "phpstan-extension",
            "extra": {
                "branch-alias": {
                    "dev-master": "1.0-dev"
                },
                "phpstan": {
                    "includes": [
                        "extension.neon",
                        "rules.neon"
                    ]
                }
            },
            "autoload": {
                "psr-4": {
                    "PHPStan\\": "src/"
                }
            },
            "notification-url": "https://packagist.org/downloads/",
            "license": [
                "MIT"
            ],
            "description": "PHPUnit extensions and rules for PHPStan",
            "support": {
                "issues": "https://github.com/phpstan/phpstan-phpunit/issues",
                "source": "https://github.com/phpstan/phpstan-phpunit/tree/1.0.0"
            },
            "time": "2021-10-14T08:03:54+00:00"
        },
        {
            "name": "phpstan/phpstan-strict-rules",
            "version": "1.1.0",
            "source": {
                "type": "git",
                "url": "https://github.com/phpstan/phpstan-strict-rules.git",
                "reference": "e12d55f74a8cca18c6e684c6450767e055ba7717"
            },
            "dist": {
                "type": "zip",
                "url": "https://api.github.com/repos/phpstan/phpstan-strict-rules/zipball/e12d55f74a8cca18c6e684c6450767e055ba7717",
                "reference": "e12d55f74a8cca18c6e684c6450767e055ba7717",
                "shasum": ""
            },
            "require": {
                "php": "^7.1 || ^8.0",
                "phpstan/phpstan": "^1.2.0"
            },
            "require-dev": {
                "nikic/php-parser": "^4.13.0",
                "php-parallel-lint/php-parallel-lint": "^1.2",
                "phpstan/phpstan-phpunit": "^1.0",
                "phpunit/phpunit": "^9.5"
            },
            "type": "phpstan-extension",
            "extra": {
                "branch-alias": {
                    "dev-master": "1.0-dev"
                },
                "phpstan": {
                    "includes": [
                        "rules.neon"
                    ]
                }
            },
            "autoload": {
                "psr-4": {
                    "PHPStan\\": "src/"
                }
            },
            "notification-url": "https://packagist.org/downloads/",
            "license": [
                "MIT"
            ],
            "description": "Extra strict and opinionated rules for PHPStan",
            "support": {
                "issues": "https://github.com/phpstan/phpstan-strict-rules/issues",
                "source": "https://github.com/phpstan/phpstan-strict-rules/tree/1.1.0"
            },
            "time": "2021-11-18T09:30:29+00:00"
        },
        {
            "name": "phpunit/php-code-coverage",
            "version": "9.2.10",
            "source": {
                "type": "git",
                "url": "https://github.com/sebastianbergmann/php-code-coverage.git",
                "reference": "d5850aaf931743067f4bfc1ae4cbd06468400687"
            },
            "dist": {
                "type": "zip",
                "url": "https://api.github.com/repos/sebastianbergmann/php-code-coverage/zipball/d5850aaf931743067f4bfc1ae4cbd06468400687",
                "reference": "d5850aaf931743067f4bfc1ae4cbd06468400687",
                "shasum": ""
            },
            "require": {
                "ext-dom": "*",
                "ext-libxml": "*",
                "ext-xmlwriter": "*",
                "nikic/php-parser": "^4.13.0",
                "php": ">=7.3",
                "phpunit/php-file-iterator": "^3.0.3",
                "phpunit/php-text-template": "^2.0.2",
                "sebastian/code-unit-reverse-lookup": "^2.0.2",
                "sebastian/complexity": "^2.0",
                "sebastian/environment": "^5.1.2",
                "sebastian/lines-of-code": "^1.0.3",
                "sebastian/version": "^3.0.1",
                "theseer/tokenizer": "^1.2.0"
            },
            "require-dev": {
                "phpunit/phpunit": "^9.3"
            },
            "suggest": {
                "ext-pcov": "*",
                "ext-xdebug": "*"
            },
            "type": "library",
            "extra": {
                "branch-alias": {
                    "dev-master": "9.2-dev"
                }
            },
            "autoload": {
                "classmap": [
                    "src/"
                ]
            },
            "notification-url": "https://packagist.org/downloads/",
            "license": [
                "BSD-3-Clause"
            ],
            "authors": [
                {
                    "name": "Sebastian Bergmann",
                    "email": "sebastian@phpunit.de",
                    "role": "lead"
                }
            ],
            "description": "Library that provides collection, processing, and rendering functionality for PHP code coverage information.",
            "homepage": "https://github.com/sebastianbergmann/php-code-coverage",
            "keywords": [
                "coverage",
                "testing",
                "xunit"
            ],
            "support": {
                "issues": "https://github.com/sebastianbergmann/php-code-coverage/issues",
                "source": "https://github.com/sebastianbergmann/php-code-coverage/tree/9.2.10"
            },
            "funding": [
                {
                    "url": "https://github.com/sebastianbergmann",
                    "type": "github"
                }
            ],
            "time": "2021-12-05T09:12:13+00:00"
        },
        {
            "name": "phpunit/php-file-iterator",
            "version": "3.0.6",
            "source": {
                "type": "git",
                "url": "https://github.com/sebastianbergmann/php-file-iterator.git",
                "reference": "cf1c2e7c203ac650e352f4cc675a7021e7d1b3cf"
            },
            "dist": {
                "type": "zip",
                "url": "https://api.github.com/repos/sebastianbergmann/php-file-iterator/zipball/cf1c2e7c203ac650e352f4cc675a7021e7d1b3cf",
                "reference": "cf1c2e7c203ac650e352f4cc675a7021e7d1b3cf",
                "shasum": ""
            },
            "require": {
                "php": ">=7.3"
            },
            "require-dev": {
                "phpunit/phpunit": "^9.3"
            },
            "type": "library",
            "extra": {
                "branch-alias": {
                    "dev-master": "3.0-dev"
                }
            },
            "autoload": {
                "classmap": [
                    "src/"
                ]
            },
            "notification-url": "https://packagist.org/downloads/",
            "license": [
                "BSD-3-Clause"
            ],
            "authors": [
                {
                    "name": "Sebastian Bergmann",
                    "email": "sebastian@phpunit.de",
                    "role": "lead"
                }
            ],
            "description": "FilterIterator implementation that filters files based on a list of suffixes.",
            "homepage": "https://github.com/sebastianbergmann/php-file-iterator/",
            "keywords": [
                "filesystem",
                "iterator"
            ],
            "support": {
                "issues": "https://github.com/sebastianbergmann/php-file-iterator/issues",
                "source": "https://github.com/sebastianbergmann/php-file-iterator/tree/3.0.6"
            },
            "funding": [
                {
                    "url": "https://github.com/sebastianbergmann",
                    "type": "github"
                }
            ],
            "time": "2021-12-02T12:48:52+00:00"
        },
        {
            "name": "phpunit/php-invoker",
            "version": "3.1.1",
            "source": {
                "type": "git",
                "url": "https://github.com/sebastianbergmann/php-invoker.git",
                "reference": "5a10147d0aaf65b58940a0b72f71c9ac0423cc67"
            },
            "dist": {
                "type": "zip",
                "url": "https://api.github.com/repos/sebastianbergmann/php-invoker/zipball/5a10147d0aaf65b58940a0b72f71c9ac0423cc67",
                "reference": "5a10147d0aaf65b58940a0b72f71c9ac0423cc67",
                "shasum": ""
            },
            "require": {
                "php": ">=7.3"
            },
            "require-dev": {
                "ext-pcntl": "*",
                "phpunit/phpunit": "^9.3"
            },
            "suggest": {
                "ext-pcntl": "*"
            },
            "type": "library",
            "extra": {
                "branch-alias": {
                    "dev-master": "3.1-dev"
                }
            },
            "autoload": {
                "classmap": [
                    "src/"
                ]
            },
            "notification-url": "https://packagist.org/downloads/",
            "license": [
                "BSD-3-Clause"
            ],
            "authors": [
                {
                    "name": "Sebastian Bergmann",
                    "email": "sebastian@phpunit.de",
                    "role": "lead"
                }
            ],
            "description": "Invoke callables with a timeout",
            "homepage": "https://github.com/sebastianbergmann/php-invoker/",
            "keywords": [
                "process"
            ],
            "support": {
                "issues": "https://github.com/sebastianbergmann/php-invoker/issues",
                "source": "https://github.com/sebastianbergmann/php-invoker/tree/3.1.1"
            },
            "funding": [
                {
                    "url": "https://github.com/sebastianbergmann",
                    "type": "github"
                }
            ],
            "time": "2020-09-28T05:58:55+00:00"
        },
        {
            "name": "phpunit/php-text-template",
            "version": "2.0.4",
            "source": {
                "type": "git",
                "url": "https://github.com/sebastianbergmann/php-text-template.git",
                "reference": "5da5f67fc95621df9ff4c4e5a84d6a8a2acf7c28"
            },
            "dist": {
                "type": "zip",
                "url": "https://api.github.com/repos/sebastianbergmann/php-text-template/zipball/5da5f67fc95621df9ff4c4e5a84d6a8a2acf7c28",
                "reference": "5da5f67fc95621df9ff4c4e5a84d6a8a2acf7c28",
                "shasum": ""
            },
            "require": {
                "php": ">=7.3"
            },
            "require-dev": {
                "phpunit/phpunit": "^9.3"
            },
            "type": "library",
            "extra": {
                "branch-alias": {
                    "dev-master": "2.0-dev"
                }
            },
            "autoload": {
                "classmap": [
                    "src/"
                ]
            },
            "notification-url": "https://packagist.org/downloads/",
            "license": [
                "BSD-3-Clause"
            ],
            "authors": [
                {
                    "name": "Sebastian Bergmann",
                    "email": "sebastian@phpunit.de",
                    "role": "lead"
                }
            ],
            "description": "Simple template engine.",
            "homepage": "https://github.com/sebastianbergmann/php-text-template/",
            "keywords": [
                "template"
            ],
            "support": {
                "issues": "https://github.com/sebastianbergmann/php-text-template/issues",
                "source": "https://github.com/sebastianbergmann/php-text-template/tree/2.0.4"
            },
            "funding": [
                {
                    "url": "https://github.com/sebastianbergmann",
                    "type": "github"
                }
            ],
            "time": "2020-10-26T05:33:50+00:00"
        },
        {
            "name": "phpunit/php-timer",
            "version": "5.0.3",
            "source": {
                "type": "git",
                "url": "https://github.com/sebastianbergmann/php-timer.git",
                "reference": "5a63ce20ed1b5bf577850e2c4e87f4aa902afbd2"
            },
            "dist": {
                "type": "zip",
                "url": "https://api.github.com/repos/sebastianbergmann/php-timer/zipball/5a63ce20ed1b5bf577850e2c4e87f4aa902afbd2",
                "reference": "5a63ce20ed1b5bf577850e2c4e87f4aa902afbd2",
                "shasum": ""
            },
            "require": {
                "php": ">=7.3"
            },
            "require-dev": {
                "phpunit/phpunit": "^9.3"
            },
            "type": "library",
            "extra": {
                "branch-alias": {
                    "dev-master": "5.0-dev"
                }
            },
            "autoload": {
                "classmap": [
                    "src/"
                ]
            },
            "notification-url": "https://packagist.org/downloads/",
            "license": [
                "BSD-3-Clause"
            ],
            "authors": [
                {
                    "name": "Sebastian Bergmann",
                    "email": "sebastian@phpunit.de",
                    "role": "lead"
                }
            ],
            "description": "Utility class for timing",
            "homepage": "https://github.com/sebastianbergmann/php-timer/",
            "keywords": [
                "timer"
            ],
            "support": {
                "issues": "https://github.com/sebastianbergmann/php-timer/issues",
                "source": "https://github.com/sebastianbergmann/php-timer/tree/5.0.3"
            },
            "funding": [
                {
                    "url": "https://github.com/sebastianbergmann",
                    "type": "github"
                }
            ],
            "time": "2020-10-26T13:16:10+00:00"
        },
        {
            "name": "phpunit/phpunit",
            "version": "9.5.11",
            "source": {
                "type": "git",
                "url": "https://github.com/sebastianbergmann/phpunit.git",
                "reference": "2406855036db1102126125537adb1406f7242fdd"
            },
            "dist": {
                "type": "zip",
                "url": "https://api.github.com/repos/sebastianbergmann/phpunit/zipball/2406855036db1102126125537adb1406f7242fdd",
                "reference": "2406855036db1102126125537adb1406f7242fdd",
                "shasum": ""
            },
            "require": {
                "doctrine/instantiator": "^1.3.1",
                "ext-dom": "*",
                "ext-json": "*",
                "ext-libxml": "*",
                "ext-mbstring": "*",
                "ext-xml": "*",
                "ext-xmlwriter": "*",
                "myclabs/deep-copy": "^1.10.1",
                "phar-io/manifest": "^2.0.3",
                "phar-io/version": "^3.0.2",
                "php": ">=7.3",
                "phpspec/prophecy": "^1.12.1",
                "phpunit/php-code-coverage": "^9.2.7",
                "phpunit/php-file-iterator": "^3.0.5",
                "phpunit/php-invoker": "^3.1.1",
                "phpunit/php-text-template": "^2.0.3",
                "phpunit/php-timer": "^5.0.2",
                "sebastian/cli-parser": "^1.0.1",
                "sebastian/code-unit": "^1.0.6",
                "sebastian/comparator": "^4.0.5",
                "sebastian/diff": "^4.0.3",
                "sebastian/environment": "^5.1.3",
                "sebastian/exporter": "^4.0.3",
                "sebastian/global-state": "^5.0.1",
                "sebastian/object-enumerator": "^4.0.3",
                "sebastian/resource-operations": "^3.0.3",
                "sebastian/type": "^2.3.4",
                "sebastian/version": "^3.0.2"
            },
            "require-dev": {
                "ext-pdo": "*",
                "phpspec/prophecy-phpunit": "^2.0.1"
            },
            "suggest": {
                "ext-soap": "*",
                "ext-xdebug": "*"
            },
            "bin": [
                "phpunit"
            ],
            "type": "library",
            "extra": {
                "branch-alias": {
                    "dev-master": "9.5-dev"
                }
            },
            "autoload": {
                "classmap": [
                    "src/"
                ],
                "files": [
                    "src/Framework/Assert/Functions.php"
                ]
            },
            "notification-url": "https://packagist.org/downloads/",
            "license": [
                "BSD-3-Clause"
            ],
            "authors": [
                {
                    "name": "Sebastian Bergmann",
                    "email": "sebastian@phpunit.de",
                    "role": "lead"
                }
            ],
            "description": "The PHP Unit Testing framework.",
            "homepage": "https://phpunit.de/",
            "keywords": [
                "phpunit",
                "testing",
                "xunit"
            ],
            "support": {
                "issues": "https://github.com/sebastianbergmann/phpunit/issues",
                "source": "https://github.com/sebastianbergmann/phpunit/tree/9.5.11"
            },
            "funding": [
                {
                    "url": "https://phpunit.de/sponsors.html",
                    "type": "custom"
                },
                {
                    "url": "https://github.com/sebastianbergmann",
                    "type": "github"
                }
            ],
            "time": "2021-12-25T07:07:57+00:00"
        },
        {
            "name": "sebastian/cli-parser",
            "version": "1.0.1",
            "source": {
                "type": "git",
                "url": "https://github.com/sebastianbergmann/cli-parser.git",
                "reference": "442e7c7e687e42adc03470c7b668bc4b2402c0b2"
            },
            "dist": {
                "type": "zip",
                "url": "https://api.github.com/repos/sebastianbergmann/cli-parser/zipball/442e7c7e687e42adc03470c7b668bc4b2402c0b2",
                "reference": "442e7c7e687e42adc03470c7b668bc4b2402c0b2",
                "shasum": ""
            },
            "require": {
                "php": ">=7.3"
            },
            "require-dev": {
                "phpunit/phpunit": "^9.3"
            },
            "type": "library",
            "extra": {
                "branch-alias": {
                    "dev-master": "1.0-dev"
                }
            },
            "autoload": {
                "classmap": [
                    "src/"
                ]
            },
            "notification-url": "https://packagist.org/downloads/",
            "license": [
                "BSD-3-Clause"
            ],
            "authors": [
                {
                    "name": "Sebastian Bergmann",
                    "email": "sebastian@phpunit.de",
                    "role": "lead"
                }
            ],
            "description": "Library for parsing CLI options",
            "homepage": "https://github.com/sebastianbergmann/cli-parser",
            "support": {
                "issues": "https://github.com/sebastianbergmann/cli-parser/issues",
                "source": "https://github.com/sebastianbergmann/cli-parser/tree/1.0.1"
            },
            "funding": [
                {
                    "url": "https://github.com/sebastianbergmann",
                    "type": "github"
                }
            ],
            "time": "2020-09-28T06:08:49+00:00"
        },
        {
            "name": "sebastian/code-unit",
            "version": "1.0.8",
            "source": {
                "type": "git",
                "url": "https://github.com/sebastianbergmann/code-unit.git",
                "reference": "1fc9f64c0927627ef78ba436c9b17d967e68e120"
            },
            "dist": {
                "type": "zip",
                "url": "https://api.github.com/repos/sebastianbergmann/code-unit/zipball/1fc9f64c0927627ef78ba436c9b17d967e68e120",
                "reference": "1fc9f64c0927627ef78ba436c9b17d967e68e120",
                "shasum": ""
            },
            "require": {
                "php": ">=7.3"
            },
            "require-dev": {
                "phpunit/phpunit": "^9.3"
            },
            "type": "library",
            "extra": {
                "branch-alias": {
                    "dev-master": "1.0-dev"
                }
            },
            "autoload": {
                "classmap": [
                    "src/"
                ]
            },
            "notification-url": "https://packagist.org/downloads/",
            "license": [
                "BSD-3-Clause"
            ],
            "authors": [
                {
                    "name": "Sebastian Bergmann",
                    "email": "sebastian@phpunit.de",
                    "role": "lead"
                }
            ],
            "description": "Collection of value objects that represent the PHP code units",
            "homepage": "https://github.com/sebastianbergmann/code-unit",
            "support": {
                "issues": "https://github.com/sebastianbergmann/code-unit/issues",
                "source": "https://github.com/sebastianbergmann/code-unit/tree/1.0.8"
            },
            "funding": [
                {
                    "url": "https://github.com/sebastianbergmann",
                    "type": "github"
                }
            ],
            "time": "2020-10-26T13:08:54+00:00"
        },
        {
            "name": "sebastian/code-unit-reverse-lookup",
            "version": "2.0.3",
            "source": {
                "type": "git",
                "url": "https://github.com/sebastianbergmann/code-unit-reverse-lookup.git",
                "reference": "ac91f01ccec49fb77bdc6fd1e548bc70f7faa3e5"
            },
            "dist": {
                "type": "zip",
                "url": "https://api.github.com/repos/sebastianbergmann/code-unit-reverse-lookup/zipball/ac91f01ccec49fb77bdc6fd1e548bc70f7faa3e5",
                "reference": "ac91f01ccec49fb77bdc6fd1e548bc70f7faa3e5",
                "shasum": ""
            },
            "require": {
                "php": ">=7.3"
            },
            "require-dev": {
                "phpunit/phpunit": "^9.3"
            },
            "type": "library",
            "extra": {
                "branch-alias": {
                    "dev-master": "2.0-dev"
                }
            },
            "autoload": {
                "classmap": [
                    "src/"
                ]
            },
            "notification-url": "https://packagist.org/downloads/",
            "license": [
                "BSD-3-Clause"
            ],
            "authors": [
                {
                    "name": "Sebastian Bergmann",
                    "email": "sebastian@phpunit.de"
                }
            ],
            "description": "Looks up which function or method a line of code belongs to",
            "homepage": "https://github.com/sebastianbergmann/code-unit-reverse-lookup/",
            "support": {
                "issues": "https://github.com/sebastianbergmann/code-unit-reverse-lookup/issues",
                "source": "https://github.com/sebastianbergmann/code-unit-reverse-lookup/tree/2.0.3"
            },
            "funding": [
                {
                    "url": "https://github.com/sebastianbergmann",
                    "type": "github"
                }
            ],
            "time": "2020-09-28T05:30:19+00:00"
        },
        {
            "name": "sebastian/comparator",
            "version": "4.0.6",
            "source": {
                "type": "git",
                "url": "https://github.com/sebastianbergmann/comparator.git",
                "reference": "55f4261989e546dc112258c7a75935a81a7ce382"
            },
            "dist": {
                "type": "zip",
                "url": "https://api.github.com/repos/sebastianbergmann/comparator/zipball/55f4261989e546dc112258c7a75935a81a7ce382",
                "reference": "55f4261989e546dc112258c7a75935a81a7ce382",
                "shasum": ""
            },
            "require": {
                "php": ">=7.3",
                "sebastian/diff": "^4.0",
                "sebastian/exporter": "^4.0"
            },
            "require-dev": {
                "phpunit/phpunit": "^9.3"
            },
            "type": "library",
            "extra": {
                "branch-alias": {
                    "dev-master": "4.0-dev"
                }
            },
            "autoload": {
                "classmap": [
                    "src/"
                ]
            },
            "notification-url": "https://packagist.org/downloads/",
            "license": [
                "BSD-3-Clause"
            ],
            "authors": [
                {
                    "name": "Sebastian Bergmann",
                    "email": "sebastian@phpunit.de"
                },
                {
                    "name": "Jeff Welch",
                    "email": "whatthejeff@gmail.com"
                },
                {
                    "name": "Volker Dusch",
                    "email": "github@wallbash.com"
                },
                {
                    "name": "Bernhard Schussek",
                    "email": "bschussek@2bepublished.at"
                }
            ],
            "description": "Provides the functionality to compare PHP values for equality",
            "homepage": "https://github.com/sebastianbergmann/comparator",
            "keywords": [
                "comparator",
                "compare",
                "equality"
            ],
            "support": {
                "issues": "https://github.com/sebastianbergmann/comparator/issues",
                "source": "https://github.com/sebastianbergmann/comparator/tree/4.0.6"
            },
            "funding": [
                {
                    "url": "https://github.com/sebastianbergmann",
                    "type": "github"
                }
            ],
            "time": "2020-10-26T15:49:45+00:00"
        },
        {
            "name": "sebastian/complexity",
            "version": "2.0.2",
            "source": {
                "type": "git",
                "url": "https://github.com/sebastianbergmann/complexity.git",
                "reference": "739b35e53379900cc9ac327b2147867b8b6efd88"
            },
            "dist": {
                "type": "zip",
                "url": "https://api.github.com/repos/sebastianbergmann/complexity/zipball/739b35e53379900cc9ac327b2147867b8b6efd88",
                "reference": "739b35e53379900cc9ac327b2147867b8b6efd88",
                "shasum": ""
            },
            "require": {
                "nikic/php-parser": "^4.7",
                "php": ">=7.3"
            },
            "require-dev": {
                "phpunit/phpunit": "^9.3"
            },
            "type": "library",
            "extra": {
                "branch-alias": {
                    "dev-master": "2.0-dev"
                }
            },
            "autoload": {
                "classmap": [
                    "src/"
                ]
            },
            "notification-url": "https://packagist.org/downloads/",
            "license": [
                "BSD-3-Clause"
            ],
            "authors": [
                {
                    "name": "Sebastian Bergmann",
                    "email": "sebastian@phpunit.de",
                    "role": "lead"
                }
            ],
            "description": "Library for calculating the complexity of PHP code units",
            "homepage": "https://github.com/sebastianbergmann/complexity",
            "support": {
                "issues": "https://github.com/sebastianbergmann/complexity/issues",
                "source": "https://github.com/sebastianbergmann/complexity/tree/2.0.2"
            },
            "funding": [
                {
                    "url": "https://github.com/sebastianbergmann",
                    "type": "github"
                }
            ],
            "time": "2020-10-26T15:52:27+00:00"
        },
        {
            "name": "sebastian/diff",
            "version": "4.0.4",
            "source": {
                "type": "git",
                "url": "https://github.com/sebastianbergmann/diff.git",
                "reference": "3461e3fccc7cfdfc2720be910d3bd73c69be590d"
            },
            "dist": {
                "type": "zip",
                "url": "https://api.github.com/repos/sebastianbergmann/diff/zipball/3461e3fccc7cfdfc2720be910d3bd73c69be590d",
                "reference": "3461e3fccc7cfdfc2720be910d3bd73c69be590d",
                "shasum": ""
            },
            "require": {
                "php": ">=7.3"
            },
            "require-dev": {
                "phpunit/phpunit": "^9.3",
                "symfony/process": "^4.2 || ^5"
            },
            "type": "library",
            "extra": {
                "branch-alias": {
                    "dev-master": "4.0-dev"
                }
            },
            "autoload": {
                "classmap": [
                    "src/"
                ]
            },
            "notification-url": "https://packagist.org/downloads/",
            "license": [
                "BSD-3-Clause"
            ],
            "authors": [
                {
                    "name": "Sebastian Bergmann",
                    "email": "sebastian@phpunit.de"
                },
                {
                    "name": "Kore Nordmann",
                    "email": "mail@kore-nordmann.de"
                }
            ],
            "description": "Diff implementation",
            "homepage": "https://github.com/sebastianbergmann/diff",
            "keywords": [
                "diff",
                "udiff",
                "unidiff",
                "unified diff"
            ],
            "support": {
                "issues": "https://github.com/sebastianbergmann/diff/issues",
                "source": "https://github.com/sebastianbergmann/diff/tree/4.0.4"
            },
            "funding": [
                {
                    "url": "https://github.com/sebastianbergmann",
                    "type": "github"
                }
            ],
            "time": "2020-10-26T13:10:38+00:00"
        },
        {
            "name": "sebastian/environment",
            "version": "5.1.3",
            "source": {
                "type": "git",
                "url": "https://github.com/sebastianbergmann/environment.git",
                "reference": "388b6ced16caa751030f6a69e588299fa09200ac"
            },
            "dist": {
                "type": "zip",
                "url": "https://api.github.com/repos/sebastianbergmann/environment/zipball/388b6ced16caa751030f6a69e588299fa09200ac",
                "reference": "388b6ced16caa751030f6a69e588299fa09200ac",
                "shasum": ""
            },
            "require": {
                "php": ">=7.3"
            },
            "require-dev": {
                "phpunit/phpunit": "^9.3"
            },
            "suggest": {
                "ext-posix": "*"
            },
            "type": "library",
            "extra": {
                "branch-alias": {
                    "dev-master": "5.1-dev"
                }
            },
            "autoload": {
                "classmap": [
                    "src/"
                ]
            },
            "notification-url": "https://packagist.org/downloads/",
            "license": [
                "BSD-3-Clause"
            ],
            "authors": [
                {
                    "name": "Sebastian Bergmann",
                    "email": "sebastian@phpunit.de"
                }
            ],
            "description": "Provides functionality to handle HHVM/PHP environments",
            "homepage": "http://www.github.com/sebastianbergmann/environment",
            "keywords": [
                "Xdebug",
                "environment",
                "hhvm"
            ],
            "support": {
                "issues": "https://github.com/sebastianbergmann/environment/issues",
                "source": "https://github.com/sebastianbergmann/environment/tree/5.1.3"
            },
            "funding": [
                {
                    "url": "https://github.com/sebastianbergmann",
                    "type": "github"
                }
            ],
            "time": "2020-09-28T05:52:38+00:00"
        },
        {
            "name": "sebastian/exporter",
            "version": "4.0.4",
            "source": {
                "type": "git",
                "url": "https://github.com/sebastianbergmann/exporter.git",
                "reference": "65e8b7db476c5dd267e65eea9cab77584d3cfff9"
            },
            "dist": {
                "type": "zip",
                "url": "https://api.github.com/repos/sebastianbergmann/exporter/zipball/65e8b7db476c5dd267e65eea9cab77584d3cfff9",
                "reference": "65e8b7db476c5dd267e65eea9cab77584d3cfff9",
                "shasum": ""
            },
            "require": {
                "php": ">=7.3",
                "sebastian/recursion-context": "^4.0"
            },
            "require-dev": {
                "ext-mbstring": "*",
                "phpunit/phpunit": "^9.3"
            },
            "type": "library",
            "extra": {
                "branch-alias": {
                    "dev-master": "4.0-dev"
                }
            },
            "autoload": {
                "classmap": [
                    "src/"
                ]
            },
            "notification-url": "https://packagist.org/downloads/",
            "license": [
                "BSD-3-Clause"
            ],
            "authors": [
                {
                    "name": "Sebastian Bergmann",
                    "email": "sebastian@phpunit.de"
                },
                {
                    "name": "Jeff Welch",
                    "email": "whatthejeff@gmail.com"
                },
                {
                    "name": "Volker Dusch",
                    "email": "github@wallbash.com"
                },
                {
                    "name": "Adam Harvey",
                    "email": "aharvey@php.net"
                },
                {
                    "name": "Bernhard Schussek",
                    "email": "bschussek@gmail.com"
                }
            ],
            "description": "Provides the functionality to export PHP variables for visualization",
            "homepage": "https://www.github.com/sebastianbergmann/exporter",
            "keywords": [
                "export",
                "exporter"
            ],
            "support": {
                "issues": "https://github.com/sebastianbergmann/exporter/issues",
                "source": "https://github.com/sebastianbergmann/exporter/tree/4.0.4"
            },
            "funding": [
                {
                    "url": "https://github.com/sebastianbergmann",
                    "type": "github"
                }
            ],
            "time": "2021-11-11T14:18:36+00:00"
        },
        {
            "name": "sebastian/global-state",
            "version": "5.0.3",
            "source": {
                "type": "git",
                "url": "https://github.com/sebastianbergmann/global-state.git",
                "reference": "23bd5951f7ff26f12d4e3242864df3e08dec4e49"
            },
            "dist": {
                "type": "zip",
                "url": "https://api.github.com/repos/sebastianbergmann/global-state/zipball/23bd5951f7ff26f12d4e3242864df3e08dec4e49",
                "reference": "23bd5951f7ff26f12d4e3242864df3e08dec4e49",
                "shasum": ""
            },
            "require": {
                "php": ">=7.3",
                "sebastian/object-reflector": "^2.0",
                "sebastian/recursion-context": "^4.0"
            },
            "require-dev": {
                "ext-dom": "*",
                "phpunit/phpunit": "^9.3"
            },
            "suggest": {
                "ext-uopz": "*"
            },
            "type": "library",
            "extra": {
                "branch-alias": {
                    "dev-master": "5.0-dev"
                }
            },
            "autoload": {
                "classmap": [
                    "src/"
                ]
            },
            "notification-url": "https://packagist.org/downloads/",
            "license": [
                "BSD-3-Clause"
            ],
            "authors": [
                {
                    "name": "Sebastian Bergmann",
                    "email": "sebastian@phpunit.de"
                }
            ],
            "description": "Snapshotting of global state",
            "homepage": "http://www.github.com/sebastianbergmann/global-state",
            "keywords": [
                "global state"
            ],
            "support": {
                "issues": "https://github.com/sebastianbergmann/global-state/issues",
                "source": "https://github.com/sebastianbergmann/global-state/tree/5.0.3"
            },
            "funding": [
                {
                    "url": "https://github.com/sebastianbergmann",
                    "type": "github"
                }
            ],
            "time": "2021-06-11T13:31:12+00:00"
        },
        {
            "name": "sebastian/lines-of-code",
            "version": "1.0.3",
            "source": {
                "type": "git",
                "url": "https://github.com/sebastianbergmann/lines-of-code.git",
                "reference": "c1c2e997aa3146983ed888ad08b15470a2e22ecc"
            },
            "dist": {
                "type": "zip",
                "url": "https://api.github.com/repos/sebastianbergmann/lines-of-code/zipball/c1c2e997aa3146983ed888ad08b15470a2e22ecc",
                "reference": "c1c2e997aa3146983ed888ad08b15470a2e22ecc",
                "shasum": ""
            },
            "require": {
                "nikic/php-parser": "^4.6",
                "php": ">=7.3"
            },
            "require-dev": {
                "phpunit/phpunit": "^9.3"
            },
            "type": "library",
            "extra": {
                "branch-alias": {
                    "dev-master": "1.0-dev"
                }
            },
            "autoload": {
                "classmap": [
                    "src/"
                ]
            },
            "notification-url": "https://packagist.org/downloads/",
            "license": [
                "BSD-3-Clause"
            ],
            "authors": [
                {
                    "name": "Sebastian Bergmann",
                    "email": "sebastian@phpunit.de",
                    "role": "lead"
                }
            ],
            "description": "Library for counting the lines of code in PHP source code",
            "homepage": "https://github.com/sebastianbergmann/lines-of-code",
            "support": {
                "issues": "https://github.com/sebastianbergmann/lines-of-code/issues",
                "source": "https://github.com/sebastianbergmann/lines-of-code/tree/1.0.3"
            },
            "funding": [
                {
                    "url": "https://github.com/sebastianbergmann",
                    "type": "github"
                }
            ],
            "time": "2020-11-28T06:42:11+00:00"
        },
        {
            "name": "sebastian/object-enumerator",
            "version": "4.0.4",
            "source": {
                "type": "git",
                "url": "https://github.com/sebastianbergmann/object-enumerator.git",
                "reference": "5c9eeac41b290a3712d88851518825ad78f45c71"
            },
            "dist": {
                "type": "zip",
                "url": "https://api.github.com/repos/sebastianbergmann/object-enumerator/zipball/5c9eeac41b290a3712d88851518825ad78f45c71",
                "reference": "5c9eeac41b290a3712d88851518825ad78f45c71",
                "shasum": ""
            },
            "require": {
                "php": ">=7.3",
                "sebastian/object-reflector": "^2.0",
                "sebastian/recursion-context": "^4.0"
            },
            "require-dev": {
                "phpunit/phpunit": "^9.3"
            },
            "type": "library",
            "extra": {
                "branch-alias": {
                    "dev-master": "4.0-dev"
                }
            },
            "autoload": {
                "classmap": [
                    "src/"
                ]
            },
            "notification-url": "https://packagist.org/downloads/",
            "license": [
                "BSD-3-Clause"
            ],
            "authors": [
                {
                    "name": "Sebastian Bergmann",
                    "email": "sebastian@phpunit.de"
                }
            ],
            "description": "Traverses array structures and object graphs to enumerate all referenced objects",
            "homepage": "https://github.com/sebastianbergmann/object-enumerator/",
            "support": {
                "issues": "https://github.com/sebastianbergmann/object-enumerator/issues",
                "source": "https://github.com/sebastianbergmann/object-enumerator/tree/4.0.4"
            },
            "funding": [
                {
                    "url": "https://github.com/sebastianbergmann",
                    "type": "github"
                }
            ],
            "time": "2020-10-26T13:12:34+00:00"
        },
        {
            "name": "sebastian/object-reflector",
            "version": "2.0.4",
            "source": {
                "type": "git",
                "url": "https://github.com/sebastianbergmann/object-reflector.git",
                "reference": "b4f479ebdbf63ac605d183ece17d8d7fe49c15c7"
            },
            "dist": {
                "type": "zip",
                "url": "https://api.github.com/repos/sebastianbergmann/object-reflector/zipball/b4f479ebdbf63ac605d183ece17d8d7fe49c15c7",
                "reference": "b4f479ebdbf63ac605d183ece17d8d7fe49c15c7",
                "shasum": ""
            },
            "require": {
                "php": ">=7.3"
            },
            "require-dev": {
                "phpunit/phpunit": "^9.3"
            },
            "type": "library",
            "extra": {
                "branch-alias": {
                    "dev-master": "2.0-dev"
                }
            },
            "autoload": {
                "classmap": [
                    "src/"
                ]
            },
            "notification-url": "https://packagist.org/downloads/",
            "license": [
                "BSD-3-Clause"
            ],
            "authors": [
                {
                    "name": "Sebastian Bergmann",
                    "email": "sebastian@phpunit.de"
                }
            ],
            "description": "Allows reflection of object attributes, including inherited and non-public ones",
            "homepage": "https://github.com/sebastianbergmann/object-reflector/",
            "support": {
                "issues": "https://github.com/sebastianbergmann/object-reflector/issues",
                "source": "https://github.com/sebastianbergmann/object-reflector/tree/2.0.4"
            },
            "funding": [
                {
                    "url": "https://github.com/sebastianbergmann",
                    "type": "github"
                }
            ],
            "time": "2020-10-26T13:14:26+00:00"
        },
        {
            "name": "sebastian/recursion-context",
            "version": "4.0.4",
            "source": {
                "type": "git",
                "url": "https://github.com/sebastianbergmann/recursion-context.git",
                "reference": "cd9d8cf3c5804de4341c283ed787f099f5506172"
            },
            "dist": {
                "type": "zip",
                "url": "https://api.github.com/repos/sebastianbergmann/recursion-context/zipball/cd9d8cf3c5804de4341c283ed787f099f5506172",
                "reference": "cd9d8cf3c5804de4341c283ed787f099f5506172",
                "shasum": ""
            },
            "require": {
                "php": ">=7.3"
            },
            "require-dev": {
                "phpunit/phpunit": "^9.3"
            },
            "type": "library",
            "extra": {
                "branch-alias": {
                    "dev-master": "4.0-dev"
                }
            },
            "autoload": {
                "classmap": [
                    "src/"
                ]
            },
            "notification-url": "https://packagist.org/downloads/",
            "license": [
                "BSD-3-Clause"
            ],
            "authors": [
                {
                    "name": "Sebastian Bergmann",
                    "email": "sebastian@phpunit.de"
                },
                {
                    "name": "Jeff Welch",
                    "email": "whatthejeff@gmail.com"
                },
                {
                    "name": "Adam Harvey",
                    "email": "aharvey@php.net"
                }
            ],
            "description": "Provides functionality to recursively process PHP variables",
            "homepage": "http://www.github.com/sebastianbergmann/recursion-context",
            "support": {
                "issues": "https://github.com/sebastianbergmann/recursion-context/issues",
                "source": "https://github.com/sebastianbergmann/recursion-context/tree/4.0.4"
            },
            "funding": [
                {
                    "url": "https://github.com/sebastianbergmann",
                    "type": "github"
                }
            ],
            "time": "2020-10-26T13:17:30+00:00"
        },
        {
            "name": "sebastian/resource-operations",
            "version": "3.0.3",
            "source": {
                "type": "git",
                "url": "https://github.com/sebastianbergmann/resource-operations.git",
                "reference": "0f4443cb3a1d92ce809899753bc0d5d5a8dd19a8"
            },
            "dist": {
                "type": "zip",
                "url": "https://api.github.com/repos/sebastianbergmann/resource-operations/zipball/0f4443cb3a1d92ce809899753bc0d5d5a8dd19a8",
                "reference": "0f4443cb3a1d92ce809899753bc0d5d5a8dd19a8",
                "shasum": ""
            },
            "require": {
                "php": ">=7.3"
            },
            "require-dev": {
                "phpunit/phpunit": "^9.0"
            },
            "type": "library",
            "extra": {
                "branch-alias": {
                    "dev-master": "3.0-dev"
                }
            },
            "autoload": {
                "classmap": [
                    "src/"
                ]
            },
            "notification-url": "https://packagist.org/downloads/",
            "license": [
                "BSD-3-Clause"
            ],
            "authors": [
                {
                    "name": "Sebastian Bergmann",
                    "email": "sebastian@phpunit.de"
                }
            ],
            "description": "Provides a list of PHP built-in functions that operate on resources",
            "homepage": "https://www.github.com/sebastianbergmann/resource-operations",
            "support": {
                "issues": "https://github.com/sebastianbergmann/resource-operations/issues",
                "source": "https://github.com/sebastianbergmann/resource-operations/tree/3.0.3"
            },
            "funding": [
                {
                    "url": "https://github.com/sebastianbergmann",
                    "type": "github"
                }
            ],
            "time": "2020-09-28T06:45:17+00:00"
        },
        {
            "name": "sebastian/type",
            "version": "2.3.4",
            "source": {
                "type": "git",
                "url": "https://github.com/sebastianbergmann/type.git",
                "reference": "b8cd8a1c753c90bc1a0f5372170e3e489136f914"
            },
            "dist": {
                "type": "zip",
                "url": "https://api.github.com/repos/sebastianbergmann/type/zipball/b8cd8a1c753c90bc1a0f5372170e3e489136f914",
                "reference": "b8cd8a1c753c90bc1a0f5372170e3e489136f914",
                "shasum": ""
            },
            "require": {
                "php": ">=7.3"
            },
            "require-dev": {
                "phpunit/phpunit": "^9.3"
            },
            "type": "library",
            "extra": {
                "branch-alias": {
                    "dev-master": "2.3-dev"
                }
            },
            "autoload": {
                "classmap": [
                    "src/"
                ]
            },
            "notification-url": "https://packagist.org/downloads/",
            "license": [
                "BSD-3-Clause"
            ],
            "authors": [
                {
                    "name": "Sebastian Bergmann",
                    "email": "sebastian@phpunit.de",
                    "role": "lead"
                }
            ],
            "description": "Collection of value objects that represent the types of the PHP type system",
            "homepage": "https://github.com/sebastianbergmann/type",
            "support": {
                "issues": "https://github.com/sebastianbergmann/type/issues",
                "source": "https://github.com/sebastianbergmann/type/tree/2.3.4"
            },
            "funding": [
                {
                    "url": "https://github.com/sebastianbergmann",
                    "type": "github"
                }
            ],
            "time": "2021-06-15T12:49:02+00:00"
        },
        {
            "name": "sebastian/version",
            "version": "3.0.2",
            "source": {
                "type": "git",
                "url": "https://github.com/sebastianbergmann/version.git",
                "reference": "c6c1022351a901512170118436c764e473f6de8c"
            },
            "dist": {
                "type": "zip",
                "url": "https://api.github.com/repos/sebastianbergmann/version/zipball/c6c1022351a901512170118436c764e473f6de8c",
                "reference": "c6c1022351a901512170118436c764e473f6de8c",
                "shasum": ""
            },
            "require": {
                "php": ">=7.3"
            },
            "type": "library",
            "extra": {
                "branch-alias": {
                    "dev-master": "3.0-dev"
                }
            },
            "autoload": {
                "classmap": [
                    "src/"
                ]
            },
            "notification-url": "https://packagist.org/downloads/",
            "license": [
                "BSD-3-Clause"
            ],
            "authors": [
                {
                    "name": "Sebastian Bergmann",
                    "email": "sebastian@phpunit.de",
                    "role": "lead"
                }
            ],
            "description": "Library that helps with managing the version number of Git-hosted PHP projects",
            "homepage": "https://github.com/sebastianbergmann/version",
            "support": {
                "issues": "https://github.com/sebastianbergmann/version/issues",
                "source": "https://github.com/sebastianbergmann/version/tree/3.0.2"
            },
            "funding": [
                {
                    "url": "https://github.com/sebastianbergmann",
                    "type": "github"
                }
            ],
            "time": "2020-09-28T06:39:44+00:00"
        },
        {
            "name": "theseer/tokenizer",
            "version": "1.2.1",
            "source": {
                "type": "git",
                "url": "https://github.com/theseer/tokenizer.git",
                "reference": "34a41e998c2183e22995f158c581e7b5e755ab9e"
            },
            "dist": {
                "type": "zip",
                "url": "https://api.github.com/repos/theseer/tokenizer/zipball/34a41e998c2183e22995f158c581e7b5e755ab9e",
                "reference": "34a41e998c2183e22995f158c581e7b5e755ab9e",
                "shasum": ""
            },
            "require": {
                "ext-dom": "*",
                "ext-tokenizer": "*",
                "ext-xmlwriter": "*",
                "php": "^7.2 || ^8.0"
            },
            "type": "library",
            "autoload": {
                "classmap": [
                    "src/"
                ]
            },
            "notification-url": "https://packagist.org/downloads/",
            "license": [
                "BSD-3-Clause"
            ],
            "authors": [
                {
                    "name": "Arne Blankerts",
                    "email": "arne@blankerts.de",
                    "role": "Developer"
                }
            ],
            "description": "A small library for converting tokenized PHP source code into XML and potentially other formats",
            "support": {
                "issues": "https://github.com/theseer/tokenizer/issues",
                "source": "https://github.com/theseer/tokenizer/tree/1.2.1"
            },
            "funding": [
                {
                    "url": "https://github.com/theseer",
                    "type": "github"
                }
            ],
            "time": "2021-07-28T10:34:58+00:00"
        }
    ],
    "aliases": [],
    "minimum-stability": "stable",
    "stability-flags": [],
    "prefer-stable": false,
    "prefer-lowest": false,
    "platform": {
        "php": "^8.0",
        "php-64bit": "*",
        "ext-chunkutils2": "^0.3.1",
        "ext-crypto": "^0.3.1",
        "ext-ctype": "*",
        "ext-curl": "*",
        "ext-date": "*",
        "ext-gmp": "*",
        "ext-hash": "*",
        "ext-igbinary": "^3.0.1",
        "ext-json": "*",
        "ext-leveldb": "^0.2.1 || ^0.3.0",
        "ext-mbstring": "*",
        "ext-morton": "^0.1.0",
        "ext-openssl": "*",
        "ext-pcre": "*",
        "ext-phar": "*",
        "ext-pthreads": "^4.0",
        "ext-reflection": "*",
        "ext-simplexml": "*",
        "ext-sockets": "*",
        "ext-spl": "*",
        "ext-yaml": ">=2.0.0",
        "ext-zip": "*",
        "ext-zlib": ">=1.2.11",
        "composer-runtime-api": "^2.0"
    },
    "platform-dev": [],
    "platform-overrides": {
        "php": "8.0.0"
    },
    "plugin-api-version": "2.1.0"
}<|MERGE_RESOLUTION|>--- conflicted
+++ resolved
@@ -4,11 +4,7 @@
         "Read more about it at https://getcomposer.org/doc/01-basic-usage.md#installing-dependencies",
         "This file is @generated automatically"
     ],
-<<<<<<< HEAD
-    "content-hash": "f830ed22b7f602d1b03f52118371d559",
-=======
-    "content-hash": "5dc75b1eaa0493544081f223d3e2304c",
->>>>>>> 7bee72ef
+    "content-hash": "1e11dbe91c0a485cacf0b0a5bb1eeee3",
     "packages": [
         {
             "name": "adhocore/json-comment",
