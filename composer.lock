{
    "_readme": [
        "This file locks the dependencies of your project to a known state",
        "Read more about it at https://getcomposer.org/doc/01-basic-usage.md#installing-dependencies",
        "This file is @generated automatically"
    ],
<<<<<<< HEAD
    "content-hash": "bd7689c21e1b43ecd47f5b80c3fa3bf5",
=======
    "content-hash": "f830ed22b7f602d1b03f52118371d559",
>>>>>>> 87170ab0
    "packages": [
        {
            "name": "adhocore/json-comment",
            "version": "1.1.2",
            "source": {
                "type": "git",
                "url": "https://github.com/adhocore/php-json-comment.git",
                "reference": "fc2f76979f0a44a5f5bc2a2b600d0762fe0e78e7"
            },
            "dist": {
                "type": "zip",
                "url": "https://api.github.com/repos/adhocore/php-json-comment/zipball/fc2f76979f0a44a5f5bc2a2b600d0762fe0e78e7",
                "reference": "fc2f76979f0a44a5f5bc2a2b600d0762fe0e78e7",
                "shasum": ""
            },
            "require": {
                "ext-ctype": "*",
                "php": ">=7.0"
            },
            "require-dev": {
                "phpunit/phpunit": "^6.5 || ^7.5 || ^8.5"
            },
            "type": "library",
            "autoload": {
                "psr-4": {
                    "Ahc\\Json\\": "src/"
                }
            },
            "notification-url": "https://packagist.org/downloads/",
            "license": [
                "MIT"
            ],
            "authors": [
                {
                    "name": "Jitendra Adhikari",
                    "email": "jiten.adhikary@gmail.com"
                }
            ],
            "description": "Lightweight JSON comment stripper library for PHP",
            "keywords": [
                "comment",
                "json",
                "strip-comment"
            ],
            "support": {
                "issues": "https://github.com/adhocore/php-json-comment/issues",
                "source": "https://github.com/adhocore/php-json-comment/tree/1.1.2"
            },
            "funding": [
                {
                    "url": "https://paypal.me/ji10",
                    "type": "custom"
                }
            ],
            "time": "2021-04-09T03:06:06+00:00"
        },
        {
            "name": "brick/math",
            "version": "0.9.3",
            "source": {
                "type": "git",
                "url": "https://github.com/brick/math.git",
                "reference": "ca57d18f028f84f777b2168cd1911b0dee2343ae"
            },
            "dist": {
                "type": "zip",
                "url": "https://api.github.com/repos/brick/math/zipball/ca57d18f028f84f777b2168cd1911b0dee2343ae",
                "reference": "ca57d18f028f84f777b2168cd1911b0dee2343ae",
                "shasum": ""
            },
            "require": {
                "ext-json": "*",
                "php": "^7.1 || ^8.0"
            },
            "require-dev": {
                "php-coveralls/php-coveralls": "^2.2",
                "phpunit/phpunit": "^7.5.15 || ^8.5 || ^9.0",
                "vimeo/psalm": "4.9.2"
            },
            "type": "library",
            "autoload": {
                "psr-4": {
                    "Brick\\Math\\": "src/"
                }
            },
            "notification-url": "https://packagist.org/downloads/",
            "license": [
                "MIT"
            ],
            "description": "Arbitrary-precision arithmetic library",
            "keywords": [
                "Arbitrary-precision",
                "BigInteger",
                "BigRational",
                "arithmetic",
                "bigdecimal",
                "bignum",
                "brick",
                "math"
            ],
            "support": {
                "issues": "https://github.com/brick/math/issues",
                "source": "https://github.com/brick/math/tree/0.9.3"
            },
            "funding": [
                {
                    "url": "https://github.com/BenMorel",
                    "type": "github"
                },
                {
                    "url": "https://tidelift.com/funding/github/packagist/brick/math",
                    "type": "tidelift"
                }
            ],
            "time": "2021-08-15T20:50:18+00:00"
        },
        {
            "name": "fgrosse/phpasn1",
            "version": "v2.4.0",
            "source": {
                "type": "git",
                "url": "https://github.com/fgrosse/PHPASN1.git",
                "reference": "eef488991d53e58e60c9554b09b1201ca5ba9296"
            },
            "dist": {
                "type": "zip",
                "url": "https://api.github.com/repos/fgrosse/PHPASN1/zipball/eef488991d53e58e60c9554b09b1201ca5ba9296",
                "reference": "eef488991d53e58e60c9554b09b1201ca5ba9296",
                "shasum": ""
            },
            "require": {
                "php": "~7.1.0 || ~7.2.0 || ~7.3.0 || ~7.4.0 || ~8.0.0 || ~8.1.0"
            },
            "require-dev": {
                "php-coveralls/php-coveralls": "~2.0",
                "phpunit/phpunit": "^6.3 || ^7.0 || ^8.0"
            },
            "suggest": {
                "ext-bcmath": "BCmath is the fallback extension for big integer calculations",
                "ext-curl": "For loading OID information from the web if they have not bee defined statically",
                "ext-gmp": "GMP is the preferred extension for big integer calculations",
                "phpseclib/bcmath_compat": "BCmath polyfill for servers where neither GMP nor BCmath is available"
            },
            "type": "library",
            "extra": {
                "branch-alias": {
                    "dev-master": "2.0.x-dev"
                }
            },
            "autoload": {
                "psr-4": {
                    "FG\\": "lib/"
                }
            },
            "notification-url": "https://packagist.org/downloads/",
            "license": [
                "MIT"
            ],
            "authors": [
                {
                    "name": "Friedrich Große",
                    "email": "friedrich.grosse@gmail.com",
                    "homepage": "https://github.com/FGrosse",
                    "role": "Author"
                },
                {
                    "name": "All contributors",
                    "homepage": "https://github.com/FGrosse/PHPASN1/contributors"
                }
            ],
            "description": "A PHP Framework that allows you to encode and decode arbitrary ASN.1 structures using the ITU-T X.690 Encoding Rules.",
            "homepage": "https://github.com/FGrosse/PHPASN1",
            "keywords": [
                "DER",
                "asn.1",
                "asn1",
                "ber",
                "binary",
                "decoding",
                "encoding",
                "x.509",
                "x.690",
                "x509",
                "x690"
            ],
            "support": {
                "issues": "https://github.com/fgrosse/PHPASN1/issues",
                "source": "https://github.com/fgrosse/PHPASN1/tree/v2.4.0"
            },
            "time": "2021-12-11T12:41:06+00:00"
        },
        {
            "name": "nethergamesmc/bedrock-data",
            "version": "dev-master",
            "source": {
                "type": "git",
                "url": "https://github.com/NetherGamesMC/BedrockData.git",
                "reference": "8f7ca7eb75c3abf19575a750b20558e5eba2362c"
            },
            "dist": {
                "type": "zip",
                "url": "https://api.github.com/repos/NetherGamesMC/BedrockData/zipball/8f7ca7eb75c3abf19575a750b20558e5eba2362c",
                "reference": "8f7ca7eb75c3abf19575a750b20558e5eba2362c",
                "shasum": ""
            },
            "default-branch": true,
            "type": "library",
            "license": [
                "LGPL-3.0"
            ],
            "description": "Blobs of data generated from Minecraft: Bedrock Edition, used by PocketMine-MP",
            "support": {
                "source": "https://github.com/NetherGamesMC/BedrockData/tree/master"
            },
            "time": "2021-11-30T20:14:30+00:00"
        },
        {
            "name": "nethergamesmc/bedrock-protocol",
            "version": "dev-master",
            "source": {
                "type": "git",
                "url": "https://github.com/NetherGamesMC/BedrockProtocol.git",
                "reference": "305209164709948987019753965ebe4c05c7ff36"
            },
            "dist": {
                "type": "zip",
                "url": "https://api.github.com/repos/NetherGamesMC/BedrockProtocol/zipball/305209164709948987019753965ebe4c05c7ff36",
                "reference": "305209164709948987019753965ebe4c05c7ff36",
                "shasum": ""
            },
            "require": {
                "ext-json": "*",
                "netresearch/jsonmapper": "^4.0",
                "php": "^8.0",
                "pocketmine/binaryutils": "^0.2.0",
                "pocketmine/color": "^0.2.0",
                "pocketmine/math": "^0.3.0 || ^0.4.0",
                "pocketmine/nbt": "^0.3.0",
                "ramsey/uuid": "^4.1"
            },
            "require-dev": {
                "phpstan/phpstan": "1.2.0",
                "phpstan/phpstan-phpunit": "^1.0.0",
                "phpstan/phpstan-strict-rules": "^1.0.0",
                "phpunit/phpunit": "^9.5"
            },
            "default-branch": true,
            "type": "library",
            "autoload": {
                "psr-4": {
                    "pocketmine\\network\\mcpe\\protocol\\": "src/"
                }
            },
            "autoload-dev": {
                "psr-4": {
                    "pocketmine\\network\\mcpe\\protocol\\": "tests/phpunit/"
                }
            },
            "license": [
                "LGPL-3.0"
            ],
            "description": "An implementation of the Minecraft: Bedrock Edition protocol in PHP",
            "support": {
                "source": "https://github.com/NetherGamesMC/BedrockProtocol/tree/master"
            },
            "time": "2021-12-19T13:30:07+00:00"
        },
        {
            "name": "netresearch/jsonmapper",
            "version": "v4.0.0",
            "source": {
                "type": "git",
                "url": "https://github.com/cweiske/jsonmapper.git",
                "reference": "8bbc021a8edb2e4a7ea2f8ad4fa9ec9dce2fcb8d"
            },
            "dist": {
                "type": "zip",
                "url": "https://api.github.com/repos/cweiske/jsonmapper/zipball/8bbc021a8edb2e4a7ea2f8ad4fa9ec9dce2fcb8d",
                "reference": "8bbc021a8edb2e4a7ea2f8ad4fa9ec9dce2fcb8d",
                "shasum": ""
            },
            "require": {
                "ext-json": "*",
                "ext-pcre": "*",
                "ext-reflection": "*",
                "ext-spl": "*",
                "php": ">=7.1"
            },
            "require-dev": {
                "phpunit/phpunit": "~7.5 || ~8.0 || ~9.0",
                "squizlabs/php_codesniffer": "~3.5"
            },
            "type": "library",
            "autoload": {
                "psr-0": {
                    "JsonMapper": "src/"
                }
            },
            "notification-url": "https://packagist.org/downloads/",
            "license": [
                "OSL-3.0"
            ],
            "authors": [
                {
                    "name": "Christian Weiske",
                    "email": "cweiske@cweiske.de",
                    "homepage": "http://github.com/cweiske/jsonmapper/",
                    "role": "Developer"
                }
            ],
            "description": "Map nested JSON structures onto PHP classes",
            "support": {
                "email": "cweiske@cweiske.de",
                "issues": "https://github.com/cweiske/jsonmapper/issues",
                "source": "https://github.com/cweiske/jsonmapper/tree/v4.0.0"
            },
            "time": "2020-12-01T19:48:11+00:00"
        },
        {
            "name": "pocketmine/binaryutils",
            "version": "0.2.3",
            "source": {
                "type": "git",
                "url": "https://github.com/pmmp/BinaryUtils.git",
                "reference": "dc94786fc6c30012b1892f548dbb8a8c9c0a8cd9"
            },
            "dist": {
                "type": "zip",
                "url": "https://api.github.com/repos/pmmp/BinaryUtils/zipball/dc94786fc6c30012b1892f548dbb8a8c9c0a8cd9",
                "reference": "dc94786fc6c30012b1892f548dbb8a8c9c0a8cd9",
                "shasum": ""
            },
            "require": {
                "php": "^7.4 || ^8.0",
                "php-64bit": "*"
            },
            "require-dev": {
                "phpstan/extension-installer": "^1.0",
                "phpstan/phpstan": "1.2.0",
                "phpstan/phpstan-phpunit": "^1.0",
                "phpstan/phpstan-strict-rules": "^1.0.0",
                "phpunit/phpunit": "^9.5"
            },
            "type": "library",
            "autoload": {
                "psr-4": {
                    "pocketmine\\utils\\": "src/"
                }
            },
            "notification-url": "https://packagist.org/downloads/",
            "license": [
                "LGPL-3.0"
            ],
            "description": "Classes and methods for conveniently handling binary data",
            "support": {
                "issues": "https://github.com/pmmp/BinaryUtils/issues",
                "source": "https://github.com/pmmp/BinaryUtils/tree/0.2.3"
            },
            "time": "2021-12-04T20:56:05+00:00"
        },
        {
            "name": "pocketmine/callback-validator",
            "version": "1.0.3",
            "source": {
                "type": "git",
                "url": "https://github.com/pmmp/CallbackValidator.git",
                "reference": "64787469766bcaa7e5885242e85c23c25e8c55a2"
            },
            "dist": {
                "type": "zip",
                "url": "https://api.github.com/repos/pmmp/CallbackValidator/zipball/64787469766bcaa7e5885242e85c23c25e8c55a2",
                "reference": "64787469766bcaa7e5885242e85c23c25e8c55a2",
                "shasum": ""
            },
            "require": {
                "ext-reflection": "*",
                "php": "^7.1 || ^8.0"
            },
            "replace": {
                "daverandom/callback-validator": "*"
            },
            "require-dev": {
                "phpstan/extension-installer": "^1.0",
                "phpstan/phpstan": "0.12.59",
                "phpstan/phpstan-strict-rules": "^0.12.4",
                "phpunit/phpunit": "^7.5 || ^8.5 || ^9.0"
            },
            "type": "library",
            "autoload": {
                "psr-4": {
                    "DaveRandom\\CallbackValidator\\": "src/"
                }
            },
            "notification-url": "https://packagist.org/downloads/",
            "license": [
                "MIT"
            ],
            "authors": [
                {
                    "name": "Chris Wright",
                    "email": "cw@daverandom.com"
                }
            ],
            "description": "Fork of daverandom/callback-validator - Tools for validating callback signatures",
            "support": {
                "issues": "https://github.com/pmmp/CallbackValidator/issues",
                "source": "https://github.com/pmmp/CallbackValidator/tree/1.0.3"
            },
            "time": "2020-12-11T01:45:37+00:00"
        },
        {
            "name": "pocketmine/classloader",
            "version": "0.2.0",
            "source": {
                "type": "git",
                "url": "https://github.com/pmmp/ClassLoader.git",
                "reference": "49ea303993efdfb39cd302e2156d50aa78209e78"
            },
            "dist": {
                "type": "zip",
                "url": "https://api.github.com/repos/pmmp/ClassLoader/zipball/49ea303993efdfb39cd302e2156d50aa78209e78",
                "reference": "49ea303993efdfb39cd302e2156d50aa78209e78",
                "shasum": ""
            },
            "require": {
                "ext-pthreads": "~3.2.0 || ^4.0",
                "ext-reflection": "*",
                "php": "^8.0"
            },
            "conflict": {
                "pocketmine/spl": "<0.4"
            },
            "require-dev": {
                "phpstan/extension-installer": "^1.0",
                "phpstan/phpstan": "0.12.99",
                "phpstan/phpstan-strict-rules": "^0.12.4",
                "phpunit/phpunit": "^9.5"
            },
            "type": "library",
            "autoload": {
                "classmap": [
                    "./src"
                ]
            },
            "notification-url": "https://packagist.org/downloads/",
            "license": [
                "LGPL-3.0"
            ],
            "description": "Ad-hoc autoloading components used by PocketMine-MP",
            "support": {
                "issues": "https://github.com/pmmp/ClassLoader/issues",
                "source": "https://github.com/pmmp/ClassLoader/tree/0.2.0"
            },
            "time": "2021-11-01T20:17:27+00:00"
        },
        {
            "name": "pocketmine/color",
            "version": "0.2.0",
            "source": {
                "type": "git",
                "url": "https://github.com/pmmp/Color.git",
                "reference": "09be6ea6d76f2e33d6813c39d29c22c46c17e1d2"
            },
            "dist": {
                "type": "zip",
                "url": "https://api.github.com/repos/pmmp/Color/zipball/09be6ea6d76f2e33d6813c39d29c22c46c17e1d2",
                "reference": "09be6ea6d76f2e33d6813c39d29c22c46c17e1d2",
                "shasum": ""
            },
            "require": {
                "php": "^7.2 || ^8.0"
            },
            "require-dev": {
                "phpstan/phpstan": "0.12.59",
                "phpstan/phpstan-strict-rules": "^0.12.2"
            },
            "type": "library",
            "autoload": {
                "psr-4": {
                    "pocketmine\\color\\": "src/"
                }
            },
            "notification-url": "https://packagist.org/downloads/",
            "license": [
                "LGPL-3.0"
            ],
            "description": "Color handling library used by PocketMine-MP and related projects",
            "support": {
                "issues": "https://github.com/pmmp/Color/issues",
                "source": "https://github.com/pmmp/Color/tree/0.2.0"
            },
            "time": "2020-12-11T01:24:32+00:00"
        },
        {
            "name": "pocketmine/errorhandler",
            "version": "0.4.0",
            "source": {
                "type": "git",
                "url": "https://github.com/pmmp/ErrorHandler.git",
                "reference": "5bb9e2b66551ef7383da85165b7e8a7cc9aa162a"
            },
            "dist": {
                "type": "zip",
                "url": "https://api.github.com/repos/pmmp/ErrorHandler/zipball/5bb9e2b66551ef7383da85165b7e8a7cc9aa162a",
                "reference": "5bb9e2b66551ef7383da85165b7e8a7cc9aa162a",
                "shasum": ""
            },
            "require": {
                "php": "^7.2 || ^8.0"
            },
            "require-dev": {
                "phpstan/phpstan": "0.12.99",
                "phpstan/phpstan-strict-rules": "^0.12.2"
            },
            "type": "library",
            "autoload": {
                "psr-4": {
                    "pocketmine\\errorhandler\\": "src/"
                }
            },
            "notification-url": "https://packagist.org/downloads/",
            "license": [
                "LGPL-3.0"
            ],
            "description": "Utilities to handle nasty PHP E_* errors in a usable way",
            "support": {
                "issues": "https://github.com/pmmp/ErrorHandler/issues",
                "source": "https://github.com/pmmp/ErrorHandler/tree/0.4.0"
            },
            "time": "2021-12-16T18:13:42+00:00"
        },
        {
            "name": "pocketmine/locale-data",
            "version": "2.2.1",
            "source": {
                "type": "git",
                "url": "https://github.com/pmmp/Language.git",
                "reference": "9fdd36f0ac3a2dfe1acacbee8b23eb6615129701"
            },
            "dist": {
                "type": "zip",
                "url": "https://api.github.com/repos/pmmp/Language/zipball/9fdd36f0ac3a2dfe1acacbee8b23eb6615129701",
                "reference": "9fdd36f0ac3a2dfe1acacbee8b23eb6615129701",
                "shasum": ""
            },
            "type": "library",
            "notification-url": "https://packagist.org/downloads/",
            "description": "Language resources used by PocketMine-MP",
            "support": {
                "issues": "https://github.com/pmmp/Language/issues",
                "source": "https://github.com/pmmp/Language/tree/2.2.1"
            },
            "time": "2021-12-17T23:42:12+00:00"
        },
        {
            "name": "pocketmine/log",
            "version": "0.4.0",
            "source": {
                "type": "git",
                "url": "https://github.com/pmmp/Log.git",
                "reference": "e6c912c0f9055c81d23108ec2d179b96f404c043"
            },
            "dist": {
                "type": "zip",
                "url": "https://api.github.com/repos/pmmp/Log/zipball/e6c912c0f9055c81d23108ec2d179b96f404c043",
                "reference": "e6c912c0f9055c81d23108ec2d179b96f404c043",
                "shasum": ""
            },
            "require": {
                "php": "^7.4 || ^8.0"
            },
            "conflict": {
                "pocketmine/spl": "<0.4"
            },
            "require-dev": {
                "phpstan/phpstan": "0.12.88",
                "phpstan/phpstan-strict-rules": "^0.12.2"
            },
            "type": "library",
            "autoload": {
                "classmap": [
                    "./src"
                ]
            },
            "notification-url": "https://packagist.org/downloads/",
            "license": [
                "LGPL-3.0"
            ],
            "description": "Logging components used by PocketMine-MP and related projects",
            "support": {
                "issues": "https://github.com/pmmp/Log/issues",
                "source": "https://github.com/pmmp/Log/tree/0.4.0"
            },
            "time": "2021-06-18T19:08:09+00:00"
        },
        {
            "name": "pocketmine/log-pthreads",
            "version": "0.4.0",
            "source": {
                "type": "git",
                "url": "https://github.com/pmmp/LogPthreads.git",
                "reference": "61f709e8cf36bcc24e4efe02acded680a1ce23cd"
            },
            "dist": {
                "type": "zip",
                "url": "https://api.github.com/repos/pmmp/LogPthreads/zipball/61f709e8cf36bcc24e4efe02acded680a1ce23cd",
                "reference": "61f709e8cf36bcc24e4efe02acded680a1ce23cd",
                "shasum": ""
            },
            "require": {
                "ext-pthreads": "~3.2.0 || ^4.0",
                "php": "^7.4 || ^8.0",
                "pocketmine/log": "^0.4.0"
            },
            "conflict": {
                "pocketmine/spl": "<0.4"
            },
            "require-dev": {
                "phpstan/extension-installer": "^1.0",
                "phpstan/phpstan": "0.12.88",
                "phpstan/phpstan-strict-rules": "^0.12.4"
            },
            "type": "library",
            "autoload": {
                "classmap": [
                    "./src"
                ]
            },
            "notification-url": "https://packagist.org/downloads/",
            "license": [
                "LGPL-3.0"
            ],
            "description": "Logging components specialized for pthreads used by PocketMine-MP and related projects",
            "support": {
                "issues": "https://github.com/pmmp/LogPthreads/issues",
                "source": "https://github.com/pmmp/LogPthreads/tree/0.4.0"
            },
            "time": "2021-11-01T21:42:09+00:00"
        },
        {
            "name": "pocketmine/math",
            "version": "0.4.2",
            "source": {
                "type": "git",
                "url": "https://github.com/pmmp/Math.git",
                "reference": "aacc3759a508a69dfa5bc4dfa770ab733c5c94bf"
            },
            "dist": {
                "type": "zip",
                "url": "https://api.github.com/repos/pmmp/Math/zipball/aacc3759a508a69dfa5bc4dfa770ab733c5c94bf",
                "reference": "aacc3759a508a69dfa5bc4dfa770ab733c5c94bf",
                "shasum": ""
            },
            "require": {
                "php": "^8.0",
                "php-64bit": "*"
            },
            "require-dev": {
                "phpstan/extension-installer": "^1.0",
                "phpstan/phpstan": "1.2.0",
                "phpstan/phpstan-strict-rules": "^1.0",
                "phpunit/phpunit": "^8.5 || ^9.5"
            },
            "type": "library",
            "autoload": {
                "psr-4": {
                    "pocketmine\\math\\": "src/"
                }
            },
            "notification-url": "https://packagist.org/downloads/",
            "license": [
                "LGPL-3.0"
            ],
            "description": "PHP library containing math related code used in PocketMine-MP",
            "support": {
                "issues": "https://github.com/pmmp/Math/issues",
                "source": "https://github.com/pmmp/Math/tree/0.4.2"
            },
            "time": "2021-12-05T01:15:17+00:00"
        },
        {
            "name": "pocketmine/nbt",
            "version": "0.3.2",
            "source": {
                "type": "git",
                "url": "https://github.com/pmmp/NBT.git",
                "reference": "3e0d9ef6b6c5fb45e3745a121296e75631b3eefe"
            },
            "dist": {
                "type": "zip",
                "url": "https://api.github.com/repos/pmmp/NBT/zipball/3e0d9ef6b6c5fb45e3745a121296e75631b3eefe",
                "reference": "3e0d9ef6b6c5fb45e3745a121296e75631b3eefe",
                "shasum": ""
            },
            "require": {
                "php": "^7.4 || ^8.0",
                "php-64bit": "*",
                "pocketmine/binaryutils": "^0.2.0"
            },
            "require-dev": {
                "phpstan/extension-installer": "^1.0",
                "phpstan/phpstan": "1.2.0",
                "phpstan/phpstan-strict-rules": "^1.0",
                "phpunit/phpunit": "^9.5"
            },
            "type": "library",
            "autoload": {
                "psr-4": {
                    "pocketmine\\nbt\\": "src/"
                }
            },
            "notification-url": "https://packagist.org/downloads/",
            "license": [
                "LGPL-3.0"
            ],
            "description": "PHP library for working with Named Binary Tags",
            "support": {
                "issues": "https://github.com/pmmp/NBT/issues",
                "source": "https://github.com/pmmp/NBT/tree/0.3.2"
            },
            "time": "2021-12-16T01:02:37+00:00"
        },
        {
            "name": "pocketmine/raklib",
            "version": "0.14.2",
            "source": {
                "type": "git",
                "url": "https://github.com/pmmp/RakLib.git",
                "reference": "e3a861187470e1facc6625040128f447ebbcbaec"
            },
            "dist": {
                "type": "zip",
                "url": "https://api.github.com/repos/pmmp/RakLib/zipball/e3a861187470e1facc6625040128f447ebbcbaec",
                "reference": "e3a861187470e1facc6625040128f447ebbcbaec",
                "shasum": ""
            },
            "require": {
                "ext-sockets": "*",
                "php": "^8.0",
                "php-64bit": "*",
                "php-ipv6": "*",
                "pocketmine/binaryutils": "^0.2.0",
                "pocketmine/log": "^0.3.0 || ^0.4.0"
            },
            "require-dev": {
                "phpstan/phpstan": "0.12.99",
                "phpstan/phpstan-strict-rules": "^0.12.2"
            },
            "type": "library",
            "autoload": {
                "psr-4": {
                    "raklib\\": "src/"
                }
            },
            "notification-url": "https://packagist.org/downloads/",
            "license": [
                "GPL-3.0"
            ],
            "description": "A RakNet server implementation written in PHP",
            "support": {
                "issues": "https://github.com/pmmp/RakLib/issues",
                "source": "https://github.com/pmmp/RakLib/tree/0.14.2"
            },
            "time": "2021-10-04T20:39:11+00:00"
        },
        {
            "name": "pocketmine/raklib-ipc",
            "version": "0.1.1",
            "source": {
                "type": "git",
                "url": "https://github.com/pmmp/RakLibIpc.git",
                "reference": "922a6444b0c6c7daaa5aa5a832107e1ec4738aed"
            },
            "dist": {
                "type": "zip",
                "url": "https://api.github.com/repos/pmmp/RakLibIpc/zipball/922a6444b0c6c7daaa5aa5a832107e1ec4738aed",
                "reference": "922a6444b0c6c7daaa5aa5a832107e1ec4738aed",
                "shasum": ""
            },
            "require": {
                "php": "^7.4 || ^8.0",
                "php-64bit": "*",
                "pocketmine/binaryutils": "^0.2.0",
                "pocketmine/raklib": "^0.13.1 || ^0.14.0"
            },
            "require-dev": {
                "phpstan/phpstan": "0.12.81",
                "phpstan/phpstan-strict-rules": "^0.12.2"
            },
            "type": "library",
            "autoload": {
                "psr-4": {
                    "raklib\\server\\ipc\\": "src/"
                }
            },
            "notification-url": "https://packagist.org/downloads/",
            "license": [
                "GPL-3.0"
            ],
            "description": "Channel-based protocols for inter-thread/inter-process communication with RakLib",
            "support": {
                "issues": "https://github.com/pmmp/RakLibIpc/issues",
                "source": "https://github.com/pmmp/RakLibIpc/tree/0.1.1"
            },
            "time": "2021-09-22T17:01:12+00:00"
        },
        {
            "name": "pocketmine/snooze",
            "version": "0.3.1",
            "source": {
                "type": "git",
                "url": "https://github.com/pmmp/Snooze.git",
                "reference": "0ac8fc2a781c419a1f64ebca4d5835028f59e29b"
            },
            "dist": {
                "type": "zip",
                "url": "https://api.github.com/repos/pmmp/Snooze/zipball/0ac8fc2a781c419a1f64ebca4d5835028f59e29b",
                "reference": "0ac8fc2a781c419a1f64ebca4d5835028f59e29b",
                "shasum": ""
            },
            "require": {
                "ext-pthreads": "~3.2.0 || ^4.0",
                "php-64bit": "^7.3 || ^8.0"
            },
            "require-dev": {
                "phpstan/extension-installer": "^1.0",
                "phpstan/phpstan": "0.12.99",
                "phpstan/phpstan-strict-rules": "^0.12.4"
            },
            "type": "library",
            "autoload": {
                "psr-4": {
                    "pocketmine\\snooze\\": "src/"
                }
            },
            "notification-url": "https://packagist.org/downloads/",
            "license": [
                "LGPL-3.0"
            ],
            "description": "Thread notification management library for code using the pthreads extension",
            "support": {
                "issues": "https://github.com/pmmp/Snooze/issues",
                "source": "https://github.com/pmmp/Snooze/tree/0.3.1"
            },
            "time": "2021-11-01T20:50:08+00:00"
        },
        {
            "name": "ramsey/collection",
            "version": "1.2.2",
            "source": {
                "type": "git",
                "url": "https://github.com/ramsey/collection.git",
                "reference": "cccc74ee5e328031b15640b51056ee8d3bb66c0a"
            },
            "dist": {
                "type": "zip",
                "url": "https://api.github.com/repos/ramsey/collection/zipball/cccc74ee5e328031b15640b51056ee8d3bb66c0a",
                "reference": "cccc74ee5e328031b15640b51056ee8d3bb66c0a",
                "shasum": ""
            },
            "require": {
                "php": "^7.3 || ^8",
                "symfony/polyfill-php81": "^1.23"
            },
            "require-dev": {
                "captainhook/captainhook": "^5.3",
                "dealerdirect/phpcodesniffer-composer-installer": "^0.7.0",
                "ergebnis/composer-normalize": "^2.6",
                "fakerphp/faker": "^1.5",
                "hamcrest/hamcrest-php": "^2",
                "jangregor/phpstan-prophecy": "^0.8",
                "mockery/mockery": "^1.3",
                "phpspec/prophecy-phpunit": "^2.0",
                "phpstan/extension-installer": "^1",
                "phpstan/phpstan": "^0.12.32",
                "phpstan/phpstan-mockery": "^0.12.5",
                "phpstan/phpstan-phpunit": "^0.12.11",
                "phpunit/phpunit": "^8.5 || ^9",
                "psy/psysh": "^0.10.4",
                "slevomat/coding-standard": "^6.3",
                "squizlabs/php_codesniffer": "^3.5",
                "vimeo/psalm": "^4.4"
            },
            "type": "library",
            "autoload": {
                "psr-4": {
                    "Ramsey\\Collection\\": "src/"
                }
            },
            "notification-url": "https://packagist.org/downloads/",
            "license": [
                "MIT"
            ],
            "authors": [
                {
                    "name": "Ben Ramsey",
                    "email": "ben@benramsey.com",
                    "homepage": "https://benramsey.com"
                }
            ],
            "description": "A PHP library for representing and manipulating collections.",
            "keywords": [
                "array",
                "collection",
                "hash",
                "map",
                "queue",
                "set"
            ],
            "support": {
                "issues": "https://github.com/ramsey/collection/issues",
                "source": "https://github.com/ramsey/collection/tree/1.2.2"
            },
            "funding": [
                {
                    "url": "https://github.com/ramsey",
                    "type": "github"
                },
                {
                    "url": "https://tidelift.com/funding/github/packagist/ramsey/collection",
                    "type": "tidelift"
                }
            ],
            "time": "2021-10-10T03:01:02+00:00"
        },
        {
            "name": "ramsey/uuid",
            "version": "4.2.3",
            "source": {
                "type": "git",
                "url": "https://github.com/ramsey/uuid.git",
                "reference": "fc9bb7fb5388691fd7373cd44dcb4d63bbcf24df"
            },
            "dist": {
                "type": "zip",
                "url": "https://api.github.com/repos/ramsey/uuid/zipball/fc9bb7fb5388691fd7373cd44dcb4d63bbcf24df",
                "reference": "fc9bb7fb5388691fd7373cd44dcb4d63bbcf24df",
                "shasum": ""
            },
            "require": {
                "brick/math": "^0.8 || ^0.9",
                "ext-json": "*",
                "php": "^7.2 || ^8.0",
                "ramsey/collection": "^1.0",
                "symfony/polyfill-ctype": "^1.8",
                "symfony/polyfill-php80": "^1.14"
            },
            "replace": {
                "rhumsaa/uuid": "self.version"
            },
            "require-dev": {
                "captainhook/captainhook": "^5.10",
                "captainhook/plugin-composer": "^5.3",
                "dealerdirect/phpcodesniffer-composer-installer": "^0.7.0",
                "doctrine/annotations": "^1.8",
                "ergebnis/composer-normalize": "^2.15",
                "mockery/mockery": "^1.3",
                "moontoast/math": "^1.1",
                "paragonie/random-lib": "^2",
                "php-mock/php-mock": "^2.2",
                "php-mock/php-mock-mockery": "^1.3",
                "php-parallel-lint/php-parallel-lint": "^1.1",
                "phpbench/phpbench": "^1.0",
                "phpstan/extension-installer": "^1.0",
                "phpstan/phpstan": "^0.12",
                "phpstan/phpstan-mockery": "^0.12",
                "phpstan/phpstan-phpunit": "^0.12",
                "phpunit/phpunit": "^8.5 || ^9",
                "slevomat/coding-standard": "^7.0",
                "squizlabs/php_codesniffer": "^3.5",
                "vimeo/psalm": "^4.9"
            },
            "suggest": {
                "ext-bcmath": "Enables faster math with arbitrary-precision integers using BCMath.",
                "ext-ctype": "Enables faster processing of character classification using ctype functions.",
                "ext-gmp": "Enables faster math with arbitrary-precision integers using GMP.",
                "ext-uuid": "Enables the use of PeclUuidTimeGenerator and PeclUuidRandomGenerator.",
                "paragonie/random-lib": "Provides RandomLib for use with the RandomLibAdapter",
                "ramsey/uuid-doctrine": "Allows the use of Ramsey\\Uuid\\Uuid as Doctrine field type."
            },
            "type": "library",
            "extra": {
                "branch-alias": {
                    "dev-main": "4.x-dev"
                },
                "captainhook": {
                    "force-install": true
                }
            },
            "autoload": {
                "psr-4": {
                    "Ramsey\\Uuid\\": "src/"
                },
                "files": [
                    "src/functions.php"
                ]
            },
            "notification-url": "https://packagist.org/downloads/",
            "license": [
                "MIT"
            ],
            "description": "A PHP library for generating and working with universally unique identifiers (UUIDs).",
            "keywords": [
                "guid",
                "identifier",
                "uuid"
            ],
            "support": {
                "issues": "https://github.com/ramsey/uuid/issues",
                "source": "https://github.com/ramsey/uuid/tree/4.2.3"
            },
            "funding": [
                {
                    "url": "https://github.com/ramsey",
                    "type": "github"
                },
                {
                    "url": "https://tidelift.com/funding/github/packagist/ramsey/uuid",
                    "type": "tidelift"
                }
            ],
            "time": "2021-09-25T23:10:38+00:00"
        },
        {
            "name": "symfony/polyfill-ctype",
            "version": "v1.23.0",
            "source": {
                "type": "git",
                "url": "https://github.com/symfony/polyfill-ctype.git",
                "reference": "46cd95797e9df938fdd2b03693b5fca5e64b01ce"
            },
            "dist": {
                "type": "zip",
                "url": "https://api.github.com/repos/symfony/polyfill-ctype/zipball/46cd95797e9df938fdd2b03693b5fca5e64b01ce",
                "reference": "46cd95797e9df938fdd2b03693b5fca5e64b01ce",
                "shasum": ""
            },
            "require": {
                "php": ">=7.1"
            },
            "suggest": {
                "ext-ctype": "For best performance"
            },
            "type": "library",
            "extra": {
                "branch-alias": {
                    "dev-main": "1.23-dev"
                },
                "thanks": {
                    "name": "symfony/polyfill",
                    "url": "https://github.com/symfony/polyfill"
                }
            },
            "autoload": {
                "psr-4": {
                    "Symfony\\Polyfill\\Ctype\\": ""
                },
                "files": [
                    "bootstrap.php"
                ]
            },
            "notification-url": "https://packagist.org/downloads/",
            "license": [
                "MIT"
            ],
            "authors": [
                {
                    "name": "Gert de Pagter",
                    "email": "BackEndTea@gmail.com"
                },
                {
                    "name": "Symfony Community",
                    "homepage": "https://symfony.com/contributors"
                }
            ],
            "description": "Symfony polyfill for ctype functions",
            "homepage": "https://symfony.com",
            "keywords": [
                "compatibility",
                "ctype",
                "polyfill",
                "portable"
            ],
            "support": {
                "source": "https://github.com/symfony/polyfill-ctype/tree/v1.23.0"
            },
            "funding": [
                {
                    "url": "https://symfony.com/sponsor",
                    "type": "custom"
                },
                {
                    "url": "https://github.com/fabpot",
                    "type": "github"
                },
                {
                    "url": "https://tidelift.com/funding/github/packagist/symfony/symfony",
                    "type": "tidelift"
                }
            ],
            "time": "2021-02-19T12:13:01+00:00"
        },
        {
            "name": "symfony/polyfill-php80",
            "version": "v1.23.1",
            "source": {
                "type": "git",
                "url": "https://github.com/symfony/polyfill-php80.git",
                "reference": "1100343ed1a92e3a38f9ae122fc0eb21602547be"
            },
            "dist": {
                "type": "zip",
                "url": "https://api.github.com/repos/symfony/polyfill-php80/zipball/1100343ed1a92e3a38f9ae122fc0eb21602547be",
                "reference": "1100343ed1a92e3a38f9ae122fc0eb21602547be",
                "shasum": ""
            },
            "require": {
                "php": ">=7.1"
            },
            "type": "library",
            "extra": {
                "branch-alias": {
                    "dev-main": "1.23-dev"
                },
                "thanks": {
                    "name": "symfony/polyfill",
                    "url": "https://github.com/symfony/polyfill"
                }
            },
            "autoload": {
                "psr-4": {
                    "Symfony\\Polyfill\\Php80\\": ""
                },
                "files": [
                    "bootstrap.php"
                ],
                "classmap": [
                    "Resources/stubs"
                ]
            },
            "notification-url": "https://packagist.org/downloads/",
            "license": [
                "MIT"
            ],
            "authors": [
                {
                    "name": "Ion Bazan",
                    "email": "ion.bazan@gmail.com"
                },
                {
                    "name": "Nicolas Grekas",
                    "email": "p@tchwork.com"
                },
                {
                    "name": "Symfony Community",
                    "homepage": "https://symfony.com/contributors"
                }
            ],
            "description": "Symfony polyfill backporting some PHP 8.0+ features to lower PHP versions",
            "homepage": "https://symfony.com",
            "keywords": [
                "compatibility",
                "polyfill",
                "portable",
                "shim"
            ],
            "support": {
                "source": "https://github.com/symfony/polyfill-php80/tree/v1.23.1"
            },
            "funding": [
                {
                    "url": "https://symfony.com/sponsor",
                    "type": "custom"
                },
                {
                    "url": "https://github.com/fabpot",
                    "type": "github"
                },
                {
                    "url": "https://tidelift.com/funding/github/packagist/symfony/symfony",
                    "type": "tidelift"
                }
            ],
            "time": "2021-07-28T13:41:28+00:00"
        },
        {
            "name": "symfony/polyfill-php81",
            "version": "v1.23.0",
            "source": {
                "type": "git",
                "url": "https://github.com/symfony/polyfill-php81.git",
                "reference": "e66119f3de95efc359483f810c4c3e6436279436"
            },
            "dist": {
                "type": "zip",
                "url": "https://api.github.com/repos/symfony/polyfill-php81/zipball/e66119f3de95efc359483f810c4c3e6436279436",
                "reference": "e66119f3de95efc359483f810c4c3e6436279436",
                "shasum": ""
            },
            "require": {
                "php": ">=7.1"
            },
            "type": "library",
            "extra": {
                "branch-alias": {
                    "dev-main": "1.23-dev"
                },
                "thanks": {
                    "name": "symfony/polyfill",
                    "url": "https://github.com/symfony/polyfill"
                }
            },
            "autoload": {
                "psr-4": {
                    "Symfony\\Polyfill\\Php81\\": ""
                },
                "files": [
                    "bootstrap.php"
                ],
                "classmap": [
                    "Resources/stubs"
                ]
            },
            "notification-url": "https://packagist.org/downloads/",
            "license": [
                "MIT"
            ],
            "authors": [
                {
                    "name": "Nicolas Grekas",
                    "email": "p@tchwork.com"
                },
                {
                    "name": "Symfony Community",
                    "homepage": "https://symfony.com/contributors"
                }
            ],
            "description": "Symfony polyfill backporting some PHP 8.1+ features to lower PHP versions",
            "homepage": "https://symfony.com",
            "keywords": [
                "compatibility",
                "polyfill",
                "portable",
                "shim"
            ],
            "support": {
                "source": "https://github.com/symfony/polyfill-php81/tree/v1.23.0"
            },
            "funding": [
                {
                    "url": "https://symfony.com/sponsor",
                    "type": "custom"
                },
                {
                    "url": "https://github.com/fabpot",
                    "type": "github"
                },
                {
                    "url": "https://tidelift.com/funding/github/packagist/symfony/symfony",
                    "type": "tidelift"
                }
            ],
            "time": "2021-05-21T13:25:03+00:00"
        },
        {
            "name": "webmozart/assert",
            "version": "1.10.0",
            "source": {
                "type": "git",
                "url": "https://github.com/webmozarts/assert.git",
                "reference": "6964c76c7804814a842473e0c8fd15bab0f18e25"
            },
            "dist": {
                "type": "zip",
                "url": "https://api.github.com/repos/webmozarts/assert/zipball/6964c76c7804814a842473e0c8fd15bab0f18e25",
                "reference": "6964c76c7804814a842473e0c8fd15bab0f18e25",
                "shasum": ""
            },
            "require": {
                "php": "^7.2 || ^8.0",
                "symfony/polyfill-ctype": "^1.8"
            },
            "conflict": {
                "phpstan/phpstan": "<0.12.20",
                "vimeo/psalm": "<4.6.1 || 4.6.2"
            },
            "require-dev": {
                "phpunit/phpunit": "^8.5.13"
            },
            "type": "library",
            "extra": {
                "branch-alias": {
                    "dev-master": "1.10-dev"
                }
            },
            "autoload": {
                "psr-4": {
                    "Webmozart\\Assert\\": "src/"
                }
            },
            "notification-url": "https://packagist.org/downloads/",
            "license": [
                "MIT"
            ],
            "authors": [
                {
                    "name": "Bernhard Schussek",
                    "email": "bschussek@gmail.com"
                }
            ],
            "description": "Assertions to validate method input/output with nice error messages.",
            "keywords": [
                "assert",
                "check",
                "validate"
            ],
            "support": {
                "issues": "https://github.com/webmozarts/assert/issues",
                "source": "https://github.com/webmozarts/assert/tree/1.10.0"
            },
            "time": "2021-03-09T10:59:23+00:00"
        },
        {
            "name": "webmozart/path-util",
            "version": "2.3.0",
            "source": {
                "type": "git",
                "url": "https://github.com/webmozart/path-util.git",
                "reference": "d939f7edc24c9a1bb9c0dee5cb05d8e859490725"
            },
            "dist": {
                "type": "zip",
                "url": "https://api.github.com/repos/webmozart/path-util/zipball/d939f7edc24c9a1bb9c0dee5cb05d8e859490725",
                "reference": "d939f7edc24c9a1bb9c0dee5cb05d8e859490725",
                "shasum": ""
            },
            "require": {
                "php": ">=5.3.3",
                "webmozart/assert": "~1.0"
            },
            "require-dev": {
                "phpunit/phpunit": "^4.6",
                "sebastian/version": "^1.0.1"
            },
            "type": "library",
            "extra": {
                "branch-alias": {
                    "dev-master": "2.3-dev"
                }
            },
            "autoload": {
                "psr-4": {
                    "Webmozart\\PathUtil\\": "src/"
                }
            },
            "notification-url": "https://packagist.org/downloads/",
            "license": [
                "MIT"
            ],
            "authors": [
                {
                    "name": "Bernhard Schussek",
                    "email": "bschussek@gmail.com"
                }
            ],
            "description": "A robust cross-platform utility for normalizing, comparing and modifying file paths.",
            "support": {
                "issues": "https://github.com/webmozart/path-util/issues",
                "source": "https://github.com/webmozart/path-util/tree/2.3.0"
            },
            "abandoned": "symfony/filesystem",
            "time": "2015-12-17T08:42:14+00:00"
        }
    ],
    "packages-dev": [
        {
            "name": "doctrine/instantiator",
            "version": "1.4.0",
            "source": {
                "type": "git",
                "url": "https://github.com/doctrine/instantiator.git",
                "reference": "d56bf6102915de5702778fe20f2de3b2fe570b5b"
            },
            "dist": {
                "type": "zip",
                "url": "https://api.github.com/repos/doctrine/instantiator/zipball/d56bf6102915de5702778fe20f2de3b2fe570b5b",
                "reference": "d56bf6102915de5702778fe20f2de3b2fe570b5b",
                "shasum": ""
            },
            "require": {
                "php": "^7.1 || ^8.0"
            },
            "require-dev": {
                "doctrine/coding-standard": "^8.0",
                "ext-pdo": "*",
                "ext-phar": "*",
                "phpbench/phpbench": "^0.13 || 1.0.0-alpha2",
                "phpstan/phpstan": "^0.12",
                "phpstan/phpstan-phpunit": "^0.12",
                "phpunit/phpunit": "^7.0 || ^8.0 || ^9.0"
            },
            "type": "library",
            "autoload": {
                "psr-4": {
                    "Doctrine\\Instantiator\\": "src/Doctrine/Instantiator/"
                }
            },
            "notification-url": "https://packagist.org/downloads/",
            "license": [
                "MIT"
            ],
            "authors": [
                {
                    "name": "Marco Pivetta",
                    "email": "ocramius@gmail.com",
                    "homepage": "https://ocramius.github.io/"
                }
            ],
            "description": "A small, lightweight utility to instantiate objects in PHP without invoking their constructors",
            "homepage": "https://www.doctrine-project.org/projects/instantiator.html",
            "keywords": [
                "constructor",
                "instantiate"
            ],
            "support": {
                "issues": "https://github.com/doctrine/instantiator/issues",
                "source": "https://github.com/doctrine/instantiator/tree/1.4.0"
            },
            "funding": [
                {
                    "url": "https://www.doctrine-project.org/sponsorship.html",
                    "type": "custom"
                },
                {
                    "url": "https://www.patreon.com/phpdoctrine",
                    "type": "patreon"
                },
                {
                    "url": "https://tidelift.com/funding/github/packagist/doctrine%2Finstantiator",
                    "type": "tidelift"
                }
            ],
            "time": "2020-11-10T18:47:58+00:00"
        },
        {
            "name": "myclabs/deep-copy",
            "version": "1.10.2",
            "source": {
                "type": "git",
                "url": "https://github.com/myclabs/DeepCopy.git",
                "reference": "776f831124e9c62e1a2c601ecc52e776d8bb7220"
            },
            "dist": {
                "type": "zip",
                "url": "https://api.github.com/repos/myclabs/DeepCopy/zipball/776f831124e9c62e1a2c601ecc52e776d8bb7220",
                "reference": "776f831124e9c62e1a2c601ecc52e776d8bb7220",
                "shasum": ""
            },
            "require": {
                "php": "^7.1 || ^8.0"
            },
            "replace": {
                "myclabs/deep-copy": "self.version"
            },
            "require-dev": {
                "doctrine/collections": "^1.0",
                "doctrine/common": "^2.6",
                "phpunit/phpunit": "^7.1"
            },
            "type": "library",
            "autoload": {
                "psr-4": {
                    "DeepCopy\\": "src/DeepCopy/"
                },
                "files": [
                    "src/DeepCopy/deep_copy.php"
                ]
            },
            "notification-url": "https://packagist.org/downloads/",
            "license": [
                "MIT"
            ],
            "description": "Create deep copies (clones) of your objects",
            "keywords": [
                "clone",
                "copy",
                "duplicate",
                "object",
                "object graph"
            ],
            "support": {
                "issues": "https://github.com/myclabs/DeepCopy/issues",
                "source": "https://github.com/myclabs/DeepCopy/tree/1.10.2"
            },
            "funding": [
                {
                    "url": "https://tidelift.com/funding/github/packagist/myclabs/deep-copy",
                    "type": "tidelift"
                }
            ],
            "time": "2020-11-13T09:40:50+00:00"
        },
        {
            "name": "nikic/php-parser",
            "version": "v4.13.2",
            "source": {
                "type": "git",
                "url": "https://github.com/nikic/PHP-Parser.git",
                "reference": "210577fe3cf7badcc5814d99455df46564f3c077"
            },
            "dist": {
                "type": "zip",
                "url": "https://api.github.com/repos/nikic/PHP-Parser/zipball/210577fe3cf7badcc5814d99455df46564f3c077",
                "reference": "210577fe3cf7badcc5814d99455df46564f3c077",
                "shasum": ""
            },
            "require": {
                "ext-tokenizer": "*",
                "php": ">=7.0"
            },
            "require-dev": {
                "ircmaxell/php-yacc": "^0.0.7",
                "phpunit/phpunit": "^6.5 || ^7.0 || ^8.0 || ^9.0"
            },
            "bin": [
                "bin/php-parse"
            ],
            "type": "library",
            "extra": {
                "branch-alias": {
                    "dev-master": "4.9-dev"
                }
            },
            "autoload": {
                "psr-4": {
                    "PhpParser\\": "lib/PhpParser"
                }
            },
            "notification-url": "https://packagist.org/downloads/",
            "license": [
                "BSD-3-Clause"
            ],
            "authors": [
                {
                    "name": "Nikita Popov"
                }
            ],
            "description": "A PHP parser written in PHP",
            "keywords": [
                "parser",
                "php"
            ],
            "support": {
                "issues": "https://github.com/nikic/PHP-Parser/issues",
                "source": "https://github.com/nikic/PHP-Parser/tree/v4.13.2"
            },
            "time": "2021-11-30T19:35:32+00:00"
        },
        {
            "name": "phar-io/manifest",
            "version": "2.0.3",
            "source": {
                "type": "git",
                "url": "https://github.com/phar-io/manifest.git",
                "reference": "97803eca37d319dfa7826cc2437fc020857acb53"
            },
            "dist": {
                "type": "zip",
                "url": "https://api.github.com/repos/phar-io/manifest/zipball/97803eca37d319dfa7826cc2437fc020857acb53",
                "reference": "97803eca37d319dfa7826cc2437fc020857acb53",
                "shasum": ""
            },
            "require": {
                "ext-dom": "*",
                "ext-phar": "*",
                "ext-xmlwriter": "*",
                "phar-io/version": "^3.0.1",
                "php": "^7.2 || ^8.0"
            },
            "type": "library",
            "extra": {
                "branch-alias": {
                    "dev-master": "2.0.x-dev"
                }
            },
            "autoload": {
                "classmap": [
                    "src/"
                ]
            },
            "notification-url": "https://packagist.org/downloads/",
            "license": [
                "BSD-3-Clause"
            ],
            "authors": [
                {
                    "name": "Arne Blankerts",
                    "email": "arne@blankerts.de",
                    "role": "Developer"
                },
                {
                    "name": "Sebastian Heuer",
                    "email": "sebastian@phpeople.de",
                    "role": "Developer"
                },
                {
                    "name": "Sebastian Bergmann",
                    "email": "sebastian@phpunit.de",
                    "role": "Developer"
                }
            ],
            "description": "Component for reading phar.io manifest information from a PHP Archive (PHAR)",
            "support": {
                "issues": "https://github.com/phar-io/manifest/issues",
                "source": "https://github.com/phar-io/manifest/tree/2.0.3"
            },
            "time": "2021-07-20T11:28:43+00:00"
        },
        {
            "name": "phar-io/version",
            "version": "3.1.0",
            "source": {
                "type": "git",
                "url": "https://github.com/phar-io/version.git",
                "reference": "bae7c545bef187884426f042434e561ab1ddb182"
            },
            "dist": {
                "type": "zip",
                "url": "https://api.github.com/repos/phar-io/version/zipball/bae7c545bef187884426f042434e561ab1ddb182",
                "reference": "bae7c545bef187884426f042434e561ab1ddb182",
                "shasum": ""
            },
            "require": {
                "php": "^7.2 || ^8.0"
            },
            "type": "library",
            "autoload": {
                "classmap": [
                    "src/"
                ]
            },
            "notification-url": "https://packagist.org/downloads/",
            "license": [
                "BSD-3-Clause"
            ],
            "authors": [
                {
                    "name": "Arne Blankerts",
                    "email": "arne@blankerts.de",
                    "role": "Developer"
                },
                {
                    "name": "Sebastian Heuer",
                    "email": "sebastian@phpeople.de",
                    "role": "Developer"
                },
                {
                    "name": "Sebastian Bergmann",
                    "email": "sebastian@phpunit.de",
                    "role": "Developer"
                }
            ],
            "description": "Library for handling version information and constraints",
            "support": {
                "issues": "https://github.com/phar-io/version/issues",
                "source": "https://github.com/phar-io/version/tree/3.1.0"
            },
            "time": "2021-02-23T14:00:09+00:00"
        },
        {
            "name": "phpdocumentor/reflection-common",
            "version": "2.2.0",
            "source": {
                "type": "git",
                "url": "https://github.com/phpDocumentor/ReflectionCommon.git",
                "reference": "1d01c49d4ed62f25aa84a747ad35d5a16924662b"
            },
            "dist": {
                "type": "zip",
                "url": "https://api.github.com/repos/phpDocumentor/ReflectionCommon/zipball/1d01c49d4ed62f25aa84a747ad35d5a16924662b",
                "reference": "1d01c49d4ed62f25aa84a747ad35d5a16924662b",
                "shasum": ""
            },
            "require": {
                "php": "^7.2 || ^8.0"
            },
            "type": "library",
            "extra": {
                "branch-alias": {
                    "dev-2.x": "2.x-dev"
                }
            },
            "autoload": {
                "psr-4": {
                    "phpDocumentor\\Reflection\\": "src/"
                }
            },
            "notification-url": "https://packagist.org/downloads/",
            "license": [
                "MIT"
            ],
            "authors": [
                {
                    "name": "Jaap van Otterdijk",
                    "email": "opensource@ijaap.nl"
                }
            ],
            "description": "Common reflection classes used by phpdocumentor to reflect the code structure",
            "homepage": "http://www.phpdoc.org",
            "keywords": [
                "FQSEN",
                "phpDocumentor",
                "phpdoc",
                "reflection",
                "static analysis"
            ],
            "support": {
                "issues": "https://github.com/phpDocumentor/ReflectionCommon/issues",
                "source": "https://github.com/phpDocumentor/ReflectionCommon/tree/2.x"
            },
            "time": "2020-06-27T09:03:43+00:00"
        },
        {
            "name": "phpdocumentor/reflection-docblock",
            "version": "5.3.0",
            "source": {
                "type": "git",
                "url": "https://github.com/phpDocumentor/ReflectionDocBlock.git",
                "reference": "622548b623e81ca6d78b721c5e029f4ce664f170"
            },
            "dist": {
                "type": "zip",
                "url": "https://api.github.com/repos/phpDocumentor/ReflectionDocBlock/zipball/622548b623e81ca6d78b721c5e029f4ce664f170",
                "reference": "622548b623e81ca6d78b721c5e029f4ce664f170",
                "shasum": ""
            },
            "require": {
                "ext-filter": "*",
                "php": "^7.2 || ^8.0",
                "phpdocumentor/reflection-common": "^2.2",
                "phpdocumentor/type-resolver": "^1.3",
                "webmozart/assert": "^1.9.1"
            },
            "require-dev": {
                "mockery/mockery": "~1.3.2",
                "psalm/phar": "^4.8"
            },
            "type": "library",
            "extra": {
                "branch-alias": {
                    "dev-master": "5.x-dev"
                }
            },
            "autoload": {
                "psr-4": {
                    "phpDocumentor\\Reflection\\": "src"
                }
            },
            "notification-url": "https://packagist.org/downloads/",
            "license": [
                "MIT"
            ],
            "authors": [
                {
                    "name": "Mike van Riel",
                    "email": "me@mikevanriel.com"
                },
                {
                    "name": "Jaap van Otterdijk",
                    "email": "account@ijaap.nl"
                }
            ],
            "description": "With this component, a library can provide support for annotations via DocBlocks or otherwise retrieve information that is embedded in a DocBlock.",
            "support": {
                "issues": "https://github.com/phpDocumentor/ReflectionDocBlock/issues",
                "source": "https://github.com/phpDocumentor/ReflectionDocBlock/tree/5.3.0"
            },
            "time": "2021-10-19T17:43:47+00:00"
        },
        {
            "name": "phpdocumentor/type-resolver",
            "version": "1.5.1",
            "source": {
                "type": "git",
                "url": "https://github.com/phpDocumentor/TypeResolver.git",
                "reference": "a12f7e301eb7258bb68acd89d4aefa05c2906cae"
            },
            "dist": {
                "type": "zip",
                "url": "https://api.github.com/repos/phpDocumentor/TypeResolver/zipball/a12f7e301eb7258bb68acd89d4aefa05c2906cae",
                "reference": "a12f7e301eb7258bb68acd89d4aefa05c2906cae",
                "shasum": ""
            },
            "require": {
                "php": "^7.2 || ^8.0",
                "phpdocumentor/reflection-common": "^2.0"
            },
            "require-dev": {
                "ext-tokenizer": "*",
                "psalm/phar": "^4.8"
            },
            "type": "library",
            "extra": {
                "branch-alias": {
                    "dev-1.x": "1.x-dev"
                }
            },
            "autoload": {
                "psr-4": {
                    "phpDocumentor\\Reflection\\": "src"
                }
            },
            "notification-url": "https://packagist.org/downloads/",
            "license": [
                "MIT"
            ],
            "authors": [
                {
                    "name": "Mike van Riel",
                    "email": "me@mikevanriel.com"
                }
            ],
            "description": "A PSR-5 based resolver of Class names, Types and Structural Element Names",
            "support": {
                "issues": "https://github.com/phpDocumentor/TypeResolver/issues",
                "source": "https://github.com/phpDocumentor/TypeResolver/tree/1.5.1"
            },
            "time": "2021-10-02T14:08:47+00:00"
        },
        {
            "name": "phpspec/prophecy",
            "version": "v1.15.0",
            "source": {
                "type": "git",
                "url": "https://github.com/phpspec/prophecy.git",
                "reference": "bbcd7380b0ebf3961ee21409db7b38bc31d69a13"
            },
            "dist": {
                "type": "zip",
                "url": "https://api.github.com/repos/phpspec/prophecy/zipball/bbcd7380b0ebf3961ee21409db7b38bc31d69a13",
                "reference": "bbcd7380b0ebf3961ee21409db7b38bc31d69a13",
                "shasum": ""
            },
            "require": {
                "doctrine/instantiator": "^1.2",
                "php": "^7.2 || ~8.0, <8.2",
                "phpdocumentor/reflection-docblock": "^5.2",
                "sebastian/comparator": "^3.0 || ^4.0",
                "sebastian/recursion-context": "^3.0 || ^4.0"
            },
            "require-dev": {
                "phpspec/phpspec": "^6.0 || ^7.0",
                "phpunit/phpunit": "^8.0 || ^9.0"
            },
            "type": "library",
            "extra": {
                "branch-alias": {
                    "dev-master": "1.x-dev"
                }
            },
            "autoload": {
                "psr-4": {
                    "Prophecy\\": "src/Prophecy"
                }
            },
            "notification-url": "https://packagist.org/downloads/",
            "license": [
                "MIT"
            ],
            "authors": [
                {
                    "name": "Konstantin Kudryashov",
                    "email": "ever.zet@gmail.com",
                    "homepage": "http://everzet.com"
                },
                {
                    "name": "Marcello Duarte",
                    "email": "marcello.duarte@gmail.com"
                }
            ],
            "description": "Highly opinionated mocking framework for PHP 5.3+",
            "homepage": "https://github.com/phpspec/prophecy",
            "keywords": [
                "Double",
                "Dummy",
                "fake",
                "mock",
                "spy",
                "stub"
            ],
            "support": {
                "issues": "https://github.com/phpspec/prophecy/issues",
                "source": "https://github.com/phpspec/prophecy/tree/v1.15.0"
            },
            "time": "2021-12-08T12:19:24+00:00"
        },
        {
            "name": "phpstan/phpstan",
            "version": "1.2.0",
            "source": {
                "type": "git",
                "url": "https://github.com/phpstan/phpstan.git",
                "reference": "cbe085f9fdead5b6d62e4c022ca52dc9427a10ee"
            },
            "dist": {
                "type": "zip",
                "url": "https://api.github.com/repos/phpstan/phpstan/zipball/cbe085f9fdead5b6d62e4c022ca52dc9427a10ee",
                "reference": "cbe085f9fdead5b6d62e4c022ca52dc9427a10ee",
                "shasum": ""
            },
            "require": {
                "php": "^7.1|^8.0"
            },
            "conflict": {
                "phpstan/phpstan-shim": "*"
            },
            "bin": [
                "phpstan",
                "phpstan.phar"
            ],
            "type": "library",
            "extra": {
                "branch-alias": {
                    "dev-master": "1.2-dev"
                }
            },
            "autoload": {
                "files": [
                    "bootstrap.php"
                ]
            },
            "notification-url": "https://packagist.org/downloads/",
            "license": [
                "MIT"
            ],
            "description": "PHPStan - PHP Static Analysis Tool",
            "support": {
                "issues": "https://github.com/phpstan/phpstan/issues",
                "source": "https://github.com/phpstan/phpstan/tree/1.2.0"
            },
            "funding": [
                {
                    "url": "https://github.com/ondrejmirtes",
                    "type": "github"
                },
                {
                    "url": "https://github.com/phpstan",
                    "type": "github"
                },
                {
                    "url": "https://www.patreon.com/phpstan",
                    "type": "patreon"
                },
                {
                    "url": "https://tidelift.com/funding/github/packagist/phpstan/phpstan",
                    "type": "tidelift"
                }
            ],
            "time": "2021-11-18T14:09:01+00:00"
        },
        {
            "name": "phpstan/phpstan-phpunit",
            "version": "1.0.0",
            "source": {
                "type": "git",
                "url": "https://github.com/phpstan/phpstan-phpunit.git",
                "reference": "9eb88c9f689003a8a2a5ae9e010338ee94dc39b3"
            },
            "dist": {
                "type": "zip",
                "url": "https://api.github.com/repos/phpstan/phpstan-phpunit/zipball/9eb88c9f689003a8a2a5ae9e010338ee94dc39b3",
                "reference": "9eb88c9f689003a8a2a5ae9e010338ee94dc39b3",
                "shasum": ""
            },
            "require": {
                "php": "^7.1 || ^8.0",
                "phpstan/phpstan": "^1.0"
            },
            "conflict": {
                "phpunit/phpunit": "<7.0"
            },
            "require-dev": {
                "nikic/php-parser": "^4.13.0",
                "php-parallel-lint/php-parallel-lint": "^1.2",
                "phpstan/phpstan-strict-rules": "^1.0",
                "phpunit/phpunit": "^9.5"
            },
            "type": "phpstan-extension",
            "extra": {
                "branch-alias": {
                    "dev-master": "1.0-dev"
                },
                "phpstan": {
                    "includes": [
                        "extension.neon",
                        "rules.neon"
                    ]
                }
            },
            "autoload": {
                "psr-4": {
                    "PHPStan\\": "src/"
                }
            },
            "notification-url": "https://packagist.org/downloads/",
            "license": [
                "MIT"
            ],
            "description": "PHPUnit extensions and rules for PHPStan",
            "support": {
                "issues": "https://github.com/phpstan/phpstan-phpunit/issues",
                "source": "https://github.com/phpstan/phpstan-phpunit/tree/1.0.0"
            },
            "time": "2021-10-14T08:03:54+00:00"
        },
        {
            "name": "phpstan/phpstan-strict-rules",
            "version": "1.1.0",
            "source": {
                "type": "git",
                "url": "https://github.com/phpstan/phpstan-strict-rules.git",
                "reference": "e12d55f74a8cca18c6e684c6450767e055ba7717"
            },
            "dist": {
                "type": "zip",
                "url": "https://api.github.com/repos/phpstan/phpstan-strict-rules/zipball/e12d55f74a8cca18c6e684c6450767e055ba7717",
                "reference": "e12d55f74a8cca18c6e684c6450767e055ba7717",
                "shasum": ""
            },
            "require": {
                "php": "^7.1 || ^8.0",
                "phpstan/phpstan": "^1.2.0"
            },
            "require-dev": {
                "nikic/php-parser": "^4.13.0",
                "php-parallel-lint/php-parallel-lint": "^1.2",
                "phpstan/phpstan-phpunit": "^1.0",
                "phpunit/phpunit": "^9.5"
            },
            "type": "phpstan-extension",
            "extra": {
                "branch-alias": {
                    "dev-master": "1.0-dev"
                },
                "phpstan": {
                    "includes": [
                        "rules.neon"
                    ]
                }
            },
            "autoload": {
                "psr-4": {
                    "PHPStan\\": "src/"
                }
            },
            "notification-url": "https://packagist.org/downloads/",
            "license": [
                "MIT"
            ],
            "description": "Extra strict and opinionated rules for PHPStan",
            "support": {
                "issues": "https://github.com/phpstan/phpstan-strict-rules/issues",
                "source": "https://github.com/phpstan/phpstan-strict-rules/tree/1.1.0"
            },
            "time": "2021-11-18T09:30:29+00:00"
        },
        {
            "name": "phpunit/php-code-coverage",
            "version": "9.2.10",
            "source": {
                "type": "git",
                "url": "https://github.com/sebastianbergmann/php-code-coverage.git",
                "reference": "d5850aaf931743067f4bfc1ae4cbd06468400687"
            },
            "dist": {
                "type": "zip",
                "url": "https://api.github.com/repos/sebastianbergmann/php-code-coverage/zipball/d5850aaf931743067f4bfc1ae4cbd06468400687",
                "reference": "d5850aaf931743067f4bfc1ae4cbd06468400687",
                "shasum": ""
            },
            "require": {
                "ext-dom": "*",
                "ext-libxml": "*",
                "ext-xmlwriter": "*",
                "nikic/php-parser": "^4.13.0",
                "php": ">=7.3",
                "phpunit/php-file-iterator": "^3.0.3",
                "phpunit/php-text-template": "^2.0.2",
                "sebastian/code-unit-reverse-lookup": "^2.0.2",
                "sebastian/complexity": "^2.0",
                "sebastian/environment": "^5.1.2",
                "sebastian/lines-of-code": "^1.0.3",
                "sebastian/version": "^3.0.1",
                "theseer/tokenizer": "^1.2.0"
            },
            "require-dev": {
                "phpunit/phpunit": "^9.3"
            },
            "suggest": {
                "ext-pcov": "*",
                "ext-xdebug": "*"
            },
            "type": "library",
            "extra": {
                "branch-alias": {
                    "dev-master": "9.2-dev"
                }
            },
            "autoload": {
                "classmap": [
                    "src/"
                ]
            },
            "notification-url": "https://packagist.org/downloads/",
            "license": [
                "BSD-3-Clause"
            ],
            "authors": [
                {
                    "name": "Sebastian Bergmann",
                    "email": "sebastian@phpunit.de",
                    "role": "lead"
                }
            ],
            "description": "Library that provides collection, processing, and rendering functionality for PHP code coverage information.",
            "homepage": "https://github.com/sebastianbergmann/php-code-coverage",
            "keywords": [
                "coverage",
                "testing",
                "xunit"
            ],
            "support": {
                "issues": "https://github.com/sebastianbergmann/php-code-coverage/issues",
                "source": "https://github.com/sebastianbergmann/php-code-coverage/tree/9.2.10"
            },
            "funding": [
                {
                    "url": "https://github.com/sebastianbergmann",
                    "type": "github"
                }
            ],
            "time": "2021-12-05T09:12:13+00:00"
        },
        {
            "name": "phpunit/php-file-iterator",
            "version": "3.0.6",
            "source": {
                "type": "git",
                "url": "https://github.com/sebastianbergmann/php-file-iterator.git",
                "reference": "cf1c2e7c203ac650e352f4cc675a7021e7d1b3cf"
            },
            "dist": {
                "type": "zip",
                "url": "https://api.github.com/repos/sebastianbergmann/php-file-iterator/zipball/cf1c2e7c203ac650e352f4cc675a7021e7d1b3cf",
                "reference": "cf1c2e7c203ac650e352f4cc675a7021e7d1b3cf",
                "shasum": ""
            },
            "require": {
                "php": ">=7.3"
            },
            "require-dev": {
                "phpunit/phpunit": "^9.3"
            },
            "type": "library",
            "extra": {
                "branch-alias": {
                    "dev-master": "3.0-dev"
                }
            },
            "autoload": {
                "classmap": [
                    "src/"
                ]
            },
            "notification-url": "https://packagist.org/downloads/",
            "license": [
                "BSD-3-Clause"
            ],
            "authors": [
                {
                    "name": "Sebastian Bergmann",
                    "email": "sebastian@phpunit.de",
                    "role": "lead"
                }
            ],
            "description": "FilterIterator implementation that filters files based on a list of suffixes.",
            "homepage": "https://github.com/sebastianbergmann/php-file-iterator/",
            "keywords": [
                "filesystem",
                "iterator"
            ],
            "support": {
                "issues": "https://github.com/sebastianbergmann/php-file-iterator/issues",
                "source": "https://github.com/sebastianbergmann/php-file-iterator/tree/3.0.6"
            },
            "funding": [
                {
                    "url": "https://github.com/sebastianbergmann",
                    "type": "github"
                }
            ],
            "time": "2021-12-02T12:48:52+00:00"
        },
        {
            "name": "phpunit/php-invoker",
            "version": "3.1.1",
            "source": {
                "type": "git",
                "url": "https://github.com/sebastianbergmann/php-invoker.git",
                "reference": "5a10147d0aaf65b58940a0b72f71c9ac0423cc67"
            },
            "dist": {
                "type": "zip",
                "url": "https://api.github.com/repos/sebastianbergmann/php-invoker/zipball/5a10147d0aaf65b58940a0b72f71c9ac0423cc67",
                "reference": "5a10147d0aaf65b58940a0b72f71c9ac0423cc67",
                "shasum": ""
            },
            "require": {
                "php": ">=7.3"
            },
            "require-dev": {
                "ext-pcntl": "*",
                "phpunit/phpunit": "^9.3"
            },
            "suggest": {
                "ext-pcntl": "*"
            },
            "type": "library",
            "extra": {
                "branch-alias": {
                    "dev-master": "3.1-dev"
                }
            },
            "autoload": {
                "classmap": [
                    "src/"
                ]
            },
            "notification-url": "https://packagist.org/downloads/",
            "license": [
                "BSD-3-Clause"
            ],
            "authors": [
                {
                    "name": "Sebastian Bergmann",
                    "email": "sebastian@phpunit.de",
                    "role": "lead"
                }
            ],
            "description": "Invoke callables with a timeout",
            "homepage": "https://github.com/sebastianbergmann/php-invoker/",
            "keywords": [
                "process"
            ],
            "support": {
                "issues": "https://github.com/sebastianbergmann/php-invoker/issues",
                "source": "https://github.com/sebastianbergmann/php-invoker/tree/3.1.1"
            },
            "funding": [
                {
                    "url": "https://github.com/sebastianbergmann",
                    "type": "github"
                }
            ],
            "time": "2020-09-28T05:58:55+00:00"
        },
        {
            "name": "phpunit/php-text-template",
            "version": "2.0.4",
            "source": {
                "type": "git",
                "url": "https://github.com/sebastianbergmann/php-text-template.git",
                "reference": "5da5f67fc95621df9ff4c4e5a84d6a8a2acf7c28"
            },
            "dist": {
                "type": "zip",
                "url": "https://api.github.com/repos/sebastianbergmann/php-text-template/zipball/5da5f67fc95621df9ff4c4e5a84d6a8a2acf7c28",
                "reference": "5da5f67fc95621df9ff4c4e5a84d6a8a2acf7c28",
                "shasum": ""
            },
            "require": {
                "php": ">=7.3"
            },
            "require-dev": {
                "phpunit/phpunit": "^9.3"
            },
            "type": "library",
            "extra": {
                "branch-alias": {
                    "dev-master": "2.0-dev"
                }
            },
            "autoload": {
                "classmap": [
                    "src/"
                ]
            },
            "notification-url": "https://packagist.org/downloads/",
            "license": [
                "BSD-3-Clause"
            ],
            "authors": [
                {
                    "name": "Sebastian Bergmann",
                    "email": "sebastian@phpunit.de",
                    "role": "lead"
                }
            ],
            "description": "Simple template engine.",
            "homepage": "https://github.com/sebastianbergmann/php-text-template/",
            "keywords": [
                "template"
            ],
            "support": {
                "issues": "https://github.com/sebastianbergmann/php-text-template/issues",
                "source": "https://github.com/sebastianbergmann/php-text-template/tree/2.0.4"
            },
            "funding": [
                {
                    "url": "https://github.com/sebastianbergmann",
                    "type": "github"
                }
            ],
            "time": "2020-10-26T05:33:50+00:00"
        },
        {
            "name": "phpunit/php-timer",
            "version": "5.0.3",
            "source": {
                "type": "git",
                "url": "https://github.com/sebastianbergmann/php-timer.git",
                "reference": "5a63ce20ed1b5bf577850e2c4e87f4aa902afbd2"
            },
            "dist": {
                "type": "zip",
                "url": "https://api.github.com/repos/sebastianbergmann/php-timer/zipball/5a63ce20ed1b5bf577850e2c4e87f4aa902afbd2",
                "reference": "5a63ce20ed1b5bf577850e2c4e87f4aa902afbd2",
                "shasum": ""
            },
            "require": {
                "php": ">=7.3"
            },
            "require-dev": {
                "phpunit/phpunit": "^9.3"
            },
            "type": "library",
            "extra": {
                "branch-alias": {
                    "dev-master": "5.0-dev"
                }
            },
            "autoload": {
                "classmap": [
                    "src/"
                ]
            },
            "notification-url": "https://packagist.org/downloads/",
            "license": [
                "BSD-3-Clause"
            ],
            "authors": [
                {
                    "name": "Sebastian Bergmann",
                    "email": "sebastian@phpunit.de",
                    "role": "lead"
                }
            ],
            "description": "Utility class for timing",
            "homepage": "https://github.com/sebastianbergmann/php-timer/",
            "keywords": [
                "timer"
            ],
            "support": {
                "issues": "https://github.com/sebastianbergmann/php-timer/issues",
                "source": "https://github.com/sebastianbergmann/php-timer/tree/5.0.3"
            },
            "funding": [
                {
                    "url": "https://github.com/sebastianbergmann",
                    "type": "github"
                }
            ],
            "time": "2020-10-26T13:16:10+00:00"
        },
        {
            "name": "phpunit/phpunit",
            "version": "9.5.11",
            "source": {
                "type": "git",
                "url": "https://github.com/sebastianbergmann/phpunit.git",
                "reference": "2406855036db1102126125537adb1406f7242fdd"
            },
            "dist": {
                "type": "zip",
                "url": "https://api.github.com/repos/sebastianbergmann/phpunit/zipball/2406855036db1102126125537adb1406f7242fdd",
                "reference": "2406855036db1102126125537adb1406f7242fdd",
                "shasum": ""
            },
            "require": {
                "doctrine/instantiator": "^1.3.1",
                "ext-dom": "*",
                "ext-json": "*",
                "ext-libxml": "*",
                "ext-mbstring": "*",
                "ext-xml": "*",
                "ext-xmlwriter": "*",
                "myclabs/deep-copy": "^1.10.1",
                "phar-io/manifest": "^2.0.3",
                "phar-io/version": "^3.0.2",
                "php": ">=7.3",
                "phpspec/prophecy": "^1.12.1",
                "phpunit/php-code-coverage": "^9.2.7",
                "phpunit/php-file-iterator": "^3.0.5",
                "phpunit/php-invoker": "^3.1.1",
                "phpunit/php-text-template": "^2.0.3",
                "phpunit/php-timer": "^5.0.2",
                "sebastian/cli-parser": "^1.0.1",
                "sebastian/code-unit": "^1.0.6",
                "sebastian/comparator": "^4.0.5",
                "sebastian/diff": "^4.0.3",
                "sebastian/environment": "^5.1.3",
                "sebastian/exporter": "^4.0.3",
                "sebastian/global-state": "^5.0.1",
                "sebastian/object-enumerator": "^4.0.3",
                "sebastian/resource-operations": "^3.0.3",
                "sebastian/type": "^2.3.4",
                "sebastian/version": "^3.0.2"
            },
            "require-dev": {
                "ext-pdo": "*",
                "phpspec/prophecy-phpunit": "^2.0.1"
            },
            "suggest": {
                "ext-soap": "*",
                "ext-xdebug": "*"
            },
            "bin": [
                "phpunit"
            ],
            "type": "library",
            "extra": {
                "branch-alias": {
                    "dev-master": "9.5-dev"
                }
            },
            "autoload": {
                "classmap": [
                    "src/"
                ],
                "files": [
                    "src/Framework/Assert/Functions.php"
                ]
            },
            "notification-url": "https://packagist.org/downloads/",
            "license": [
                "BSD-3-Clause"
            ],
            "authors": [
                {
                    "name": "Sebastian Bergmann",
                    "email": "sebastian@phpunit.de",
                    "role": "lead"
                }
            ],
            "description": "The PHP Unit Testing framework.",
            "homepage": "https://phpunit.de/",
            "keywords": [
                "phpunit",
                "testing",
                "xunit"
            ],
            "support": {
                "issues": "https://github.com/sebastianbergmann/phpunit/issues",
                "source": "https://github.com/sebastianbergmann/phpunit/tree/9.5.11"
            },
            "funding": [
                {
                    "url": "https://phpunit.de/sponsors.html",
                    "type": "custom"
                },
                {
                    "url": "https://github.com/sebastianbergmann",
                    "type": "github"
                }
            ],
            "time": "2021-12-25T07:07:57+00:00"
        },
        {
            "name": "sebastian/cli-parser",
            "version": "1.0.1",
            "source": {
                "type": "git",
                "url": "https://github.com/sebastianbergmann/cli-parser.git",
                "reference": "442e7c7e687e42adc03470c7b668bc4b2402c0b2"
            },
            "dist": {
                "type": "zip",
                "url": "https://api.github.com/repos/sebastianbergmann/cli-parser/zipball/442e7c7e687e42adc03470c7b668bc4b2402c0b2",
                "reference": "442e7c7e687e42adc03470c7b668bc4b2402c0b2",
                "shasum": ""
            },
            "require": {
                "php": ">=7.3"
            },
            "require-dev": {
                "phpunit/phpunit": "^9.3"
            },
            "type": "library",
            "extra": {
                "branch-alias": {
                    "dev-master": "1.0-dev"
                }
            },
            "autoload": {
                "classmap": [
                    "src/"
                ]
            },
            "notification-url": "https://packagist.org/downloads/",
            "license": [
                "BSD-3-Clause"
            ],
            "authors": [
                {
                    "name": "Sebastian Bergmann",
                    "email": "sebastian@phpunit.de",
                    "role": "lead"
                }
            ],
            "description": "Library for parsing CLI options",
            "homepage": "https://github.com/sebastianbergmann/cli-parser",
            "support": {
                "issues": "https://github.com/sebastianbergmann/cli-parser/issues",
                "source": "https://github.com/sebastianbergmann/cli-parser/tree/1.0.1"
            },
            "funding": [
                {
                    "url": "https://github.com/sebastianbergmann",
                    "type": "github"
                }
            ],
            "time": "2020-09-28T06:08:49+00:00"
        },
        {
            "name": "sebastian/code-unit",
            "version": "1.0.8",
            "source": {
                "type": "git",
                "url": "https://github.com/sebastianbergmann/code-unit.git",
                "reference": "1fc9f64c0927627ef78ba436c9b17d967e68e120"
            },
            "dist": {
                "type": "zip",
                "url": "https://api.github.com/repos/sebastianbergmann/code-unit/zipball/1fc9f64c0927627ef78ba436c9b17d967e68e120",
                "reference": "1fc9f64c0927627ef78ba436c9b17d967e68e120",
                "shasum": ""
            },
            "require": {
                "php": ">=7.3"
            },
            "require-dev": {
                "phpunit/phpunit": "^9.3"
            },
            "type": "library",
            "extra": {
                "branch-alias": {
                    "dev-master": "1.0-dev"
                }
            },
            "autoload": {
                "classmap": [
                    "src/"
                ]
            },
            "notification-url": "https://packagist.org/downloads/",
            "license": [
                "BSD-3-Clause"
            ],
            "authors": [
                {
                    "name": "Sebastian Bergmann",
                    "email": "sebastian@phpunit.de",
                    "role": "lead"
                }
            ],
            "description": "Collection of value objects that represent the PHP code units",
            "homepage": "https://github.com/sebastianbergmann/code-unit",
            "support": {
                "issues": "https://github.com/sebastianbergmann/code-unit/issues",
                "source": "https://github.com/sebastianbergmann/code-unit/tree/1.0.8"
            },
            "funding": [
                {
                    "url": "https://github.com/sebastianbergmann",
                    "type": "github"
                }
            ],
            "time": "2020-10-26T13:08:54+00:00"
        },
        {
            "name": "sebastian/code-unit-reverse-lookup",
            "version": "2.0.3",
            "source": {
                "type": "git",
                "url": "https://github.com/sebastianbergmann/code-unit-reverse-lookup.git",
                "reference": "ac91f01ccec49fb77bdc6fd1e548bc70f7faa3e5"
            },
            "dist": {
                "type": "zip",
                "url": "https://api.github.com/repos/sebastianbergmann/code-unit-reverse-lookup/zipball/ac91f01ccec49fb77bdc6fd1e548bc70f7faa3e5",
                "reference": "ac91f01ccec49fb77bdc6fd1e548bc70f7faa3e5",
                "shasum": ""
            },
            "require": {
                "php": ">=7.3"
            },
            "require-dev": {
                "phpunit/phpunit": "^9.3"
            },
            "type": "library",
            "extra": {
                "branch-alias": {
                    "dev-master": "2.0-dev"
                }
            },
            "autoload": {
                "classmap": [
                    "src/"
                ]
            },
            "notification-url": "https://packagist.org/downloads/",
            "license": [
                "BSD-3-Clause"
            ],
            "authors": [
                {
                    "name": "Sebastian Bergmann",
                    "email": "sebastian@phpunit.de"
                }
            ],
            "description": "Looks up which function or method a line of code belongs to",
            "homepage": "https://github.com/sebastianbergmann/code-unit-reverse-lookup/",
            "support": {
                "issues": "https://github.com/sebastianbergmann/code-unit-reverse-lookup/issues",
                "source": "https://github.com/sebastianbergmann/code-unit-reverse-lookup/tree/2.0.3"
            },
            "funding": [
                {
                    "url": "https://github.com/sebastianbergmann",
                    "type": "github"
                }
            ],
            "time": "2020-09-28T05:30:19+00:00"
        },
        {
            "name": "sebastian/comparator",
            "version": "4.0.6",
            "source": {
                "type": "git",
                "url": "https://github.com/sebastianbergmann/comparator.git",
                "reference": "55f4261989e546dc112258c7a75935a81a7ce382"
            },
            "dist": {
                "type": "zip",
                "url": "https://api.github.com/repos/sebastianbergmann/comparator/zipball/55f4261989e546dc112258c7a75935a81a7ce382",
                "reference": "55f4261989e546dc112258c7a75935a81a7ce382",
                "shasum": ""
            },
            "require": {
                "php": ">=7.3",
                "sebastian/diff": "^4.0",
                "sebastian/exporter": "^4.0"
            },
            "require-dev": {
                "phpunit/phpunit": "^9.3"
            },
            "type": "library",
            "extra": {
                "branch-alias": {
                    "dev-master": "4.0-dev"
                }
            },
            "autoload": {
                "classmap": [
                    "src/"
                ]
            },
            "notification-url": "https://packagist.org/downloads/",
            "license": [
                "BSD-3-Clause"
            ],
            "authors": [
                {
                    "name": "Sebastian Bergmann",
                    "email": "sebastian@phpunit.de"
                },
                {
                    "name": "Jeff Welch",
                    "email": "whatthejeff@gmail.com"
                },
                {
                    "name": "Volker Dusch",
                    "email": "github@wallbash.com"
                },
                {
                    "name": "Bernhard Schussek",
                    "email": "bschussek@2bepublished.at"
                }
            ],
            "description": "Provides the functionality to compare PHP values for equality",
            "homepage": "https://github.com/sebastianbergmann/comparator",
            "keywords": [
                "comparator",
                "compare",
                "equality"
            ],
            "support": {
                "issues": "https://github.com/sebastianbergmann/comparator/issues",
                "source": "https://github.com/sebastianbergmann/comparator/tree/4.0.6"
            },
            "funding": [
                {
                    "url": "https://github.com/sebastianbergmann",
                    "type": "github"
                }
            ],
            "time": "2020-10-26T15:49:45+00:00"
        },
        {
            "name": "sebastian/complexity",
            "version": "2.0.2",
            "source": {
                "type": "git",
                "url": "https://github.com/sebastianbergmann/complexity.git",
                "reference": "739b35e53379900cc9ac327b2147867b8b6efd88"
            },
            "dist": {
                "type": "zip",
                "url": "https://api.github.com/repos/sebastianbergmann/complexity/zipball/739b35e53379900cc9ac327b2147867b8b6efd88",
                "reference": "739b35e53379900cc9ac327b2147867b8b6efd88",
                "shasum": ""
            },
            "require": {
                "nikic/php-parser": "^4.7",
                "php": ">=7.3"
            },
            "require-dev": {
                "phpunit/phpunit": "^9.3"
            },
            "type": "library",
            "extra": {
                "branch-alias": {
                    "dev-master": "2.0-dev"
                }
            },
            "autoload": {
                "classmap": [
                    "src/"
                ]
            },
            "notification-url": "https://packagist.org/downloads/",
            "license": [
                "BSD-3-Clause"
            ],
            "authors": [
                {
                    "name": "Sebastian Bergmann",
                    "email": "sebastian@phpunit.de",
                    "role": "lead"
                }
            ],
            "description": "Library for calculating the complexity of PHP code units",
            "homepage": "https://github.com/sebastianbergmann/complexity",
            "support": {
                "issues": "https://github.com/sebastianbergmann/complexity/issues",
                "source": "https://github.com/sebastianbergmann/complexity/tree/2.0.2"
            },
            "funding": [
                {
                    "url": "https://github.com/sebastianbergmann",
                    "type": "github"
                }
            ],
            "time": "2020-10-26T15:52:27+00:00"
        },
        {
            "name": "sebastian/diff",
            "version": "4.0.4",
            "source": {
                "type": "git",
                "url": "https://github.com/sebastianbergmann/diff.git",
                "reference": "3461e3fccc7cfdfc2720be910d3bd73c69be590d"
            },
            "dist": {
                "type": "zip",
                "url": "https://api.github.com/repos/sebastianbergmann/diff/zipball/3461e3fccc7cfdfc2720be910d3bd73c69be590d",
                "reference": "3461e3fccc7cfdfc2720be910d3bd73c69be590d",
                "shasum": ""
            },
            "require": {
                "php": ">=7.3"
            },
            "require-dev": {
                "phpunit/phpunit": "^9.3",
                "symfony/process": "^4.2 || ^5"
            },
            "type": "library",
            "extra": {
                "branch-alias": {
                    "dev-master": "4.0-dev"
                }
            },
            "autoload": {
                "classmap": [
                    "src/"
                ]
            },
            "notification-url": "https://packagist.org/downloads/",
            "license": [
                "BSD-3-Clause"
            ],
            "authors": [
                {
                    "name": "Sebastian Bergmann",
                    "email": "sebastian@phpunit.de"
                },
                {
                    "name": "Kore Nordmann",
                    "email": "mail@kore-nordmann.de"
                }
            ],
            "description": "Diff implementation",
            "homepage": "https://github.com/sebastianbergmann/diff",
            "keywords": [
                "diff",
                "udiff",
                "unidiff",
                "unified diff"
            ],
            "support": {
                "issues": "https://github.com/sebastianbergmann/diff/issues",
                "source": "https://github.com/sebastianbergmann/diff/tree/4.0.4"
            },
            "funding": [
                {
                    "url": "https://github.com/sebastianbergmann",
                    "type": "github"
                }
            ],
            "time": "2020-10-26T13:10:38+00:00"
        },
        {
            "name": "sebastian/environment",
            "version": "5.1.3",
            "source": {
                "type": "git",
                "url": "https://github.com/sebastianbergmann/environment.git",
                "reference": "388b6ced16caa751030f6a69e588299fa09200ac"
            },
            "dist": {
                "type": "zip",
                "url": "https://api.github.com/repos/sebastianbergmann/environment/zipball/388b6ced16caa751030f6a69e588299fa09200ac",
                "reference": "388b6ced16caa751030f6a69e588299fa09200ac",
                "shasum": ""
            },
            "require": {
                "php": ">=7.3"
            },
            "require-dev": {
                "phpunit/phpunit": "^9.3"
            },
            "suggest": {
                "ext-posix": "*"
            },
            "type": "library",
            "extra": {
                "branch-alias": {
                    "dev-master": "5.1-dev"
                }
            },
            "autoload": {
                "classmap": [
                    "src/"
                ]
            },
            "notification-url": "https://packagist.org/downloads/",
            "license": [
                "BSD-3-Clause"
            ],
            "authors": [
                {
                    "name": "Sebastian Bergmann",
                    "email": "sebastian@phpunit.de"
                }
            ],
            "description": "Provides functionality to handle HHVM/PHP environments",
            "homepage": "http://www.github.com/sebastianbergmann/environment",
            "keywords": [
                "Xdebug",
                "environment",
                "hhvm"
            ],
            "support": {
                "issues": "https://github.com/sebastianbergmann/environment/issues",
                "source": "https://github.com/sebastianbergmann/environment/tree/5.1.3"
            },
            "funding": [
                {
                    "url": "https://github.com/sebastianbergmann",
                    "type": "github"
                }
            ],
            "time": "2020-09-28T05:52:38+00:00"
        },
        {
            "name": "sebastian/exporter",
            "version": "4.0.4",
            "source": {
                "type": "git",
                "url": "https://github.com/sebastianbergmann/exporter.git",
                "reference": "65e8b7db476c5dd267e65eea9cab77584d3cfff9"
            },
            "dist": {
                "type": "zip",
                "url": "https://api.github.com/repos/sebastianbergmann/exporter/zipball/65e8b7db476c5dd267e65eea9cab77584d3cfff9",
                "reference": "65e8b7db476c5dd267e65eea9cab77584d3cfff9",
                "shasum": ""
            },
            "require": {
                "php": ">=7.3",
                "sebastian/recursion-context": "^4.0"
            },
            "require-dev": {
                "ext-mbstring": "*",
                "phpunit/phpunit": "^9.3"
            },
            "type": "library",
            "extra": {
                "branch-alias": {
                    "dev-master": "4.0-dev"
                }
            },
            "autoload": {
                "classmap": [
                    "src/"
                ]
            },
            "notification-url": "https://packagist.org/downloads/",
            "license": [
                "BSD-3-Clause"
            ],
            "authors": [
                {
                    "name": "Sebastian Bergmann",
                    "email": "sebastian@phpunit.de"
                },
                {
                    "name": "Jeff Welch",
                    "email": "whatthejeff@gmail.com"
                },
                {
                    "name": "Volker Dusch",
                    "email": "github@wallbash.com"
                },
                {
                    "name": "Adam Harvey",
                    "email": "aharvey@php.net"
                },
                {
                    "name": "Bernhard Schussek",
                    "email": "bschussek@gmail.com"
                }
            ],
            "description": "Provides the functionality to export PHP variables for visualization",
            "homepage": "https://www.github.com/sebastianbergmann/exporter",
            "keywords": [
                "export",
                "exporter"
            ],
            "support": {
                "issues": "https://github.com/sebastianbergmann/exporter/issues",
                "source": "https://github.com/sebastianbergmann/exporter/tree/4.0.4"
            },
            "funding": [
                {
                    "url": "https://github.com/sebastianbergmann",
                    "type": "github"
                }
            ],
            "time": "2021-11-11T14:18:36+00:00"
        },
        {
            "name": "sebastian/global-state",
            "version": "5.0.3",
            "source": {
                "type": "git",
                "url": "https://github.com/sebastianbergmann/global-state.git",
                "reference": "23bd5951f7ff26f12d4e3242864df3e08dec4e49"
            },
            "dist": {
                "type": "zip",
                "url": "https://api.github.com/repos/sebastianbergmann/global-state/zipball/23bd5951f7ff26f12d4e3242864df3e08dec4e49",
                "reference": "23bd5951f7ff26f12d4e3242864df3e08dec4e49",
                "shasum": ""
            },
            "require": {
                "php": ">=7.3",
                "sebastian/object-reflector": "^2.0",
                "sebastian/recursion-context": "^4.0"
            },
            "require-dev": {
                "ext-dom": "*",
                "phpunit/phpunit": "^9.3"
            },
            "suggest": {
                "ext-uopz": "*"
            },
            "type": "library",
            "extra": {
                "branch-alias": {
                    "dev-master": "5.0-dev"
                }
            },
            "autoload": {
                "classmap": [
                    "src/"
                ]
            },
            "notification-url": "https://packagist.org/downloads/",
            "license": [
                "BSD-3-Clause"
            ],
            "authors": [
                {
                    "name": "Sebastian Bergmann",
                    "email": "sebastian@phpunit.de"
                }
            ],
            "description": "Snapshotting of global state",
            "homepage": "http://www.github.com/sebastianbergmann/global-state",
            "keywords": [
                "global state"
            ],
            "support": {
                "issues": "https://github.com/sebastianbergmann/global-state/issues",
                "source": "https://github.com/sebastianbergmann/global-state/tree/5.0.3"
            },
            "funding": [
                {
                    "url": "https://github.com/sebastianbergmann",
                    "type": "github"
                }
            ],
            "time": "2021-06-11T13:31:12+00:00"
        },
        {
            "name": "sebastian/lines-of-code",
            "version": "1.0.3",
            "source": {
                "type": "git",
                "url": "https://github.com/sebastianbergmann/lines-of-code.git",
                "reference": "c1c2e997aa3146983ed888ad08b15470a2e22ecc"
            },
            "dist": {
                "type": "zip",
                "url": "https://api.github.com/repos/sebastianbergmann/lines-of-code/zipball/c1c2e997aa3146983ed888ad08b15470a2e22ecc",
                "reference": "c1c2e997aa3146983ed888ad08b15470a2e22ecc",
                "shasum": ""
            },
            "require": {
                "nikic/php-parser": "^4.6",
                "php": ">=7.3"
            },
            "require-dev": {
                "phpunit/phpunit": "^9.3"
            },
            "type": "library",
            "extra": {
                "branch-alias": {
                    "dev-master": "1.0-dev"
                }
            },
            "autoload": {
                "classmap": [
                    "src/"
                ]
            },
            "notification-url": "https://packagist.org/downloads/",
            "license": [
                "BSD-3-Clause"
            ],
            "authors": [
                {
                    "name": "Sebastian Bergmann",
                    "email": "sebastian@phpunit.de",
                    "role": "lead"
                }
            ],
            "description": "Library for counting the lines of code in PHP source code",
            "homepage": "https://github.com/sebastianbergmann/lines-of-code",
            "support": {
                "issues": "https://github.com/sebastianbergmann/lines-of-code/issues",
                "source": "https://github.com/sebastianbergmann/lines-of-code/tree/1.0.3"
            },
            "funding": [
                {
                    "url": "https://github.com/sebastianbergmann",
                    "type": "github"
                }
            ],
            "time": "2020-11-28T06:42:11+00:00"
        },
        {
            "name": "sebastian/object-enumerator",
            "version": "4.0.4",
            "source": {
                "type": "git",
                "url": "https://github.com/sebastianbergmann/object-enumerator.git",
                "reference": "5c9eeac41b290a3712d88851518825ad78f45c71"
            },
            "dist": {
                "type": "zip",
                "url": "https://api.github.com/repos/sebastianbergmann/object-enumerator/zipball/5c9eeac41b290a3712d88851518825ad78f45c71",
                "reference": "5c9eeac41b290a3712d88851518825ad78f45c71",
                "shasum": ""
            },
            "require": {
                "php": ">=7.3",
                "sebastian/object-reflector": "^2.0",
                "sebastian/recursion-context": "^4.0"
            },
            "require-dev": {
                "phpunit/phpunit": "^9.3"
            },
            "type": "library",
            "extra": {
                "branch-alias": {
                    "dev-master": "4.0-dev"
                }
            },
            "autoload": {
                "classmap": [
                    "src/"
                ]
            },
            "notification-url": "https://packagist.org/downloads/",
            "license": [
                "BSD-3-Clause"
            ],
            "authors": [
                {
                    "name": "Sebastian Bergmann",
                    "email": "sebastian@phpunit.de"
                }
            ],
            "description": "Traverses array structures and object graphs to enumerate all referenced objects",
            "homepage": "https://github.com/sebastianbergmann/object-enumerator/",
            "support": {
                "issues": "https://github.com/sebastianbergmann/object-enumerator/issues",
                "source": "https://github.com/sebastianbergmann/object-enumerator/tree/4.0.4"
            },
            "funding": [
                {
                    "url": "https://github.com/sebastianbergmann",
                    "type": "github"
                }
            ],
            "time": "2020-10-26T13:12:34+00:00"
        },
        {
            "name": "sebastian/object-reflector",
            "version": "2.0.4",
            "source": {
                "type": "git",
                "url": "https://github.com/sebastianbergmann/object-reflector.git",
                "reference": "b4f479ebdbf63ac605d183ece17d8d7fe49c15c7"
            },
            "dist": {
                "type": "zip",
                "url": "https://api.github.com/repos/sebastianbergmann/object-reflector/zipball/b4f479ebdbf63ac605d183ece17d8d7fe49c15c7",
                "reference": "b4f479ebdbf63ac605d183ece17d8d7fe49c15c7",
                "shasum": ""
            },
            "require": {
                "php": ">=7.3"
            },
            "require-dev": {
                "phpunit/phpunit": "^9.3"
            },
            "type": "library",
            "extra": {
                "branch-alias": {
                    "dev-master": "2.0-dev"
                }
            },
            "autoload": {
                "classmap": [
                    "src/"
                ]
            },
            "notification-url": "https://packagist.org/downloads/",
            "license": [
                "BSD-3-Clause"
            ],
            "authors": [
                {
                    "name": "Sebastian Bergmann",
                    "email": "sebastian@phpunit.de"
                }
            ],
            "description": "Allows reflection of object attributes, including inherited and non-public ones",
            "homepage": "https://github.com/sebastianbergmann/object-reflector/",
            "support": {
                "issues": "https://github.com/sebastianbergmann/object-reflector/issues",
                "source": "https://github.com/sebastianbergmann/object-reflector/tree/2.0.4"
            },
            "funding": [
                {
                    "url": "https://github.com/sebastianbergmann",
                    "type": "github"
                }
            ],
            "time": "2020-10-26T13:14:26+00:00"
        },
        {
            "name": "sebastian/recursion-context",
            "version": "4.0.4",
            "source": {
                "type": "git",
                "url": "https://github.com/sebastianbergmann/recursion-context.git",
                "reference": "cd9d8cf3c5804de4341c283ed787f099f5506172"
            },
            "dist": {
                "type": "zip",
                "url": "https://api.github.com/repos/sebastianbergmann/recursion-context/zipball/cd9d8cf3c5804de4341c283ed787f099f5506172",
                "reference": "cd9d8cf3c5804de4341c283ed787f099f5506172",
                "shasum": ""
            },
            "require": {
                "php": ">=7.3"
            },
            "require-dev": {
                "phpunit/phpunit": "^9.3"
            },
            "type": "library",
            "extra": {
                "branch-alias": {
                    "dev-master": "4.0-dev"
                }
            },
            "autoload": {
                "classmap": [
                    "src/"
                ]
            },
            "notification-url": "https://packagist.org/downloads/",
            "license": [
                "BSD-3-Clause"
            ],
            "authors": [
                {
                    "name": "Sebastian Bergmann",
                    "email": "sebastian@phpunit.de"
                },
                {
                    "name": "Jeff Welch",
                    "email": "whatthejeff@gmail.com"
                },
                {
                    "name": "Adam Harvey",
                    "email": "aharvey@php.net"
                }
            ],
            "description": "Provides functionality to recursively process PHP variables",
            "homepage": "http://www.github.com/sebastianbergmann/recursion-context",
            "support": {
                "issues": "https://github.com/sebastianbergmann/recursion-context/issues",
                "source": "https://github.com/sebastianbergmann/recursion-context/tree/4.0.4"
            },
            "funding": [
                {
                    "url": "https://github.com/sebastianbergmann",
                    "type": "github"
                }
            ],
            "time": "2020-10-26T13:17:30+00:00"
        },
        {
            "name": "sebastian/resource-operations",
            "version": "3.0.3",
            "source": {
                "type": "git",
                "url": "https://github.com/sebastianbergmann/resource-operations.git",
                "reference": "0f4443cb3a1d92ce809899753bc0d5d5a8dd19a8"
            },
            "dist": {
                "type": "zip",
                "url": "https://api.github.com/repos/sebastianbergmann/resource-operations/zipball/0f4443cb3a1d92ce809899753bc0d5d5a8dd19a8",
                "reference": "0f4443cb3a1d92ce809899753bc0d5d5a8dd19a8",
                "shasum": ""
            },
            "require": {
                "php": ">=7.3"
            },
            "require-dev": {
                "phpunit/phpunit": "^9.0"
            },
            "type": "library",
            "extra": {
                "branch-alias": {
                    "dev-master": "3.0-dev"
                }
            },
            "autoload": {
                "classmap": [
                    "src/"
                ]
            },
            "notification-url": "https://packagist.org/downloads/",
            "license": [
                "BSD-3-Clause"
            ],
            "authors": [
                {
                    "name": "Sebastian Bergmann",
                    "email": "sebastian@phpunit.de"
                }
            ],
            "description": "Provides a list of PHP built-in functions that operate on resources",
            "homepage": "https://www.github.com/sebastianbergmann/resource-operations",
            "support": {
                "issues": "https://github.com/sebastianbergmann/resource-operations/issues",
                "source": "https://github.com/sebastianbergmann/resource-operations/tree/3.0.3"
            },
            "funding": [
                {
                    "url": "https://github.com/sebastianbergmann",
                    "type": "github"
                }
            ],
            "time": "2020-09-28T06:45:17+00:00"
        },
        {
            "name": "sebastian/type",
            "version": "2.3.4",
            "source": {
                "type": "git",
                "url": "https://github.com/sebastianbergmann/type.git",
                "reference": "b8cd8a1c753c90bc1a0f5372170e3e489136f914"
            },
            "dist": {
                "type": "zip",
                "url": "https://api.github.com/repos/sebastianbergmann/type/zipball/b8cd8a1c753c90bc1a0f5372170e3e489136f914",
                "reference": "b8cd8a1c753c90bc1a0f5372170e3e489136f914",
                "shasum": ""
            },
            "require": {
                "php": ">=7.3"
            },
            "require-dev": {
                "phpunit/phpunit": "^9.3"
            },
            "type": "library",
            "extra": {
                "branch-alias": {
                    "dev-master": "2.3-dev"
                }
            },
            "autoload": {
                "classmap": [
                    "src/"
                ]
            },
            "notification-url": "https://packagist.org/downloads/",
            "license": [
                "BSD-3-Clause"
            ],
            "authors": [
                {
                    "name": "Sebastian Bergmann",
                    "email": "sebastian@phpunit.de",
                    "role": "lead"
                }
            ],
            "description": "Collection of value objects that represent the types of the PHP type system",
            "homepage": "https://github.com/sebastianbergmann/type",
            "support": {
                "issues": "https://github.com/sebastianbergmann/type/issues",
                "source": "https://github.com/sebastianbergmann/type/tree/2.3.4"
            },
            "funding": [
                {
                    "url": "https://github.com/sebastianbergmann",
                    "type": "github"
                }
            ],
            "time": "2021-06-15T12:49:02+00:00"
        },
        {
            "name": "sebastian/version",
            "version": "3.0.2",
            "source": {
                "type": "git",
                "url": "https://github.com/sebastianbergmann/version.git",
                "reference": "c6c1022351a901512170118436c764e473f6de8c"
            },
            "dist": {
                "type": "zip",
                "url": "https://api.github.com/repos/sebastianbergmann/version/zipball/c6c1022351a901512170118436c764e473f6de8c",
                "reference": "c6c1022351a901512170118436c764e473f6de8c",
                "shasum": ""
            },
            "require": {
                "php": ">=7.3"
            },
            "type": "library",
            "extra": {
                "branch-alias": {
                    "dev-master": "3.0-dev"
                }
            },
            "autoload": {
                "classmap": [
                    "src/"
                ]
            },
            "notification-url": "https://packagist.org/downloads/",
            "license": [
                "BSD-3-Clause"
            ],
            "authors": [
                {
                    "name": "Sebastian Bergmann",
                    "email": "sebastian@phpunit.de",
                    "role": "lead"
                }
            ],
            "description": "Library that helps with managing the version number of Git-hosted PHP projects",
            "homepage": "https://github.com/sebastianbergmann/version",
            "support": {
                "issues": "https://github.com/sebastianbergmann/version/issues",
                "source": "https://github.com/sebastianbergmann/version/tree/3.0.2"
            },
            "funding": [
                {
                    "url": "https://github.com/sebastianbergmann",
                    "type": "github"
                }
            ],
            "time": "2020-09-28T06:39:44+00:00"
        },
        {
            "name": "theseer/tokenizer",
            "version": "1.2.1",
            "source": {
                "type": "git",
                "url": "https://github.com/theseer/tokenizer.git",
                "reference": "34a41e998c2183e22995f158c581e7b5e755ab9e"
            },
            "dist": {
                "type": "zip",
                "url": "https://api.github.com/repos/theseer/tokenizer/zipball/34a41e998c2183e22995f158c581e7b5e755ab9e",
                "reference": "34a41e998c2183e22995f158c581e7b5e755ab9e",
                "shasum": ""
            },
            "require": {
                "ext-dom": "*",
                "ext-tokenizer": "*",
                "ext-xmlwriter": "*",
                "php": "^7.2 || ^8.0"
            },
            "type": "library",
            "autoload": {
                "classmap": [
                    "src/"
                ]
            },
            "notification-url": "https://packagist.org/downloads/",
            "license": [
                "BSD-3-Clause"
            ],
            "authors": [
                {
                    "name": "Arne Blankerts",
                    "email": "arne@blankerts.de",
                    "role": "Developer"
                }
            ],
            "description": "A small library for converting tokenized PHP source code into XML and potentially other formats",
            "support": {
                "issues": "https://github.com/theseer/tokenizer/issues",
                "source": "https://github.com/theseer/tokenizer/tree/1.2.1"
            },
            "funding": [
                {
                    "url": "https://github.com/theseer",
                    "type": "github"
                }
            ],
            "time": "2021-07-28T10:34:58+00:00"
        }
    ],
    "aliases": [],
    "minimum-stability": "stable",
    "stability-flags": {
        "nethergamesmc/bedrock-data": 20,
        "nethergamesmc/bedrock-protocol": 20
    },
    "prefer-stable": false,
    "prefer-lowest": false,
    "platform": {
        "php": "^8.0",
        "php-64bit": "*",
        "ext-chunkutils2": "^0.3.1",
        "ext-crypto": "^0.3.1",
        "ext-ctype": "*",
        "ext-curl": "*",
        "ext-date": "*",
        "ext-gmp": "*",
        "ext-hash": "*",
        "ext-igbinary": "^3.0.1",
        "ext-json": "*",
        "ext-leveldb": "^0.2.1 || ^0.3.0",
        "ext-mbstring": "*",
        "ext-morton": "^0.1.0",
        "ext-openssl": "*",
        "ext-pcre": "*",
        "ext-phar": "*",
        "ext-pthreads": "^4.0",
        "ext-reflection": "*",
        "ext-simplexml": "*",
        "ext-sockets": "*",
        "ext-spl": "*",
        "ext-yaml": ">=2.0.0",
        "ext-zip": "*",
        "ext-zlib": ">=1.2.11",
        "composer-runtime-api": "^2.0"
    },
    "platform-dev": [],
    "platform-overrides": {
        "php": "8.0.0"
    },
    "plugin-api-version": "2.1.0"
}<|MERGE_RESOLUTION|>--- conflicted
+++ resolved
@@ -4,11 +4,7 @@
         "Read more about it at https://getcomposer.org/doc/01-basic-usage.md#installing-dependencies",
         "This file is @generated automatically"
     ],
-<<<<<<< HEAD
-    "content-hash": "bd7689c21e1b43ecd47f5b80c3fa3bf5",
-=======
-    "content-hash": "f830ed22b7f602d1b03f52118371d559",
->>>>>>> 87170ab0
+    "content-hash": "062bc955bd66aeadf881e9c5f911c976",
     "packages": [
         {
             "name": "adhocore/json-comment",
