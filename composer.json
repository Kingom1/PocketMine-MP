{
   "name": "pocketmine/pocketmine-mp",
   "description": "A server software for Minecraft: Pocket Edition written in PHP",
   "type": "project",
   "homepage": "https://pmmp.io",
   "license": "LGPL-3.0",
   "require": {
      "php": ">=7.2.0",
      "php-64bit": "*",
      "ext-bcmath": "*",
      "ext-chunkutils2": "^0.1.0",
      "ext-curl": "*",
      "ext-crypto": "^0.3.1",
      "ext-ctype": "*",
      "ext-date": "*",
      "ext-ds": "^1.2.7",
      "ext-gmp": "*",
      "ext-hash": "*",
      "ext-igbinary": "^3.0.1",
      "ext-json": "*",
      "ext-leveldb": "^0.2.1",
      "ext-mbstring": "*",
      "ext-openssl": "*",
      "ext-pcre": "*",
      "ext-phar": "*",
      "ext-pthreads": "~3.2.0",
      "ext-reflection": "*",
      "ext-sockets": "*",
      "ext-spl": "*",
      "ext-yaml": ">=2.0.0",
      "ext-zip": "*",
      "ext-zlib": ">=1.2.11",
      "mdanter/ecc": "^0.5.0",
      "pocketmine/raklib": "dev-master",
      "pocketmine/spl": "dev-master",
      "pocketmine/binaryutils": "dev-master",
      "pocketmine/log": "dev-master",
      "pocketmine/nbt": "dev-master",
      "pocketmine/math": "dev-master",
      "pocketmine/snooze": "^0.1.0",
      "pocketmine/classloader": "dev-master",
      "daverandom/callback-validator": "dev-master",
      "adhocore/json-comment": "^0.0.7",
      "particle/validator": "^2.3"
   },
   "require-dev": {
      "phpstan/phpstan": "^0.12.8",
      "irstea/phpunit-shim": "^7.5"
   },
   "autoload": {
      "psr-4": {
         "pocketmine\\": "src/"
      },
      "files": [
         "src/CoreConstants.php",
         "src/GlobalConstants.php",
         "src/VersionInfo.php"
      ]
   },
   "autoload-dev": {
      "psr-4": {
         "pocketmine\\": "tests/phpunit/",
         "pocketmine\\phpstan\\rules\\": "tests/phpstan/rules"
      }
<<<<<<< HEAD
   },
   "repositories": [
      {
         "type": "vcs",
         "url": "https://github.com/pmmp/RakLib"
      },
      {
         "type": "vcs",
         "url": "https://github.com/pmmp/SPL"
      },
      {
         "type": "vcs",
         "url": "https://github.com/pmmp/BinaryUtils"
      },
      {
         "type": "vcs",
         "url": "https://github.com/pmmp/NBT"
      },
      {
         "type": "vcs",
         "url": "https://github.com/pmmp/Math"
      },
      {
         "type": "vcs",
         "url": "https://github.com/pmmp/Snooze"
      },
      {
         "type": "vcs",
         "url": "https://github.com/pmmp/Log"
      },
      {
         "type": "vcs",
         "url": "https://github.com/pmmp/ClassLoader"
      }
   ]
=======
   }
>>>>>>> f624e36f
}<|MERGE_RESOLUTION|>--- conflicted
+++ resolved
@@ -62,43 +62,5 @@
          "pocketmine\\": "tests/phpunit/",
          "pocketmine\\phpstan\\rules\\": "tests/phpstan/rules"
       }
-<<<<<<< HEAD
-   },
-   "repositories": [
-      {
-         "type": "vcs",
-         "url": "https://github.com/pmmp/RakLib"
-      },
-      {
-         "type": "vcs",
-         "url": "https://github.com/pmmp/SPL"
-      },
-      {
-         "type": "vcs",
-         "url": "https://github.com/pmmp/BinaryUtils"
-      },
-      {
-         "type": "vcs",
-         "url": "https://github.com/pmmp/NBT"
-      },
-      {
-         "type": "vcs",
-         "url": "https://github.com/pmmp/Math"
-      },
-      {
-         "type": "vcs",
-         "url": "https://github.com/pmmp/Snooze"
-      },
-      {
-         "type": "vcs",
-         "url": "https://github.com/pmmp/Log"
-      },
-      {
-         "type": "vcs",
-         "url": "https://github.com/pmmp/ClassLoader"
-      }
-   ]
-=======
    }
->>>>>>> f624e36f
 }