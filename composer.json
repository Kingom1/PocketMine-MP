{
   "name": "pocketmine/pocketmine-mp",
   "description": "A server software for Minecraft: Pocket Edition written in PHP",
   "type": "project",
   "homepage": "https://pmmp.io",
   "license": "LGPL-3.0",
   "require": {
      "php": ">=7.2.0",
      "php-64bit": "*",
      "ext-bcmath": "*",
      "ext-chunkutils2": "^0.1.0",
      "ext-curl": "*",
      "ext-crypto": "^0.3.1",
      "ext-ctype": "*",
      "ext-date": "*",
      "ext-ds": "^1.2.7",
      "ext-gmp": "*",
      "ext-hash": "*",
      "ext-igbinary": "^3.0.1",
      "ext-json": "*",
      "ext-leveldb": "^0.2.1",
      "ext-mbstring": "*",
      "ext-openssl": "*",
      "ext-pcre": "*",
      "ext-phar": "*",
      "ext-pthreads": "~3.2.0",
      "ext-reflection": "*",
      "ext-sockets": "*",
      "ext-spl": "*",
      "ext-yaml": ">=2.0.0",
      "ext-zip": "*",
      "ext-zlib": ">=1.2.11",
      "mdanter/ecc": "^0.5.0",
      "pocketmine/raklib": "dev-master",
      "pocketmine/spl": "dev-master",
      "pocketmine/binaryutils": "dev-master",
      "pocketmine/log": "dev-master",
      "pocketmine/nbt": "dev-master",
      "pocketmine/math": "dev-master",
      "pocketmine/snooze": "^0.1.0",
      "pocketmine/classloader": "dev-master",
      "daverandom/callback-validator": "dev-master",
      "adhocore/json-comment": "^0.0.7",
      "particle/validator": "^2.3"
   },
   "autoload": {
      "psr-4": {
         "pocketmine\\": "src/"
      },
      "files": [
<<<<<<< HEAD
         "src/GlobalConstants.php",
         "src/VersionInfo.php"
=======
         "src/pocketmine/CoreConstants.php",
         "src/pocketmine/GlobalConstants.php",
         "src/pocketmine/VersionInfo.php"
>>>>>>> 651ef500
      ]
   },
   "autoload-dev": {
      "psr-4": {
         "pocketmine\\": "tests/phpunit/",
         "pocketmine\\phpstan\\rules\\": "tests/phpstan/rules"
      }
   },
   "repositories": [
      {
         "type": "vcs",
         "url": "https://github.com/pmmp/RakLib"
      },
      {
         "type": "vcs",
         "url": "https://github.com/pmmp/SPL"
      },
      {
         "type": "vcs",
         "url": "https://github.com/pmmp/BinaryUtils"
      },
      {
         "type": "vcs",
         "url": "https://github.com/pmmp/NBT"
      },
      {
         "type": "vcs",
         "url": "https://github.com/pmmp/Math"
      },
      {
         "type": "vcs",
         "url": "https://github.com/pmmp/Snooze"
      },
      {
         "type": "vcs",
         "url": "https://github.com/pmmp/Log"
      },
      {
         "type": "vcs",
         "url": "https://github.com/pmmp/ClassLoader"
      }
   ]
}<|MERGE_RESOLUTION|>--- conflicted
+++ resolved
@@ -48,14 +48,9 @@
          "pocketmine\\": "src/"
       },
       "files": [
-<<<<<<< HEAD
+         "src/CoreConstants.php",
          "src/GlobalConstants.php",
          "src/VersionInfo.php"
-=======
-         "src/pocketmine/CoreConstants.php",
-         "src/pocketmine/GlobalConstants.php",
-         "src/pocketmine/VersionInfo.php"
->>>>>>> 651ef500
       ]
    },
    "autoload-dev": {
