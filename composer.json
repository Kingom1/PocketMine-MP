{
   "name": "pocketmine/pocketmine-mp",
   "description": "A server software for Minecraft: Pocket Edition written in PHP",
   "type": "project",
   "homepage": "https://pmmp.io",
   "license": "LGPL-3.0",
   "require": {
      "php": ">=7.2.0",
      "php-64bit": "*",
      "ext-bcmath": "*",
      "ext-chunkutils2": "^0.1.0",
      "ext-curl": "*",
      "ext-crypto": "^0.3.1",
      "ext-ctype": "*",
      "ext-date": "*",
      "ext-ds": "^1.2.7",
      "ext-gmp": "*",
      "ext-hash": "*",
      "ext-igbinary": "^3.0.1",
      "ext-json": "*",
      "ext-leveldb": "^0.2.1",
      "ext-mbstring": "*",
      "ext-openssl": "*",
      "ext-pcre": "*",
      "ext-phar": "*",
      "ext-pthreads": "~3.2.0",
      "ext-reflection": "*",
      "ext-sockets": "*",
      "ext-spl": "*",
      "ext-yaml": ">=2.0.0",
      "ext-zip": "*",
      "ext-zlib": ">=1.2.11",
      "mdanter/ecc": "^0.5.0",
      "pocketmine/raklib": "dev-master",
      "pocketmine/spl": "dev-master",
      "pocketmine/binaryutils": "dev-master",
      "pocketmine/log": "dev-master",
      "pocketmine/nbt": "dev-master",
      "pocketmine/math": "dev-master",
      "pocketmine/snooze": "^0.1.0",
      "pocketmine/classloader": "dev-master",
      "daverandom/callback-validator": "dev-master",
      "adhocore/json-comment": "^0.0.7",
      "particle/validator": "^2.3"
   },
   "autoload": {
      "psr-4": {
<<<<<<< HEAD
         "pocketmine\\": "src/"
      }
=======
         "": ["src"]
      },
      "files": [
         "src/pocketmine/GlobalConstants.php",
         "src/pocketmine/VersionInfo.php"
      ]
>>>>>>> 025cb73b
   },
   "autoload-dev": {
      "psr-4": {
         "pocketmine\\": "tests/phpunit/"
      }
   },
   "repositories": [
      {
         "type": "vcs",
         "url": "https://github.com/pmmp/RakLib"
      },
      {
         "type": "vcs",
         "url": "https://github.com/pmmp/SPL"
      },
      {
         "type": "vcs",
         "url": "https://github.com/pmmp/BinaryUtils"
      },
      {
         "type": "vcs",
         "url": "https://github.com/pmmp/NBT"
      },
      {
         "type": "vcs",
         "url": "https://github.com/pmmp/Math"
      },
      {
         "type": "vcs",
         "url": "https://github.com/pmmp/Snooze"
      },
      {
         "type": "vcs",
         "url": "https://github.com/pmmp/Log"
      },
      {
         "type": "vcs",
         "url": "https://github.com/pmmp/ClassLoader"
      }
   ]
}<|MERGE_RESOLUTION|>--- conflicted
+++ resolved
@@ -45,17 +45,12 @@
    },
    "autoload": {
       "psr-4": {
-<<<<<<< HEAD
          "pocketmine\\": "src/"
-      }
-=======
-         "": ["src"]
       },
       "files": [
-         "src/pocketmine/GlobalConstants.php",
-         "src/pocketmine/VersionInfo.php"
+         "src/GlobalConstants.php",
+         "src/VersionInfo.php"
       ]
->>>>>>> 025cb73b
    },
    "autoload-dev": {
       "psr-4": {
