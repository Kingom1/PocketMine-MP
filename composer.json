{
   "name": "pocketmine/pocketmine-mp",
   "description": "A server software for Minecraft: Bedrock Edition written in PHP",
   "type": "project",
   "homepage": "https://pmmp.io",
   "license": "LGPL-3.0",
   "require": {
      "php": "^8.0",
      "php-64bit": "*",
      "ext-chunkutils2": "^0.3.1",
      "ext-crypto": "^0.3.1",
      "ext-ctype": "*",
      "ext-curl": "*",
      "ext-date": "*",
      "ext-gmp": "*",
      "ext-hash": "*",
      "ext-igbinary": "^3.0.1",
      "ext-json": "*",
      "ext-leveldb": "^0.2.1 || ^0.3.0",
      "ext-mbstring": "*",
      "ext-morton": "^0.1.0",
      "ext-openssl": "*",
      "ext-pcre": "*",
      "ext-phar": "*",
      "ext-pthreads": "^4.0",
      "ext-reflection": "*",
      "ext-simplexml": "*",
      "ext-sockets": "*",
      "ext-spl": "*",
      "ext-yaml": ">=2.0.0",
      "ext-zip": "*",
      "ext-zlib": ">=1.2.11",
      "composer-runtime-api": "^2.0",
      "adhocore/json-comment": "^1.1",
      "fgrosse/phpasn1": "^2.3",
      "netresearch/jsonmapper": "^4.0",
<<<<<<< HEAD
      "pocketmine/bedrock-block-upgrade-schema": "dev-master@dev",
      "pocketmine/bedrock-data": "dev-modern-world-support@dev",
      "pocketmine/bedrock-item-upgrade-schema": "dev-master",
      "pocketmine/bedrock-protocol": "~11.0.0+bedrock-1.19.10",
=======
      "pocketmine/bedrock-data": "~1.10.0+bedrock-1.19.20",
      "pocketmine/bedrock-protocol": "~12.0.0+bedrock-1.19.20",
>>>>>>> f7ab0a3b
      "pocketmine/binaryutils": "^0.2.1",
      "pocketmine/callback-validator": "^1.0.2",
      "pocketmine/classloader": "^0.2.0",
      "pocketmine/color": "^0.2.0",
      "pocketmine/errorhandler": "^0.6.0",
      "pocketmine/locale-data": "~2.8.0",
      "pocketmine/log": "^0.4.0",
      "pocketmine/log-pthreads": "^0.4.0",
      "pocketmine/math": "^0.4.0",
      "pocketmine/nbt": "^0.3.2",
      "pocketmine/raklib": "^0.14.2",
      "pocketmine/raklib-ipc": "^0.1.0",
      "pocketmine/snooze": "^0.3.0",
      "ramsey/uuid": "^4.1",
      "webmozart/path-util": "^2.3"
   },
   "require-dev": {
      "phpstan/phpstan": "1.8.2",
      "phpstan/phpstan-phpunit": "^1.1.0",
      "phpstan/phpstan-strict-rules": "^1.2.0",
      "phpunit/phpunit": "^9.2"
   },
   "autoload": {
      "psr-4": {
         "pocketmine\\": "src/"
      },
      "files": [
         "src/CoreConstants.php"
      ]
   },
   "autoload-dev": {
      "psr-4": {
         "pocketmine\\": "tests/phpunit/",
         "pocketmine\\phpstan\\rules\\": "tests/phpstan/rules"
      }
   },
   "config": {
      "platform": {
         "php": "8.0.0"
      },
      "sort-packages": true
   },
   "scripts": {
      "make-devtools": "@php -dphar.readonly=0 tests/plugins/DevTools/src/ConsoleScript.php --make ./ --relative tests/plugins/DevTools --out plugins/DevTools.phar",
      "make-server": [
         "@composer install --no-dev --classmap-authoritative --ignore-platform-reqs",
         "@php -dphar.readonly=0 build/server-phar.php"
      ],
      "update-registry-annotations": [
         "@php build/generate-registry-annotations.php src"
      ],
      "update-translation-apis": [
         "@php build/generate-known-translation-apis.php"
      ]
   }
}<|MERGE_RESOLUTION|>--- conflicted
+++ resolved
@@ -34,15 +34,10 @@
       "adhocore/json-comment": "^1.1",
       "fgrosse/phpasn1": "^2.3",
       "netresearch/jsonmapper": "^4.0",
-<<<<<<< HEAD
       "pocketmine/bedrock-block-upgrade-schema": "dev-master@dev",
       "pocketmine/bedrock-data": "dev-modern-world-support@dev",
       "pocketmine/bedrock-item-upgrade-schema": "dev-master",
-      "pocketmine/bedrock-protocol": "~11.0.0+bedrock-1.19.10",
-=======
-      "pocketmine/bedrock-data": "~1.10.0+bedrock-1.19.20",
       "pocketmine/bedrock-protocol": "~12.0.0+bedrock-1.19.20",
->>>>>>> f7ab0a3b
       "pocketmine/binaryutils": "^0.2.1",
       "pocketmine/callback-validator": "^1.0.2",
       "pocketmine/classloader": "^0.2.0",
