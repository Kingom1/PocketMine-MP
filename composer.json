--- conflicted
+++ resolved
@@ -34,14 +34,9 @@
       "adhocore/json-comment": "^1.1",
       "fgrosse/phpasn1": "^2.3",
       "netresearch/jsonmapper": "^4.0",
-<<<<<<< HEAD
       "pocketmine/bedrock-block-upgrade-schema": "dev-master@dev",
-      "pocketmine/bedrock-data": "~1.6.0+bedrock-1.18.10",
-      "pocketmine/bedrock-protocol": "~8.0.2+bedrock-1.18.10",
-=======
       "pocketmine/bedrock-data": "~1.7.0+bedrock-1.18.30",
       "pocketmine/bedrock-protocol": "~9.0.0+bedrock-1.18.30",
->>>>>>> 6dbfdd97
       "pocketmine/binaryutils": "^0.2.1",
       "pocketmine/callback-validator": "^1.0.2",
       "pocketmine/classloader": "^0.2.0",
