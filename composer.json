{
   "name": "pocketmine/pocketmine-mp",
   "description": "A server software for Minecraft: Pocket Edition written in PHP",
   "type": "project",
   "homepage": "https://pmmp.io",
   "license": "LGPL-3.0",
   "require": {
      "php": ">=7.3.0",
      "php-64bit": "*",
      "ext-bcmath": "*",
      "ext-chunkutils2": "^0.1.0",
      "ext-curl": "*",
      "ext-crypto": "^0.3.1",
      "ext-ctype": "*",
      "ext-date": "*",
      "ext-ds": "^1.2.7",
      "ext-gmp": "*",
      "ext-hash": "*",
      "ext-igbinary": "^3.0.1",
      "ext-json": "*",
      "ext-leveldb": "^0.2.1",
      "ext-mbstring": "*",
      "ext-morton": "^0.1.0",
      "ext-openssl": "*",
      "ext-pcre": "*",
      "ext-phar": "*",
      "ext-pthreads": "~3.2.0",
      "ext-reflection": "*",
      "ext-sockets": "*",
      "ext-spl": "*",
      "ext-yaml": ">=2.0.0",
      "ext-zip": "*",
      "ext-zlib": ">=1.2.11",
      "mdanter/ecc": "^0.5.0",
      "pocketmine/raklib": "dev-master",
      "pocketmine/spl": "dev-master",
      "pocketmine/binaryutils": "dev-master",
      "pocketmine/log": "dev-master",
      "pocketmine/nbt": "dev-master",
      "pocketmine/math": "dev-master",
      "pocketmine/snooze": "^0.1.0",
      "pocketmine/classloader": "dev-master",
      "pocketmine/log-pthreads": "dev-master",
      "pocketmine/callback-validator": "^1.0.2",
      "pocketmine/errorhandler": "^0.1.0",
      "pocketmine/uuid": "^0.1.0",
      "pocketmine/color": "^0.1.0",
      "adhocore/json-comment": "^0.1.0",
<<<<<<< HEAD
      "netresearch/jsonmapper": "^2.0",
      "ocramius/package-versions": "^1.5",
      "respect/validation": "^2.0"
=======
      "composer-runtime-api": "^2.0"
>>>>>>> 0b550b34
   },
   "require-dev": {
      "phpstan/phpstan": "0.12.51",
      "phpstan/phpstan-phpunit": "^0.12.6",
      "phpstan/phpstan-strict-rules": "^0.12.2",
      "phpunit/phpunit": "^9.2"
   },
   "autoload": {
      "psr-4": {
         "pocketmine\\": "src/"
      },
      "files": [
         "src/CoreConstants.php"
      ]
   },
   "autoload-dev": {
      "psr-4": {
         "pocketmine\\": "tests/phpunit/",
         "pocketmine\\phpstan\\rules\\": "tests/phpstan/rules"
      }
   },
   "config": {
      "platform": {
         "php": "7.3.0"
      }
   }
}<|MERGE_RESOLUTION|>--- conflicted
+++ resolved
@@ -46,13 +46,9 @@
       "pocketmine/uuid": "^0.1.0",
       "pocketmine/color": "^0.1.0",
       "adhocore/json-comment": "^0.1.0",
-<<<<<<< HEAD
       "netresearch/jsonmapper": "^2.0",
-      "ocramius/package-versions": "^1.5",
-      "respect/validation": "^2.0"
-=======
+      "respect/validation": "^2.0",
       "composer-runtime-api": "^2.0"
->>>>>>> 0b550b34
    },
    "require-dev": {
       "phpstan/phpstan": "0.12.51",
