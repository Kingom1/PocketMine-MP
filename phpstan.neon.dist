--- conflicted
+++ resolved
@@ -51,18 +51,8 @@
 	staticReflectionClassNamePatterns:
 		- "#^COM$#"
 	typeAliases:
-<<<<<<< HEAD
-	    #variadics don't work for this - mixed probably shouldn't work either, but for now it does
-	    #what we actually need is something that accepts an infinite number of parameters, but in the absence of that,
-	    #we'll just fill it with 10 - it's very unlikely to encounter a callable with 10 parameters anyway.
-	    anyCallable: 'callable(mixed, mixed, mixed, mixed, mixed, mixed, mixed, mixed, mixed, mixed) : mixed'
-	    anyClosure: '\Closure(mixed, mixed, mixed, mixed, mixed, mixed, mixed, mixed, mixed, mixed) : mixed'
-=======
 		#variadics don't work for this - mixed probably shouldn't work either, but for now it does
 		#what we actually need is something that accepts an infinite number of parameters, but in the absence of that,
 		#we'll just fill it with 10 - it's very unlikely to encounter a callable with 10 parameters anyway.
 		anyCallable: 'callable(mixed, mixed, mixed, mixed, mixed, mixed, mixed, mixed, mixed, mixed) : mixed'
-		anyClosure: '\Closure(mixed, mixed, mixed, mixed, mixed, mixed, mixed, mixed, mixed, mixed) : mixed'
-		PhpSocket: '\Socket'
-		PhpCurlHandle: '\CurlHandle'
->>>>>>> f506c922
+		anyClosure: '\Closure(mixed, mixed, mixed, mixed, mixed, mixed, mixed, mixed, mixed, mixed) : mixed'