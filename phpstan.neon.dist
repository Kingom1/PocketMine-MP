includes:
	- tests/phpstan/configs/actual-problems.neon
	- tests/phpstan/configs/check-explicit-mixed-baseline.neon
	- tests/phpstan/configs/gc-hacks.neon
	- tests/phpstan/configs/impossible-generics.neon
	- tests/phpstan/configs/l7-baseline.neon
	- tests/phpstan/configs/l8-baseline.neon
	- tests/phpstan/configs/php-bugs.neon
	- tests/phpstan/configs/php74-compat.neon
	- tests/phpstan/configs/phpstan-bugs.neon
	- tests/phpstan/configs/pthreads-bugs.neon
	- tests/phpstan/configs/runtime-type-checks.neon
	- tests/phpstan/configs/spl-fixed-array-sucks.neon
	- vendor/phpstan/phpstan-phpunit/extension.neon
	- vendor/phpstan/phpstan-phpunit/rules.neon
	- vendor/phpstan/phpstan-strict-rules/rules.neon

rules:
	- pocketmine\phpstan\rules\DisallowEnumComparisonRule
#	- pocketmine\phpstan\rules\ThreadedSupportedTypesRule

parameters:
	level: 8
	checkExplicitMixed: true
	checkMissingCallableSignature: true
	treatPhpDocTypesAsCertain: false
	bootstrapFiles:
		- tests/phpstan/bootstrap.php
	scanDirectories:
		- build
		- tests/plugins/TesterPlugin
		- tools
	scanFiles:
<<<<<<< HEAD
		- src/PocketMine.php
		- build/make-release.php
		- build/server-phar.php
		- build/generate-known-translation-apis.php
=======
		- src/pocketmine/PocketMine.php
>>>>>>> c948aa94
	paths:
		- build
		- src
<<<<<<< HEAD
		- tests/phpstan/rules
		- build/generate-known-translation-apis.php
		- build/make-release.php
		- build/server-phar.php
		- tests/phpunit
		- tests/plugins/TesterPlugin
		- tools
	dynamicConstantNames:
		- pocketmine\VersionInfo::IS_DEVELOPMENT_BUILD
=======
		- tests/phpunit
		- tests/plugins/TesterPlugin
	excludePaths:
		analyseAndScan:
			- build/preprocessor
	dynamicConstantNames:
>>>>>>> c948aa94
		- pocketmine\DEBUG
		- pocketmine\IS_DEVELOPMENT_BUILD
	stubFiles:
<<<<<<< HEAD
		- tests/phpstan/stubs/JsonMapper.stub
		- tests/phpstan/stubs/pthreads.stub
		- tests/phpstan/stubs/leveldb.stub
		- tests/phpstan/stubs/phpasn1.stub
=======
		- tests/phpstan/stubs/chunkutils.stub
		- tests/phpstan/stubs/leveldb.stub
		- tests/phpstan/stubs/pthreads.stub
>>>>>>> c948aa94
	reportUnmatchedIgnoredErrors: false #no other way to silence platform-specific non-warnings
	staticReflectionClassNamePatterns:
		- "#^COM$#"
	typeAliases:
		#variadics don't work for this - mixed probably shouldn't work either, but for now it does
		#what we actually need is something that accepts an infinite number of parameters, but in the absence of that,
		#we'll just fill it with 10 - it's very unlikely to encounter a callable with 10 parameters anyway.
		anyCallable: 'callable(mixed, mixed, mixed, mixed, mixed, mixed, mixed, mixed, mixed, mixed) : mixed'
		anyClosure: '\Closure(mixed, mixed, mixed, mixed, mixed, mixed, mixed, mixed, mixed, mixed) : mixed'<|MERGE_RESOLUTION|>--- conflicted
+++ resolved
@@ -6,7 +6,6 @@
 	- tests/phpstan/configs/l7-baseline.neon
 	- tests/phpstan/configs/l8-baseline.neon
 	- tests/phpstan/configs/php-bugs.neon
-	- tests/phpstan/configs/php74-compat.neon
 	- tests/phpstan/configs/phpstan-bugs.neon
 	- tests/phpstan/configs/pthreads-bugs.neon
 	- tests/phpstan/configs/runtime-type-checks.neon
@@ -31,48 +30,26 @@
 		- tests/plugins/TesterPlugin
 		- tools
 	scanFiles:
-<<<<<<< HEAD
 		- src/PocketMine.php
-		- build/make-release.php
-		- build/server-phar.php
-		- build/generate-known-translation-apis.php
-=======
-		- src/pocketmine/PocketMine.php
->>>>>>> c948aa94
 	paths:
 		- build
 		- src
-<<<<<<< HEAD
 		- tests/phpstan/rules
-		- build/generate-known-translation-apis.php
-		- build/make-release.php
-		- build/server-phar.php
 		- tests/phpunit
 		- tests/plugins/TesterPlugin
 		- tools
-	dynamicConstantNames:
-		- pocketmine\VersionInfo::IS_DEVELOPMENT_BUILD
-=======
-		- tests/phpunit
-		- tests/plugins/TesterPlugin
 	excludePaths:
 		analyseAndScan:
 			- build/preprocessor
 	dynamicConstantNames:
->>>>>>> c948aa94
+		- pocketmine\VersionInfo::IS_DEVELOPMENT_BUILD
 		- pocketmine\DEBUG
 		- pocketmine\IS_DEVELOPMENT_BUILD
 	stubFiles:
-<<<<<<< HEAD
 		- tests/phpstan/stubs/JsonMapper.stub
-		- tests/phpstan/stubs/pthreads.stub
 		- tests/phpstan/stubs/leveldb.stub
 		- tests/phpstan/stubs/phpasn1.stub
-=======
-		- tests/phpstan/stubs/chunkutils.stub
-		- tests/phpstan/stubs/leveldb.stub
 		- tests/phpstan/stubs/pthreads.stub
->>>>>>> c948aa94
 	reportUnmatchedIgnoredErrors: false #no other way to silence platform-specific non-warnings
 	staticReflectionClassNamePatterns:
 		- "#^COM$#"
