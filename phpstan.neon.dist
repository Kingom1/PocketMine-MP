--- conflicted
+++ resolved
@@ -18,17 +18,13 @@
 			path: src/PocketMine.php
 
 		-
-<<<<<<< HEAD
-			message: "#^Used constant pocketmine\\\\RESOURCE_PATH not found\\.$#"
-=======
 			message: "#^Call to an undefined method pocketmine\\\\command\\\\CommandSender\\:\\:teleport\\(\\)\\.$#"
 			count: 1
-			path: src/pocketmine/command/defaults/TeleportCommand.php
+			path: src/command/defaults/TeleportCommand.php
 #			comment: "not actually possible, but high cost to fix warning"
 
 		-
-			message: "#^Constructor of class pocketmine\\\\level\\\\generator\\\\hell\\\\Nether has an unused parameter \\$options\\.$#"
->>>>>>> 71a472e0
+			message: "#^Used constant pocketmine\\\\RESOURCE_PATH not found\\.$#"
 			count: 1
 			path: src/network/mcpe/protocol/StartGamePacket.php
 
@@ -50,13 +46,6 @@
 		-
 			message: "#^Constant pocketmine\\\\COMPOSER_AUTOLOADER_PATH not found\\.$#"
 			path: src
-<<<<<<< HEAD
-=======
-
-		-
-			message: "#^Constant pocketmine\\\\DATA not found\\.$#"
-			path: src
->>>>>>> 71a472e0
 
 		-
 			message: "#^Constant pocketmine\\\\GIT_COMMIT not found\\.$#"
@@ -73,23 +62,7 @@
 		-
 			message: "#^Constant pocketmine\\\\RESOURCE_PATH not found\\.$#"
 			path: src
-<<<<<<< HEAD
-=======
-
-		-
-			message: "#^Constant pocketmine\\\\START_TIME not found\\.$#"
-			path: src
->>>>>>> 71a472e0
 
 		-
 			message: "#^Constant pocketmine\\\\VERSION not found\\.$#"
 			path: src
-<<<<<<< HEAD
-
-		-
-			message: "#^Call to an undefined method pocketmine\\\\command\\\\CommandSender\\:\\:teleport\\(\\)\\.$#"
-			count: 1
-			path: src/command/defaults/TeleportCommand.php
-#			comment: "not actually possible, but high cost to fix warning"
-=======
->>>>>>> 71a472e0
