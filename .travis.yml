--- conflicted
+++ resolved
@@ -36,12 +36,8 @@
  - make install
  - cd ..
  - echo "extension=pthreads.so" >> ~/.phpenv/versions/$(phpenv version-name)/etc/php.ini
-<<<<<<< HEAD
  - echo "extension=chunkutils2.so" >> ~/.phpenv/versions/$(phpenv version-name)/etc/php.ini
  - echo "extension=leveldb.so" >> ~/.phpenv/versions/$(phpenv version-name)/etc/php.ini
- - composer install
-=======
->>>>>>> e2871fad
 
 script:
  - composer install
