dist: xenial
language: php

php:
 - 7.3

before_script:
 - phpenv config-rm xdebug.ini
<<<<<<< HEAD
 - ./tests/build-leveldb.sh 10f59b56bec1db3ffe42ff265afe22182073e0e2
 - git clone https://github.com/reeze/php-leveldb.git leveldb
 - cd leveldb
 - git checkout 9bcae79f71b81a5c3ea6f67e45ae9ae9fb2775a5
 - phpize
 - ./configure --with-leveldb=../leveldb-mcpe && make && make install
 - cd ..
 - git clone https://github.com/pmmp/ext-chunkutils2.git chunkutils
 - cd chunkutils
 - git checkout d8d762a597ac0da6f333f862096d6af0e6286b75
 - phpize
 - ./configure && make && make install
 - cd ..
# - pecl install channel://pecl.php.net/pthreads-3.1.6
 - echo | pecl install channel://pecl.php.net/yaml-2.0.4
 - pecl install channel://pecl.php.net/crypto-0.3.1
 - pecl install channel://pecl.php.net/ds-1.2.9
 - pecl install channel://pecl.php.net/igbinary-3.0.1
=======
 - echo | pecl install channel://pecl.php.net/yaml-2.1.0
>>>>>>> 1fb0ba6f
 - git clone https://github.com/pmmp/pthreads.git
 - cd pthreads
 - git checkout 646dac62ae0d48c1ada7b007e15575fb84f7d71d
 - phpize
 - ./configure
 - make
 - make install
 - cd ..
 - echo "extension=pthreads.so" >> ~/.phpenv/versions/$(phpenv version-name)/etc/php.ini
 - echo "extension=chunkutils2.so" >> ~/.phpenv/versions/$(phpenv version-name)/etc/php.ini
 - echo "extension=leveldb.so" >> ~/.phpenv/versions/$(phpenv version-name)/etc/php.ini

script:
 - composer install --prefer-dist
 - ./vendor/bin/phpstan analyze --no-progress --memory-limit=2G
 - ./vendor/bin/phpunit --bootstrap vendor/autoload.php --fail-on-warning tests/phpunit
 - composer install --no-dev --prefer-dist
 - ./tests/travis.sh -t4

cache:
  - leveldb-mcpe
  - $HOME/.composer/cache/files
  - $HOME/.composer/cache/vcs

notifications:
 email: false<|MERGE_RESOLUTION|>--- conflicted
+++ resolved
@@ -6,7 +6,6 @@
 
 before_script:
  - phpenv config-rm xdebug.ini
-<<<<<<< HEAD
  - ./tests/build-leveldb.sh 10f59b56bec1db3ffe42ff265afe22182073e0e2
  - git clone https://github.com/reeze/php-leveldb.git leveldb
  - cd leveldb
@@ -21,13 +20,10 @@
  - ./configure && make && make install
  - cd ..
 # - pecl install channel://pecl.php.net/pthreads-3.1.6
- - echo | pecl install channel://pecl.php.net/yaml-2.0.4
+ - echo | pecl install channel://pecl.php.net/yaml-2.1.0
  - pecl install channel://pecl.php.net/crypto-0.3.1
  - pecl install channel://pecl.php.net/ds-1.2.9
- - pecl install channel://pecl.php.net/igbinary-3.0.1
-=======
- - echo | pecl install channel://pecl.php.net/yaml-2.1.0
->>>>>>> 1fb0ba6f
+ - pecl install channel://pecl.php.net/igbinary-3.1.2
  - git clone https://github.com/pmmp/pthreads.git
  - cd pthreads
  - git checkout 646dac62ae0d48c1ada7b007e15575fb84f7d71d
